---
menu: main
weight: 101
title: Changelog
---

Maintenance branches are merged before each new release. This change log is
ordered chronologically, so each release contains all changes described below
it.

<<<<<<< HEAD
# v0.22.0

This is the first production release with Scala 3 support, and continues to support Cats-Effect 2.  All users of the 0.21 series are encouraged to upgrade to at least this version.  Users needing Cats-Effect 3 are invited to upgrade to http4s-0.23.

All subsequent 0.22.x releases will be binary compatible with this.

Includes all changes from v0.21.25.

## http4s-core

### Bugfixes

* [#4933](https://github.com/http4s/http4s/pull/4933): Don't eagerly parse non-matching headers

### Breaking changes

* [#4895](https://github.com/http4s/http4s/pull/4895): Refresh MimeDb.  This is pedantically incompatible, but we don't think you'll notice.

## http4s-dsl

### Bugfixes

* [#4923](https://github.com/http4s/http4s/pull/4923): Define `as` as an infix operator in Scala 3

## http4s-blaze-client

### Documentation

* [#4930](https://github.com/http4s/http4s/pull/4930): Add scaladoc to `BlazeClientBuilder`

## http4s-ember-server

* [#4803](https://github.com/http4s/http4s/pull/4803): Add web socket support

## Dependency updates

* jawn-1.2.0
* prometheus-client-0.11.0

# v0.22.0-RC1 (2021-05-26)

Includes the changes of 0.21.24, including the [vulnerability fix](https://github.com/http4s/http4s-ghsa-6h7w-fc84-x7p6) to `StaticFile.fromUrl`.

## http4s-core

### Breaking changes

* [#4787](https://github.com/http4s/http4s/pull/4787): Various header selection refinements:
  * `Header.Select#toRaw` now takes an `F[A]` and returns a `NonEmptyList[Header.Raw]`. This is necessary because headers without a `Semigroup` (e.g., `Set-Cookie`) can't be combined into a single header value.
  * The old `Header.Select#toRaw` is renamed to `toRaw1`.  This version still accepts a single value and returns a single raw header.
  * `Header.Select#from` now returns an `Option[Ior[NonEmptyList[ParseFailure], NonEmptyList[A]]]`. The `Ior` lets us return both a value and "warnings" when a repeating header contains both valid and invalid entries.
  * Add `Headers#getWithWarnings` to return the `Ior` result.
* [#4788](https://github.com/http4s/http4s/pull/4788): Extend `ServerSentEvent` with comments.  The `data` field is now optional. `retry` is changed from a `Long` to a `FiniteDuration`.  `data` spanning multiple lines are now rendered as multiple `data:` fields per the spec.

### Bugfixes

* [#4873](https://github.com/http4s/http4s/pull/4873): Catch exceptions in `ParseResult.fromParser`. Don't throw when parsing a media range in the `Content-Type` parser.

## Dependency updates

* blaze-0.15.1
* circe-0.14.1
* play-json-2.9.2 (downgrade)
=======
# v0.21.25 (2021-07-18)

## http4s-blaze-client

### Bugfixes

* [#4831](https://github.com/http4s/http4s/pull/4831): Fix blaze-client handling of early responses
* [#4958](https://github.com/http4s/http4s/pull/4958): Reuse idle timeout stage.  This also addresses a performance regression identified in v0.21.23.

### Enhancements

* [#4906](https://github.com/http4s/http4s/pull/4906): Recycle more connections than before

## Dependency updates

* dropwizard-metrics-4.2.2
* fs2-2.5.9
* jetty-9.4.43
* log4s-1.10.0
* netty-4.1.66
* slf4j-1.7.31
* tomcat-9.0.50
>>>>>>> 48389425

# v0.21.24 (2021-05-26)

0.21 is EOL.  Bugfixes and community submissions will be considered for discretionary releases, but the development team will now focus on later branches.

Contains a vulnerability fix for `StaticFile.fromUrl`.

## http4s-blaze-core

### Vulnerability fixes

* [GHSA-6h7w-fc84-x7p6](https://github.com/http4s/http4s/security/advisories/GHSA-6h7w-fc84-x7p6): Don't leak the existence of a directory serverside when using `StaticFile.fromUrl` with non-file URLs.

### Enhancements

* [#4880](https://github.com/http4s/http4s/pull/4880): Handle exceptions when the tick wheel executor is shutdown as a warning instead of a stack trace error.

## http4s-ember-client

### Enhancements

* [#4881](https://github.com/http4s/http4s/pull/4881): Add `checkEndpointIdentification` flag to Ember. When true, sets `HTTPS` as the endpoint validation algorithm. Defaults to true.

## Dependency Updates

* blaze-0.14.17

# v0.22.0-M8 (2021-05-21)

Includes the changes of v0.21.23.  This is the first release with support for Scala 3.0.0.  We intend to make this a production release as soon as circe-0.14 is out.

There are several package renames in the backends.  To help, we've provided a Scalafix:

1. Add to your `projects/plugins.sbt`:

   ```scala
   addSbtPlugin("ch.epfl.scala" % "sbt-scalafix" % "0.9.28")
   ```

2. Run the following:

   ```sh
   sbt ";scalafixEnable; scalafix github:http4s/http4s/v0_22"
   ```

## Crossbuilds

* Adds Scala 3
* Drops Scala-3.0.0-RC2

## http4s-async-http-client

### Breaking changes

* [#4854](https://github.com/http4s/http4s/pull/485)4: Rename package from `org.http4s.client.asynchttpclient` to `org.http4s.asynchttpclient`

## http4s-client

### Breaking changes

* [#4747](https://github.com/http4s/http4s/pull/4747): Move `ConnectionManager`, `PoolManager`, and `WaitQueueTimeoutException` into blaze-client and make private. It did not prove to be a generally useful connection pool outside blaze.

## http4s-core

### Breaking changes

* [#4757](https://github.com/http4s/http4s/pull/4757): Response is no longer a case class. It is not a proper product type, and no equality should be implied given the streaming bodies.

### Bug fixes

* [#4739](https://github.com/http4s/http4s/pull/4739): Postpone using query model until we need it.  Helps with various corner cases linked in the ticket.
* [#4756](https://github.com/http4s/http4s/pull/4756): Tweak default `responseColor` of `Logger.colored` so it can be called.
* [#4824](https://github.com/http4s/http4s/pull/4824): Fix `Message#removeCookie` to allow removing multiple cookies.

### Enhancements

* [#4797](https://github.com/http4s/http4s/pull/4797): Add `Header.ToRaw[Headers]` instance

## http4s-blaze-client

### Breaking changes

* [#4838](https://github.com/http4s/http4s/pull/4838): Rename package from `org.http4s.client.blaze` to `org.http4s.blaze.client`

## http4s-blaze-server

### Breaking changes

* [#4847](https://github.com/http4s/http4s/pull/4847): Rename package from `org.http4s.server.blaze` to `org.http4s.blaze.server`

## http4s-jetty-client

### Breaking changes

* [#4743](https://github.com/http4s/http4s/pull/4743): Rename package from `org.http4s.client.jetty` to `org.http4s.jetty.client`

## http4s-jetty-server

### Breaking changes

* [#4743](https://github.com/http4s/http4s/pull/4743): Rename package from `org.http4s.server.jetty` to `org.http4s.jetty.server`
* [#4746](https://github.com/http4s/http4s/pull/4746): Module renamed from `http4s-jetty` to `http4s-jetty-server`.

## http4s-server

### Breaking changes

* [#4785](https://github.com/http4s/http4s/pull/4785): Remove unsued `Functor[G]` parameter to `AutoSlash` middleware
* [#4827](https://github.com/http4s/http4s/pull/4827): Convert `CORSConfig` from a case class to an abstract type for future binary compatibility

## Dependency updates

* blaze-0.15.0
* cats-parse-0.3.4
* case-insensitive-1.1.4
* circe-0.14.0-M7
* ip4s-2.0.3
* jawn-1.1.2
* jawn-fs2-1.1.3
* keypool-0.3.5
* literally-1.0.2
* log4cats-1.3.1
* log4s-1.10.0-M7
* scala-xml-2.0.0
* vault-2.1.13

# v0.21.23 (2021-05-16)

This is the final planned release in the 0.21 series.  Bugfixes and community submissions will be considered for discretionary releases, but the development team will now focus on later branches.

## http4s-blaze-client

### Bugfixes

* [#4810](https://github.com/http4s/http4s/pull/4810): Read from idle blaze-client connections to prevent retaining (and trying to use) half-closed connections.
* [#4812](https://github.com/http4s/http4s/pull/4812): Remove request retry on EOF from blaze-client. This could theoretically resubmit non-idempotent requests. The problem the retry attempted to solve is mitigated by #4810.
* [#4815](https://github.com/http4s/http4s/pull/4815): Fix "`IdleTimeoutStage` isn't connected" errors by waiting for the final write to finish before returning the connection to the pool.

## http4s-blaze-core

### Bugfixes

* [#4796](https://github.com/http4s/http4s/pull/4796): Reset the idle timeout after `readRequest` completes, not when it's called.  Affects both blaze-server and blaze-client.

## http4s-blaze-server

### Bugfixes

* [#4753](https://github.com/http4s/http4s/pull/4753): Distinguish between reserved and unknown websocket frame opcodes. Resolves a `MatchError`.
* [#4792](https://github.com/http4s/http4s/pull/4792): Fixes HTTP/2 connections on modern JDKs by replacing legacy ALPN libraries.
* [#4796](https://github.com/http4s/http4s/pull/4796): Reset idle timeout when `readRequest` completes, not when it's called.

### Enhancements

* [#4761](https://github.com/http4s/http4s/pull/4761): Use the `TickWheelExecutor` to schedule timeouts with less locking.  Change how the parser is acquired to reduce lock contention in `Http1ServerStage`.  Significant increases in throughput are observed on small requests with many cores.

## http4s-circe

### Enhancements

* [#4736](https://github.com/http4s/http4s/pull/4736): Add `streamJsonArrayDecoder`

## http4s-ember-core

### Enhancements

* [#4735](https://github.com/http4s/http4s/pull/4735): Simplify message parsing by parsing everything up to the `\r\n` in one pass. The max header size and max prelude size settings should keep memory consumption limited.

## http4s-ember-server

### Bugfixes

* [#4750](https://github.com/http4s/http4s/pull/4750): Drain the socket's read buffer only after the response is written to the socket. Resolves several flavors of network error.
* [#4823](https://github.com/http4s/http4s/pull/4823): Implement persistent connection logic for HTTP/1.0 requests.

## http4s-jetty

### Bugfixes

* [#4783](https://github.com/http4s/http4s/pull/4783): Fix bug with shared `ThreadPool` being destroyed. Prefer a `Resource[F, ThreadPool]` whose lifecycle shares Jetty's.  For compatibility, prevent the default from being destroyed.

## http4s-server

### Enhancements

* [#4793](https://github.com/http4s/http4s/pull/4793): Make use of IPv4 vs. IPv6 as default address explicit. Applies to all backends.

## Dependency updates

* blaze-0.14.16
* cats-2.6.1
* cats-effect-2.5.1
* dropwizard-metrics-4.2.0
* discipline-core-1.1.5
* jackson-databind-2.12.3
* fs2-2.5.6
* scalacheck-1.15.4
* scodec-bits-1.1.27
* tomcat-9.0.46

# v0.22.0-M7 (2021-04-10)

Contains all the changes of v0.21.22.

## Cross builds

* Add Scala-3.0.0-RC2
* Drop Scala-3.0.0-RC1

## http4s-play-json

* There is not yet an http4s-play-json build for Scala 3.0.0-RC2 because play-json doesn't yet support it.  A PR is open upstream, and we will revive it in the next release.

## Dependency updates

* blaze-0.15.0-M3
* case-insensitive-1.1.2
* cats-parse-0.3.2
* circe-0.14.0-M5
* ip4s-2.0.1
* jawn-1.1.1
* jawn-fs2-1.1.1
* keypool-0.3.3
* log4cats-1.2.2
* log4s-1.10.0-M6
* literally-1.0.0
* scala-xml-2.0.0-RC1
* vault-2.1.9

# v0.21.22 (2021-04-06)

## http4s-blaze-client

### Enhancements

* [#4699](https://github.com/http4s/http4s/pull/4699): Add custom DNS resolver support to `BlazeClientBuilder`

## http4s-ember-server

* [#4715](https://github.com/http4s/http4s/pull/4715): Fix regression in SSL handshake resulting in Connection Refused errors

## Dependency upgrades

* cats-2.5.0
* cats-effect-2.4.1
* fs2-2.5.4
* netty-4.1.63
* scodec-bits-1.1.25
* tomcat-9.0.45
* twirl-1.5.1

# v0.22.0-M6 (2021-03-29)

Includes all the changes of v0.21.21.

## http4s-core

### Breaking changes

* [#4588](https://github.com/http4s/http4s/pull/4588): Additional consistency in modeled headers around `.value` (removed in favor of the typeclass) and `.parse` (present on the companion)
* [#4580](https://github.com/http4s/http4s/pull/4580): Rename `Uri.Path.fromString` to `Uri.Path.unsafeFromString`.
* [#4581](https://github.com/http4s/http4s/pull/4581): Rename `Query.fromString` to `Query.unsafeFromString`.
* [#4602](https://github.com/http4s/http4s/pull/4602): Remove `ipv4` and `ipv6` macros that clash with ip4s'.
* [#4603](https://github.com/http4s/http4s/pull/4603): Drop deprecated members of `org.http4s.util`.
* [#4604](https://github.com/http4s/http4s/pull/4604): Fix rendering of UTF-8-encoded `Content-Disposition` parameters.  The `parameters` map is now keyed by a `CIString`.
* [#4630](https://github.com/http4s/http4s/pull/4630): Use Typesafe Literally to implement the literal interpolators. This should have zero impact on user code, but does affect binary compatibility.

## http4s-dsl

### Breaking changes

* [#4640](https://github.com/http4s/http4s/pull/4640): Change `apply(Headers.ToRaw*)` syntax to `headers(Headers.Raw)`. The overload from 0.21 was ambiguous with the new header model in 0.22.

## http4s-boopickle

### Breaking changes

* [#4590](https://github.com/http4s/http4s/pull/4590): Move implicits to `org.http4s.booPickle.implicits._`. The thinking is evolving here, and this is likely to be reverted before 0.22.0 final.

## http4s-scala-xml

### Breaking changes

* [#4621](https://github.com/http4s/http4s/pull/4621): Revert the `implicits` decoding back to how it was in 0.21.  Set up safer defaults for the default `SAXParserFactory`, corresponding to what will be in scala-xml-2.0.

### Dependency updates

* async-http-client-2.12.3
* case-insensitive-1.1.0
* jackson-databind-2.12.2
* literally-1.0.0-RC1 (new)
* log4cats-1.2.1
* vault-2.1.8

# v0.21.21 (2021-03-29)

## http4s-client

### Enhancements

* [#4614](https://github.com/http4s/http4s/pull/4614): Support for `Idempotent-Key` header in `Retry` middleware
* [#4636](https://github.com/http4s/http4s/pull/4636): Add `isErrorOrStatus` to `RetryPolicy` to support retrying on different response statuses than the default set

## http4s-server

### Bugfixes

* [#4638](https://github.com/http4s/http4s/pull/4646): In `Caching` middleware, don't send `private` alongside `no-store`. These are contradictory directives.
* [#4654](https://github.com/http4s/http4s/pull/4654): Return a 404 instead of 500 when requesting a path whose parent is a file instead of a directory

## http4s-ember-client

### Enhancements

* [#4637](https://github.com/http4s/http4s/pull/4637): Clarify which timeout is firing in the error message

## http4s-ember-server

### Bugfixes

* [#4637](https://github.com/http4s/http4s/pull/4637): On reused connections, wait for the idle period, not the shorter header timeout, for the next byte.

## http4s-play-json

### Enhancements

* [#4595](https://github.com/http4s/http4s/pull/4595): Streamline `Writes[Uri]` and `Reads[Uri]` instances

## http4s-scala-xml

### Bugfixes

* [#4620](https://github.com/http4s/http4s/pull/4620): Make XML chraset inference compliant with RFC7303

### Enhancements

* [#4622](https://github.com/http4s/http4s/pull/4622): Encode `scala.xml.Elem` with an XML declaration, including the charset.

## Dependency updates

* cats-effect-2.4.0
* jetty-9.4.39
* netty-4.1.60
* scalatags-0.9.4
* tomcat-9.0.44

# v0.22.0-M5 (2021-03-03)

This is the first release with Scala 3 support.  Scala 3.0.0-RC1 is supported for all modules except http4s-boopickle, http4s-scalatags, and http4s-twirl.

## http4s-core

### Breaking

#### New header model

This release brings a new model for headers.  The model based on subtyping and general type projection used through http4s-0.21 is replaced by a `Header` typeclass.

* There is no longer a `Header.Parsed`.  All headers are stored in `Headers` as `Header.Raw`.
* `Header.Raw` is no longer a subtype of `Header`.  `Header` is now a typeclass.
* New modeled headers can be registered simply by providing an instance of `Header`. The global registry, `HttpHeaderParser`, is gone.
* `Headers` are created and `put` via a `Header.ToRaw` magnet pattern.  Instances of `ToRaw` include `Raw`, case classes with a `Header` instance, `(String, String)` tuples, and `Foldable[Header.ToRaw]`.  This makes it convenient to create headers from types that don't share a subtyping relationship, and preserves a feel mostly compatible with the old `Headers.of`.
* `HeaderKey` is gone. To retrieve headers from the `Headers`, object, pass the type in `[]` instead of `()` (e.g., `headers.get[Location]`).
* `from` no longer exists on the companion object of modeled headers.  Use the `get[X]` syntax.
* `unapply` no longer exists on most companion objects of modeled headers.  This use dto be an alias to `from`.
* "Parsed" headers are no longer memoized, so calling `headers.get[X]` twice will reparse any header with a name matching `Header[X].name` a second time.  It is not believed that headers were parsed multiple times often in practice.  Headers are still not eagerly parsed, so performance is expected to remain about the same.
* The `Header` instance carries a phantom type, `Recurring` or `Single`.  This information replaces the old `HeaderKey.Recurring` and `HeaderKey.Singleton` marker classes, and is used to determine whether we return the first header or search for multiple headers.
* Given `h1: Headers` and `h2.Headers`, `h1.put(h2)` and `h1 ++ h2` now replace all headers in `h1` whose key appears in `h2`.  They previously replaced only singleton headers and appended recurring headers.  This behavior was surprising to users, and required the global registry.
* An `add` operation is added, which requires a value with a `HeaderKey.Recurring` instance.  This operation appends to any existing headers.
* `Headers#toList` is gone, but `Headers#headers` returns a `List[Header.Raw]`. The name was changed to call attention to the fact that the type changed to raw headers.

See [#4415](https://github.com/http4s/http4s/pull/4415), [#4526](https://github.com/http4s/http4s/pull/4526), [#4536](https://github.com/http4s/http4s/pull/4536), [#4538](https://github.com/http4s/http4s/pull/4538), [#4537](https://github.com/http4s/http4s/pull/4537), [#5430](https://github.com/http4s/http4s/pull/5430), [#4540](https://github.com/http4s/http4s/pull/4540), [#4542](https://github.com/http4s/http4s/pull/4542), [#4543](https://github.com/http4s/http4s/pull/4543), [#4546](https://github.com/http4s/http4s/pull/4546), [#4549](https://github.com/http4s/http4s/pull/4549), [#4551](https://github.com/http4s/http4s/pull/4551), [#4545](https://github.com/http4s/http4s/pull/4545), [#4547](https://github.com/http4s/http4s/pull/4547), [#4552](https://github.com/http4s/http4s/pull/4552), [#4555](https://github.com/http4s/http4s/pull/4555), [#4559](https://github.com/http4s/http4s/pull/4559), [#4556](https://github.com/http4s/http4s/pull/4556), [#4562](https://github.com/http4s/http4s/pull/4562), [#4558](https://github.com/http4s/http4s/pull/4558), [#4563](https://github.com/http4s/http4s/pull/4563), [#4564](https://github.com/http4s/http4s/pull/4564), [#4565](https://github.com/http4s/http4s/pull/4565), [#4566](https://github.com/http4s/http4s/pull/4566), [#4569](https://github.com/http4s/http4s/pull/4569), [#4571](https://github.com/http4s/http4s/pull/4571), [#4570](https://github.com/http4s/http4s/pull/4570), [#4568](https://github.com/http4s/http4s/pull/4568), [#4567](https://github.com/http4s/http4s/pull/4567), [#4537](https://github.com/http4s/http4s/pull/4537), [#4575](https://github.com/http4s/http4s/pull/4575), [#4576](https://github.com/http4s/http4s/pull/4576).

#### Other breaking changes

* [#4554](https://github.com/http4s/http4s/pull/4554): Remove deprecated `DecodeResult` methods

#### Enhancements

* [#4579](https://github.com/http4s/http4s/pull/4579): Regenerate MimeDB from the IANA registry

# v0.22.0-M4 (2021-03-02)

## http4s-core

### Breaking changes

* [#4242](https://github.com/http4s/http4s/pull/4242): Replace internal models of IPv4, IPv6, `java.net.InetAddress`, and `java.net.SocketAddress` with ip4s.  This affects the URI authority, various headers, and message attributes that refer to IP addresses and hostnames.
* [#4352](https://github.com/http4s/http4s/pull/4352): Remove deprecated `Header.Recurring.GetT` and ``Header.get(`Set-Cookie`)``.
* [#4364](https://github.com/http4s/http4s/pull/4364): Remove deprecated `AsyncSyntax` and `NonEmpyListSyntax`. These were unrelated to HTTP.
* [#4407](https://github.com/http4s/http4s/pull/4407): Relax constraint on `EntityEncoder.fileEncoder` from `Effect` to `Sync`. This is source compatible.
* [#4519](https://github.com/http4s/http4s/pull/4519): Drop unused `Sync` constraints on `MultipartParser`, `Part`, and `KleisliSyntax`. This is source compatible.

## http4s-laws

### Breaking changes

* [#4519](https://github.com/http4s/http4s/pull/4519): Drop unused `Arbitrary` and `Shrink` constraints on `LawAdapter#booleanPropF`. This is source compatible.

## http4s-server

### Breaking changes

* [#4519](https://github.com/http4s/http4s/pull/4519): Drop unused `Functor` constraints in `HSTS`, `Jsonp`, `PushSupport`, `TranslateUri`, and `UriTranslation` middlewares. Drop unused `Sync` and `ContextShift` constraints in `staticcontent` package. These are source compatible.

## http4s-server

### Breaking changes

* [#4519](https://github.com/http4s/http4s/pull/4519): Drop unused `Async` constraint in `ServletContainer`. Drop unused `ContextShift` in `ServletContextSyntax`. These are source compatible.

## http4s-async-http-client

### Breaking changes

* [#4519](https://github.com/http4s/http4s/pull/4519): Drop unused `Sync` constraint on `AsyncHttpClientStats`. This is source compatible.

## http4s-prometheus

### Breaking changes

* [#4519](https://github.com/http4s/http4s/pull/4519): Drop unused `Sync` constraint on `PrometheusExportService`. This is source compatible.

## http4s-argonaut

### Removal

* [#4409](https://github.com/http4s/http4s/pull/4409): http4s-argonaut is no longer published

## http4s-json4s

### Removal

* [#4410](https://github.com/http4s/http4s/pull/4410): http4s-json4s, http4s-json4s-native, and http4s-json4s-jackson are no longer published

## http4s-play-json

### Breaking changes

* [#4371](https://github.com/http4s/http4s/pull/4371): Replace jawn-play with an internal copy of the facade to work around `withDottyCompat` issues.

## http4s-scala-xml

### Breaking changes

* [#4380](https://github.com/http4s/http4s/pull/4380): Move the implicits from the root package to a Cats-like encoding.  Suggest replacing `import org.http4s.scalaxml._` with `import org.http4s.scalaxml.implicits._`.

## Dependencies

* blaze-0.15.0-M2
* case-insensitive-1.0.0
* cats-parse-0.3.1
* circe-0.14.0-M4
* ip4s-2.0.0-RC1
* jawn-1.1.0
* jawn-play (dropped)
* keypool-0.3.0
* log4cats-1.2.0
* log4s-1.0.0-M5
* play-json-2.10.0-RC2
* scala-xml-2.0.0-M5
* vault-2.1.7

# v0.21.20 (2021-03-02)

## http4s-core

### Enhancements

* [#4479](https://github.com/http4s/http4s/pull/4479): Add a `Hash[QValue]` instance
* [#4512](https://github.com/http4s/http4s/pull/4512): Add `DecodeResult.successT` and `DecodeResult.failureT`, consistent with `EitherT`.  Deprecate the overloaded versions they replace.

### Deprecations

* [#4444](https://github.com/http4s/http4s/pull/4444): Deprecate the `RequestCookieJar` in favor of the `CookieJar` middleware 

## http4s-ember-core

### Bugfixes

* [#4429](https://github.com/http4s/http4s/pull/4429), [#4466](https://github.com/http4s/http4s/pull/4466): Fix a few corner cases in the parser with respect to chunk boundaries

## http4s-servlet

### Enhancements

* [#4544](https://github.com/http4s/http4s/pull/4544): Remove redundant calculation and insertion of request attributes into the Vault

## Dependency upgrades

* cats-2.4.1
* cats-effect-2.3.2
* dropwizard-metrics-4.1.18
* fs2-2.5.3
* jetty-9.4.38
* json4s-3.6.11
* scalacheck-1.15.3

# v0.21.19 (2021-02-13)

## http4s-core

### Deprecations

* [#4337](https://github.com/http4s/http4s/pull/4337): Deprecate `Header.Recurring.GetT`, which is unused

## http4s-client

### Bugfixes

* [#4403](https://github.com/http4s/http4s/pull/4403): Remove `Content-Coding` and `Content-Length` headers after decompressing in the `GZip` middleware.

## http4s-ember-core

### Bugfixes

* [#4348](https://github.com/http4s/http4s/pull/4348): Handle partially read bodies in persistent connections when the connection is recycled.

## http4s-ember-server

### Enhancements

* [#4400](https://github.com/http4s/http4s/pull/4400): Implement the `ConnectionInfo` and `SecureSession` request vault attributes, for parity with the Blaze and Servlet backends

## http4s-argonaut

* [#4366](https://github.com/http4s/http4s/pull/4370): Deprecate http4s-argonaut.  It won't be published starting in 0.22.

## http4s-json4s, http4s-json4s-jackson, http4s-json4s-native

### Deprecations

* [#4370](https://github.com/http4s/http4s/pull/4370): Deprecate the http4s-json4s modules.  They won't be published starting in 0.22.

## http4s-scalatags

### Enhancements

* [#3850](https://github.com/http4s/http4s/pull/3850): Relax constraint on encoders from `TypedTag[String]` to `Frag[_, String]`

## Dependency updates

* cats-2.4.1
* netty-4.1.59.Final
* okio-2.9.0
* tomcat-9.0.43

# v0.22.0-M3 (2021-02-02)

Inherits the fixes of v0.21.18

# v0.21.18 (2021-02-02)

## http4s-blaze-server

### Bug fixes

* [#4337](https://github.com/http4s/http4s/pull/4337): Pass the `maxConnections` parameter to the blaze infrastructure correctly. The `maxConnections` value was being passed as the `acceptorThreads`, leaving `maxConnections` set to its Blaze default of 512.

## http4s-ember-core

### Bug fixes

* [#4335](https://github.com/http4s/http4s/pull/4335): Don't render an empty body with chunked transfer encoding on response statuses that don't permit a body (e.g., `204 No Content`).
 
# v0.22.0-M2 (2021-02-02)

This release fixes a [High Severity vulnerability](https://github.com/http4s/http4s/security/advisories/GHSA-xhv5-w9c5-2r2w) in blaze-server.

## http4s-blaze-server

* [GHSA-xhv5-w9c5-2r2w](https://github.com/http4s/http4s/security/advisories/GHSA-xhv5-w9c5-2r2w): Additionally to the fix in v0.21.17, drops support for NIO2.

## http4s-core

### Enhancements

* [#4286](https://github.com/http4s/http4s/pull/4286): Improve performance by using `oneOf` and caching a URI parser. This was an identified new hotspot in v0.22.0-M1.

### Breaking changes

* [#4259](https://github.com/http4s/http4s/pull/4259): Regenerate `MimeDb` from the IANA database. This shifts around some constants in a binary incompatible way, but almost nobody will notice.
* [#4327](https://github.com/http4s/http4s/pull/4237): Shifted the parsers around in `Uri` to prevent deadlocks that appeared since M1.  This should not be visible, but is binary breaking.

## http4s-prometheus

### Breaking changes

* [#4273](https://github.com/http4s/http4s/pull/4273): Change metric names from `_count` to `_count_total` to match Prometheus' move to the OpenMetrics standard.  Your metrics names will change!  See [prometheus/client_java#615](https://github.com/prometheus/client_java/pull/615) for more details from the Prometheus team.

## Dependency updates

* jawn-fs2-1.0.1
* keypool-0.3.0-RC1 (moved to `org.typelevel`)
* play-json-2.10.0-RC1
* simpleclient-0.10.0 (Prometheus)

# v0.21.17 (2021-02-02)

This release fixes a [High Severity vulnerability](https://github.com/http4s/http4s/security/advisories/GHSA-xhv5-w9c5-2r2w) in blaze-server.

## http4s-blaze-server

### Security patches

* [GHSA-xhv5-w9c5-2r2w](https://github.com/http4s/http4s/security/advisories/GHSA-xhv5-w9c5-2r2w): blaze-core, a library underlying http4s-blaze-server, accepts connections without bound.  Each connection claims a file handle, a scarce resource, leading to a denial of service vector.

  `BlazeServerBuilder` now has a `maxConnections` property, limiting the number of concurrent connections.  The cap is not applied to the NIO2 socket server, which is now deprecated. 

## http4s-ember-core

### Enhancements

* [#4331](https://github.com/http4s/http4s/pull/4331): Don't render an empty chunked payload if a request has neither a `Content-Length` or `Transfer-Encoding` and the method is one of `GET`, `DELETE`, `CONNECT`, or `TRACE`. It is undefined behavior for those methods to send payloads.

## http4s-ember-server

### Bugfixes

* [#4281](https://github.com/http4s/http4s/pull/4281): Add backpressure to ember startup, so the server is up before `use` returns.

### Enhancements

* [#4244](https://github.com/http4s/http4s/pull/4244): Internal refactoring of how the stream of server connections is parallelized and terminated.
* [#4287](https://github.com/http4s/http4s/pull/4287): Replace `onError: Throwable => Response[F]` with `withErrorHandler: PartialFunction[Thrwable, F[Response[F]]`.  Error handling is invoked earlier, allowing custom responses to parsing and timeout failures.

## http4s-ember-client

### Enhancements

* [#4301](https://github.com/http4s/http4s/pull/4301): Add an `idleConnectionTime` to `EmberClientBuilder`. Discard stale connections from the pool and try to acquire a new one.

## http4s-servlet

### Bugfixes

* [#4309](https://github.com/http4s/http4s/pull/4309): Call `GenericServlet.init` when intializing an `Http4sServlet`.  Avoids `NullPointerExceptions` from the `ServletConfig`.

## Documentation

* [#4261](https://github.com/http4s/http4s/pull/4261): Better `@see` links throughout the Scaladoc

## Dependency upgrades

* blaze-0.14.15
* okhttp-4.9.1

# v0.22.0-M1 (2021-01-24)

This is a new series, forked from main before Cats-Effect 3 support was merged.  It is binary incompatible with 0.21, but contains several changes that will be necessary for Scala 3 (Dotty) support. It builds on all the changes from v1.0.0-M1 through v1.0.0-M10, which are not echoed here.

The headline change is that all parboiled2 parsers have been replaced with cats-parse.

## Should I switch?

* Users who had been tracking the 1.0 series, but are not prepared for Cats Effect 3, should switch to this series.
* Users who wish to remain on the bleeding edge, including Cats Effect 3, should continue track the 1.0 series.
* Users who need a stable release should remain on the 0.21 series for now.

## http4s-core

### Breaking changes

* [#3855](https://github.com/http4s/http4s/pull/3855): All parboiled2 parsers are replaced by cats-parse.  parboiled2 was not part of the public API, nor are our cats-parse parsers.  Users may observe a difference in the error messages and subtle semantic changes.  We've attempted to minimize them, but this is a significant underlying change.  See also: [#3897](https://github.com/http4s/http4s/pull/3897), [#3901](https://github.com/http4s/http4s/pull/3901), [#3954](https://github.com/http4s/http4s/pull/3954), [#3958](https://github.com/http4s/http4s/pull/3958), [#3995](https://github.com/http4s/http4s/pull/3995), [#4023](https://github.com/http4s/http4s/pull/4023), [#4001](https://github.com/http4s/http4s/pull/4001), [#4013](https://github.com/http4s/http4s/pull/4013), [#4042](https://github.com/http4s/http4s/pull/4042), [#3982](https://github.com/http4s/http4s/pull/3982), [#4071](https://github.com/http4s/http4s/pull/4071), [#4017](https://github.com/http4s/http4s/pull/4017), [#4132](https://github.com/http4s/http4s/pull/4132), [#4154](https://github.com/http4s/http4s/pull/4154), [#4200](https://github.com/http4s/http4s/pull/4200), [#4202](https://github.com/http4s/http4s/pull/4202), [#4206](https://github.com/http4s/http4s/pull/4206), [#4201](https://github.com/http4s/http4s/pull/4201), [#4208](https://github.com/http4s/http4s/pull/4208), [#4235](https://github.com/http4s/http4s/pull/4235), [#4147](https://github.com/http4s/http4s/pull/4147), [#4238](https://github.com/http4s/http4s/pull/4238) [#4238](https://github.com/http4s/http4s/pull/4243)
* [#4070](https://github.com/http4s/http4s/pull/4070): No longer publish a `scala.annotations.nowarn` annotation in the 2.12 build.  This is provided in the standard library in 2.12.13, and isn't necessary at runtime in any version.
* [#4138](https://github.com/http4s/http4s/pull/4138): Replace boolean with `Weakness` sum type in `EntityTag` model
* [#4148](https://github.com/http4s/http4s/pull/4148): Lift `ETag.EntityTag` out of header and into the `org.http4s` package
* [#4164](https://github.com/http4s/http4s/pull/4164): Removal of several deprecated interfaces.  Most were non-public binary compatibility shims, or explicit cats instances that had been superseded by new implicits.  Some exceptions:
* [#4145](https://github.com/http4s/http4s/pull/4145): Port macros in `org.http4s.syntax.literals` to Scala 3.  Deprecated macros that were on various companion objects will not be in the Scala 3 releases.

### Bugfixes

* [#4017](https://github.com/http4s/http4s/pull/4017): Render a final `-` in a byte ranges without an end value

## http4s-laws

### Breaking changes

* [#4144](https://github.com/http4s/http4s/pull/4144): Add `LawsAdapter` to create `PropF` for effectful properties.  Restate various Entity codec laws in terms of it.
* [#4164](https://github.com/http4s/http4s/pull/4164): Removed arbitrary instances for `CIString`. These are provided by case-insensitive.

## http4s-server

### Breaking changes

* [#4164](https://github.com/http4s/http4s/pull/4164): Removed deprecated `SSLConfig`, `KeyStoreBits`, `SSLContextBits`, and `SSLBits`.

## http4s-testing

### Breaking changes

* [#4164](https://github.com/http4s/http4s/pull/4164): No longer a publicly published package. All public API was previously deprecated.

## Dependency upgrades

* async-http-client-2.12.2
* cats-parse-0.3.0
* circe-0.14.0-M3
* jackson-databind-2.12.1
* jawn-1.0.3
* log4cats-1.2.0-RC1 (now under `org.typelevel`)
* log4s-1.0.0-M4
* okio-2.10.0
* vault-2.1.0-M14 (now under `org.typelevel`)

## Dependency removals

* parboiled2

# v1.0.0-M10 (2020-12-31)

## http4s-client

### Enhancements

* [#4051](https://github.com/http4s/http4s/pull/4051): Add `customized` function to `Logger` middleware that takes a function to produce the log string. Add a `colored` implementation on that that adds colors to the logs.

## Dependency updates

* argonaut-6.3.3

# v0.21.16 (2021-01-24)

## http4s-laws

### Bugfixes

* [#4243](https://github.com/http4s/http4s/pull/4243): Don't generate ipv6 addresses with only one section shorted by `::`

## http4s-blaze-core

### Bugfixes

* [#4143](https://github.com/http4s/http4s/pull/4143): Fix race condition that leads to `WritePendingException`. A tradeoff of this change is that some connections that were previously reused must now be closed.

## http4s-blaze-client

### Bugfixes

* [#4152](https://github.com/http4s/http4s/pull/4152): Omit implicit `Content-Length: 0` header when rendering GET, DELETE, CONNECT, and TRACE requests.

## http4s-ember-client

### Bugfixes

* [#4179](https://github.com/http4s/http4s/pull/4179): Render requests in "origin form", so the request line contains only the path of the request, and host information is only in the Host header.  We were previously rendering the fulll URI on the request line, which the spec mandates all servers to handle, but clients should not send when not speaking to a proxy.

## http4s-ember-server

### Enhancements

* [#4179](https://github.com/http4s/http4s/pull/4179): Support a graceful shutdown

## http4s-circe

### Enhancements

* [#4124](https://github.com/http4s/http4s/pull/4124): Avoid intermediate `ByteBuffer` duplication

## Dependency updates

* dropwizard-metrics-4.1.17
* netty-4.1.58.Final
* play-json-29.9.2
* scalatags-0.9.3

# v0.21.15 (2020-12-31)

## http4s-core

### Enhancements

* [#4014](https://github.com/http4s/http4s/pull/4014): Tolerate spaces in cookie headers. These are illegal per RFC6265, but commonly seen in the wild.
* [#4113](https://github.com/http4s/http4s/pull/4113): Expose a mixed multipart decoder that buffers large file parts to a temporary file.

## http4s-server

### Enhancements

* [#4026](https://github.com/http4s/http4s/pull/4026): Add `Resource`-based constructors to the `BracketRequestResponse` middleware.
o* [#4037](https://github.com/http4s/http4s/pull/4037): Normalize some default settings between server backends to standard http4s defaults, to make a more similar experience between backends.  This changes some defaults for Ember and Jetty backends.

## http4s-jetty

### Enhancements

* [#4032](https://github.com/http4s/http4s/pull/4032): Add an `HttpConfiguration` parameter to the Jetty builder to support deeper configuration than what is otherwise available on the builer.  Use it for both HTTP/1 and HTTP/2.

## http4s-jetty-client

### Enhancements

* [#4110](https://github.com/http4s/http4s/pull/4110): Provide an `SslContextFactory` in the default configuration. Before this, secure requests would throw a `NullPointerException` unless a custom Jetty `HttpClient` was used.

## Documentation

* [#4020](https://github.com/http4s/http4s/pull/4020): Improvements to scaladoc. Link to other projects' scaladoc where we can and various cleanups of our own.
* [#4025](https://github.com/http4s/http4s/pull/4025): Publish our own API URL, so other scaladoc can link to us

## http4s-circe

* [#4012](https://github.com/http4s/http4s/pull/4012): Add sensitive EntityDecoders for circe that filter JSON that couldn't be decoded before logging it.

## Dependency bumps

* cats-2.3.1
* cats-effect-2.3.1
* discipline-core-1.1.3
* fs2-2.5.0
* jackson-databind-2.11.4
* netty-4.1.56.Final
* scodec-bits-1.1.23

# v1.0.0-M9 (2020-12-12)

## http4s-core

### Breaking changes

* [#3913](https://github.com/http4s/http4s/pull/3913): Regenerated the `MimeDb` trait from the IANA registry. This shifts a few constants around and is binary breaking, but the vast majority of users won't notice.

## Dependency updates

* jackson-databind-2.12.0

# v0.21.14 (2020-12-11)

## http4s-core

### Bugfixes

* [#3966](https://github.com/http4s/http4s/pull/3966): In `Link` header, retain the first `rel` attribute when multiple are present

### Enhancements

* [#3937](https://github.com/http4s/http4s/pull/3937): Add `Order[Charset]` and `Hash[Charset]` instances
* [#3969](https://github.com/http4s/http4s/pull/3969): Add `Order[Uri]`, `Hash[Uri]`, and `Show[Uri]`. Add the same for its component types.
* [#3966](https://github.com/http4s/http4s/pull/3966): Add `Order[Method]` instance

## http4s-server

### Enhancements

* [#3977](https://github.com/http4s/http4s/pull/3977): Add a `BracketRequestResponse` middleware, to reflect lifecycles between acquiring the `F[Response[F]]` and completion of the response body `Stream[F, Byte]`.  Introduces a new `ConcurrentRequests` middleware, and refactors `MaxActiveRequests` on top of it.

## http4s-okhttp-client

### Bugfixes

* [#4006](https://github.com/http4s/http4s/pull/4006): Set `Content-Length` header on requests where available instead of always chunking

## http4s-metrics

### Bugfixes

* [#3977](https://github.com/http4s/http4s/pull/3977): Changes from `BracketRequestResponse` middleware may address reported leaks in `decreaseActiveRequests`.  Corrects a bug in `recordHeadersTime`.  Also can now record times for abnormal terminations.

## Internals

Should not affect end users, but noted just in case:

* [#3964](https://github.com/http4s/http4s/pull/3964): Replace `cats.implicits._` imports with `cats.syntax.all._`. Should not be user visible.
* [#3963](https://github.com/http4s/http4s/pull/3963), [#3983](https://github.com/http4s/http4s/pull/3983): Port several tests to MUnit. This helps with CI health.
* [#3980](https://github.com/http4s/http4s/pull/3980): Integrate new sbt-http4s-org plugin with sbt-spiewak

## Dependency bumps

* cats-2.3.0
* cats-effect-2.3.0
* dropwizard-metrics-4.1.16
* scodec-bits-1.1.22

# v1.0.0-M8 (2020-11-26)

## Breaking changes

### http4s-client

* [#3903](https://github.com/http4s/http4s/pull/3903): Method apply syntax (e.g., `POST(body, uri)`) returns a `Request[F]` instead of `F[Request[F]]`

# v0.21.13 (2020-11-25)

## Bugfixes

### Most modules

* [#3932](https://github.com/http4s/http4s/pull/3932): Fix `NoClassDefFoundError` regression.  An example:

  ```
  [info]   java.lang.NoClassDefFoundError: cats/effect/ResourceLike
  [info]   at org.http4s.client.Client$.$anonfun$fromHttpApp$2(Client.scala:246)
  ```

  A test dependency upgrade evicted our declared cats-effect-2.2.0 dependency, so we built against a newer version than we advertise in our POM.  Fixed by downgrading the test dependency and inspecting the classpath.  Tooling will be added to avoid repeat failures.

# v0.21.12 (2020-11-25)

## Bugfixes

### http4s-core

* [#3911](https://github.com/http4s/http4s/pull/3911): Support raw query strings. Formerly, all query strings were stored as a vector of key-value pairs, which was lossy in the percent-encoding of sub-delimiter characters (e.g., '+' vs '%2B').  Queries constructed with `.fromString` will be rendered as-is, for APIs that assign special meaning to sub-delimiters.
* [#3921](https://github.com/http4s/http4s/pull/3921): Fix rendering of URIs with colons. This was a regression in v0.21.9.

### http4s-circe

* [#3906](https://github.com/http4s/http4s/pull/3906): Fix streamed encoder for empty stream. It was not rendering the `[F`.

## Enhancements

### http4s-core

* [#3902](https://github.com/http4s/http4s/pull/3902): Add `Hash` and `BoundedEnumerable` instances for `HttpVersion`
* [#3909](https://github.com/http4s/http4s/pull/3909): Add `Order` instance for `Header` and `Headers`

## Dependency upgrades

* fs2-2.4.6
* jetty-9.4.35.v20201120

# v1.0.0-M7 (2020-11-20)

## Breaking changes

### http4s-dsl

* [#3876](https://github.com/http4s/http4s/pull/3876): Replace `dsl.Http4sDsl.Path` with `core.Uri.Path`. The new `Path` in 1.0 is rich enough to support the DSL's routing needs, and this eliminates a conversion between models on every `->` extractor.  This change is source compatible in typical extractions.

## Dependency updates

* argonaut-6.3.2

# v0.21.11 (2020-11-20)

## Enhancements

### http4s-core

* [#3864](https://github.com/http4s/http4s/pull/3864): Cache a `Right` of the common `HttpVersion`s for its `ParseResult`.

### http4s-circe

* [#3891](https://github.com/http4s/http4s/pull/3891): Encode JSON streams in their constituent chunks instead of a chunk-per-`Json`. This can significantly reduce the network flushes on most backends.

### http4s-dsl

* [#3844](https://github.com/http4s/http4s/pull/3844): Add `MatrixVar` extractor for [Matrix URIs](https://www.w3.org/DesignIssues/MatrixURIs.html)

### http4s-async-http-client

* [#3859](https://github.com/http4s/http4s/pull/3859): Add `AsyncHttpClient.apply` method that takes an already constructed async-http-client. This is useful for keeping a handle on bespoke of the client, such as its stats. Adds a functional `AsyncHttpClientStats` wrapper around the native stats class.

## Internals

These changes should be transparent, but are mentioned for completeness.

### Dotty preparations

* [#3798](https://github.com/http4s/http4s/pull/3798): Parenthesize some arguments to lambda functions.

### Build

* [#3868](https://github.com/http4s/http4s/pull/3868), [#3870](https://github.com/http4s/http4s/pull/3870): Start building with sbt-github-actions.

## Dependency updates

* discipline-1.1.2
* dropwizard-metrics-4.1.15
* jackson-databind-2.11.3
* jawn-1.0.1
* netty-4.1.54.Final
* okio-2.9.0
* tomcat-9.0.40

~~# v0.21.10 (2020-11-20)~~

Cursed release, accidentally tagged from main.
Proceed directly to 0.21.11.

# v1.0.0-M6 (2020-11-11)

## Breaking changes

* [#3758](https://github.com/http4s/http4s/pull/3758): Refactor query param infix operators for deprecations in Scala 2.13. Not source breaking.
* [#3366](https://github.com/http4s/http4s/pull/3366): Add `Method` and `Uri` to `UnexpectedStatus` exception to improve client error handling. Not source breaking in most common usages.

# v0.21.9 (2020-11-11)

## Bugfixes

* [#3757](https://github.com/http4s/http4s/pull/3757): Restore mixin forwarders in `Http4sDsl` for binary compatibility back to v0.21.0.  These were removed in v0.21.6 by [#3492](https://github.com/http4s/http4s/pull/3492), but not caught by an older version of MiMa.
* [#3752](https://github.com/http4s/http4s/pull/3752): Fix rendering of absolute `Uri`s with no scheme.  They were missing the `//`.
* [#3810](https://github.com/http4s/http4s/pull/3810): In okhttp-client, render the request body synchronously on an okhttp-managed thread. There was a race condition that could truncate bodies.

## Enhancements

* [#3609](https://github.com/http4s/http4s/pull/3609): Introduce `Forwarded` header
* [#3789](https://github.com/http4s/http4s/pull/3789): In Ember, apply `Transfer-Encoding: chunked` in the absence of contrary information
* [#3815](https://github.com/http4s/http4s/pull/3815): Add `Show`, `Hash`, and `Order` instances to `QueryParamKey` and `QueryParamValue`
* [#3820](https://github.com/http4s/http4s/pull/3820): In jetty-client, eliminate uninformative request logging of failures

## Dotty preparations

Dotty support remains [in progress](https://github.com/http4s/http4s/projects/5), though many http4s features can be used now in compatibility mode.

* [#3767](https://github.com/http4s/http4s/pull/3767): Name "unbound placeholders."
* [#3757](https://github.com/http4s/http4s/pull/3757): Replace `@silent` annotations with `@nowarn`.

## Dependency updates

* blaze-0.14.14
* discipline-specs2-1.1.1
* dropwizard-metrics-4.1.14
* fs2-2.4.5
* jetty-9.4.34.v20201102
* log4s-1.9.0
* scalacheck-1.15.1

# v1.0.0-M5 (2020-10-16)

## Bugfixes

* [#3714](https://github.com/http4s/http4s/pull/3638): Use correct prefix when composing with `Router`
* [#3738](https://github.com/http4s/http4s/pull/3738): In `PrometheusExportService`, correctly match the `/metrics` endpoint

## Breaking changes

* [#3649](https://github.com/http4s/http4s/pull/3649): Make `QueryParam` a subclass of `QueryParamLike`
* [#3440](https://github.com/http4s/http4s/pull/3440): Simplify `Method` model. Drop `PermitsBody`, `NoBody`, and `Semantics` mixins. No longer a case class.

## Enhancements

* [#3638](https://github.com/http4s/http4s/pull/3638): Model `Access-Control-Expose-Headers`
* [#3735](https://github.com/http4s/http4s/pull/3735): Add `preferGzipped` parameter to `WebjarServiceBuilder`

## Dependency updates

* argonaut-6.3.1

# v0.21.8 (2020-10-16)

## Security

* [GHSA-8hxh-r6f7-jf45](https://github.com/http4s/http4s/security/advisories/GHSA-8hxh-r6f7-jf45): The version of Netty used by async-http-client is affected by [CVE-2020-11612](https://app.snyk.io/vuln/SNYK-JAVA-IONETTY-564897).  A server we connect to with http4s-async-http-client could theoretically respond with a large or malicious compressed stream and exhaust memory in the client JVM. This does not affect any release in the 1.x series.

## Bugfixes

* [#3666](https://github.com/http4s/http4s/pull/3666): In CSRF middleware, always use the `onFailure` handler instead of a hardcoded 403 response
* [#3716](https://github.com/http4s/http4s/pull/3716): Fail in `Method.fromString` when a token is succeeded by non-token characters.
* [#3743](https://github.com/http4s/http4s/pull/3743): Fix `ListSep` parser according to RFC.

## Enhancements

* [#3605](https://github.com/http4s/http4s/pull/3605): Improve header parsing in Ember
* [#3634](https://github.com/http4s/http4s/pull/3634): Query parameter codecs for `LocalDate` and `ZonedDate`
* [#3659](https://github.com/http4s/http4s/pull/3659): Make requests to mock client cancelable
* [#3701](https://github.com/http4s/http4s/pull/3701): In `matchHeader`, only parse headers with matching names. This improves parsing laziness.
* [#3641](https://github.com/http4s/http4s/pull/3641): Add `FormDataDecoder` to decode `UrlForm` to case classes via `QueryParamDecoder`

## Documentation

* [#3693](https://github.com/http4s/http4s/pull/3693): Fix some typos
* [#3703](https://github.com/http4s/http4s/pull/3703): Fix non-compiling example in streaming.md
* [#3670](https://github.com/http4s/http4s/pull/3670): Add scaladocs for various headers, including RFC links
* [#3692](https://github.com/http4s/http4s/pull/3692): Mention partial unification is no longer needed in Scala 2.13
* [#3710](https://github.com/http4s/http4s/pull/3710): Add docs for `OptionalValidatingQueryParamDecoderMatcher`
* [#3712](https://github.com/http4s/http4s/pull/3712): Add integrations.md with feature comparison of backends

## Miscellaneous

* [#3742](https://github.com/http4s/http4s/pull/3742): Drop JDK14 tests for JDK15

## Dependency updates

* dropwizard-metrics-4.1.13
* cats-2.2.0
* cats-effect-2.2.0
* fs2-2.4.4
* jetty-9.4.32.v20200930
* json4s-3.6.10
* netty-4.1.53.Final (async-http-client transitive dependency)
* okhttp-4.9.0
* play-json-2.9.1
* scalafix-0.9.21
* scalatags-0.9.2
* tomcat-9.0.39

# v1.0.0-M4 (2020-08-09)

This milestone merges the changes in 0.21.7.
It is not binary compatible with 1.0.0-M3

## Breaking changes

* [#3577](https://github.com/http4s/http4s/pull/3577): Add a model of the `Max-Forwards` header.
* [#3567](https://github.com/http4s/http4s/pull/3577): Add a model of the `Content-Language` header.
* [#3555](https://github.com/http4s/http4s/pull/3555): Support for UTF-8 basic authentication, per [RFC7617](https://tools.ietf.org/html/rfc7617). Attempt to decode Basic auth credentials as UTF-8, falling back to ISO-8859-1. Provide a charset to `BasicCredentials` that allows encoding with an arbitrary charset, defaulting to UTF-8. 
* [#3583](https://github.com/http4s/http4s/pull/3583): Allow configuration of `CirceInstances` to permit duplicate keys
* [#3587](https://github.com/http4s/http4s/pull/3587): Model `Access-Control-Allow-Headers` header

## Documentation

* [#3571](https://github.com/http4s/http4s/pull/3571): Fix comments in deprecated `AgentToken`, `AgentComment`, and `AgentProduct`.

## Dependency updates

* dropwizard-metrics-4.1.12

# v0.21.7 (2020-08-08)

## Bugfixes

* [#3548](https://github.com/http4s/http4s/pull/3548): Fixes `IllegalStateException` when a path matches a directory in `ResourceService`
* [#3546](https://github.com/http4s/http4s/pull/3546): In ember, encode headers as ISO-8859-1. Includes performance improvements
* [#3550](https://github.com/http4s/http4s/pull/3550): Don't attempt to decompress empty response bodies in `GZip` client middleware
* [#3598](https://github.com/http4s/http4s/pull/3598): Fix connection keep-alives in ember-client
* [#3594](https://github.com/http4s/http4s/pull/3594): Handle `FileNotFoundException` in `StaticFile.fromURL` by returning a 404 response
* [#3625](https://github.com/http4s/http4s/pull/3625): Close `URLConnection` in `StaticFile.fromURL` when the resource is not expired
* [#3624](https://github.com/http4s/http4s/pull/3624): Use client with the http4s defaults instead of a the Jetty defaults in `JettyClientBuilder#resource` and `JettyClientBuilder#stream`

## Enhancements

* [#3552](https://github.com/http4s/http4s/pull/3552): Add `liftKleisli` operation to `Client.` This is useful for integration with [natchez](https://github.com/tpolecat/natchez).
* [#3566](https://github.com/http4s/http4s/pull/3566): Expose `RetryPolicy.isErrorOrRetriablestatus`
* [#3558](https://github.com/http4s/http4s/pull/3558): Add `httpRoutes` and `httpApp` convenience constructors to `HSTS` middleware
* [#3559](https://github.com/http4s/http4s/pull/3559): Add `httpRoutes` and `httpApp` convenience constructors to `HttpsRedirect` middleware
* [#3623](https://github.com/http4s/http4s/pull/3623): Add `configure` method to allow more configurations of async-http-client
* [#3607](https://github.com/http4s/http4s/pull/3607): Add request key to the connection manager debug logs in blaze-client
* [#3602](https://github.com/http4s/http4s/pull/3602): Support trailer headers in Ember.
* [#3603](https://github.com/http4s/http4s/pull/3603): Enable connection reuse in ember-server.
* [#3601](https://github.com/http4s/http4s/pull/3601): Improve ember-client by adding `keep-alive`, a `Date` header if not present, and a configurable `User-Agent` header if not present.

## Refactoring

* [#3547](https://github.com/http4s/http4s/pull/3547): Refactor the ember request parser

## Documentation

* [#3545](https://github.com/http4s/http4s/pull/3545): Refresh the getting started guide to match the current template.
* [#3595](https://github.com/http4s/http4s/pull/3595): Show handling of `Year.of` exceptions in DSL tutorial

## Dependency upgrades

* cats-effect-2.1.4
* dropwizard-metrics-4.1.11
* jetty-9.4.31.v20200723
* okhttp-4.8.1
* tomcat-9.0.37

# v1.0.0-M3 (2020-06-27)

This milestone merges the changes in 0.21.6.
It is binary compatible with 1.0.0-M2.

# v0.21.6 (2020-06-27)

## Bugfixes

* [#3538](https://github.com/http4s/http4s/pull/3538): In ember, fix request and response parser to recognize chunked transfer encoding. In chunked messages, bodies were incorrectly empty.

## Enhancements

* [#3492](https://github.com/http4s/http4s/pull/3538): Split the request extractors in the server DSL into `org.http4s.dsl.request`. This leaner DSL does not deal with bodies, and does not require an `F[_]` parameter. Use of the existing `http4s-dsl` is unaffected.

## Dependency updates

* blaze-0.14.13

# v1.0.0-M2 (2020-06-25)

This is the first milestone release in the 1.x series.
It is not binary compatible with prior releases.

## Where is M1?

Unpublished. The release build from the tag failed, and the fix required a new tag.

## Breaking changes

* [#3174](https://github.com/http4s/http4s/pull/3174): Drop http4s-prometheus dependency on http4s-dsl
* [#2615](https://github.com/http4s/http4s/pull/2615): Model the `Server` header
* [#3206](https://github.com/http4s/http4s/pull/2615): Model the `Content-Location` header
* [#3264](https://github.com/http4s/http4s/pull/3264): Remove unused `EntityEncoder` argument in `PlayInstances`.
* [#3257](https://github.com/http4s/http4s/pull/3257): Make `SameSite` cookie attribute optional
* [#3291](https://github.com/http4s/http4s/pull/3291): Remove unused `F[_]` parameter from `Server`
* [#3241](https://github.com/http4s/http4s/pull/3241): Port all macros to blackbox in anticipation of Dotty support
* [#3323](https://github.com/http4s/http4s/pull/3323): Drop deprecated `ArbitraryInstances#charsetRangesNoQuality`
* [#3322](https://github.com/http4s/http4s/pull/3322): Drop deprecated `getAs` and `prepAs` methods from `Client`
* [#3371](https://github.com/http4s/http4s/pull/3271): In http4s-metrics, add `rootCause` field to `TerminationType.Abnormal` and `TerminationType.Error`.  Add `TerminationType.Canceled`
* [#3335](https://github.com/http4s/http4s/pull/3335): Remove unused `Bracket` instance in `Client#translate`
* [#3390](https://github.com/http4s/http4s/pull/3390): Replace `org.http4s.util.CaseInsensitiveString` with `org.typelevel.ci.CIString`
* [#3221](https://github.com/http4s/http4s/pull/3221): Implement a `Uri.Path` type to replace the type alias for `String`
* [#3450](https://github.com/http4s/http4s/pull/3450): Model `Accept-Patch` header as a `NonEmptyList[MediaType]`
* [#3463](https://github.com/http4s/http4s/pull/3450): Model `Access-Control-Allow-Credentials` header as a nullary case class.
* [#3325](https://github.com/http4s/http4s/pull/3325): Add a WebSocket builder with a `Pipe[F, WebSocketFrame, WebSocketFrame]` to unify sending and receiving.
* [#3373](https://github.com/http4s/http4s/pull/3373): Parameterize `ClassLoader` for `ResourceService` and `WebjarService`. Changes the `CacheStrategy`'s `uriPath` argument to `Uri.Path`.
* [#3460](https://github.com/http4s/http4s/pull/3460): Remove deprecated `Service` and related aliases
* [#3529](https://github.com/http4s/http4s/pull/3529): Refresh the `MediaType`s constants from the IANA registry. Not source breaking, but shifts constants in a binary breaking way.

## Enhancements

* [#3320](https://github.com/http4s/http4s/pull/3320): Reimplement `Media#as` with `F.rethrow`

## Deprecations

* [#3359](https://github.com/http4s/http4s/pull/3359): Deprecate the `org.http4s.util.execution` package.
* [#3422](https://github.com/http4s/http4s/pull/3359): Deprecate `BlazeClientBuilder#withSslContextOption`.

# Documentation

* [#3374](https://github.com/http4s/http4s/pull/3374): Add a deployment tutorial, including for GraalVM. See also #[3416](https://github.com/http4s/http4s/pull/3416).
* [#3410](https://github.com/http4s/http4s/pull/3410): Suggest a global execution context for the argument to `BlazeClientBuilder`

## Internal refactoring

* [#3386](https://github.com/http4s/http4s/pull/3386): Drop internal argonaut parser in favor of jawn's
* [#3266](https://github.com/http4s/http4s/pull/3266): Replace `fs2.compress` with `fs2.compression`

## Dependency updates

* argonaut-6.3.0
* async-http-client-2.12.1
* blaze-http-0.14.13
* play-json-2.9.0
* simpleclient-0.9.0 (Prometheus)

~~# v1.0.0-M1 (2020-06-25)~~

Did not publish successfully from tag.

# v0.21.5 (2020-06-24)

This release is fully backward compatible with 0.21.4.

## New modules

* [#3372](https://github.com/http4s/http4s/pull/3372): `http4s-scalafix`: starting with this release, we have integrated Scalafix rules into the build.  All our Scalafix rules will be published as both snapshots and with core releases.  The http4s-scalafix version is equivalent to the output version of the scalafix rules.  The scalafix rules are intended to assist migrations with deprecations (within this series) and breaking changes (in the upcoming push to 1.0).

## Bugfixes

* [#3476](https://github.com/http4s/http4s/pull/3476): Fix crash of `GZip` client middleware on responses to `HEAD` requests
* [#3488](https://github.com/http4s/http4s/pull/3488): Don't call `toString` on input of `ResponseLogger` on cancellation. The input is usually a `Request`. We filter a set of default sensitive headers in `Request#toString`, but custom headers can also be sensitive and could previously be leaked by this middleware.
* [#3521](https://github.com/http4s/http4s/pull/3521): In async-http-client, raise errors into response body stream when thrown after we've begun streaming. Previously, these errors were logged, but the response body was truncated with no value indicating failure.
* [#3520](https://github.com/http4s/http4s/pull/3520): When adding a query parameter to a `Uri` with a blank query string (i.e., the URI ends in '?'), don't prepend it with a `'&'` character. This is important in OAuth1 signing.
* [#3518](https://github.com/http4s/http4s/pull/3518): Fix `Cogen[ContentCoding]` in the testing arbitraries to respect the case-insensitivity of the coding field.
* [#3501](https://github.com/http4s/http4s/pull/3501): Explicitly use `Locale.ENGLISH` when comparing two `ContentCoding`'s coding fields. This only matters if your default locale has different casing semantics than English for HTTP token characters.

## Deprecations

* [#3441](https://github.com/http4s/http4s/pull/3441): Deprecate `org.http4s.util.threads`, which is not related to HTTP
* [#3442](https://github.com/http4s/http4s/pull/3442): Deprecate `org.http4s.util.hashLower`, which is not related to HTTP
* [#3466](https://github.com/http4s/http4s/pull/3466): Deprecate `util.decode`, which may loop infinitely on certain malformed input.  Deprecate `Media#bodyAsText` and `EntityDecoder.decodeString`, which may loop infinitely for charsets other than UTF-8.  The latter two methods are replaced by `Media#bodyText` and `EntityDecoder.decodeText`.
* [#3372](https://github.com/http4s/http4s/pull/3372): Deprecate `Client.fetch(request)(f)` in favor of `Client#run(request).use(f)`. This is to highlight the dangers of using `F.pure` or similar as `f`, which gives access to the body after the client may have recycled the connection.  For training and code reviewing purposes, it's easier to be careful with `Resource#use` than convenience methods like `fetch` that are `use` in disguise. This change can be fixed with our new http4s-scalafix.

## Enhancements

* [#3286](https://github.com/http4s/http4s/pull/3286): Add `httpRoutes` constructor for `Autoslash middleware`
* [#3382](https://github.com/http4s/http4s/pull/3382): Use more efficient String compiler in `EntityDecoder[F, String]`
* [#3439](https://github.com/http4s/http4s/pull/3439): Add `Hash[Method]` instance. See also [#3490](https://github.com/http4s/http4s/pull/3490).
* [#3438](https://github.com/http4s/http4s/pull/3438): Add `PRI` method
* [#3474](https://github.com/http4s/http4s/pull/3474): Add `httpApp` and `httpRoutes` constructors for `HeaderEcho` middleware
* [#3473](https://github.com/http4s/http4s/pull/3473): Add `httpApp` and `httpRoutes` constructors for `ErrorHandling` middleware
* [#3472](https://github.com/http4s/http4s/pull/3472): Add `httpApp` and `httpRoutes` constructors for `EntityLimiter` middleware
* [#3487](https://github.com/http4s/http4s/pull/3487): Add new `RequestID` middleware.
* [#3515](https://github.com/http4s/http4s/pull/3472): Add `httpApp` and `httpRoutes` constructors for `ErrorAction` middleware
* [#3513](https://github.com/http4s/http4s/pull/3513): Add `httpRoutes` constructor for `DefaultHead`. Note that `httpApp` is not relevant.
* [#3497](https://github.com/http4s/http4s/pull/3497): Add `logBodyText` functions to `Logger` middleware to customize the logging of the bodies

## Documentation

* [#3358](https://github.com/http4s/http4s/pull/3358): Replaced tut with mdoc
* [#3421](https://github.com/http4s/http4s/pull/3421): New deployment tutorial, including GraalVM
* [#3404](https://github.com/http4s/http4s/pull/3404): Drop reference to http4s-argonaut61, which is unsupported.
* [#3465](https://github.com/http4s/http4s/pull/3465): Update sbt version used in `sbt new` command
* [#3489](https://github.com/http4s/http4s/pull/3489): Remove obsolete scaladoc about `Canceled` in blaze internals

## Internals

* [#3478](https://github.com/http4s/http4s/pull/3478): Refactor `logMessage` in client and server logging middlewares

## Dependency updates

* scala-2.13.2
* boopickle-1.3.3
* fs2-2.4.2
* metrics-4.1.9 (Dropwizard)
* jetty-9.4.30
* json4s-3.6.9
* log4cats-1.1.1
* okhttp-4.7.2
* scalafix-0.9.17
* scalatags-0.9.1
* tomcat-9.0.36

# v0.21.4 (2020-04-28)

This release is fully backward compatible with 0.21.3.

## Bugfixes

* [#3338](https://github.com/http4s/http4s/pull/3338): Avoid incorrectly responding with an empty body in http4s-async-http-client

## Enhancements

* [#3303](https://github.com/http4s/http4s/pull/3303): In blaze, cache `Date` header value 
* [#3350](https://github.com/http4s/http4s/pull/3350): Use stable host address in `ConnectionFailure` message. Makes code more portable post-JDK11.

## Deprecation

* [#3361](https://github.com/http4s/http4s/pull/3361): Deprecate the `org.http4s.util.execution` package.

## Documentation

* [#3279](https://github.com/http4s/http4s/pull/3279): Improve Prometheus middleware usage example

## Dependency updates

* fs2-2.3.0
* okhttp-4.5.0
* scalafix-0.9.12
* scala-xml-1.3.0
* specs2-4.9.3

# v0.20.23 (2020-04-28)

This release restores backward compatibility with the 0.20 series.
This is the final planned release in the 0.20 series.

## Compatibility

* [#3362](https://github.com/http4s/http4s/pull/3362): Restores binary compatibility in http4s-jetty back to 0.20.21.

# v0.20.22 (2020-04-28)

This release is backward compatible with 0.20, except for http4s-jetty.
This incompatibility will be corrected in 0.20.23.

## Breaking changes

* [#3333](https://github.com/http4s/http4s/pull/3333): Add Http2c support to jetty-server. This accidentally broke binary compatibility, and will be patched in v0.20.23.

## Bugfixes

* [#3326](https://github.com/http4s/http4s/pull/3326): In `WebjarService`, do not use OS-specific directory separators
* [#3331](https://github.com/http4s/http4s/pull/3326): In `FileService`, serve index.html if request points to directory

## Enhancements

* [#3327](https://github.com/http4s/http4s/pull/3327): Add `httpRoutes` and `httpApp` convenience constructors to `Date` middleware
* [#3381](https://github.com/http4s/http4s/pull/3327): Add `httpRoutes` and `httpApp` convenience constructors to `CORS` middleware
* [#3298](https://github.com/http4s/http4s/pull/3298): In `Logger` client and server middlewares, detect any media types ending in `+json` as non-binary

## Deprecations

* [#3330](https://github.com/http4s/http4s/pull/3330): Deprecate `BlazeServerBuilder#apply()` in favor of passing an `ExecutionContext` explicitly.  Formerly, `ExecutionContext.global` was referenced by the default builder, and would spin up its thread pool even if the app never used the global execution context.
* [#3361](https://github.com/http4s/http4s/pull/3361): Deprecate `org.http4s.util.bug`, which is for internal use only.

## Backports

These appeared in previous releases, but have been backported to 0.20.x

* [#2591](https://github.com/http4s/http4s/pull/2591): Change literal interpolator macros to use unsafe methods to avoid triggering Wartremover's EitherProjectionPartial warning
* [#3115](https://github.com/http4s/http4s/pull/3115): Drop UTF-8 BOM when decoding
* [#3148](https://github.com/http4s/http4s/pull/3148): Add `HttpRoutes.strict`
* [#3185](https://github.com/http4s/http4s/pull/3185): In blaze, recover `EOF` on `bodyEncoder.write` to close connection
* [#3196](https://github.com/http4s/http4s/pull/3196): Add convenience functions to `Caching` middleware

## Build improvements

* Start testing on JDK14

## Dependency updates

* blaze-0.14.12
* metrics-4.1.6
* jetty-9.4.28.v20200408
* scala-2.12.11
* tomcat-9.0.34

# v0.21.3 (2020-04-02)

This release is fully backward compatible with 0.21.2.

# Bugfixes

* [#3243](https://github.com/http4s/http4s/pull/3243): Write ember-client request to socket before reading response

## Enhancements

* [#3196](https://github.com/http4s/http4s/pull/3196): Add convenience functions to `Caching` middleware. 
* [#3155](https://github.com/http4s/http4s/pull/3155): Internal `j.u.c.CompletionStage` conversions.

## Dependency updates

* cats-2.1.1
* okhttp-4.4.1

# v0.20.21 (2020-04-02)

This release is fully backward compatible with 0.20.20.

## Dependency updates

* argonaut-6.2.5
* jetty-9.4.27.v20200227
* metrics-4.1.5 (Dropwizard)
* tomcat-9.0.33

# v0.21.2 (2020-03-24)

This release is fully backward compatible with 0.21.1.

## Security fixes
* [GHSA-66q9-f7ff-mmx6](https://github.com/http4s/http4s/security/advisories/GHSA-66q9-f7ff-mmx6): Fixes a local file inclusion vulnerability in `FileService`, `ResourceService`, and `WebjarService`.
  * Request paths with `.`, `..`, or empty segments will now return a 400 in all three services.  Combinations of these could formerly be used to escape the configured roots and expose arbitrary local resources.
  * Request path segments are now percent-decoded to support resources with reserved characters in the name.

## Bug fixes

* [#3261](https://github.com/http4s/http4s/pull/3261): In async-http-client, fixed connection release when body isn't run, as well as thread affinity.

## Enhancements

* [#3253](https://github.com/http4s/http4s/pull/3253): Preparation for Dotty support. Should be invisible to end users, but calling out because it touches a lot.

# v0.20.20 (2020-03-24)

This release is fully backward compatible with 0.20.19.

## Security fixes
* [GHSA-66q9-f7ff-mmx6](https://github.com/http4s/http4s/security/advisories/GHSA-66q9-f7ff-mmx6): Fixes a local file inclusion vulnerability in `FileService`, `ResourceService`, and `WebjarService`.
  * Request paths with `.`, `..`, or empty segments will now return a 400 in all three services.  Combinations of these could formerly be used to escape the configured roots and expose arbitrary local resources.
  * Request path segments are now percent-decoded to support resources with reserved characters in the name.

## Enhancements

* [#3167](https://github.com/http4s/http4s/pull/3167): Add `MetricsOps.classifierFMethodWithOptionallyExcludedPath`.name.

# v0.18.26 (2020-03-24)

This release is fully backward compatible with 0.18.25.

## Security fixes
* [GHSA-66q9-f7ff-mmx6](https://github.com/http4s/http4s/security/advisories/GHSA-66q9-f7ff-mmx6): Fixes a local file inclusion vulnerability in `FileService`, `ResourceService`, and `WebjarService`.
  * Request paths with `.`, `..`, or empty segments will now return a 400 in all three services.  Combinations of these could formerly be used to escape the configured roots and expose arbitrary local resources.
  * Request path segments are now percent-decoded to support resources with reserved characters in the name.

# v0.21.1 (2020-02-13)

This release is fully backward compatible with v0.21.0, and includes all the changes from v0.20.18.

## Bug fixes

* [#3192](https://github.com/http4s/http4s/pull/3192): Parse `SameSite` cookie attribute and values case insensitively.

## Enhancements

* [#3185](https://github.com/http4s/http4s/pull/3185): In blaze-server, recover `EOF` to close the connection instead of catching it. This reduces log noise in Cats Effect implementations that wrap uncaught exceptions.

## Dependency updates

* jawn-fs2-1.0.0: We accidentally released v0.21.0 against an RC of jawn-fs2. This is fully compatible.

# v0.20.19 (2020-02-13)

This release is fully backward compatible with 0.20.18.

## Bugfixes

* [#3199](https://github.com/http4s/http4s/pull/3199): When `Uri#withPath` is called without a slash and an authority is defined, add a slash to separate them.

## Enhancements

* [#3199](https://github.com/http4s/http4s/pull/3199): 
  * New `addSegment` alias for `Uri#/`
  * New `Uri#addPath` function, which splits the path segments and adds each, URL-encoded.

# v0.20.18 (2020-02-13)

This release is fully backward compatible with 0.20.17.

## Bugfixes

* [#3178](https://github.com/http4s/http4s/pull/3178): In `TomcatBuilder`, use the correct values for the `clientAuth` connector attribute.
* [#3184](https://github.com/http4s/http4s/pull/3184): 
  * Parse cookie attribute names case insensitively.
  * Preserve multiple extended cookie attributes, delimited by a `';'`
  * Support cookie domains with a leading `'.'`

## Enhancements

* [#3190](https://github.com/http4s/http4s/pull/3190): Remove reflection from initialization of `HttpHeaderParser`. This allows modeled headers to be parsed when running on Graal. The change is fully transparent on the JVM.

## Dependency updates

* argonaut-6.2.4
* async-http-client-2.10.5
* tomcat-9.0.31

# v0.21.0 (2020-02-09)

This release is fully compatible with 0.21.0-RC4.  Future releases in the 0.21.x series will maintain binary compatibility with this release.  All users on the 0.20.x or earlier are strongly encouraged to upgrade.

## Dependency updates

* argonaut-6.2.4
* circe-0.13.0

# v0.21.0-RC5 (2020-02-08)

This release is binary compatible with 0.21.0-RC4.

We announced this as built on circe-0.13.0.  That was not correct, but is fixed in 0.21.0.

## Enhancements

* [#3148](https://github.com/http4s/http4s/pull/3148): Add `HttpRoutes.strict` and `ContextRoutes.strict` for routes that require only an `Applicative`, at the cost of evaluating `combineK`ed routes strictly.

## Dependency updates

* async-http-client-2.10.5
* cats-effect-2.1.1
* scalatags-0.8.5

# v0.21.0-RC4 (2020-02-04)

This release is binary incompatible with 0.21.0-RC2, but is source compatible.

## Breaking changes

### Binary

* [#3145](https://github.com/http4s/http4s/pull/3145): Relax constraints from `Effect` to `Sync` in `resourceService`, `fileService`, and `webjarService`.

# v0.21.0-RC3 (2020-02-03)

This release is binary incompatible with 0.21.0-RC2, but should be source compatible, with deprecations.

## Breaking changes

### Binary

* [#3126](https://github.com/http4s/http4s/pull/3126): Remove unnecessary `Applicative` constraints from http4s-circe
* [#3124](https://github.com/http4s/http4s/pull/3124): Relax constraints from `Effect` to `Sync` in `FileService`.
* [#3136](https://github.com/http4s/http4s/pull/3136): In `WebSocketBuilder`, add `filterPingPongs` parameter, default true.  When false, `send` and `receive` will see pings and pongs sent by the client.  The server still responds automatically to pings.  This change should be transparent to existing users.
* [#3138](https://github.com/http4s/http4s/pull/3124): Remove unnecessary `Applicative` constraints on `EntityEncoder` instances in several modules.

### Semantic
  
* [#3139](https://github.com/http4s/http4s/pull/3139): Changes `Router` to find the longest matching prefix by path segments rather than character-by-character.  This is arguably a bug fix.  The old behavior could cause unexpected matches, is inconsistent with the servlet mappings that inspired `Router`, and is unlikely to have been intentionally depended on.

### Deprecation

* [#3134](https://github.com/http4s/http4s/pull/3132): Deprecate `JettyBuilder#withSSLContext` in favor of new methods in favor of new `withSslContext*` methods.
* [#3132](https://github.com/http4s/http4s/pull/3132): Deprecate `BlazeServerBuilder#withSSLContext` and `BlazeServerBuilder#withSSL` in favor of new `withSslContext*` methods.
* [#3140](https://github.com/http4s/http4s/pull/3140): Deprecate `JettyBuilder#withSSL`, to match `BlazeServerBuilder`. It's still necessary in Tomcat, which doesn't take a `ServletContext`.  Deprecate `SSLConfig`, `KeyStoreBits`, and `SSLContextBits`, which had already been removed from public API.

## Bugfixes

* [#3140](https://github.com/http4s/http4s/pull/3140): In `TomcatBuilder`, fix mapping of `SSLClientAuthMode` to Tomcat's connector API.

## Enhancements

* [#3134](https://github.com/http4s/http4s/pull/3132): In `JettyBuilder`, add `withSslContext` and `withSslContextAndParameters` to permit full control of `SSLParameters`.  Add `withoutSsl`.
* [#3132](https://github.com/http4s/http4s/pull/3132): In `BlazeBuilder`, add `withSslContext` and `withSslContextAndParameters` to permit full control of `SSLParameters`.  Add `withoutSsl`.

## Dependency updates

* cats-effect-2.1.0
* fs2-2.2.2

# v0.21.0-RC2 (2020-01-27)

## Breaking changes

### Binary and source

* [#3110](https://github.com/http4s/http4s/pull/3110): Change `MessageFailure#toHttpResponse` to return a `Response[F]` instead of an `F[Response[F]]`, and relax constraints accordingly. Drops the `inHttpResponse` method.
* [#3107](https://github.com/http4s/http4s/pull/3107): Add `covary[F[_]]` method to `Media` types.  Should not break your source unless you have your own `Media` subclass, which you shouldn't.

### Binary only

* [#3098](https://github.com/http4s/http4s/pull/3098): Update `MimeDB` from IANA registry. 

### Deprecation

* [#3087](https://github.com/http4s/http4s/pull/3087): Deprecate the public http4s-testing module.  This was mostly Specs2 matchers, the majority of which block threads.  This is not to be confused with http4s-laws, which depends only on Discipline and is still maintained.

## Bugfixes

* [#3105](https://github.com/http4s/http4s/pull/3105): Fix "cannot have more than one pending write request" error in blaze-server web sockets.
* [#3115](https://github.com/http4s/http4s/pull/3115): Handle BOM at the head of a chunk in `decode`.

## Enhancements

* [#3106](https://github.com/http4s/http4s/pull/3106): Interrupt response body in `DefaultHead` middleware. This optimization saves us from draining a potentially large response body that, because `HEAD` is a safe method, should not have side effects.
* [#3095](https://github.com/http4s/http4s/pull/3095): Add `Request#asCurl` method to render a request as a curl command.  Renders the method, URI, and headers, but not yet the body.

# v0.20.17 (2020-01-25)

This release is fully compatible with 0.20.16.

## Bugfixes

* [#3105](https://github.com/http4s/http4s/pull/3105): Fix "cannot have more than one pending write request" error in blaze-server web sockets.

## Dependency updates

* simpleclient-0.8.1 (Prometheus)
  
# v0.18.25 (2020-01-21)

## Bug fixes
* [#3093](https://github.com/http4s/http4s/pull/3093): Backport [#3086](https://github.com/http4s/http4s/pull/3086): Fix connection leak in blaze-client pool manager when the next request in the queue is expired.

# v0.21.0-RC1 (2020-01-21)

## Breaking changes

* [#3012](https://github.com/http4s/http4s/pull/3012): Use `HttpApp` instead of `HttpRoutes` in `Http4sServlet`. The servlet builders themselves retain compatibility.
* [#3078](https://github.com/http4s/http4s/pull/3078): Wrap Java exceptions in `ConnectionFailure` when a blaze-client fails to establish a connection. This preserves information about which host could not be connected to.
* [#3062](https://github.com/http4s/http4s/pull/3062): http4s' JSON support is now built on jawn-1.0.0, which is a binary break from jawn-0.14.x.  This comes with a bump to circe-0.13.  Most circe-0.13 modules are binary compatible with circe-0.12, but note that circe-parser is not.
* [#3055](https://github.com/http4s/http4s/pull/3055): Add fs2-io's TLS support to ember-client.  The `sslContext: Option[(ExecutionContext, SSLContext)]` argument is replaced by a `tlsContext: Option[TLSContext]`.`

## Enhancements

* [#3004](https://github.com/http4s/http4s/pull/3004): Add `classloader` argument to `StaticFile.fromResource` 
* [#3007](https://github.com/http4s/http4s/pull/3007): Add `classloader` argument to `TomcatBuilder`
* [#3008](https://github.com/http4s/http4s/pull/3008): Consistently use `collection.Seq` across Scala versions in DSL
* [#3031](https://github.com/http4s/http4s/pull/3031): Relax `Router.apply` constraint from `Sync` to `Monad`
* [#2821](https://github.com/http4s/http4s/pull/2821): Add `Media` supertype of `Message` and `Part`, so multipart parts can use `EntityDecoder`s
* [#3021](https://github.com/http4s/http4s/pull/3021): Relax `Throttle.apply` constraint from `Sync` to `Monad`. Add a `mapK` operation to `TokenBucket`.
* [#3056](https://github.com/http4s/http4s/pull/3056): Add `streamJsonArrayEncoder*` operations to circe support, to encode a `Stream` of `A` to a JSON array, given an encoder for `A`.
* [#3053](https://github.com/http4s/http4s/pull/3053): Remove unneeded `Functor[G]` constraint on `HeaderEcho.apply`.
* [#3054](https://github.com/http4s/http4s/pull/3054): Add `SameSite` cookie support
* [#2518](https://github.com/http4s/http4s/pull/2518): Add `status` methods to `Client` that take a `String` or `Uri`
* [#3069](https://github.com/http4s/http4s/pull/3069): Add `ContextMiddleware.const` function
* [#3070](https://github.com/http4s/http4s/pull/3070): Add `NonEmptyTraverse` instance to `ContextRequest`
* [#3060](https://github.com/http4s/http4s/pull/3060): Stop mixing context bounds and implicits in `CirceInstances`.
* [#3024](https://github.com/http4s/http4s/pull/3024): Add `withQueryParams` and `withMultiValueQueryParams` to `QueryOps`
* [#3092](https://github.com/http4s/http4s/pull/3092): Add TLS support to ember-server via fs2-io.

## Dependency updates

* cats-2.1.0
* circe-0.13.0-RC1
* fs2-2.2.0
* jawn-1.0.0
* jawn-fs2-1.0.0-RC2
* okhttp-4.3.1
* play-json-2.8.1
* scalacheck-1.14.3
* scalatags-0.8.4
* specs2-4.8.3

# v0.20.16 (2020-01-21)

## Bugfixes

* [#3086](https://github.com/http4s/http4s/pull/3086): Fix connection leak in blaze-client pool manager when the next request in the queue is expired.

## Breaking changes

* [#3053](https://github.com/http4s/http4s/pull/3053): Deprecate `HttpDate.now`, which is not referentially transparent. Prefer `HttpDate.current`.

## Enhancements

* [#3049](https://github.com/http4s/http4s/pull/3049): Add new `Date` server middleware
* [#3051](https://github.com/http4s/http4s/pull/3051): Add `HttpDate.current` convenience constructor, based on `Clock`.
* [#3052](https://github.com/http4s/http4s/pull/3052): Add `Caching` server middleware.
* [#3065](https://github.com/http4s/http4s/pull/3065): Add `ErrorAction` server middleware
* [#3082](https://github.com/http4s/http4s/pull/3082): Wrap `UnresolvedAddressException` in blaze in an `UnresolvedAddressException` subtype that contains the address that could not resolve to aid diagnostics.  This is a conservative change.  See [#3078](https://github.com/http4s/http4s/pull/3078) for the wrapper forthcoming in http4s-0.21.

## Documentation

* [#3017](https://github.com/http4s/http4s/pull/3017): Correct the documentation in `Timeout.apply`
* [#3020](https://github.com/http4s/http4s/pull/3020): Update scaladoc to compiling example code on OptionalMultiQueryParamDecoderMatcher

## Dependency updates

* async-http-client-2.10.4
* jetty-9.4.26.v20200117
* metrics-4.1.2 (Dropwizard)
* log4s-1.8.2
* okhttp-3.14.6
* simpleclient-0.8.0 (Prometheus)
* tomcat-9.0.30

# v0.20.15 (2019-11-27)

## Enhancements

* [#2966](https://github.com/http4s/http4s/pull/2966): Add `HttpsRedirect` middleware
* [#2965](https://github.com/http4s/http4s/pull/2965): Add `Request#addCookies` method
* [#2887](https://github.com/http4s/http4s/pull/2887): Support realm in the `OAuth1` header

## Bug fixes

* [#2916](https://github.com/http4s/http4s/pull/2916): Ensure that `Metrics` only decrements active requests once
* [#2889](https://github.com/http4s/http4s/pull/2889): In `Logger`, log the prelude if `logBody` and `logHeaders` are false

# v0.20.14 (2019-11-26)

## Bug fixes

* [#2909](https://github.com/http4s/http4s/pull/2909): Properly propagate streamed errors in jetty-client
* The blaze upgrade fixes the "SSL Handshake WRAP produced 0 bytes" error on JDK 11.

## Enhancements

* [#2911](https://github.com/http4s/http4s/pull/2911): Add missing bincompat syntax to `org.http4s.implicits`.

## Dependency updates

* blaze-0.14.11
* circe-0.11.2
* jawn-0.14.3
* jetty-9.4.24.v20191120
* tomcat-9.0.29

# v0.20.13 (2019-11-05)

## Bug fixes

* [#2946](https://github.com/http4s/http4s/pull/2946): Restore binary compatibility of private `UrlCodingUtils`. [#2930](https://github.com/http4s/http4s/pull/2930) caused a breakage in rho.
* [#2922](https://github.com/http4s/http4s/pull/2922): Handle Content-Length longer that Int.MaxValue in chunked uploads
* [#2941](https://github.com/http4s/http4s/pull/2941): Fix for `BlockingHttp4sServlet` with shifted IO.
* [#2953](https://github.com/http4s/http4s/pull/2953): Fix connection info in servlet backend.  The local and remote addresses were reversed.
* [#2942](https://github.com/http4s/http4s/pull/2942): Fix `Request.addcookie` to consolidate all `Cookie` headers into one.
* [#2957](https://github.com/http4s/http4s/pull/2957): Shift the write to Blocker in `BlockingServletIo`

## Enhancements

* [#2948](https://github.com/http4s/http4s/pull/2948): Add all missing `ContentCoding`s from the IANA registry.

## Dependency updates

* blaze-0.14.9

# v0.20.12 (2019-10-31)

## Enhancements

* [#2930](https://github.com/http4s/http4s/pull/2830): Move private `UrlCodingUtils` to the `Uri` companion object, make public

## Dependency updates

* jawn-0.14.2
* jetty-9.4.22
* json4s-0.14.2
* metrics-4.1.1
* okhttp-3.14.4
* play-json-2.7.4
* tomcat-9.0.27
* twirl-1.4.2

# v0.21.0-M5 (2019-09-19)

## Breaking changes

* [#2815](https://github.com/http4s/http4s/pull/2815): Allow `Allow` header to specify an empty set of methods.
* [#2832](https://github.com/http4s/http4s/pull/2836): Add natural transformation to `ResponseGenerator` to allow the `F` and `G` to work in unison. Relevant for http4s-directives.

## Enhancements

* [#2836](https://github.com/http4s/http4s/pull/2836): Add `additionalSocketOptions` to ember configs
* [#2869](https://github.com/http4s/http4s/pull/2869): Add JsonDebugErrorHandler middleware
* [#2830](https://github.com/http4s/http4s/pull/2830): Add encoder and decoder helpers to `Uri` companion

## Documentation

* [#2733](https://github.com/http4s/http4s/pull/2733): Add CSRF documentation

## Dependency updates

* async-http-client-2.10.2
* cats-2.0.0
* cats-effect-2.0.0
* circe-0.12.1
* fs2-2.0.0
* keypool-2.0.0
* log4cats-core-1.0.0
* okhttp-4.2.0
* jawn-fs2-0.15.0
* tomcat-9.0.24
* vault-2.0.0

# v0.20.11 (2019-09-19)

## Breaking changes

* [#2792](https://github.com/http4s/http4s/pull/2792): Drop support for Scala 2.13.0-M5. Users of Scala 2.13 should be on a stable release of Scala on the http4s-0.21 release series.
* [#2800](https://github.com/http4s/http4s/pull/2800): Revert [#2785](https://github.com/http4s/http4s/pull/2785), using `F[A]` instead of `G[A]` in `EntityResponseGenerator`, which broke directives.

## Bug fixes

* [#2807](https://github.com/http4s/http4s/pull/2807): In jetty-client, don't follow redirects with the internal client, which throws an exception in the http4s wrapper.

## Enhancements

* [#2817](https://github.com/http4s/http4s/pull/2817): In jetty-client, disable internal client's default `Content-Type` to prevent default `application/octet-stream` for empty bodies.

## Dependency updates

* jetty-9.4.20

# v0.21.0-M4 (2019-08-14)

## Dependency updates

* cats-core-2.0.0-RC1
* cats-effect-2.0.0-RC1
* circe-0.12.0-RC1
* discipline-1.0.0
* keypool-0.2.0-RC1
* log4cats-1.0.0-RC1
* vault-2.0.0-RC1

# v0.20.10 (2019-08-14)

## Breaking changes

* [#2785](https://github.com/http4s/http4s/pull/2785): Use `F[A]` instead of `G[A]` in the DSL's `EntityResponseGenerator`. This change is binary compatible, but not source compatible for users of `Http4sDsl2` where `F` is not `G`. This is uncommon.

## Bug fixes

* [#2778](https://github.com/http4s/http4s/pull/2778): Don't truncate signing keys in CSRF middleware to 20 bytes, which causes a loss of entropy.

## Enhancements

* [#2776](https://github.com/http4s/http4s/pull/2776): Add `MaxActiveRequest` middleware
* [#2724](https://github.com/http4s/http4s/pull/2724): Add `QueryParamEncoder[Instant]` and `QueryParamDecoder[Instant]`. Introduce `QueryParamCodec` for convenience.
* [#2777](https://github.com/http4s/http4s/pull/2777): Handle invalid `Content-Range` requests with a 416 response and `Accept-Range` header.

# v0.20.9 (2019-08-07)

## Bug fixes

* [#2761](https://github.com/http4s/http4s/pull/2761): In blaze-client, don't add `ResponseHeaderTimeoutStage` when `responseHeaderTimeout` is infinite. This prevents an `IllegalArgumentException` when debug logging is turned on.
* [#2762](https://github.com/http4s/http4s/pull/2762): Fix text in warnings when blaze-client timeouts are questionably ordered.

# v0.21.0-M3 (2019-08-02)

## Breaking changes

* [#2572](https://github.com/http4s/http4s/pull/2572): Make `Http1Stage` private to `org.http4s`, which we highly doubt anybody extended directly anyway.

## Bug fixes

* [#2727](https://github.com/http4s/http4s/pull/2727): Fix `UserInfo` with `+` sign

## Enhancements

* [#2623](https://github.com/http4s/http4s/pull/2623): Propagate cookies in `FollowRedirect` client middleware

## Documentation

* [#2717](https://github.com/http4s/http4s/pull/2717): Update quickstart for v0.21
* [#2734](https://github.com/http4s/http4s/pull/2734): Add missing comma in code sample
* [#2740](https://github.com/http4s/http4s/pull/2740): Clarify `Method` imports for client DSL

## Internals

* [#2747](https://github.com/http4s/http4s/pull/2717): Create .mergify.yml

## Dependency upgrades

* better-monadic-for-0.3.1
* cats-effect-2.0.0-M5
* log4cats-0.4.0-M2
* okhttp-4.0.1

# v0.20.8 (2019-08-02)

## Enhancements

* [#2550](https://github.com/http4s/http4s/pull/2550): Adjust default timeouts and add warnings about misconfiguration

## Dependency updates

* blaze-0.14.8
* cats-effect-1.4.0

# v0.20.7 (2019-07-30)

## Bug fixes
* [#2728](https://github.com/http4s/http4s/pull/2728): Preserve division of `request.uri.path` into `scriptName` and `pathInfo` when calling `withPathInfo`.
* [#2737](https://github.com/http4s/http4s/pull/2737): Fix deadlock in blaze-server web socket shutdown.

## Enhancements
* [#2736](https://github.com/http4s/http4s/pull/2736): Implement a `connectTimeout` in blaze-client, defaulted to 10 seconds.  Prevents indefinite hangs on non-responsive hosts.

## Documentation
* [#2741](https://github.com/http4s/http4s/pull/2741): Improve docs surrounding auth middleware and fall through.

## Dependency upgrades
- blaze-0.14.7
- tomcat-9.0.22

# v0.21.0-M2 (2019-07-09)

This release drops support for Scala 2.11 and adds the `http4s-ember-server` and `http4s-ember-client` backends.  Ember is new and experimental, but we intend for it to become the reference implementation.  Notably, it only requires a `Concurrent` constraint.

## Bugfixes
* [#2691](https://github.com/http4s/http4s/pull/2691): Fix deadlock in client by releasing current connection before retrying in `Retry` client middleware.  The constraint is upgraded to `Concurrent`.
* [#2693](https://github.com/http4s/http4s/pull/2693): Fix deadlock in client by releasing current connection before retrying in `FollowRedirect` client middleware.  The constraint is upgraded to `Concurrent`.
* [#2671](https://github.com/http4s/http4s/pull/2671): Upgrade `Uri.UserInfo` to a case class with username and password, fixing encoding issues. This is for RFC 3986 compliance, where it's deprecated for security reasons. Please don't use this.
* [#2704](https://github.com/http4s/http4s/pull/2704): Remove unused `Sync` constraint on `Part.formData`.

## Breaking changes
* [#2654](https://github.com/http4s/http4s/pull/2654): Extract an http4s-laws module from http4s-testing, with no dependency on Specs2.  The arbitraries, laws, and tests are now laid out in a similar structure to cats and cats-effect.
* [#2665](https://github.com/http4s/http4s/pull/2665): Change `withBlock` to `withBlocker` in `OkHttpBuilder`
* [#2661](https://github.com/http4s/http4s/pull/2661): Move string contexts macros for literals from `org.http4s` to `org.http4s.implicits`
* [#2679](https://github.com/http4s/http4s/pull/2679): Replace `Uri.IPv4` with `Uri.Ipv4Address`, including an `ipv4` interpolator and interop with `Inet4Address`.
* [#2694](https://github.com/http4s/http4s/pull/2694): Drop Scala 2.11 support 
* [#2700](https://github.com/http4s/http4s/pull/2700): Replace `Uri.IPv6` with `Uri.Ipv6Address`, including an `ipv6` interpolator and interop with `Inet6Address`.

## Enhancements
* [#2656](https://github.com/http4s/http4s/pull/2656): Add `emap` and `emapValidatedNel` to `QueryParamDecoder`
* [#2696](https://github.com/http4s/http4s/pull/2696): Introduce `http4s-ember-server` and `http4s-ember-client`

## Documentation
* [#2658](https://github.com/http4s/http4s/pull/2658): Link to http4s-jdk-http-client
* [#2668](https://github.com/http4s/http4s/pull/2668): Clarify scaladoc for `Uri.Scheme`

## Internal
* [#2655](https://github.com/http4s/http4s/pull/2655): Tune JVM options for throughput

## Dependency updates
* async-http-client-2.10.1
* circe-0.12.0-M4
* json4s-3.6.7
* okhttp-4.0.0
* specs2-core-4.6.0

# v0.20.6 (2019-07-09)

## Bug fixes
* [#2705](https://github.com/http4s/http4s/pull/2705): Upgrades blaze to close `SSLEngine` when an `SSLStage` shuts down. This is useful in certain `SSLContext` implementations.  See [blaze#305](https://github.com/http4s/blaze/pull/305) for more.

## Dependency upgrades
- blaze-0.14.6

~~# v0.20.5 (2019-07-09)~~

Cursed release.  Sonatype staging repo closed in flight.

# v0.20.4 (2019-07-06)

## Bug fixes
* [#2687](https://github.com/http4s/http4s/pull/2687): Don't throw in `Uri.fromString` on invalid ports
* [#2695](https://github.com/http4s/http4s/pull/2695): Handle EOF in blaze-server web socket by shutting down stage

## Enhancements
* [#2673](https://github.com/http4s/http4s/pull/2673): Add `GZip` middleware for client

## Documentation
* [#2668](https://github.com/http4s/http4s/pull/2668): Clarifications in `Uri.Scheme` scaladoc

## Dependency upgrades
- blaze-0.14.5
- jetty-9.14.19.v20190610 (for client)

# v0.21.0-M1 (2019-06-17)

## Breaking changes
* [#2565](https://github.com/http4s/http4s/pull/2565): Change constraint on server `Metrics` from `Effect` to `Sync`
* [#2551](https://github.com/http4s/http4s/pull/2551): Refactor `AuthMiddleware` to not require `Choice` constraint
* [#2614](https://github.com/http4s/http4s/pull/2614): Relax various `ResponseGenerator` constraints from `Monad` to `Applicative` in http4s-dsl.
* [#2613](https://github.com/http4s/http4s/pull/2613): Rename implicit `http4sKleisliResponseSyntax` and its parameter name.
* [#2624](https://github.com/http4s/http4s/pull/2624): In `BlazeServerBuilder`, don't depend on laziness of `SSLContext`. `None` now disables the secure context. The default argument tries to load `Some(SSLContext.getDefault())`, but falls back to `None` in case of failure.
* [#2493](https://github.com/http4s/http4s/pull/2493): Scala 2.13 support and related upgrades
  * Scala 2.13.0-M5 is dropped.
  * All modules are supported on 2.11, 2.12, and 2.13 again.
  * Use cats-effect-2.0's new `Blocker` in place of `ExecutionContext` where appropriate

## Enhancements
* [#2591](https://github.com/http4s/http4s/pull/2590): Add `MediaType.unsafeParse` and `QValue.unsafeFromString`. 
* [#2548](https://github.com/http4s/http4s/pull/2548): Add `Client#translate`
* [#2622](https://github.com/http4s/http4s/pull/2622): Add `Header#renderedLength`

## Docs
* [#2569](https://github.com/http4s/http4s/pull/2569): Fix typo in CORS scaladoc
* [#2608](https://github.com/http4s/http4s/pull/2608): Replace `Uri.uri` with `uri` in tuts
* [#2626](https://github.com/http4s/http4s/pull/2626): Fix typos in root package and DSL docs
* [#2635](https://github.com/http4s/http4s/pull/2635): Remove obsolete scaladoc from client
* [#2645](https://github.com/http4s/http4s/pull/2645): Fix string literal in router example in static file docs

## Internal
* [#2563](https://github.com/http4s/http4s/pull/2563): Refactor `EntityDecoder#decode`
* [#2553](https://github.com/http4s/http4s/pull/2553): Refactor `Timeout`
* [#2564](https://github.com/http4s/http4s/pull/2564): Refactor boopickle and circe decoders
* [#2580](https://github.com/http4s/http4s/pull/2580): Refactor server `RequestLogger`
* [#2581](https://github.com/http4s/http4s/pull/2581): Remove redundant braces in various types
* [#2539](https://github.com/http4s/http4s/pull/2539): Narrow cats imports
* [#2582](https://github.com/http4s/http4s/pull/2582): Refactor `DefaultHead`
* [#2590](https://github.com/http4s/http4s/pull/2590): Refactor `GZip`
* [#2591](https://github.com/http4s/http4s/pull/2590): Refactor literal macros to not use `.get`
* [#2596](https://github.com/http4s/http4s/pull/2596): Refactor `MimeLoader`
* [#2542](https://github.com/http4s/http4s/pull/2542): Refactor `WebjarService`
* [#2555](https://github.com/http4s/http4s/pull/2555): Refactor `FileService`
* [#2597](https://github.com/http4s/http4s/pull/2597): Optimize internal hex encoding
* [#2599](https://github.com/http4s/http4s/pull/2599): Refactor `ChunkAggregator`
* [#2574](https://github.com/http4s/http4s/pull/2574): Refactor `FollowRedirect`
* [#2648](https://github.com/http4s/http4s/pull/2648): Move `mimedb-generator` from a project to an internal SBT plugin. Run with `core/generateMimeDb`.

## Dependency updates
* cats-2.0.0-M4
* cats-effect-2.0.0-M4
* circe-0.12.0-M3
* discipline-0.12.0-M3
* fs2-1.1.0-M1
* jawn-0.14.2
* jawn-fs2-0.15.0-M1
* json4s-3.6.6
* log4s-1.8.2
* parboiled-2.0.1 (internal fork)
* play-json-2.7.4
* sbt-doctest-0.9.5 (tests only)
* sbt-native-packager-1.3.22 (examples only)
* sbt-site-1.4.0 (docs only)
* sbt-tpolecat-0.1.6 (compile time only)
* scalacheck-1.14.0
* scalatags-0.7.0 (2.12 and 2.13 only)
* scalaxml-1.2.0
* specs2-4.5.1 
* mockito-core-2.28.2 (tests only)
* tut-0.6.12 (docs only)
* twirl-1.4.2
* vault-2.0.0-M2

# v0.20.3 (2019-06-12)

## Bug fixes
* [#2638](https://github.com/http4s/http4s/pull/2638): Fix leaking sensitive headers in server RequestLogger

# v0.18.24 (2019-06-12)

## Bug fixes
* [#2639](https://github.com/http4s/http4s/pull/2639): Fix leaking sensitive headers in server RequestLogger

## Dependency updates
- cats-1.6.1
- jetty-9.4.19.v20190610
- tomcat-9.0.21

# v0.20.2 (2019-06-12)

## Bug fixes
* [#2604](https://github.com/http4s/http4s/pull/2604): Defer creation of `SSLContext.getDefault()` in blaze-client
* [#2611](https://github.com/http4s/http4s/pull/2611): Raise errors with `getResource()` into effect in `StaticFile`

## Enhancements
* [#2567](https://github.com/http4s/http4s/pull/2567): Add `mapK` to `AuthedRequest`.  Deprecate `AuthedService` in favor of `AuthedRoutes`.

## Internals
* [#2579](https://github.com/http4s/http4s/pull/2579): Skip Travis CI on tags

## Dependency updates
* blaze-0.14.4
* cats-core-1.6.1
* cats-effect-1.3.1
* fs2-1.0.5 (except Scala 2.13.0-M5)
* okhttp-3.14.2
* tomcat-9.0.21

# v0.20.1 (2019-05-16)

Users of blaze-client are strongly urged to upgrade.  This patch fixes a bug and passes new tests, but we still lack 100% confidence in it.  The async-http-client backend has proven stable for a large number of users.

## Bug fixes
* [#2562](https://github.com/http4s/http4s/pull/2562): Fix issue in `PoolManager` that causes hung requests in blaze-client.
* [#2571](https://github.com/http4s/http4s/pull/2571): Honor `If-None-Match` request header in `StaticFile`

## Enhancements
* [#2532](https://github.com/http4s/http4s/pull/2532): Add queue limit to log message when client wait queue is full
* [#2535](https://github.com/http4s/http4s/pull/2535): Add `translate` to `HttpRoutes` and `HttpApp`

## Documentation
* [#2533](https://github.com/http4s/http4s/pull/2533): Fix link to Metrics middleware
* [#2538](https://github.com/http4s/http4s/pull/2538): Add @MartinSnyder's presentation, update giter8 instructions
* [#2559](https://github.com/http4s/http4s/pull/2559): Add @gvolpe's presentation and http4s-tracer

## Internals
* [#2525](https://github.com/http4s/http4s/pull/2525): Pointful implementation of `AuthMiddleware.noSpider`
* [#2534](https://github.com/http4s/http4s/pull/2534): Build with xenial and openjdk8 on Travis CI
* [#2530](https://github.com/http4s/http4s/pull/2530): Refactoring of `authentication.challenged`
* [#2531](https://github.com/http4s/http4s/pull/2531): Refactoring of `PushSupport`
* [#2543](https://github.com/http4s/http4s/pull/2543): Rename maintenance branches to `series/x.y`
* [#2549](https://github.com/http4s/http4s/pull/2549): Remove workarounds in `BlazeClient` for [typelevel/cats-effect#487](https://github.com/typelevel/cats-effect/issues/487)
* [#2575](https://github.com/http4s/http4s/pull/2575): Fix the Travis CI release pipeline

## Dependency updates
* blaze-0.14.2
* cats-effect-1.3.0
* jetty-server-9.4.18.v20190429
* metrics-core-4.1.0
* sbt-native-packager-1.3.21 (examples only)
* tomcat-9.0.20

# v0.20.0 (2019-04-22)

## Announcements

### blaze-client stability

We are declaring this a stable release, though we acknowledge a handful of lingering issues with the blaze-client.  Users who have trouble with the blaze backend are invited to try the async-http-client, okhttp, or jetty-client backends instead.

### Scala 2.13 compatibility

When our dependencies are published for Scala 2.13.0-RC1, we will publish for it and drop support for Scala 2.13.0-M5.  We know it's out there, and we're as anxious as you.

### cats-2 and http4s-0.21

Cats 2.0 is expected soon, and a Cats Effect 2.0 is under discussion.  These will be binary compatible with their 1.x versions, with the exception of their laws modules.  We intend to publish http4s-0.21 on these when they are available in order to provide a compatible stack for our own laws.

### EOL of 0.18

This marks the end of active support for the 0.18 series.  Further releases in that series will require a pull request and an accompanying tale of woe.

## Breaking changes
* [#2506](https://github.com/http4s/http4s/pull/2506): Raise `DecodeFailure` with `MonadError` in `Message#as` rather than relying on effect to catch in `fold`. Requires a new `MonadError` constraint.

## Bugfixes
* [#2502](https://github.com/http4s/http4s/pull/2502): Stop relying on undefined behavior of `fold` to catch errors in client.

## Enhancements
* [#2508](https://github.com/http4s/http4s/pull/2508): Add `mediaType` String context macro for validating literals.  Provide the same for `uri` and `qValue`, deprecating `Uri.uri` and `QValue.q`.
* [#2520](https://github.com/http4s/http4s/pull/2520): Parameterize `selectorThreadFactory` for blaze server.  This allows setting the priority for selector threads.

## Documentation
* [#2488](https://github.com/http4s/http4s/pull/2488): Fix bad link in changelog
* [#2494](https://github.com/http4s/http4s/pull/2494): Add note on queue usage to `BlazeWebSocketExample`
* [#2509](https://github.com/http4s/http4s/pull/2509): Add Formation as adopter
* [#2516](https://github.com/http4s/http4s/pull/2516): Drop redundant `enableWebSockets` in blaze example.

## Internals
* [#2521](https://github.com/http4s/http4s/pull/2521): Add utility conversion for `java.util.concurrent.CompletableFuture` to `F[_]: Concurrent`

## Dependency updates
* blaze-0.14.0
* jetty-9.4.16.v20190411
* kind-projector-0.10.0 (build only)
* okhttp-3.14.1
* mockito-core-2.27.0 (test only)
* sbt-jmh-0.3.6 (benchmarks only)
* tomcat-9.0.19
* tut-plugin-0.6.11 (docs only)

# v0.20.0-RC1 (2019-04-03)

## Breaking changes
* [#2471](https://github.com/http4s/http4s/pull/2471): `Headers` is no longer an `Iterable[Header]`
* [#2393](https://github.com/http4s/http4s/pull/2393): Several changes related to 2.13 support:
  * Replace `Seq` with `List` on:
    * `` `Accept-Ranges.`.rangeUnits``
    * ``CacheDirective.`no-cache`.fieldNames``
    * `CacheDirective.private.fieldNames`
    * `LanguageTag.subTags`
    * `MediaType.fileExtensions`
    * `` `User-Agent`.other``
  * Replace `Seq` with `immutable.Seq` on:
    * `Query#multiParams.values`
    * `Query#params.values`
    * `Uri#multipParams.values`
  * `Query` is no longer a `Seq[Query.KeyValue]`
  * `RequestCookieJar` is no longer an `Iterable[RequestCookie]`.

## Enhancements
* [#2466](https://github.com/http4s/http4s/pull/2466): Provide better message for `WaitQueueFullFailure`
* [#2479](https://github.com/http4s/http4s/pull/2479): Refresh `MimeDb` from the IANA registry
* [#2393](https://github.com/http4s/http4s/pull/2393): Scala 2.13.0-M5 support
  * All modules except http4s-boopickle
  * `Monoid[Headers]` instance

## Bugfixes
* [#2470](https://github.com/http4s/http4s/pull/2470): Don't wait indefinitely if a request timeout happens while borrowing a connection in blaze-client.

## Documentation
* [#2469](https://github.com/http4s/http4s/pull/2469): Add scala-steward to adopters
* [#2472](https://github.com/http4s/http4s/pull/2472): Add http4s-chatserver demo
* [#2478](https://github.com/http4s/http4s/pull/2478): Better scaladoc for `HttpApp`
* [#2480](https://github.com/http4s/http4s/pull/2480): Enhance documentation of static rendering

## Other
* [#2474](https://github.com/http4s/http4s/pull/2474): Skip another blaze test that fails only on CI

## Dependency upgrades
* argonaut-6.2.3
* blaze-0.14.0-RC1
* sbt-jmh-0.3.5 (benchmarks only)
* sbt-native-packager (example only)
* scalatags-0.6.8

# v0.20.0-M7 (2019-03-20)

## Bugfixes
* [#2450](https://github.com/http4s/http4s/pull/2450): Fix `CirceInstances.builder` initialization, which referenced unintialized eager vals.

## Enhancements
* [#2435](https://github.com/http4s/http4s/pull/2435): Log information about canceled requests in `ResponseLogger`
* [#2429](https://github.com/http4s/http4s/pull/2429): Add `httpRoutes` and `httpApp` convenience constructors to `ChunkAggregator`
* [#2446](https://github.com/http4s/http4s/pull/2446): Introduce `Http4sDsl2[F[_], G[_]]` trait to support `http4s-directives` library.  `Http4sDsl` extends it as `Http4sDsl[F, F]`.  This change should be invisible to http4s-dsl users.
* [#2444](https://github.com/http4s/http4s/pull/2444): New modeled headers for `If-Match` and `If-Unmodified-Since`
* [#2458](https://github.com/http4s/http4s/pull/2458): Building on bugfix in [#2453](https://github.com/http4s/http4s/pull/2453), don't clean up the stage if it's going to be shut down anyway

## Documentation
* [#2432](https://github.com/http4s/http4s/pull/2432): Fix Github URL in Scaladoc for tagged versions
* [#2440](https://github.com/http4s/http4s/pull/2440): Fix broken links in client documentation
* [#2447](https://github.com/http4s/http4s/pull/2447): Clarification of webjar path on static files
* [#2448](https://github.com/http4s/http4s/pull/2448): Update copyright year
* [#2454](https://github.com/http4s/http4s/pull/2454): Update `mountService` reference to `withHttpApp`
* [#2455](https://github.com/http4s/http4s/pull/2455): Remove dangling reference to `G` parameter in `HttpApp` scaladoc
* [#2460](https://github.com/http4s/http4s/pull/2460): Add `circuit-http4s` to adopters

## Other
* [#2464](https://github.com/http4s/http4s/pull/2464): Temporarily disable blaze tests that fail only on CI while running on CI.

## Dependency upgrades
* async-http-client-2.8.1
* fs2-1.0.4
* json4s-3.6.5
* okhttp-3.14.0
* play-json-2.7.2
* sbt-explicit-depenendencies-0.2.9 (build only)
* sbt-native-packager-1.3.19 (example only)

# v0.18.23 (2019-03-19)

## Bug fixes
* [#2453](https://github.com/http4s/http4s/pull/2453): Fix bug in blaze-client that unnecessarily recycled connections.

## Dependency upgrades
- jetty-9.4.15.v20190215
- log4s-1.7.0
- metrics-4.0.5
- mockito-2.25.1 (test only)
- scodec-bits-1.1.9
- tomcat-9.0.17

# v0.20.0-M6 (2019-02-16)

## Breaking changes
* [#2369](https://github.com/http4s/http4s/pull/2369): Make `log` operation on logging middlewares return an `F[Unit]` to support pure logging.
* [#2370](https://github.com/http4s/http4s/pull/2370): `Prometheus.apply` returns in `F[_]` to represent its effect on the collector registry.
* [#2398](https://github.com/http4s/http4s/pull/2398): Add media ranges to `jsonDecoderAdaptive` to support overriding the media type in an `EntityDecoder`
* [#2396](https://github.com/http4s/http4s/pull/2396): Parameterize `Logger` middlewares to work with any `Http[G, F]` instead of requiring `HttpApp[F]`.
* [#2318](https://github.com/http4s/http4s/pull/2318): Replace `AttributeMap` with `io.christopherdavenport.Vault`
* [#2414](https://github.com/http4s/http4s/pull/2414): Default to a no-op cookie store in async-http-client for more uniform behavior with other clients
* [#2419](https://github.com/http4s/http4s/pull/2419): Relax constraint on `Retry` middleware from `Effect` to `Sync`

## Bugfixes
* [#2421](https://github.com/http4s/http4s/pull/2421): Fix buggy use of `toString` in async-http-client when rendering URIs.

## Enhancements
* [#2364](https://github.com/http4s/http4s/pull/2364): Scalafix `allocate` to `allocated`
* [#2366](https://github.com/http4s/http4s/pull/2366): Add `chunkBufferMaxSize` parameter to `BlazeClientBuilder` and `BlazeServerBuilder`. Change default to 10kB.
* [#2316](https://github.com/http4s/http4s/pull/2316): Support custom error messages in circe, argonaut, and jawn.
* [#2403](https://github.com/http4s/http4s/pull/2403): Add `MemoryAllocationExports` to `PrometheusExportService`
* [#2355](https://github.com/http4s/http4s/pull/2355), [#2407](https://github.com/http4s/http4s/pull/2407): Add new `HttpMethodOverride` middleware
* [#2391](https://github.com/http4s/http4s/pull/2391): Add `Authorization` to `*` as a default allowed header in default CORS config
* [#2424](https://github.com/http4s/http4s/pull/2424): Include Chunked Transfer-Encoding header in Multipart Requests

## Documentation
* [#2378](https://github.com/http4s/http4s/pull/2378): Fix typo in `EntityDecoder` scaladoc
* [#2374](https://github.com/http4s/http4s/pull/2374): Include scheme in CORS examples
* [#2399](https://github.com/http4s/http4s/pull/2399): Link to @kubukoz' presentation
* [#2418](https://github.com/http4s/http4s/pull/2418): Fix typo in CORS documentation
* [#2420](https://github.com/http4s/http4s/pull/2420): Add Raster Foundry to adopters

## Internal
* [#2359](https://github.com/http4s/http4s/pull/2359): Remove code coverage checks
* [#2382](https://github.com/http4s/http4s/pull/2382): Refactor the blaze-server pipeline construction
* [#2401](https://github.com/http4s/http4s/pull/2401), [#2408](https://github.com/http4s/http4s/pull/2408), [#2409](https://github.com/http4s/http4s/pull/2409): Stop building with sbt-rig, deal with fallout
* [#2422](https://github.com/http4s/http4s/pull/2422): Use Scala 2.12.8 and slash-syntax in SBT files

## Dependency upgrades
* async-http-client-2.7.0
* cats-1.6.0
* circe-0.11.1
* fs2-1.0.3
* jawn-fs2-0.14.2
* json4s-3.6.4
* log4s-1.7.0
* mockito-core-2.24.5 (tests only)
* okhttp-3.13.1
* parboiled-1.0.1 (http4s' internal fork)
* play-json-2.7.1
* sbt-build-info-0.9.0 (build only)
* sbt-native-packager-1.3.18 (examples only)
* sbt-updates-0.4.0 (build only)
* tomcat-9.0.6
* twirl-1.4.0

# v0.18.22 (2019-02-13)

## Enhancements
* [#2389](https://github.com/http4s/http4s/pull/2389): Add `RequestKey` to Logging when eviction is necessary

# v0.20.0-M5 (2019-01-12)

Consider the blaze beta and all other modules RC quality. Don't forget
there is a scalafix to assist migration from 0.18!

## Breaking changes
* [#2308](https://github.com/http4s/http4s/pull/2308): Change `allocate` to `allocated` on backend builders for consistency with `cats.effect.Resource#allocated`.
* [#2332](https://github.com/http4s/http4s/pull/2332): Make double slashes behave more reasonably in the DSL.
* [#2351](https://github.com/http4s/http4s/pull/2351): Change `clientAuthMode` on server builders from `Boolean` to sum type `SSLClientAuthMode`

## Enhancements
* [#2309](https://github.com/http4s/http4s/pull/2308): Specialize `TimeoutException` to `WaitQueueTimeoutException` in client pool manager.  Do not retry this by default in `Retry` middleware.
* [#2342](https://github.com/http4s/http4s/pull/2342): Add `expectOption` and `expectOptionOr` which behave like `expect` and `expectOr` respectively, but return `None` on `404` and `410` responses and `Some[A]` on other successful responses.  Other status codes still raise an error.
* [#2328](https://github.com/http4s/http4s/pull/2328): Add a `SecureSession` attribute to server requests to expose the SSL session ID, the cipher suite, the key size, and a list of X509 certificates.

## Documentation
* [#2337](https://github.com/http4s/http4s/pull/2337): Use `tut:silent` on imports in docs
* [#2336](https://github.com/http4s/http4s/pull/2336): Add example of building a server from a `Resource`

## Internal
* [#2310](https://github.com/http4s/http4s/pull/2310): Use max of 16 cores in `-Ybackend-parallelism`
* [#2332](https://github.com/http4s/http4s/pull/2332): Don't make `F` evidence parameter a val in jetty-client `ResponseListener`.

## Dependency upgrades
* blaze-0.14.0-M2
* circe-0.11.0
* jawn-0.14.1
* jawn-fs2-0.14.1
* json4s-3.6.3
* metrics-4.0.5
* okhttp-3.12.1
* play-json-2.6.13
* scalafix-0.9.1 (scalafix only)
* tomcat-9.0.14

# v0.20.0-M4 (2018-12-05)

## Bugfixes
* [#2283](https://github.com/http4s/http4s/pull/2283): Fix client metrics bug that decremented active requests and recorded time before the resource was released.
* [#2288](https://github.com/http4s/http4s/pull/2288): Stop leaking `IdleTimeoutStage`s in the blaze client.  They were not always removed properly, leading to multiple timeout stages remaining in a connection's blaze pipeline.
* [#2281](https://github.com/http4s/http4s/pull/2281): Fix `ClassCastException` on `decode` of an empty `Chunk`
* [#2305](https://github.com/http4s/http4s/pull/2305): Correctly shut down the blaze-client

## Enhancements
* [#2275](https://github.com/http4s/http4s/pull/2275): Set default prefix for Prometheus and Dropwizard metrics backends.
* [#2276](https://github.com/http4s/http4s/pull/2276): Make scalafix Github based instead of binary based
* [#2285](https://github.com/http4s/http4s/pull/2285): Finish deprecating `BlazeServer` in favor of `BlazeServerBuilder`.  The former's internals are now expressed in terms of the latter.
* [#2286](https://github.com/http4s/http4s/pull/2286): Improvements to scalafix
  * Fix `withEntitywithEntity` bug in migration
  * Migration to `BlazeServerBuilder`
  * Fix `MessageSyntax#withBody`
  * Import `ResponseCookie` instead of an alias to the old `Cookie`

# Documentation
* [#2297](https://github.com/http4s/http4s/pull/2297): Remove appveyor badge

## Dependency upgrades
* cats-1.5.0
* cats-effect-1.1.0
* jetty-9.4.14.v20181114
* kind-projector-0.9.9 (internal)
* mockito-2.23.4 (tests only)
* okhttp-3.12.0
* play-json-2.6.11
* simpleclient-0.6.0 (Prometheus)
* sbt-1.2.7 (build only)
* sbt-native-packager-1.3.15 (examples only)
* tut-0.6.10 (docs only)

# v0.20.0-M3 (2018-11-13)

## Breaking changes
* [#2228](https://github.com/http4s/http4s/pull/2228): Support more attributes for the response cookie in `CSRF` middleware. Configuration is now done through a builder, similar to backends.
* [#2269](https://github.com/http4s/http4s/pull/2269): In the client DSL, move the body parameter ahead of the `Uri`. This works around an ambiguous overload that previously made it impossible to call `(Uri, Header)` on methods that take a body.
* [#2262](https://github.com/http4s/http4s/pull/2262): Replace `Seq` with `Chain` in `UrlForm`.
* [#2197](https://github.com/http4s/http4s/pull/2262): Require `Signal` rather than `SignallingRef` in `serveWhile`

## Bugfixes
* [#2260](https://github.com/http4s/http4s/pull/2260): Fix leak in blaze-client on a canceled connection
* [#2258](https://github.com/http4s/http4s/pull/2258): Fix deadlocks in the blaze-client pool manager under cancellation and certain other failures.

## Enhancements
* [#2266](https://github.com/http4s/http4s/pull/2266): Support flag query parameters (i.e., parameters with no value) in the DSL with `FlagQueryParamMatcher`.
* [#2240](https://github.com/http4s/http4s/pull/2240): Add `.resource`, `.stream`. and `.allocate` constructors to all server and client builders.
* [#2242](https://github.com/http4s/http4s/pull/2242): Support setting socket channel options on blaze-server.
* [#2270](https://github.com/http4s/http4s/pull/2270): Refresh `MimeDB` from the IANA registry.

## Internal
* [#2250](https://github.com/http4s/http4s/pull/2250): Ignore http4s updates in scalafix-inputs
* [#2267](https://github.com/http4s/http4s/pull/2267): Drop appveyor continuous integration
* [#2256](https://github.com/http4s/http4s/pull/2256): Bump base version of scalafix to 0.18.21.
* [#2271](https://github.com/http4s/http4s/pull/2271): Fix compilation error introduced between [#2228](https://github.com/http4s/http4s/pull/2228) and [#2262](https://github.com/http4s/http4s/pull/2262).

## Documentation
* [#2255](https://github.com/http4s/http4s/pull/2255): Improve scalafix docs

## Dependency upgrades
* blaze-0.14.0-M11
* tomcat-9.0.13

# v0.20.0-M2 (2018-11-05)

## Bug fixes
* [#2239](https://github.com/http4s/http4s/pull/2239): Fix hang when `.allocate` on a client builder fails

## Breaking changes
* [#2207](https://github.com/http4s/http4s/pull/2207): Remove `PathNormalizer`. The functionality is now on `Uri.removeDotSegments`.
* [#2210](https://github.com/http4s/http4s/pull/2210): Streamline instances:
  * `Http4s`, `Http4sInstances`, and `Http4sFunctions` are deprecated
  * Move instances `F[A]` for cats type classes `F` into companions of `A`
  * `Http4sDsl` no longer mixes in `UriFunctions`
  * `EntityEncoderInstances` and `EntityDecoderInstances` are removed. The instances moved to the companion objects.
* [#2243](https://github.com/http4s/http4s/pull/2243): Cleanup `ServerBuilder` defaults and traits
  * Make `ServerBuilder` private.  The public server builders (e.g., `BlazeServerBuilder`) remain, but they no longer implement a public interface.
  * Remove `IdleTimeoutSupport`, `AsyncTimeout`, `SSLKeyStoreSupport`, `SSLContextSupport`, and `WebSocketSupport` traits. The properties remain on the public server builders.
  * Deprecated defaults on those support companion objects, in favor of `org.http4s.server.defaults`.
* [#2063](https://github.com/http4s/http4s/pull/2063): Cancel request whenever a blaze server connection is shutdown.
* [#2234](https://github.com/http4s/http4s/pull/2234): Clean up `Message` trait
  * Remove deprecated `EffectMessageSyntax`, `EffectRequestSyntax`, `EffectResponseSyntax` traits and associated objects
  * Remove `MessageOps`, `RequestOps`, and `ResponseOps` and put the removed methods, sans unneeded implicit parameters, directly in the classes
  * Deprecate `replaceAllHeaders`, pointing to `withHeaders` instead.
  * Deprecate `withType`, which takes a `MediaType` and just wraps it in a `Content-Type`
  * Add `withoutAttribute` and `withoutTrailerHeaders` to complement the with variants
  * Correct `filterHeaders`' scaladoc comment, which described the opposite of the behavior
  * Fix bug in `withoutContentType`

## Enhancements
* [#2205](https://github.com/http4s/http4s/pull/2205): Add new `ResponseTiming` middleware, which adds a header to the Response as opposed to full `MetricsOps`.
* [#2222](https://github.com/http4s/http4s/pull/2222): Add `shutdownTimeout` property to `JettyBuilder`.  Shutdown of the server waits for existing connections to complete for up to this duration before a hard shutdown with a `TimeoutException`.
* [#2227](https://github.com/http4s/http4s/pull/2227): Add `withMaxHeaderLength` setter to `BlazeClientBuilder`
* [#2230](https://github.com/http4s/http4s/pull/2230): `DefaultServerErrorHandler` only handles `NonFatal` `Throwable`s, instead of all `Throwable`s that aren't `VirtualMachineError`s
* [#2237](https://github.com/http4s/http4s/pull/2237): Support parsing cookies with trailing semi-colons. This is invalid per spec, but seen often in the wild.
* [#1687](https://github.com/http4s/http4s/pull/1687): Add a modeled `Link` header.
* [#2244](https://github.com/http4s/http4s/pull/2244): Refactor blaze-server idle timeout
  * Quiet `Abnormal NIO1HeadStage termination\njava.util.concurrent.TimeoutException: Timeout of 30 seconds triggered. Killing pipeline.` error logging, even on idling persistent connections.  This is reduced to a debug log.
  * Use a `TickWheelExecutor` resource per blaze-server instead of a global that does not shut down when the server does.

## Bug fixes
* [#2239](https://github.com/http4s/http4s/pull/2239): Fix hang when `.allocate` on a client builder fails
* [#2214](https://github.com/http4s/http4s/pull/2214): Add a scalafix from http4s-0.18.20 to 0.20.0-M2.  See [upgrading](https://http4s.org/v0.20/upgrading/) for instructions.
* [#2241](https://github.com/http4s/http4s/pull/2241): Restrict internal `IdleTimeoutStage` to a `FiniteDuration`.  Fixes an exception when converting to milliseconds when debug logging.

## Documentation
* [#2223](https://github.com/http4s/http4s/pull/2223): Fix color of EOL label on v0.19
* [#2226](https://github.com/http4s/http4s/pull/2226): Correct erroneous `Resource` in 0.19.0-M3 changelog

## Internal
* [#2219](https://github.com/http4s/http4s/pull/2219): Allow test failures on openjdk11 until we can fix the SSL issue
* [#2221](https://github.com/http4s/http4s/pull/2194): Don't grant MiMa exceptions for 0.19.1, which will never be

## Dependency upgrades
* async-http-client-2.6.0
* blaze-0.14.0-M10
* circe-0.10.1
* json4s-3.6.2
* sbt-native-packager-1.3.12 (examples only)
* tut-0.6.9 (docs only)

# v0.20.0-M1 (2018-10-27)

Due to the inadvertent release of 0.19.0, we have opened a new minor version.  The stable release with MiMa enforcement will be v0.20.0.

## Breaking changes
* [#2159](https://github.com/http4s/http4s/pull/2159): Add a `responseHeaderTimeout` property to `BlazeServerBuilder`. Responses that timeout are completed with `Response.timeout`, which defaults to 503 Service Unavailable.  `BlazeServerBuilder` now requires a `Timer[F]`.
* [#2177](https://github.com/http4s/http4s/pull/2177): Deprecate `org.http4s.syntax.async`, which was not directly relevant to HTTP.
* [#2131](https://github.com/http4s/http4s/pull/2131): Refactor server metrics
  * `http4s-server-metrics` module merged into `http4s-dropwizard-metrics`
  * `http4s-prometheus-server-metrics` module merged into `http4s-prometheus-metrics`
  * The `org.http4s.server.middleware.metrics.Metrics` middleware now takes a `MetricsOps`, implemented by Dropwizard, Prometheus, or your custom interpreter.
* [#2180](https://github.com/http4s/http4s/pull/2180): Change default response on `Timeout` middlware to `503 Service Unavailable`

## Enhancements
* [#2159](https://github.com/http4s/http4s/pull/2159): Set default client request timeout to 1 minute
* [#2163](https://github.com/http4s/http4s/pull/2163): Add `mapK` to `Request` and `Response`
* [#2168](https://github.com/http4s/http4s/pull/2168): Add `allocate` to client builders
* [#2174](https://github.com/http4s/http4s/pull/2159): Refactor the blaze-client timeout architecture.
  * A `TickWheelExecutor` is now allocated per client, instead of globally.
  * Request rendering and response parsing is now canceled more aggressively on timeout.
* [#2184](https://github.com/http4s/http4s/pull/2184): Receive response concurrently with sending request in blaze client. This reduces waste when the server is not interested in the entire request body.
* [#2190](https://github.com/http4s/http4s/pull/2190): Add `channelOptions` to blaze-client to customize socket options.

## Bug fixes
* [#2166](https://github.com/http4s/http4s/pull/2166): Fix request timeout calculation in blaze-client to resolve "Client response header timeout after 0 millseconds" error.
* [#2189](https://github.com/http4s/http4s/pull/2189): Manage the `TickWheelTimer` as a resource instead of an `F[A, F[Unit]]`. This prevents a leak in (extremely unlikely) cases of cancellation.

## Internal
* [#2179](https://github.com/http4s/http4s/pull/2179): Method to silence expected exceptions in tests
* [#2194](https://github.com/http4s/http4s/pull/2194): Remove ill-conceived, zero-timeout unit tests
* [#2199](https://github.com/http4s/http4s/pull/2199): Make client test sizes proportional to the number of processors for greater Travis stability

## Dependency upgrades
* alpn-boot-8.1.13.v20181017 (examples only)
* blaze-0.14.0-M9
* sbt-native-packager-1.3.11 (examples only)

# v0.18.21 (2018-11-05)

## Bug fixes
* [#2231](https://github.com/http4s/http4s/pull/2231): Fix off-by-one error that lets blaze-client wait queue grow one past its limit

# v0.18.20 (2018-10-18)

## Bug fixes
* [#2181](https://github.com/http4s/http4s/pull/2181): Honor `redactHeadersWhen` in client `RequestLogger` middleware

## Enhancements
* [#2178](https://github.com/http4s/http4s/pull/2178): Redact sensitive headers by default in `Retry` middleware. Add `retryWithRedactedHeaders` function that parameterizes the headers predicate.

## Documentation
* [#2147](https://github.com/http4s/http4s/pull/2147): Fix link to v0.19 docs

## Internal
* [#2130](https://github.com/http4s/http4s/pull/2130): Build with scala-2.12.7 and sbt-1.2.3

# ~~v0.19.0 (2018-10-05)~~

This release is identical to v0.19.0-M4.  We mistagged it.  Please proceed to the 0.20 series.

# v0.19.0-M4 (2018-10-05)

## Breaking changes
* [#2137](https://github.com/http4s/http4s/pull/2137): Remove `ExecutionContext` argument to jetty-client in favor of the `ContextShift[F]`.
* [#2070](https://github.com/http4s/http4s/pull/2070): Give `AbitraryInstances` unique names with `http4sTesting` prefix.
* [#2136](https://github.com/http4s/http4s/pull/2136): Add `stream` method to `Client` interface. Deprecate `streaming`, which is just a `flatMap` of `Stream`.
* [#2143](https://github.com/http4s/http4s/pull/2143): WebSocket model improvements:
  * The `org.http4s.websocket` package in unified in http4s-core
  * Drop http4s-websocket module dependency
  * All frames use an immutable `scodec.bits.ByteVector` instead of an `Array[Byte]`.
  * Frames moved from `WebSocketBits` to the `WebSocketFrame` companion
  * Rename all instances of `Websocket*` to `WebSocket*` for consistency
* [#2094](https://github.com/http4s/http4s/pull/2094): Metrics unification
  * Add a `MetricsOps` algebra to http4s-core to be implemented by any metrics backend.
  * Create new `Metrics` middleware in http4s-client based on `MetricsOps`
  * Replace http4s-dropwizard-client-metrics and http4s-proemtheus-client-metrics modules with http4s-dropwizard-metrics and http4s-prometheus-metrics to implement `MetricsOps`.

## Enhancements
* [#2149](https://github.com/http4s/http4s/pull/2134): Refresh `MimeDB` constants from the public registry
* [#2151](https://github.com/http4s/http4s/pull/2151): Changed default response timeout code from 500 to 503

## Documentation updates
* [#2134](https://github.com/http4s/http4s/pull/2134): Add Cats Friendly badge to readme
* [#2139](https://github.com/http4s/http4s/pull/2139): Reinstate example projects
* [#2145](https://github.com/http4s/http4s/pull/2145): Fix deprecated calls to `Client#streaming`

## Internal
* [#2126](https://github.com/http4s/http4s/pull/2126): Delete obsolete `bin` directory
* [#2127](https://github.com/http4s/http4s/pull/2127): Remove MiMa exceptions for new modules
* [#2128](https://github.com/http4s/http4s/pull/2128): Don't run `dependencyUpdates` on load
* [#2129](https://github.com/http4s/http4s/pull/2129): Build with sbt-1.2.3 and scala-2.12.7
* [#2133](https://github.com/http4s/http4s/pull/2133): Build with kind-projector-0.9.8
* [#2146](https://github.com/http4s/http4s/pull/2146): Remove all use of `OutboundCommand` in blaze integration

## Dependency upgrades
* async-http-client-2.5.4
* blaze-0.14.0-M5
* fs2-1.0.0
* jawn-0.13.0
* scala-xml-1.1.1

# v0.19.0-M3 (2018-09-27)

## Breaking changes
* [#2081](https://github.com/http4s/http4s/pull/2081): Remove `OkHttp` code redundant with `OkHttpBuilder`.
* [#2092](https://github.com/http4s/http4s/pull/2092): Remove `ExecutionContext` and `Timer` implicits from async-http-client. Threads are managed by the `ContextShift`.
* [#2115](https://github.com/http4s/http4s/pull/2115): Refactoring of `Server` and `ServerBuilder`:
  * Removed `Server#shutdown`, `Server#shutdownNow`, `Server#onShutdown`, and `Server#awaitShutdown`.  `Server` lifecycles are managed as a `fs2.Stream` or a `cats.effect.Resource`.
  * `ServerBuilder#start` replaced by `Server#resource`, which shuts down the `Server` after use.
  * Added a `ServerBuilder#stream` to construct a `Stream` from a `Resource`.
* [#2118](https://github.com/http4s/http4s/pull/2118): Finalize various case classes.
* [#2102](https://github.com/http4s/http4s/pull/2102): Refactoring of `Client` and some builders:
  * `Client` is no longer a case class.  Construct a new `Client` backend or middleware with `Client.apply(run: Request[F] => Resource[F, Response[F]])` for any `F` with a `Bracket[Throwable, F]`.
  * Removed `DisposableResponse[F]` in favor of `Resource[F, Response[F]]`.
  * Removed `Client#open` in favor of `Client#run`.
  * Removed `Client#shutdown` in favor of `cats.effect.Resource` or `fs2.Stream`.
  * Removed `AsyncHttpClient.apply`. It was not referentially transparent, and no longer possible. Use `AsyncHttpClient.resource` instead.
  * Removed deprecated `blaze.Http1Client.apply`

## Enhancements
* [#2042](https://github.com/http4s/http4s/pull/2042): New `Throttle` server middleware
* [#2036](https://github.com/http4s/http4s/pull/2036): New `http4s-jetty-client` backend, with HTTP/2 support
* [#2080](https://github.com/http4s/http4s/pull/2080): Make `Http4sMatchers` polymorphic on their effect type
* [#2082](https://github.com/http4s/http4s/pull/2082): Structured parser for the `Origin` header
* [#2061](https://github.com/http4s/http4s/pull/2061): Send `Disconnect` event on EOF in blaze-server for faster cleanup of mid stages
* [#2093](https://github.com/http4s/http4s/pull/2093): Track redirects in the `FollowRedirect` client middleware
* [#2109](https://github.com/http4s/http4s/pull/2109): Add `→` as a synonym for `->` in http4s-dsl
* [#2100](https://github.com/http4s/http4s/pull/2100): Tighten up module dependencies
  * http4s-testing only depends on specs2-matchers instead of specs2-core
  * http4s-prometheus-server-metrics depends on simpleclient_common instead of simpleclient

## Bugfixes
* [#2069](https://github.com/http4s/http4s/pull/2069): Add proper `withMaxTotalConnections` method to `BlazeClientBuilder` in place of misnamed `withIdleTimeout` overload.
* [#2106](https://github.com/http4s/http4s/pull/2106): Add the servlet timeout listener before the response has a chance to complete the `AsyncContext`

## Documentation updates
* [#2076](https://github.com/http4s/http4s/pull/2076): Align coloring of legend and table for milestone on versoins page
* [#2077](https://github.com/http4s/http4s/pull/2077): Replace Typelevel Code of Conduct with Scala Code of Conduct
* [#2083](https://github.com/http4s/http4s/pull/2083): Fix link to 0.19 on the website
* [#2100](https://github.com/http4s/http4s/pull/2100): Correct `re-start` to `reStart` in docs

## Internal
* [#2105](https://github.com/http4s/http4s/pull/2105): Test on OpenJDK 11
* [#2113](https://github.com/http4s/http4s/pull/2113): Check for unused compile dependencies in build
* [#2115](https://github.com/http4s/http4s/pull/2115): Stop testing on Oracle JDK 10
* [#2079](https://github.com/http4s/http4s/pull/2079): Use `readRange`, as contributed to fs2
* [#2123](https://github.com/http4s/http4s/pull/2123): Remove unmaintained `load-test` module

## Dependency upgrades
* cats-1.4.0
* circe-0.10.0
* fs2-1.0.0-RC1
* jawn-fs2-0.13.0-RC1
* play-json-3.6.10 for Scala 2.11.x
* tomcat-9.0.12

# v0.18.19 (2018-09-27)

## Bug fixes
* [#2101](https://github.com/http4s/http4s/pull/2101): `haveHeaders` checks by equality, not reference
* [#2117](https://github.com/http4s/http4s/pull/2117): Handle unsuccessful responses in `JavaNetClient`

## Internal
* [#2116](https://github.com/http4s/http4s/pull/2116): Test against OpenJDK 11. Retire Oracle JDK 10.

# v0.18.18 (2018-09-18)

## Bug fixes
* [#2048](https://github.com/http4s/http4s/pull/2048): Correct misleading logging in `Retry` middleware
* [#2078](https://github.com/http4s/http4s/pull/2078): Replace generic exception on full wait queue with new `WaitQueueFullFailure`

## Enhancements
* [#2078](https://github.com/http4s/http4s/pull/2078): Replace generic exception on full wait queue with new `WaitQueueFullFailure`
* [#2095](https://github.com/http4s/http4s/pull/2095): Add `Monoid[UrlForm]` instance

## Dependency upgrades
* cats-1.4.0
* fs2-0.10.6
* jetty-9.4.12.v20180830
* tomcat-9.0.12

# v0.19.0-M2 (2018-09-07)

## Breaking changes
* [#1802](https://github.com/http4s/http4s/pull/1802): Race servlet requests against the `AsyncContext.timeout`. `JettyBuilder` and `TomcatBuilder` now require a `ConcurrentEffect` instance.
* [#1934](https://github.com/http4s/http4s/pull/1934): Refactoring of `ConnectionManager`.  Now requires a `Concurrent` instance, which ripples to a `ConcurrentEffect` in blaze-client builders
* [#2023](https://github.com/http4s/http4s/pull/2023): Don't overwrite existing `Vary` headers from `CORS`
* [#2030](https://github.com/http4s/http4s/pull/2023): Restrict `MethodNotAllowed` response generator in DSL
* [#2032](https://github.com/http4s/http4s/pull/2032): Eliminate mutable `Status` registry. IANA-registered `Status`es are still cached, but `register` is no longer public.
* [#2026](https://github.com/http4s/http4s/pull/2026): `CSRF` enhancements
  * CSRF tokens represented with a newtype
  * CSRF token signatures are encoded hexadecimal strings, making them URI-safe.
  * Added a `headerCheck: Request[F] => Boolean` parameter
  * Added an `onFailure: Response[F]` parameter, which defaults to a `403`. This was formerly a hardcoded `401`.
* [#1993](https://github.com/http4s/http4s/pull/2026): Massive changes from cats-effect and fs2 upgrades
  * `Timer` added to `AsyncHttpClient`
  * Dropwizard `Metrics` middleware now takes a `Clock` rather than a `Timer`
  * Client builders renamed and refactored for consistency and to support binary compatible evolution after 1.0:
    * `BlazeClientBuilder` replaces `Http1Client`, `BlazeClient`, and `BlazeClientConfig`
    * Removed deprecated `SimpleHttp1Client`
    * `JavaNetClient` renamed to `JavaNetClientBuilder`, which now has a `resource` and `stream`
    * `OkHttp` renamed to `OkHttpBuilder`.  The client now created from an `OkHttpClient` instance instead of an `F[OkHttpClient.Builder]`. A default client can be created as a `Resource` through `OkHttp.default`.
  * Fallout from removal of `fs2.Segment`
    * `EntityDecoder.collectBinary` now decodes a `Chunk`
    * `EntityDecoder.binaryChunk` deprecated
    * `SegmentWriter` is removed
    * Changes to:
      * `ChunkWriter`s in blaze rewritten
      * `Logger` middlewares
      * `MemoryCache`
  * Blocking I/O now requires a blocking `ExecutionContext` and a `ContextShift`:
    * `EntityDecoder`s:
      * `EntityDecoder.binFile`
      * `EntityDecoder.textFile`
      * `MultipartDecoder.mixedMultipart`
    * `EntityEncoder`s (no longer implicit):
      * `File`
      * `Path`
      * `InputStream`
      * `Reader`
    * Multipart:
      * `MultipartParser.parseStreamedFile`
      * `MultipartParser.parseToPartsStreamedFile`
      * `Part.fileData`
    * Static resources:
      * `StaticFile.fromString`
      * `StaticFile.fromResource`
      * `StaticFile.fromURL`
      * `StaticFile.fromFile`
      * `FileService.Config`
      * `ResourceService.Config`
      * `WebjarService.Config`
    * `OkHttpBuilder`
    * Servlets:
      * `BlockingHttp4sServlet`
      * `BlockingServletIo`
  * Servlet backend changes:
    * `Http4sServlet` no longer shift onto an `ExecutionContext` by default.  Accordingly, `ServerBuilder` no longer has a `withExecutionContext`.
    * Jetty and Tomcat builders use their native executor types instead of shifting onto an `ExecutionContext`.  Accordingly, `ServletBuilder#withExecutionContext` is removed.
    * `AsyncHttp4sServlet` and `ServletContextSyntax` now default to non-blocking I/O.  No startup check is made against the servlet version, which failed classloading on an older servlet container.  Neither takes an `ExeuctionContext` parameter anymore.
  * Removed deprecated `StreamApp` aliases. `fs2.StreamApp` is removed and replaced by `cats.effect.IOApp`, `monix.eval.TaskApp`, or similar.
  * Removed deprecated `ServerApp`.
  * `EntityLimiter` middleware now requires an `ApplicativeError`
* [#2054](https://github.com/http4s/http4s/pull/2054): blaze-server builder changes
  * `BlazeBuilder` deprecated for `BlazeServerBuilder`
  * `BlazeServerBuidler` has a single `withHttpApp(HttpApp)` in place of zero-to-many calls `mountService(HttpRoutes)`.
    * This change makes it possible to mount an `HttpApp` wrapped in a `Logger` middleware, which only supports `HttpApp`
    * Call `.orNotFound`, from `org.http4s.implicits._`, to cap an `HttpRoutes` as `HttpApp`
    * Use `Router` to combine multiple `HttpRoutes` into a single `HttpRoutes` by prefix
    * This interface will see more changes before 0.19.0 to promote long-term binary compatibility

## Enhancements
* [#1953](https://github.com/http4s/http4s/pull/1953): Add `UUIDVar` path extractor
* [#1963](https://github.com/http4s/http4s/pull/1963): Throw `ConnectException` rather than `IOException` on blaze-client connection failures
* [#1961](https://github.com/http4s/http4s/pull/1961): New `http4s-prometheus-client-metrics` module
* [#1974](https://github.com/http4s/http4s/pull/1974): New `http4s-client-metrics` module for Dropwizard Metrics
* [#1973](https://github.com/http4s/http4s/pull/1973): Add `onClose` handler to `WebSocketBuilder`
* [#2024](https://github.com/http4s/http4s/pull/2024): Add `HeaderEcho` server middleware
* [#2062](https://github.com/http4s/http4s/pull/2062): Eliminate "unhandled inbund command: Disconnected"` warnings in blaze-server

## Bugfixes
* [#2027](https://github.com/http4s/http4s/pull/2024): Miscellaneous websocket fixes
  * Stop sending frames even after closed
  * Avoid deadlock on small threadpools
  * Send `Close` frame in response to `Close` frame

## Documentation updates
* [#1935](https://github.com/http4s/http4s/pull/1953): Make `http4sVersion` lowercase
* [#1943](https://github.com/http4s/http4s/pull/1943): Make the imports in the Client documentation silent
* [#1944](https://github.com/http4s/http4s/pull/1944): Upgrade to cryptobits-1.2
* [#1971](https://github.com/http4s/http4s/pull/1971): Minor corrections to DSL tut
* [#1972](https://github.com/http4s/http4s/pull/1972): Add `UUIDVar` to DSL tut
* [#2034](https://github.com/http4s/http4s/pull/1958): Add branch to quickstart instructions
* [#2035](https://github.com/http4s/http4s/pull/2035): Add Christopher Davenport to community staff
* [#2060](https://github.com/http4s/http4s/pull/2060): Guide to setting up IntelliJ for contributors

## Internal
* [#1966](https://github.com/http4s/http4s/pull/1966): Use scalafmt directly from IntelliJ
* [#1968](https://github.com/http4s/http4s/pull/1968): Build with sbt-1.2.1
* [#1996](https://github.com/http4s/http4s/pull/1996): Internal refactoring of `JettyBuilder`
* [#2041](https://github.com/http4s/http4s/pull/2041): Simplify implementations of `RetryPolicy`
* [#2050](https://github.com/http4s/http4s/pull/2050): Replace test `ExecutionContext` in `Http4sWSStageSpec`
* [#2052](https://github.com/http4s/http4s/pull/2050): Introduce expiring `TestScheduler` to avoid leaking threads on tests

## Dependency upgrades
* async-http-client-2.5.2
* blaze-0.14.0-M4
* cats-1.3.1
* cats-effect-1.0.0
* circe-0.10.0-M2
* fs2-1.0.0-M5
* jawn-0.13.0
* jawn-fs2-0.13.0-M4
* json4s-3.6.0

# v0.18.17 (2018-09-04)
* Accumulate errors in `OptionalMultiQueryParamDecoderMatcher` [#2000](https://github.com/http4s/pull/2000)
* New http4s-scalatags module [#2002](https://github.com/http4s/pull/2002)
* Resubmit bodies in `Retry` middleware where allowed by policy [#2001](https://github.com/http4s/pull/2001)
* Dependency upgrades:
  * play-json-3.6.10 (for Scala 2.12)
  * tomcat-9.0.11

# v0.18.16 (2018-08-14)
* Fix regression for `AutoSlash` when nested in a `Router` [#1948](https://github.com/http4s/http4s/pull/1948)
* Respect `redactHeadersWhen` in `Logger` middleware [#1952](https://github.com/http4s/http4s/pull/1952)
* Capture `BufferPoolsExports` in prometheus server middleware [#1977](https://github.com/http4s/http4s/pull/1977)
* Make `Referer` header extractable [#1984](https://github.com/http4s/http4s/pull/1984)
* Log server startup banner in a single call to prevent interspersion [#1985](https://github.com/http4s/http4s/pull/1985)
* Add support module for play-json [#1946](https://github.com/http4s/http4s/pull/1946)
* Introduce `TranslateUri` middleware, which checks the prefix of the service it's translating against the request. Deprecated `URITranslation`, which chopped the prefix length without checking for a match. [#1964](https://github.com/http4s/http4s/pull/1964)
* Dependency upgrades:
  * cats-1.2.0
  * metrics-4.0.3
  * okhttp-3.11.0
  * prometheus-client-0.5.0
  * scodec-bits-1.1.6

# v0.18.15 (2018-07-05)
* Bugfix for `AutoSlash` Middleware in Router [#1937](https://github.com/http4s/http4s/pull/1937)
* Add `StaticHeaders` middleware that appends static headers to a service [#1939](https://github.com/http4s/http4s/pull/1939)

# v0.19.0-M1 (2018-07-04)
* Add accumulating version of circe `EntityDecoder` [#1647](https://github.com/http4/http4s/1647)
* Add ETag support to `StaticFile` [#1652](https://github.com/http4s/http4s/pull/1652)
* Reintroduce the option for fallthrough for authenticated services [#1670]((https://github.com/http4s/http4s/pull/1670)
* Separate `Cookie` into `RequestCookie` and `ResponseCookie` [#1676](https://github.com/http4s/http4s/pull/1676)
* Add `Eq[Uri]` instance [#1688](https://github.com/http4s/http4s/pull/1688)
* Deprecate `Message#withBody` in favor of `Message#withEntity`.  The latter returns a `Message[F]` rather than an `F[Message[F]]`. [#1694](https://github.com/http4s/http4s/pull/1694)
* Myriad new `Arbitrary` and `Cogen` instances [#1677](https://github.com/http4s/http4s/pull/1677)
* Add non-deprecated `LocationResponseGenerator` functions [#1715](https://github.com/http4s/http4s/pull/1715)
* Relax constraint on `Router` from `Sync` to `Monad` [#1723](https://github.com/http4s/http4s/pull/1723)
* Drop scodec-bits dependency [#1732](https://github.com/http4s/http4s/pull/1732)
* Add `Show[ETag]` instance [#1749](https://github.com/http4s/http4s/pull/1749)
* Replace `fs2.Scheduler` with `cats.effect.Timer` in `Retry` [#1754](https://github.com/http4s/http4s/pull/1754)
* Remove `Sync` constraint from `EntityEncoder[Multipart]` [#1762](https://github.com/http4s/http4s/pull/1762)
* Generate `MediaType`s from [MimeDB](https://github.com/jshttp/mime-db) [#1770](https://github.com/http4s/http4s/pull/1770)
  * Continue phasing out `Renderable` with `MediaRange` and `MediaType`.
  * Media types are now namespaced by main type.  This reduces backticks.  For example, `` MediaType.`text/plain` `` is replaced by `MediaType.text.plain`.
* Remove `Registry`. [#1770](https://github.com/http4s/http4s/pull/1770)
* Deprecate `HttpService`: [#1693](https://github.com/http4s/http4s/pull/1693)
  * Introduces an `Http[F[_], G[_]]` type alias
  * `HttpService` is replaced by `HttpRoutes`, which is an `Http[OptionT[F, ?], ?]`.  `HttpRoutes.of` replaces `HttpService` constructor from `PartialFunction`s.
  * `HttpApp` is an `Http[F, F]`, representing a total HTTP function.
* Add `BlockingHttp4sServlet` for use in Google App Engine and Servlet 2.5 containers.  Rename `Http4sServlet` to `AsyncHttp4sServlet`. [#1830](https://github.com/http4s/http4s/pull/1830)
* Generalize `Logger` middleware to log with `String => Unit` instead of `logger.info(_)` [#1839](https://github.com/http4s/http4s/pull/1839)
* Generalize `AutoSlash` middleware to work on `Kleisli[F, Request[G], B]` given `MonoidK[F]` and `Functor[G]`. [#1885](https://github.com/http4s/http4s/pull/1885)
* Generalize `CORS` middleware to work on `Http[F, G]` given `Applicative[F]` and `Functor[G]`. [#1889](https://github.com/http4s/http4s/pull/1889)
* Generalize `ChunkAggegator` middleware to work on `Kleisli[F, A, Response[G]]` given `G ~> F`, `FlatMap[F]`, and `Sync[G]`. [#1886](https://github.com/http4s/http4s/pull/1886)
* Generalize `EntityLimiter` middleware to work on `Kleisli[F, Request[G], B]`. [#1892](https://github.com/http4s/http4s/pull/1892)
* Generalize `HSTS` middleware to work on `Kleisli[F, A, Response[G]]` given `Functor[F]` and `Functor[G]`. [#1893](https://github.com/http4s/http4s/pull/1893)
* Generalize `UrlFormLifter` middleware to work on `Kleisli[F, Request[G], Response[G]]` given `G ~> F`, `Sync[F]` and `Sync[G]`.  [#1894](https://github.com/http4s/http4s/pull/1894)
* Generalize `Timeout` middleware to work on `Kleisli[F, A, Response[G]]` given `Concurrent[F]` and `Timer[F]`. [#1899](https://github.com/http4s/http4s/pull/1899)
* Generalize `VirtualHost` middleware to work on `Kleisli[F, Request[G], Response[G]]` given `Applicative[F]`.  [#1902](https://github.com/http4s/http4s/pull/1902)
* Generalize `URITranslate` middleware to work on `Kleisli[F, Request[G], B]` given `Functor[G]`.  [#1895](https://github.com/http4s/http4s/pull/1895)
* Generalize `CSRF` middleware to work on `Kleisli[F, Request[G], Response[G]]` given `Sync[F]` and `Applicative[G]`.  [#1909](https://github.com/http4s/http4s/pull/1909)
* Generalize `ResponseLogger` middleware to work on `Kleisli[F, A, Response[F]]` given `Effect[F]`.  [#1916](https://github.com/http4s/http4s/pull/1916)
* Make `Logger`, `RequestLogger`, and `ResponseLogger` work on `HttpApp[F]` so a `Response` is guaranteed unless the service raises an error [#1916](https://github.com/http4s/http4s/pull/1916)
* Rename `RequestLogger.apply0` and `ResponseLogger.apply0` to `RequestLogger.apply` and `ResponseLogger.apply`.  [#1837](https://github.com/http4s/http4s/pull/1837)
* Move `org.http4s.server.ServerSoftware` to `org.http4s.ServerSoftware` [#1884](https://github.com/http4s/http4s/pull/1884)
* Fix `Uncompressible` and `NotBinary` flags in `MimeDB` generator. [#1900](https://github.com/http4s/http4s/pull/1884)
* Generalize `DefaultHead` middleware to work on `Http[F, G]` given `Functor[F]` and `MonoidK[F]` [#1903](https://github.com/http4s/http4s/pull/1903)
* Generalize `GZip` middleware to work on `Http[F, G]` given `Functor[F]` and `Functor[G]` [#1903](https://github.com/http4s/http4s/pull/1903)
* `jawnDecoder` takes a `RawFacade` instead of a `Facade`
* Change `BasicCredentials` extractor to return `(String, String)` [#1924](https://github.com/http4s/http4s/1925)
* `Effect` constraint relaxed to `Sync`:
  * `Logger.logMessage`
* `Effect` constraint relaxed to `Async`:
  * `JavaNetClient`
* `Effect` constraint changed to `Concurrent`:
  * `Logger` (client and server)
  * `RequestLogger` (client and server)
  * `ResponseLogger` (client and server)
  * `ServerBuilder#serve` (moved to abstract member of `ServerBuilder`)
* `Effect` constraint strengthened to `ConcurrentEffect`:
  * `AsyncHttpClient`
  * `BlazeBuilder`
  * `JettyBuilder`
  * `TomcatBuilder`
* Implicit `ExecutionContext` removed from:
  * `RequestLogger` (client and server)
  * `ResponseLogger` (client and server)
  * `ServerBuilder#serve`
  * `ArbitraryInstances.arbitraryEntityDecoder`
  * `ArbitraryInstances.cogenEntity`
  * `ArbitraryInstances.cogenEntityBody`
  * `ArbitraryInstances.cogenMessage`
  * `JavaNetClient`
* Implicit `Timer` added to:
  * `AsyncHttpClient`
  * `JavaNetClient.create`
* `Http4sWsStage` removed from public API
* Removed charset for argonaut instances [#1914](https://github.com/http4s/http4s/pull/1914)
* Dependency upgrades:
  * async-http-client-2.4.9
  * blaze-0.14.0-M3
  * cats-effect-1.0.0-RC2
  * circe-0.10.0-M1
  * fs2-1.0.0-M1
  * fs2-reactive-streams-0.6.0
  * jawn-0.12.1
  * jawn-fs2-0.13.0-M1
  * prometheus-0.4.0
  * scala-xml-1.1.0

# v0.18.14 (2018-07-03)
* Add `CirceEntityCodec` to provide an implicit `EntityEncoder` or `EntityDecoder` from an `Encoder` or `Decoder`, respectively. [#1917](https://github.com/http4s/http4s/pull/1917)
* Add a client backend based on `java.net.HttpURLConnection`.  Note that this client blocks and is primarily intended for use in a REPL. [#1882](https://github.com/http4s/http4s/pull/1882)
* Dependency upgrades:
  * jetty-9.4.11
  * tomcat-9.0.10
	
# v0.18.13 (2018-06-22)
* Downcase type in `MediaRange` generator [#1907](https://github.com/http4s/http4s/pull/1907)
* Fixed bug where `PoolManager` would try to dequeue from an empty queue [#1922](https://github.com/http4s/http4s/pull/1922)
* Dependency upgrades:
  * argonaut-6.2.2
  * fs2-0.10.5

# v0.18.12 (2018-05-28)
* Deprecated `Part.empty` [#1858](https://github.com/http4s/http4s/pull/1858)
* Log requests with an unconsumed body [#1861](https://github.com/http4s/http4s/pull/1861)
* Log requests when the service returns `None` or raises an error [#1875](https://github.com/http4s/http4s/pull/1875)
* Support streaming parsing of multipart and storing large parts as temp files [#1865](https://github.com/http4s/http4s/pull/1865)
* Add an OkHttp client, with HTTP/2 support [#1864](https://github.com/http4s/http4s/pull/1864)
* Add `Host` header to requests to `Client.fromHttpService` if the request URI is absolute [#1874](https://github.com/http4s/http4s/pull/1874)
* Log `"service returned None"` or `"service raised error"` in service `ResponseLogger` when the service does not produce a successful response [#1879](https://github.com/http4s/http4s/pull/1879)
* Dependency upgrades:
  * jetty-9.4.10.v20180503
  * json4s-3.5.4
  * tomcat-9.0.8

# v0.18.11 (2018-05-10)
* Prevent zero-padding of servlet input chunks [#1835](https://github.com/http4s/http4s/pull/1835)
* Fix deadlock in client loggers.  `RequestLogger.apply` and `ResponseLogger.apply` are each replaced by `apply0` to maintain binary compatibility. [#1837](https://github.com/http4s/http4s/pull/1837)
* New `http4s-boopickle` module supports entity codecs through `boopickle.Pickler` [#1826](https://github.com/http4s/http4s/pull/1826)
* Log as much of the response as is consumed in the client. Previously, failure to consume the entire body prevented any part of the body from being logged. [#1846](https://github.com/http4s/http4s/pull/1846)
* Dependency upgrades:
  * prometheus-client-java-0.4.0

# v0.18.10 (2018-05-03)
* Eliminate dependency on Macro Paradise and macro-compat [#1816](https://github.com/http4s/http4s/pull/1816)
* Add `Logging` middleware for client [#1820](https://github.com/http4s/http4s/pull/1820)
* Make blaze-client tick wheel executor lazy [#1822](https://github.com/http4s/http4s/pull/1822)
* Dependency upgrades:
  * cats-effect-0.10.1
  * fs2-0.10.4
  * specs2-4.1.0

# v0.18.9 (2018-04-17)
* Log any exceptions when writing the header in blaze-server for HTTP/1 [#1781](https://github.com/http4s/http4s/pull/1781)
* Drain the response body (thus running its finalizer) when there is an error writing a servlet header or body [#1782](https://github.com/http4s/http4s/pull/1782)
* Clean up logging of errors thrown by services. Prevents the possible swallowing of errors thrown during `renderResponse` in blaze-server and `Http4sServlet` [#1783](https://github.com/http4s/http4s/pull/1783)
* Fix `Uri.Scheme` parser for schemes beginning with `http` other than `https` [#1790](https://github.com/http4s/http4s/pull/1790)
* Fix blaze-client to reset the connection start time on each invocation of the `F[DisposableResponse]`. This fixes the "timeout after 0 milliseconds" error. [#1792](https://github.com/http4s/http4s/pull/1792)
* Depdency upgrades:
  * blaze-0.12.13
  * http4s-websocket-0.2.1
  * specs2-4.0.4
  * tomcat-9.0.7

# v0.18.8 (2018-04-11)
* Improved ScalaDoc for BlazeBuilder [#1775](https://github.com/http4s/http4s/pull/1775)
* Added a stream constructor for async-http-client [#1776](https://github.com/http4s/http4s/pull/1776)
* http4s-prometheus-server-metrics project created. Prometheus Metrics middleware implemented for metrics on http4s server. Exposes an HttpService ready to be scraped by Prometheus, as well pairing to a CollectorRegistry for custom metric registration. [#1778](https://github.com/http4s/http4s/pull/1778)

# v0.18.7 (2018-04-04)
* Multipart parser defaults to fields interpreted as utf-8. [#1767](https://github.com/http4s/http4s/pull/1767)

# v0.18.6 (2018-04-03)
* Fix parsing of multipart bodies across chunk boundaries. [#1764](https://github.com/http4s/http4s/pull/1764)

# v0.18.5 (2018-03-28)
* Add `&` extractor to http4s-dsl. [#1758](https://github.com/http4s/http4s/pull/1758)
* Deprecate `EntityEncoder[F, Future[A]]`.  The `EntityEncoder` is strict in its argument, which causes any side effect of the `Future` to execute immediately.  Wrap your `future` in `IO.fromFuture(IO(future))` instead. [#1759](https://github.com/http4s/http4s/pull/1759)
* Dependency upgrades:
  * circe-0.9.3

# v0.18.4 (2018-03-23)
* Deprecate old `Timeout` middleware methods in favor of new ones that use `FiniteDuration` and cancel timed out effects [#1725](https://github.com/http4s/http4s/pull/1725)
* Add `expectOr` methods to client for custom error handling on failed expects [#1726](https://github.com/http4s/http4s/pull/1726)
* Replace buffered multipart parser with a streaming version. Deprecate all uses of fs2-scodec. [#1727](https://github.com/http4s/http4s/pull/1727)
* Dependency upgrades:
  * blaze-0.12.2
  * fs2-0.10.3
  * log4s-1.6.1
  * jetty-9.4.9.v20180320

# v0.18.3 (2018-03-17)
* Remove duplicate logging in pool manager [#1683]((https://github.com/http4s/http4s/pull/1683)
* Add request/response specific properties to logging [#1709](https://github.com/http4s/http4s/pull/1709)
* Dependency upgrades:
  * async-http-client-2.0.39
  * cats-1.1.0
  * cats-effect-0.10
  * circe-0.9.2
  * discipline-0.9.0
  * jawn-fs2-0.12.2
  * log4s-1.5.0
  * twirl-1.3.15

# v0.18.2 (2018-03-09)
* Qualify reference to `identity` in `uriLiteral` macro [#1697](https://github.com/http4s/http4s/pull/1697)
* Make `Retry` use the correct duration units [#1698](https://github.com/http4s/http4s/pull/1698)
* Dependency upgrades:
  * tomcat-9.0.6

# v0.18.1 (2018-02-27)
* Fix the rendering of trailer headers in blaze [#1629](https://github.com/http4s/http4s/pull/1629)
* Fix race condition between shutdown and parsing in Http1SeverStage [#1675](https://github.com/http4s/http4s/pull/1675)
* Don't use filter in `Arbitrary[``Content-Length``]` [#1678](https://github.com/http4s/http4s/pull/1678)
* Opt-in fallthrough for authenticated services [#1681](https://github.com/http4s/http4s/pull/1681)
* Dependency upgrades:
  * cats-effect-0.9
  * fs2-0.10.2
  * fs2-reactive-streams-0.5.1
  * jawn-fs2-0.12.1
  * specs2-4.0.3
  * tomcat-9.0.5
  * twirl-1.3.4

# v0.18.0 (2018-02-01)
* Add `filename` method to `Part`
* Dependency upgrades:
  * fs2-0.10.0
  * fs2-reactive-streams-0.5.0
  * jawn-fs2-0.12.0

# v0.18.0-M9 (2018-01-26)
* Emit Exit Codes On Server Shutdown [#1638](https://github.com/http4s/http4s/pull/1638) [#1637](https://github.com/http4s/http4s/pull/1637)
* Register Termination Signal and Frame in Http4sWSStage [#1631](https://github.com/http4s/http4s/pull/1631)
* Trailer Headers Are Now Being Emitted Properly [#1629](https://github.com/http4s/http4s/pull/1629)
* Dependency Upgrades:
   * alpn-boot-8.1.12.v20180117
   * circe-0.9.1
   * fs2-0.10.0-RC2
   * fs2-reactive-streams-0.3.0
   * jawn-fs2-0.12.0-M7
   * metrics-4.0.2
   * tomcat-9.0.4

# v0.18.0-M8 (2018-01-05)
* Dependency Upgrades:
   * argonaut-6.2.1
   * circe-0.9.0
   * fs2-0.10.0-M11
   * fs2-reactive-streams-0.2.8
   * jawn-fs2-0.12.0-M6
   * cats-1.0.1
   * cats-effect-0.8

# v0.18.0-M7 (2017-12-23)
* Relax various typeclass constraints from `Effect` to `Sync` or `Async`. [#1587](https://github.com/http4s/http4s/pull/1587)
* Operate on `Segment` instead of `Chunk` [#1588](https://github.com/http4s/http4s/pull/1588)
   * `EntityDecoder.collectBinary` and `EntityDecoder.binary` now
     return `Segment[Byte, Unit]` instead of `Chunk[Byte]`.
   * Add `EntityDecoder.binaryChunk`.
   * Add `EntityEncoder.segmentEncoder`.
   * `http4sMonoidForChunk` replaced by `http4sMonoidForSegment`.
* Add new generators for core RFC 2616 types. [#1593](https://github.com/http4s/http4s/pull/1593)
* Undo obsolete copying of bytes in `StaticFile.fromURL`. [#1202](https://github.com/http4s/http4s/pull/1202)
* Optimize conversion of `Chunk.Bytes` and `ByteVectorChunk` to `ByteBuffer. [#1602](https://github.com/http4s/http4s/pull/1602)
* Rename `read` to `send` and `write` to `receive` in websocket model. [#1603](https://github.com/http4s/http4s/pull/1603)
* Remove `MediaRange` mutable `Registry` and add `HttpCodec[MediaRange]` instance [#1597](https://github.com/http4s/http4s/pull/1597)
* Remove `Monoid[Segment[A, Unit]]` instance, which is now provided by fs2. [#1609](https://github.com/http4s/http4s/pull/1609)
* Introduce `WebSocketBuilder` to build `WebSocket` responses.  Allows headers (e.g., `Sec-WebSocket-Protocol`) on a successful handshake, as well as customization of the response to failed handshakes. [#1607](https://github.com/http4s/http4s/pull/1607)
* Don't catch exceptions thrown by `EntityDecoder.decodeBy`. Complain loudly in logs about exceptions thrown by `HttpService` rather than raised in `F`. [#1592](https://github.com/http4s/http4s/pull/1592)
* Make `abnormal-terminations` and `service-errors` Metrics names plural. [#1611](https://github.com/http4s/http4s/pull/1611)
* Refactor blaze client creation. [#1523](https://github.com/http4s/http4s/pull/1523)
   * `Http1Client.apply` returns `F[Client[F]]`
   * `Http1Client.stream` returns `Stream[F, Client[F]]`, bracketed to shut down the client.
   * `PooledHttp1Client` constructor is deprecated, replaced by the above.
   * `SimpleHttp1Client` is deprecated with no direct equivalent.  Use `Http1Client`.
* Improve client timeout and wait queue handling
   * `requestTimeout` and `responseHeadersTimeout` begin from the submission of the request.  This includes time spent in the wait queue of the pool. [#1570](https://github.com/http4s/http4s/pull/1570)
   * When a connection is `invalidate`d, try to unblock a waiting request under the same key.  Previously, the wait queue would only be checked on recycled connections.
   * When the connection pool is closed, allow connections in the wait queue to complete.
* Changes to Metrics middleware. [#1612](https://github.com/http4s/http4s/pull/1612)
   * Decrement the active requests gauge when no request matches
   * Don't count non-matching requests as 4xx in case they're composed with other services.
   * Don't count failed requests as 5xx in case they're recovered elsewhere.  They still get recorded as `service-error`s.
* Dependency upgrades:
   * async-http-client-2.0.38
   * cats-1.0.0.RC2
   * circe-0.9.0-M3
   * fs2-0.10.0-M10
   * fs2-jawn-0.12.0-M5
   * fs2-reactive-streams-0.2.7
   * scala-2.10.7 and scala-2.11.12

# v0.18.0-M6 (2017-12-08)
* Tested on Java 9.
* `Message.withContentType` now takes a `Content-Type` instead of an
  ``Option[`Content-Type`]``.  `withContentTypeOption` takes an `Option`,
  and `withoutContentType` clears it.
* `QValue` has an `HttpCodec` instance
* `AuthMiddleware` never falls through.  See
  [#1530](https://github.com/http4s/http4s/pull/1530) for more.
* `ContentCoding` is no longer a `Registry`, but has an `HttpCodec`
  instance.
* Render a banner on server startup.  Customize by calling
  `withBanner(List[String])` or `withoutBanner` on the
  `ServerBuilder`.
* Parameterize `isZippable` as a predicate of the `Response` in `GZip`
  middleware.
* Add constant for `application/vnd.api+json` MediaType.
* Limit memory consumption in `GZip` middleware
* Add `handleError`, `handleErrorWith`, `bimap`, `biflatMap`,
  `transform`, and `transformWith` to `EntityDecoder`.
* `org.http4s.util.StreamApp` and `org.http4s.util.ExitCode` are
  deprecated in favor of `fs2.StreamApp` and `fs2.StreamApp.ExitCode`,
  based on what was in http4s.
* Dependency upgrades:
  * fs2-0.10.0-M9
  * fs2-reactive-streams-0.2.6
  * jawn-fs2-0.12.0-M4
  * specs2-4.0.2

# v0.17.6 (2017-12-05)
* Fix `StaticFile` to serve files larger than `Int.MaxValue` bytes
* Dependency upgrades:
  * tomcat-8.5.24

# v0.16.6 (2017-12-04)
* Add a CSRF server middleware
* Fix `NullPointerException` when starting a Tomcat server related to `docBase`
* Log version info and server address on server startup
* Dependency upgrades:
  * jetty-9.4.8.v20171121
  * log4s-1.4.0
  * scalaz-7.2.17
  * twirl-1.3.13

# v0.18.0-M5 (2017-11-02)
* Introduced an `HttpCodec` type class that represents a type that can round
  trip to and from a `String`.  `Uri.Scheme` and `TransferCoding` are the first
  implementors, with more to follow.  Added an `HttpCodecLaws` to http4s-testing.
* `Uri.Scheme` is now its own type instead of a type alias.
* `TransferCoding` is no longer a case class. Its `coding` member is now a
  `String`, not a `CIString`. Its companion is no longer a
  `Registry`.
* Introduced `org.http4s.syntax.literals`, which contains a `StringContext` forAll
  safely constructing a `Uri.Scheme`.  More will follow.
* `org.http4s.util.StreamApp.ExitCode` moved to `org.http4s.util.ExitCode`
* Changed `AuthService[F[_], T]` to `AuthService[T, F[_]]` to support
  partial unification when combining services as a `SemigroupK`.
* Unseal the `MessageFailure` hierarchy. Previous versions of http4s had a
  `GenericParsingFailure`, `GenericDecodeFailure`, and
  `GenericMessageBodyFailure`. This was not compatible with the parameterized
  effect introduced in v0.18. Now, `MessageFailure` is unsealed, so users
  wanting precise control over the default `toHttpResponse` can implement their
  own failure conditions.
* `MessageFailure` now has an `Option[Throwable]` cause.
* Removed `KleisliInstances`. The `SemigroupK[Kleisli[F, A, ?]]` is now provided
  by cats.  Users should no longer need to import `org.http4s.implicits._` to
  get `<+>` composition of `HttpService`s
* `NonEmptyList` extensions moved from `org.http4s.util.nonEmptyList` to
  `org.http4s.syntax.nonEmptyList`.
* There is a classpath difference in log4s version between blaze and http4s in this
  milestone that will be remedied in M6. We believe these warnings are safe.
* Dependency upgrades:
  * cats-1.0.0-RC1
  * fs2-0.10.0-M8
  * fs2-reactive-streams-0.2.5

# v0.18.0-M4 (2017-10-12)
* Syntax for building requests moved from `org.http4s.client._` to
  `org.http4s.client.dsl.Http4sClientDsl[F]`, with concrete type `IO`
  available as `org.http4s.client.dsl.io._`.  This is consistent with
  http4s-dsl for servers.
* Change `StreamApp` to return a `Stream[F, ExitCode]`. The first exit code
  returned by the stream is the exit code of the JVM. This allows custom exit
  codes, and eases dead code warnings in certain constructions that involved
  mapping over `Nothing`.
* `AuthMiddleware.apply` now takes an `Kleisli[OptionT[F, ?], Request[F], T]`
  instead of a `Kleisli[F, Request[F], T]`.
* Set `Content-Type` header on default `NotFound` response.
* Merges from v0.16.5 and v0.17.5.
* Remove mutable map that backs `Method` registry. All methods in the IANA
  registry are available through `Method.all`. Custom methods should be memoized
  by other means.
* Adds an `EntityDecoder[F, Array[Byte]]` and `EntityDecoder[F, Array[Char]]`
  for symmetry with provided `EntityEncoder` instances.
* Adds `Arbitrary` instances for `Headers`, `EntityBody[F]` (currently just
  single chunk), `Entity[F]`, and `EntityEncoder[F, A]`.
* Adds `EntityEncoderLaws` for `EntityEncoder`.
* Adds `EntityCodecLaws`.  "EntityCodec" is not a type in http4s, but these
  laws relate an `EntityEncoder[F, A]` to an `EntityDecoder[F, A]`.
* There is a classpath difference in log4s version between blaze and http4s in this
  milestone that will be remedied in M6. We believe these warnings are safe.

# v0.17.5 (2017-10-12)
* Merges only.

# v0.16.5 (2017-10-11)
* Correctly implement sanitization of dot segments in static file paths
  according to RFC 3986 5.2.4. Most importantly, this fixes an issue where `...`
  is reinterpreted as `..` and can escape the root of the static file service.

# v0.18.0-M3 (2017-10-04)
* Merges only.
* There is a classpath difference in log4s version between blaze and http4s in this
  milestone that will be remedied in M6. We believe these warnings are safe.

# v0.17.4 (2017-10-04)
* Fix reading of request body in non-blocking servlet backend. It was previously
  only reading the first byte of each chunk.
* Dependency upgrades:
  * fs2-reactive-streams-0.1.1

# v0.16.4 (2017-10-04)
* Backport removal `java.xml.bind` dependency from `GZip` middleware,
  to play more nicely with Java 9.
* Dependency upgrades:
  * metrics-core-3.2.5
  * tomcat-8.0.23
  * twirl-1.3.12

# v0.18.0-M2 (2017-10-03)
* Use http4s-dsl with any effect type by either:
    * extend `Http4sDsl[F]`
    * create an object that extends `Http4sDsl[F]`, and extend that.
    * `import org.http4s.dsl.io._` is still available for those who
      wish to specialize on `cats.effect.IO`
* Remove `Semigroup[F[MaybeResponse[F]]]` constraint from
  `BlazeBuilder`.
* Fix `AutoSlash` middleware when a service is mounted with a prefix.
* Publish internal http4s-parboiled2 as a separate module.  This does
  not add any new third-party dependencies, but unbreaks `sbt
  publishLocal`.
* Add `Request.from`, which respects `X-Fowarded-For` header.
* Make `F` in `EffectMessageSyntax` invariant
* Add `message.decodeJson[A]` syntax to replace awkward `message.as(implicitly,
  jsonOf[A])`. Brought into scope by importing one of the following, based on
  your JSON library of choice.
  * `import org.http4s.argonaut._`
  * `import org.http4s.circe._`
  * `import org.http4s.json4s.jackson._`
  * `import org.http4s.json4s.native._`
* `AsyncHttpClient.apply` no longer takes a `bufferSize`.  It is made
  irrelevant by fs2-reactive-streams.
* `MultipartParser.parse` no longer takes a `headerLimit`, which was unused.
* Add `maxWaitQueueLimit` (default 256) and `maxConnectionsPerRequestKey`
  (default 10) to `PooledHttp1Client`.
* Remove private implicit `ExecutionContext` from `StreamApp`. This had been
  known to cause diverging implicit resolution that was hard to debug.
* Shift execution of the routing of the `HttpService` to the `ExecutionContext`
  provided by the `JettyBuilder` or `TomcatBuilder`. Previously, it only shifted
  the response task and stream. This was a regression from v0.16.
* Add two utility execution contexts. These may be used to increase throughput
  as the server builder's `ExecutionContext`. Blocking calls on routing may
  decrease fairness or even deadlock your service, so use at your own risk:
  * `org.http4s.util.execution.direct`
  * `org.http4s.util.execution.trampoline`
* Deprecate `EffectRequestSyntax` and `EffectResponseSyntax`. These were
  previously used to provide methods such as `.putHeaders` and `.withBody`
  on types `F[Request]` and `F[Response]`.  As an alternative:
  * Call `.map` or `.flatMap` on `F[Request]` and `F[Response]` to get access
    to all the same methods.
  * Variadic headers have been added to all the status code generators in
    `Http4sDsl[F]` and method generators in `import org.http4s.client._`.
    For example:
    * `POST(uri, urlForm, Header("Authorization", "Bearer s3cr3t"))`
    * ``Ok("This will have an html content type!", `Content-Type`(`text/html`))``
* Restate `HttpService[F]` as a `Kleisli[OptionT[F, ?], Request[F], Response[F]]`.
* Similarly, `AuthedService[F]` as a `Kleisli[OptionT[F, ?], AuthedRequest[F], Response[F]]`.
* `MaybeResponse` is removed, because the optionality is now expressed through
  the `OptionT` in `HttpService`. Instead of composing `HttpService` via a
  `Semigroup`, compose via a `SemigroupK`. Import `org.http4s.implicits._` to
  get a `SemigroupK[HttpService]`, and chain services as `s1 <+> s2`. We hope to
  remove the need for `org.http4s.implicits._` in a future version of cats with
  [issue 1428](https://github.com/typelevel/cats/issues/1428).
* The `Service` type alias is deprecated in favor of `Kleisli`.  It used to represent
  a partial application of the first type parameter, but since version 0.18, it is
  identical to `Kleisli.
* `HttpService.lift`, `AuthedService.lift` are deprecated in favor of `Kleisli.apply`.
* Remove `java.xml.bind` dependency from `GZip` middleware to avoid an
  extra module dependency in Java 9.
* Upgraded dependencies:
    * jawn-fs2-0.12.0-M2
    * log4s-1.4.0
* There is a classpath difference in log4s version between blaze and http4s in this
  milestone that will be remedied in M6. We believe these warnings are safe.

# v0.17.3 (2017-10-02)
* Shift execution of HttpService to the `ExecutionContext` provided by the
  `BlazeBuilder` when using HTTP/2. Previously, it only shifted the response
  task and body stream.

# v0.16.3 (2017-09-29)
* Fix `java.io.IOException: An invalid argument was supplied` on blaze-client
  for Windows when writing an empty sequence of `ByteBuffer`s.
* Set encoding of `captureWriter` to UTF-8 instead of the platform default.
* Dependency upgrades:
  * blaze-0.12.9

# v0.17.2 (2017-09-25)
* Remove private implicit strategy from `StreamApp`. This had been known to
  cause diverging implicit resolution that was hard to debug.
* Shift execution of HttpService to the `ExecutionContext` provided by the
  `BlazeBuilder`. Previously, it only shifted the response stream. This was a
  regression from 0.16.
* Split off http4s-parboiled2 module as `"org.http4s" %% "parboiled"`. There are
  no externally visible changes, but this simplifies and speeds the http4s
  build.

# v0.16.2 (2017-09-25)
* Dependency patch upgrades:
  * async-http-client-2.0.37
  * blaze-0.12.8: changes default number of selector threads to
    from `2 * cores + 1` to `max(4, cores + 1)`.
  * jetty-9.4.7.v20170914
  * tomcat-8.5.21
  * twirl-1.3.7

# v0.17.1 (2017-09-17)
* Fix bug where metrics were not captured in `Metrics` middleware.
* Pass `redactHeadersWhen` argument from `Logger` to `RequestLogger`
  and `ResponseLogger`.

# v0.16.1 (2017-09-17)
* Publish our fork of parboiled2 as http4s-parboiled2 module.  It's
  the exact same internal code as was in http4s-core, with no external
  dependencies. By publishing an extra module, we enable a
  `publishLocal` workflow.
* Charset fixes:
  * Deprecate `CharsetRange.isSatisfiedBy` in favor of
    and ```Accept-Charset`.isSatisfiedBy`` in favor of
    ```Accept-Charset`.satisfiedBy``.
  * Fix definition of `satisfiedBy` to respect priority of
    ```Charset`.*``.
  * Add `CharsetRange.matches`.
* ContentCoding fixes:
  * Deprecate `ContentCoding.satisfiedBy` and
    `ContentCoding.satisfies` in favor of ```Accept-Encoding`.satisfiedBy``.
  * Deprecate ```Accept-Encoding`.preferred``, which has no reasonable
    interpretation in the presence of splats.
  * Add ```Accept-Language`.qValue``.
  * Fix definition of `satisfiedBy` to respect priority of
    `ContentCoding.*`.
  * Add `ContentCoding.matches` and `ContentCoding.registered`.
  * Add `Arbitrary[ContentCoding]` and ```Arbitrary[`Accept-Encoding`]``
    instances.
* LanguageTag fixes:
  * Deprecate `LanguageTag.satisfiedBy` and
    `LanguageTag.satisfies` in favor of ```Accept-Language`.satisfiedBy``.
  * Fix definition of `satisfiedBy` to respect priority of
    `LanguageTag.*` and matches of a partial set of subtags.
  * Add `LanguageTag.matches`.
  * Deprecate `LanguageTag.withQuality` in favor of new
    `LanguageTag.withQValue`.
  * Deprecate ```Accept-Language`.preferred``, which has no reasonable
    interpretation in the presence of splats.
  * Add ```Accept-Language`.qValue``.
  * Add `Arbitrary[LanguageTag]` and ```Arbitrary[`Accept-Language`]``
    instances.

# v0.17.0 (2017-09-01)
* Honor `Retry-After` header in `Retry` middleware.  The response will
  not be retried until the maximum of the backoff strategy and any
  time specified by the `Retry-After` header of the response.
* The `RetryPolicy.defaultRetriable` only works for methods guaranteed
  to not have a body.  In fs2, we can't introspect the stream to
  guarantee that it can be rerun.  To retry requests for idempotent
  request methods, use `RetryPolicy.unsafeRetriable`.  To retry
  requests regardless of method, use
  `RetryPolicy.recklesslyRetriable`.
* Fix `Logger` middleware to render JSON bodies as text, not as a hex
  dump.
* `MultipartParser.parse` returns a stream of `ByteVector` instead of
  a stream of `Byte`. This perserves chunking when parsing into the
  high-level `EntityDecoder[Multipart]`, and substantially improves
  performance on large files.  The high-level API is not affected.

# v0.16.0 (2017-09-01)
* `Retry` middleware takes a `RetryPolicy` instead of a backoff
  strategy.  A `RetryPolicy` is a function of the request, the
  response, and the number of attempts.  Wrap the previous `backoff`
  in `RetryPolicy {}` for compatible behavior.
* Expose a `Part.fileData` constructor that accepts an `EntityBody`.

# v0.17.0-RC3 (2017-08-29)
* In blaze-server, when doing chunked transfer encoding, flush the
  header as soon as it is available.  It previously buffered until the
  first chunk was available.

# v0.16.0-RC3 (2017-08-29)
* Add a `responseHeaderTimeout` property to `BlazeClientConfig`.  This
  measures the time between the completion of writing the request body
  to the reception of a complete response header.
* Upgraded dependencies:
    * async-http-client-2.0.35

# v0.18.0-M1 (2017-08-24)

This release is the product of a long period of parallel development
across different foundation libraries, making a detailed changelog
difficult.  This is a living document, so if any important points are
missed here, please send a PR.

The most important change in http4s-0.18 is that the effect type is
parameterized.  Where previous versions were specialized on
`scalaz.concurrent.Task` or `fs2.Task`, this version supports anything
with a `cats.effect.Effect` instance.  The easiest way to port an
existing service is to replace your `Task` with `cats.effect.IO`,
which has a similar API and is already available on your classpath.
If you prefer to bring your own effect, such as `monix.eval.Task` or
stick to `scalaz.concurrent.Task` or put a transformer on `IO`, that's
fine, too!

The parameterization chanages many core signatures throughout http4s:
- `Request` and `Response` become `Request[F[_]]` and
  `Response[F[_]]`.  The `F` is the effect type of the body (i.e.,
  `Stream[F, Byte]`), or what the body `.run`s to.
- `HttpService` becomes `HttpService[F[_]]`, so that the service
  returns an `F[Response[F]]`.  Instead of constructing with
  `HttpService { ... }`, we now declare the effect type of the
  service, like `HttpService[IO] { ... }`.  This determines the type
  of request and response handled by the service.
- `EntityEncoder[A]` and `EntityDecoder[A]` are now
  `EntityEncoder[F[_], A]` and `EntityDecoder[F[_], A]`, respectively.
  These act as a codec for `Request[F]` and `Response[F]`.  In practice,
  this change tends to be transparent in the DSL.
- The server builders now take an `F` parameter, which needs to match
  the services mounted to them.
- The client now takes an `F` parameter, which determines the requests
  and responses it handles.

Several dependencies are upgraded:
- cats-1.0.0.MF
- circe-0.9.0-M1
- fs2-0.10.0-M6
- fs2-reactive-streams-0.2.2
- jawn-fs2-0.12.0-M1

# v0.17.0-RC2 (2017-08-24)
* Remove `ServiceSyntax.orNotFound(a: A): Task[Response]` in favor of
  `ServiceSyntax.orNotFound: Service[Request, Response]`

# v0.16.0-RC2 (2017-08-24)
* Move http4s-blaze-core from `org.http4s.blaze` to
  `org.http4s.blazecore` to avoid a conflict with the non-http4s
  blaze-core module.
* Change `ServiceOps` to operate on a `Service[?, MaybeResponse]`.
  Give it an `orNotFound` that returns a `Service`.  The
  `orNotFound(a: A)` overload is left for compatibility with Scala
  2.10.
* Build with Lightbend compiler instead of Typelevel compiler so we
  don't expose `org.typelevel` dependencies that are incompatible with
  ntheir counterparts in `org.scala-lang`.
* Upgraded dependencies:
    * blaze-0.12.7 (fixes eviction notice in http4s-websocket)
    * twirl-1.3.4

# v0.17.0-RC1 (2017-08-16)
* Port `ChunkAggregator` to fs2
* Add logging middleware
* Standardize on `ExecutionContext` over `Strategy` and `ExecutorService`
* Implement `Age` header
* Fix `Client#toHttpService` to not dispose until the body is consumed
* Add a buffered implementation of `EntityDecoder[Multipart]`
* In async-http-client, don't use `ReactiveStreamsBodyGenerator` unless there is
  a body to transmit. This fixes an `IllegalStateException: unexpected message
  type`
* Add `HSTS` middleware
* Add option to serve pre-gzipped resources
* Add RequestLogging and ResponseLogging middlewares
* `StaticFile` options return `OptionT[Task, ?]`
* Set `Content-Length` or `Transfer-Encoding: chunked` header when serving
  from a URL
* Explicitly close `URLConnection``s if we are not reading the contents
* Upgrade to:
    * async-http-client-2.0.34
    * fs2-0.9.7
    * metrics-core-3.2.4
    * scodec-bits-1.1.5

# v0.16.0-RC1 (2017-08-16)
* Remove laziness from `ArbitraryInstances`
* Support an arbitrary predicate for CORS allowed origins
* Support `Access-Control-Expose-Headers` header for CORS
* Fix thread safety issue in `EntityDecoder[XML]`
* Support IPV6 headers in `X-Forwarded-For`
* Add `status` and `successful` methods to client
* Overload `client.fetchAs` and `client.streaming` to accept a `Task[Request]`
* Replace `Instant` with `HttpDate` to avoid silent truncation and constrain
  to dates that are legally renderable in HTTP.
* Fix bug in hash code of `CIString`
* Update `request.pathInfo` when changing `request.withUri`. To keep these
  values in sync, `request.copy` has been deprecated, but copy constructors
  based on `with` have been added.
* Remove `name` from `AttributeKey`.
* Add `withFragment` and `withoutFragment` to `Uri`
* Construct `Content-Length` with `fromLong` to ensure validity, and
  `unsafeFromLong` when you can assert that it's positive.
* Add missing instances to `QueryParamDecoder` and `QueryParamEncoder`.
* Add `response.cookies` method to get a list of cookies from `Set-Cookie`
  header.  `Set-Cookie` is no longer a `Header.Extractable`, as it does
  not adhere to the HTTP spec of being concatenable by commas without
  changing semantics.
* Make servlet `HttpSession` available as a request attribute in servlet
  backends
* Fix `Part.name` to return the name from the `Content-Disposition` header
  instead of the name _of_ the `Content-Disposition` header. Accordingly, it is
  no longer a `CIString`
* `Request.toString` and `Response.toString` now redact sensitive headers. A
  method to redact arbitrary headers is added to `Headers`.
* `Retry-After` is now modeled as a `Either[HttpDate, Long]` to reflect either
  an http-date or delta-seconds value.
* Look for index.html in `StaticFile` when rendering a directory instead of
  returning `401 Unauthorized`.
* Limit dates to a minimum of January 1, 1900, per RFC.
* Add `serviceErrorHandler` to `ServerBuilder` to allow pluggable error handlers
  when a server backend receives a failed task or a thrown Exception when
  invoking a service. The default calls `toHttpResponse` on `MessageFailure` and
  closes the connection with a `500 InternalServerError` on other non-fatal
  errors.  Fatal errors are left to the server.
* `FollowRedirect` does not propagate sensitive headers when redirecting to a
  different authority.
* Add Content-Length header to empty response generators
* Upgraded dependencies:
    * async-http-client-2.0.34
    * http4s-websocket-0.2.0
    * jetty-9.4.6.v20170531
    * json4s-3.5.3
    * log4s-1.3.6
    * metrics-core-3.2.3
    * scala-2.12.3-bin-typelevel-4
    * scalaz-7.2.15
    * tomcat-8.5.20

# v0.15.16 (2017-07-20)
* Backport rendering of details in `ParseFailure.getMessage`

# ~~v0.15.15 (2017-07-20)~~
* Oops. Same as v0.15.14.

# v0.15.14 (2017-07-10)
* Close parens in `Request.toString`
* Use "message" instead of "request" in message body failure messages
* Add `problem+json` media type
* Tolerate `[` and `]` in queries parsing URIs. These characters are parsed, but
  percent-encoded.

# v0.17.0-M3 (2017-05-27)
* Fix file corruption issue when serving static files from the classpath

# v0.16.0-M3 (2017-05-25)
* Fix `WebjarService` so it matches assets.
* `ServerApp` overrides `process` to leave a single abstract method
* Add gzip trailer in `GZip` middleware
* Upgraded dependencies:
    * circe-0.8.0
    * jetty-9.4.5.v20170502
    * scalaz-7.2.13
    * tomcat-8.5.15
* `ProcessApp` uses a `Process[Task, Nothing]` rather than a
  `Process[Task, Unit]`
* `Credentials` is split into `Credentials.AuthParams` for key-value pairs and
  `Credentials.Token` for legacy token-based schemes.  `OAuthBearerToken` is
  subsumed by `Credentials.Token`.  `BasicCredentials` no longer extends
  `Credentials`, but is extractable from one.  This model permits the
  definition of other arbitrary credential schemes.
* Add `fromSeq` constructor to `UrlForm`
* Allow `WebjarService` to pass on methods other than `GET`.  It previously
  threw a `MatchError`.

# v0.15.13 (2017-05-25)
* Patch-level upgrades to dependencies:
    * async-http-client-2.0.32
    * blaze-0.12.6 (fixes infinite loop in some SSL handshakes)
    * jetty-9.3.19.v20170502
    * json4s-3.5.2
    * tomcat-8.0.44

# v0.15.12 (2017-05-11)
* Fix GZip middleware to render a correct stream

# v0.17.0-M2 (2017-04-30)
* `Timeout` middleware takes an implicit `Scheduler` and
  `ExecutionContext`
* Bring back `http4s-async-client`, based on `fs2-reactive-stream`
* Restore support for WebSockets

# v0.16.0-M2 (2017-04-30)
* Upgraded dependencies:
    * argonaut-6.2
    * jetty-9.4.4.v20170414
    * tomcat-8.5.14
* Fix `ProcessApp` to terminate on process errors
* Set `secure` request attribute correctly in blaze server
* Exit with code `-1` when `ProcessApp` fails
* Make `ResourceService` respect `If-Modified-Since`
* Rename `ProcessApp.main` to `ProcessApp.process` to avoid overload confusio
* Avoid intermediate String allocation in Circe's `jsonEncoder`
* Adaptive EntityDecoder[Json] for circe: works directly from a ByteBuffer for
  small bodies, and incrementally through jawn for larger.
* Capture more context in detail message of parse errors

# v0.15.11 (2017-04-29)
* Upgrade to blaze-0.12.5 to pick up fix for `StackOverflowError` in
  SSL handshake

# v0.15.10 (2017-04-28)
* Patch-level upgrades to dependencies
* argonaut-6.2
* scalaz-7.2.12
* Allow preambles and epilogues in multipart bodies
* Limit multipart headers to 40 kilobytes to avoid unbounded buffering
  of long lines in a header
* Remove `' '` and `'?'` from alphabet for generated multipart
  boundaries, as these are not token characters and are known to cause
  trouble for some multipart implementations
* Fix multipart parsing for unlucky input chunk sizes

# v0.15.9 (2017-04-19)
* Terminate `ServerApp` even if the server fails to start
* Make `ResourceService` respect `If-Modified-Since`
* Patch-level upgrades to dependencies:
* async-http-client-2.0.31
* jetty-9.3.18.v20170406
* json4s-3.5.1
* log4s-1.3.4
* metrics-core-3.1.4
* scalacheck-1.13.5
* scalaz-7.1.13 or scalaz-7.2.11
* tomcat-8.0.43

# v0.17.0-M1 (2017-04-08)
* First release on cats and fs2
    * All scalaz types and typeclasses replaced by cats equivalengts
	* `scalaz.concurrent.Task` replaced by `fs2.Task`
	* `scalaz.stream.Process` replaced by `fs2.Stream`
* Roughly at feature parity with v0.16.0-M1. Notable exceptions:
	* Multipart not yet supported
	* Web sockets not yet supported
	* Client retry middleware can't check idempotence of requests
	* Utilties in `org.http4s.util.io` not yet ported

# v0.16.0-M1 (2017-04-08)
* Fix type of `AuthedService.empty`
* Eliminate `Fallthrough` typeclass.  An `HttpService` now returns
  `MaybeResponse`, which can be a `Response` or `Pass`.  There is a
  `Semigroup[MaybeResponse]` instance that allows `HttpService`s to be
  chained as a semigroup.  `service orElse anotherService` is
  deprecated in favor of `service |+| anotherService`.
* Support configuring blaze and Jetty servers with a custom
  `SSLContext`.
* Upgraded dependencies for various modules:
    * async-http-client-2.0.31
    * circe-0.7.1
    * jetty-9.4.3.v20170317
    * json4s-3.5.1
    * logback-1.2.1
    * log4s-1.3.4
    * metrics-3.2.0
    * scalacheck-1.13.5
    * tomcat-8.0.43
* Deprecate `EntityEncoder[ByteBuffer]` and
  `EntityEncoder[CharBuffer]`.
* Add `EntityDecoder[Unit]`.
* Move `ResponseClass`es into `Status`.
* Use `SSLContext.getDefault` by default in blaze-client.  Use
  `BlazeServerConfig.insecure` to ignore certificate validity.  But
  please don't.
* Move `CIString` syntax to `org.http4s.syntax`.
* Bundle an internal version of parboiled2.  This decouples core from
  shapeless, allowing applications to use their preferred version of
  shapeless.
* Rename `endpointAuthentication` to `checkEndpointAuthentication`.
* Add a `WebjarService` for serving files out of web jars.
* Implement `Retry-After` header.
* Stop building with `delambdafy` on Scala 2.11.
* Eliminate finalizer on `BlazeConnection`.
* Respond OK to CORS pre-flight requests even if the wrapped service
  does not return a successful response.  This is to allow `CORS`
  pre-flight checks of authenticated services.
* Deprecate `ServerApp` in favor of `org.http4s.util.ProcessApp`.  A
  `ProcessApp` is easier to compose all the resources a server needs via
  `Process.bracket`.
* Implement a `Referer` header.

# v0.15.8 (2017-04-06)
* Cache charset lookups to avoid synchronization.  Resolution of
  charsets is synchronized, with a cache size of two.  This avoids
  the synchronized call on the HTTP pool.
* Strip fragment from request target in blaze-client.  An HTTP request
  target should not include the fragment, and certain servers respond
  with a `400 Bad Request` in their presence.

# v0.15.7 (2017-03-09)
* Change default server and client executors to a minimum of four
  threads.
* Bring scofflaw async-http-client to justice for its brazen
  violations of Reactive Streams Rule 3.16, requesting of a null
  subscription.
* Destroy Tomcat instances after stopping, so they don't hold the port
* Deprecate `ArbitraryInstances.genCharsetRangeNoQuality`, which can
  cause deadlocks
* Patch-level upgrades to dependencies:
    * async-http-client-2.0.30
    * jetty-9.3.16.v20170120
    * logback-1.1.11
    * metrics-3.1.3
    * scala-xml-1.0.6
    * scalaz-7.2.9
    * tomcat-8.0.41
    * twirl-1.2.1

# v0.15.6 (2017-03-03)
* Log unhandled MessageFailures to `org.http4s.server.message-failures`

# v0.15.5 (2017-02-20)
* Allow services wrapped in CORS middleware to fall through
* Don't log message about invalid CORS headers when no `Origin` header present
* Soften log about invalid CORS headers from info to debug

# v0.15.4 (2017-02-12)
* Call `toHttpResponse` on tasks failed with `MessageFailure`s from
  `HttpService`, to get proper 4xx handling instead of an internal
  server error.

# v0.15.3 (2017-01-17)
* Dispose of redirect responses in `FollowRedirect`. Fixes client deadlock under heavy load
* Refrain from logging headers with potentially sensitive info in blaze-client
* Add `hashCode` and `equals` to `Headers`
* Make `challenge` in auth middlewares public to facilitate composing multiple auth mechanisms
* Fix blaze-client detection of stale connections

# v0.15.2 (2016-12-29)
* Add helpers to add cookies to requests

# v0.12.6 (2016-12-29)
* Backport rendering of details in `ParseFailure.getMessage`

# ~~v0.12.5 (2016-12-29)~~
* ~~Backport rendering of details in `ParseFailure.getMessage`~~ Oops.

# v0.15.1 (2016-12-20)
* Fix GZip middleware to fallthrough non-matching responses
* Fix UnsupportedOperationException in Arbitrary[Uri]
* Upgrade to Scala 2.12.1 and Scalaz 7.2.8

# v0.15.0 (2016-11-30)
* Add support for Scala 2.12
* Added `Client.fromHttpService` to assist with testing.
* Make all case classes final where possible, sealed where not.
* Codec for Server Sent Events (SSE)
* Added JSONP middleware
* Improve Expires header to more easily build the header and support parsing of the header
* Replce lazy `Raw.parsed` field with a simple null check
* Added support for Zipkin headers
* Eliminate response attribute for detecting fallthrough response.
  The fallthrough response must be `Response.fallthrough`.
* Encode URI path segments created with `/`
* Introduce `AuthedRequest` and `AuthedService` types.
* Replace `CharSequenceEncoder` with `CharBufferEncoder`, assuming
  that `CharBuffer` and `String` are the only `CharSequence`s one
  would want to encode.
* Remove `EnittyEncoder[Char]` and `EntityEncoder[Byte]`.  Send an
  array, buffer, or String if you want this.
* Add `DefaultHead` middleware for `HEAD` implementation.
* Decouple `http4s-server` from Dropwizard Metrics.  Metrics code is
  in the new `http4s-metrics` module.
* Allow custom scheduler for timeout middleware.
* Add parametric empty `EntityEncoder` and `EntityEncoder[Unit]`.
* Replace unlawful `Order[CharsetRange]` with `Equal[CharsetRange]`.
* Auth middlewares renamed `BasicAuth` and `DigestAuth`.
* `BasicAuth` passes client password to store instead of requesting
  password from store.
* Remove realm as an argument to the basic and digest auth stores.
* Basic and digest auth stores return a parameterized type instead of
  just a String username.
* Upgrade to argonaut-6.2-RC2, circe-0.6.1, json4s-3.5.0

# v0.14.11 (2016-10-25)
* Fix expansion of `uri` and `q` macros by qualifying with `_root_`

# v0.14.10 (2016-10-12)
* Include timeout type and duration in blaze client timeouts

# v0.14.9 (2016-10-09)
* Don't use `"null"` as query string in servlet backends for requests without a query string

# v0.14.8 (2016-10-04)
* Allow param names in UriTemplate to have encoded, reserved parameters
* Upgrade to blaze-0.12.1, to fix OutOfMemoryError with direct buffers
* Upgrade to Scalaz 7.1.10/7.2.6
* Upgrade to Jetty 9.3.12
* Upgrade to Tomcat 8.0.37

# v0.14.7 (2016-09-25)
* Retry middleware now only retries requests with idempotent methods
  and pure bodies and appropriate status codes
* Fix bug where redirects followed when an effectful chunk (i.e., `Await`) follows pure ones.
* Don't uppercase two hex digits after "%25" when percent encoding.
* Tolerate invalid percent-encodings when decoding.
* Omit scoverage dependencies from POM

# v0.14.6 (2016-09-11)
* Don't treat `Kill`ed responses (i.e., HEAD requests) as abnormal
  termination in metrics

# v0.14.5 (2016-09-02)
* Fix blaze-client handling of HEAD requests

# v0.14.4 (2016-08-29)
* Don't render trailing "/" for URIs with empty paths
* Avoid calling tail of empty list in `/:` extractor

# v0.14.3 (2016-08-24)
* Follow 301 and 302 responses to POST with a GET request.
* Follow all redirect responses to HEAD with a HEAD request.
* Fix bug where redirect response is disposed prematurely even if not followed.
* Fix bug where payload headers are sent from original request when
  following a redirect with a GET or HEAD.
* Return a failed task instead of throwing when a client callback
  throws an exception. Fixes a resource leak.
* Always render `Date` header in GMT.
* Fully support the three date formats specified by RFC 7231.
* Always specify peer information in blaze-client SSL engines
* Patch upgrades to latest async-http-client, jetty, scalaz, and scalaz-stream

# v0.14.2 (2016-08-10)
* Override `getMessage` in `UnexpectedStatus`

# v0.14.1 (2016-06-15)
* Added the possibility to specify custom responses to MessageFailures
* Address issue with Retry middleware leaking connections
* Fixed the status code for a semantically invalid request to `422 UnprocessableEntity`
* Rename `json` to `jsonDecoder` to reduce possibility of implicit shadowing
* Introduce the `ServerApp` trait
* Deprectate `onShutdown` and `awaitShutdown` in `Server`
* Support for multipart messages
* The Path extractor for Long now supports negative numbers
* Upgrade to scalaz-stream-0.8.2(a) for compatibility with scodec-bits-1.1
* Downgrade to argonaut-6.1 (latest stable release) now that it cross builds for scalaz-7.2
* Upgrade parboiled2 for compatibility with shapeless-2.3.x

# ~~v0.14.0 (2016-06-15)~~
* Recalled. Use v0.14.1 instead.

# v0.13.3 (2016-06-15)
* Address issue with Retry middleware leaking connections.
* Pass the reason string when setting the `Status` for a successful `ParseResult`.

# v0.13.2 (2016-04-13)
* Fixes the CanBuildFrom for RequestCookieJar to avoid duplicates.
* Update version of jawn-parser which contains a fix for Json decoding.

# v0.13.1 (2016-04-07)
* Remove implicit resolution of `DefaultExecutor` in blaze-client.

# v0.13.0 (2016-03-29)
* Add support for scalaz-7.2.x (use version 0.13.0a).
* Add a client backed based on async-http-client.
* Encode keys when rendering a query string.
* New entity decoder based on json4s' extract.
* Content-Length now accepts a Long.
* Upgrade to circe-0.3, json4s-3.3, and other patch releases.
* Fix deadlocks in blaze resulting from default executor on single-CPU machines.
* Refactor `DecodeFailure` into a new `RequestFailure` hierarchy.
* New methods for manipulating `UrlForm`.
* All parsed headers get a `parse` method to construct them from their value.
* Improve error message for unsupported media type decoding error.
* Introduce `BlazeClientConfig` class to simplify client construction.
* Unify client executor service semantics between blaze-client and async-http-client.
* Update default response message for UnsupportedMediaType failures.
* Add a `lenient` flag to blazee configuration to accept illegal characters in headers.
* Remove q-value from `MediaRange` and `MediaType`, replaced by `MediaRangeAndQValue`.
* Add `address` to `Server` trait.
* Lazily construct request body in Servlet NIO to support HTTP 100.
* Common operations pushed down to `MessageOps`.
* Fix loop in blaze-client when no connection can be established.
* Privatize most of the blaze internal types.
* Enable configuration of blaze server parser lengths.
* Add trailer support in blaze client.
* Provide an optional external executor to blaze clients.
* Fix Argonaut string interpolation

# v0.12.4 (2016-03-10)
* Fix bug on rejection of invalid URIs.
* Do not send `Transfer-Encoding` or `Content-Length` headers for 304 and others.
* Don't quote cookie values.

# v0.12.3 (2016-02-24)
* Upgrade to jawn-0.8.4 to fix decoding escaped characters in JSON.

# v0.12.2 (2016-02-22)
* ~~Upgrade to jawn-0.8.4 to fix decoding escaped characters in JSON.~~ Oops.

# v0.12.1 (2016-01-30)
* Encode keys as well as values when rendering a query.
* Don't encode '?' or '/' when encoding a query.

# v0.12.0 (2016-01-15)
* Refactor the client API for resource safety when not reading the entire body.
* Rewrite client connection pool to support maximum concurrent
  connections instead of maximum idle connections.
* Optimize body collection for better connection keep-alive rate.
* Move `Service` and `HttpService`, because a `Client` can be viewed as a `Service`.
* Remove custom `DateTime` in favor of `java.time.Instant`.
* Support status 451 Unavailable For Legal Reasons.
* Various blaze-client optimizations.
* Don't let Blaze `IdentityWriter` write more than Content-Length bytes.
* Remove `identity` `Transfer-Encoding`, which was removed in HTTP RFC errata.
* In blaze, `requireClose` is now the return value of `writeEnd`.
* Remove body from `Request.toString` and `Response.toString`.
* Move blaze parser into its own class.
* Trigger a disconnect if an ignored body is too long.
* Configurable thread factories for happier profiling.
* Fix possible deadlock in default client execution context.

# v0.11.3 (2015-12-28)
* Blaze upgrade to fix parsing HTTP responses without a reason phrase.
* Don't write more than Content-Length bytes in blaze.
* Fix infinite loop in non-blocking Servlet I/O.
* Never write a response body on HEAD requests to blaze.
* Add missing `'&'` between multivalued k/v pairs in `UrlFormCodec.encode`

# v0.11.2 (2015-12-04)
* Fix stack safety issue in async servlet I/O.
* Reduce noise from timeout exceptions in `ClientTimeoutStage`.
* Address file descriptor leaks in blaze-client.
* Fix `FollowRedirect` middleware for 303 responses.
* Support keep-alives for client requests with bodies.

# v0.11.1 (2015-11-29)
* Honor `connectorPoolSize` and `bufferSize` parameters in `BlazeBuilder`.
* Add convenient `ETag` header constructor.
* Wait for final chunk to be written before closing the async context in non-blocking servlet I/O.
* Upgrade to jawn-streamz-0.7.0 to use scalaz-stream-0.8 across the board.

# v0.11.0 (2015-11-20)
* Upgrade to scalaz-stream 0.8
* Add Circe JSON support module.
* Add ability to require content-type matching with EntityDecoders.
* Cleanup blaze-client internals.
* Handle empty static files.
* Add ability to disable endpoint authentication for the blaze client.
* Add charset encoding for Argonaut JSON EntityEncoder.

# v0.10.1 (2015-10-07)
* Processes render data in chunked encoding by default.
* Incorporate type name into error message of QueryParam.
* Comma separate Access-Control-Allow-Methods header values.
* Default FallThrough behavior inspects for the FallThrough.fallthroughKey.

# v0.10.0 (2015-09-03)
* Replace `PartialService` with the `Fallthrough` typeclass and `orElse` syntax.
* Rename `withHeaders` to `replaceAllHeaders`
* Set https endpoint identification algorithm when possible.
* Stack-safe `ProcessWriter` in blaze.
* Configureable number of connector threads and buffer size in blaze-server.

# v0.9.3 (2015-08-27)
* Trampoline recursive calls in blaze ProcessWriter.
* Handle server hangup and body termination correctly in blaze client.

# v0.9.2 (2015-08-26)
* Bump http4s-websockets to 1.0.3 to properly decode continuation opcode.
* Fix metrics incompatibility when using Jetty 9.3 backend.
* Preserve original headers when appending as opposed to quoting.

# v0.8.5 (2015-08-26)
* Preserve original headers when appending as opposed to quoting.
* Upgrade to jawn-0.8.3 to avoid transitive dependency on GPL2 jmh

# v0.9.1 (2015-08-19)
* Fix bug in servlet nio handler.

# v0.9.0 (2015-08-15)
* Require Java8.
* `StaticFile` uses the filename extension exclusively to determine media-type.
* Add `/` method to `Uri`.
* Add `UrlFormLifter` middleware to aggregate url-form parameters with the query parameters.
* Add local address information to the `Request` type.
* Add a Http method 'or' (`|`) extractor.
* Add `VirtualHost` middleware for serving multiple sites from one server.
* Add websocket configuration to the blaze server builder.
* Redefine default timeout status code to 500.
* Redefine the `Service` arrow result from `Task[Option[_]]` to `Task[_]`.
* Don't extend `AllInstances` with `Http4s` omnibus import object.
* Use UTF-8 as the default encoding for text bodies.
* Numerous bug fixes by numerous contributors!

# v0.8.4 (2015-07-13)
* Honor the buffer size parameter in gzip middleware.
* Handle service exceptions in servlet backends.
* Respect asyncTimeout in servlet backends.
* Fix prefix mounting bug in blaze-server.
* Do not apply CORS headers to unsuccessful OPTIONS requests.

# v0.8.3 (2015-07-02)
* Fix bug parsing IPv4 addresses found in URI construction.

# v0.8.2 (2015-06-22)
* Patch instrumented handler for Jetty to time async contexts correctly.
* Fix race condition with timeout registration and route execution in blaze client
* Replace `ConcurrentHashMap` with synchronized `HashMap` in `staticcontent` package.
* Fix static content from jars by avoiding `"//"` in path uris when serving static content.
* Quote MediaRange extensions.
* Upgrade to jawn-streamz-0.5.0 and blaze-0.8.2.
* Improve error handling in blaze-client.
* Respect the explicit default encoding passed to `decodeString`.

# v0.8.1 (2015-06-16)
* Authentication middleware integrated into the server package.
* Static content tools integrated into the server package.
* Rename HttpParser to HttpHeaderParser and allow registration and removal of header parsers.
* Make UrlForm EntityDecoder implicitly resolvable.
* Relax UrlForm parser strictness.
* Add 'follow redirect' support as a client middleware.
* Add server middleware for auto retrying uris of form '/foo/' as '/foo'.
* Numerous bug fixes.
* Numerous version bumps.

# ~~v0.8.0 (2015-06-16)~~
* Mistake.  Go straight to v0.8.1.

# v0.7.0 (2015-05-05)
* Add QueryParamMatcher to the dsl which returns a ValidationNel.
* Dsl can differentiate between '/foo/' and '/foo'.
* Added http2 support for blaze backend.
* Added a metrics middleware usable on all server backends.
* Websockets are now modeled by an scalaz.stream.Exchange.
* Add `User-Agent` and `Allow` header types and parsers.
* Allow providing a Host header to the blaze client.
* Upgrade to scalaz-stream-7.0a.
* Added a CORS middleware.
* Numerous bug fixes.
* Numerous version bumps.

# v0.6.5 (2015-03-29)
* Fix bug in Request URI on servlet backend with non-empty context or servlet paths.
* Allow provided Host header for Blaze requests.

# v0.6.4 (2015-03-15)
* Avoid loading javax.servlet.WriteListener when deploying to a servlet 3.0 container.

# ~~v0.6.3 (2015-03-15)~~
* Forgot to pull origin before releasing.  Use v0.6.4 instead.

# v0.6.2 (2015-02-27)
* Use the thread pool provided to the Jetty servlet builder.
* Avoid throwing exceptions when parsing headers.
* Make trailing slash insignificant in service prefixes on servlet containers.
* Fix mapping of servlet query and mount prefix.

# v0.6.1 (2015-02-04)
* Update to blaze-0.5.1
* Remove unneeded error message (90b2f76097215)
* GZip middleware will not throw an exception if the AcceptEncoding header is not gzip (ed1b2a0d68a8)

# v0.6.0 (2015-01-27)

## http4s-core
* Remove ResponseBuilder in favor of Response companion.
* Allow '';'' separators for query pairs.
* Make charset on Message an Option.
* Add a `flatMapR` method to EntityDecoder.
* Various enhancements to QueryParamEncoder and QueryParamDecoder.
* Make Query an IndexedSeq.
* Add parsers for Location and Proxy-Authenticate headers.
* Move EntityDecoder.apply to `Request.decode` and `Request.decodeWith`
* Move headers into `org.http4s.headers` package.
* Make UriTranslation respect scriptName/pathInfo split.
* New method to resolve relative Uris.
* Encode query and fragment of Uri.
* Codec and wrapper type for URL-form-encoded bodies.

## http4s-server
* Add SSL support to all server builders.

## http4s-blaze-server
* Add Date header to blaze-server responses.
* Close connection when error happens during body write in blaze-server.

## http4s-servlet
* Use asynchronous servlet I/O on Servlet 3.1 containers.
* ServletContext syntax for easy mounting in a WAR deployment.
* Support Dropwizard Metrics collection for servlet containers.

## http4s-jawn
* Empty strings are a JSON decoding error.

## http4s-argonaut
* Add codec instances for Argonaut's CodecJson.

## http4s-json4s
* Add codec instances for Json4s' Reader/Writer.

## http4s-twirl
* New module to support Twirl templates

## http4s-scala-xml
* Split scala-xml support into http4s-scala-xml module.
* Change inferred type of `scala.xml.Elem` to `application/xml`.

## http4s-client
* Support for signing oauth-1 requests in client.

## http4s-blaze-client
* Fix blaze-client when receiving HTTP1 response without Content-Length header.
* Change default blaze-client executor to variable size.
* Fix problem with blaze-client timeouts.

# v0.5.4 (2015-01-08)
* Upgrade to blaze 0.4.1 to fix header parsing issue in blaze http/1.x client and server.

# v0.5.3 (2015-01-05)
* Upgrade to argonaut-6.1-M5 to match jawn. [#157](https://github.com/http4s/http4s/issues/157)

# v0.5.2 (2015-01-02)
* Upgrade to jawn-0.7.2.  Old version of jawn was incompatible with argonaut. [#157]](https://github.com/http4s/http4s/issues/157)

# v0.5.1 (2014-12-23)
* Include context path in calculation of scriptName/pathInfo. [#140](https://github.com/http4s/http4s/issues/140)
* Fix bug in UriTemplate for query params with multiple keys.
* Fix StackOverflowError in query parser. [#147](https://github.com/http4s/http4s/issues/147)
* Allow ';' separators for query pairs.

# v0.5.0 (2014-12-11)
* Client syntax has evloved and now will include Accept headers when used with EntityDecoder
* Parse JSON with jawn-streamz.
* EntityDecoder now returns an EitherT to make decoding failure explicit.
* Renamed Writable to EntityEncoder
* New query param typeclasses for encoding and decoding query strings.
* Status equality now discards the reason phrase.
* Match AttributeKeys as singletons.
* Added async timeout listener to servlet backends.
* Start blaze server asynchronously.
* Support specifying timeout and executor in blaze-client.
* Use NIO for encoding files.

# v0.4.2 (2014-12-01)
* Fix whitespace parsing in Authorization header [#87](https://github.com/http4s/http4s/issues/87)

# v0.4.1 (2014-11-20)
* `Uri.query` and `Uri.fragment` are no longer decoded. [#75](https://github.com/http4s/http4s/issues/75)

# v0.4.0 (2014-11-18)

* Change HttpService form a `PartialFunction[Request,Task[Response]]`
  to `Service[Request, Response]`, a type that encapsulates a `Request => Task[Option[Response]]`
* Upgrade to scalaz-stream-0.6a
* Upgrade to blaze-0.3.0
* Drop scala-logging for log4s
* Refactor ServerBuilders into an immutable builder pattern.
* Add a way to control the thread pool used for execution of a Service
* Modernize the Renderable/Renderer framework
* Change Renderable append operator from ~ to <<
* Split out the websocket codec and types into a seperate package
* Added ReplyException, an experimental way to allow an Exception to encode
  a default Response on for EntityDecoder etc.
* Many bug fixes and slight enhancements

# v0.3.0 (2014-08-29)

* New client API with Blaze implementation
* Upgrade to scalaz-7.1.0 and scalaz-stream-0.5a
* JSON Writable support through Argonaut and json4s.
* Add EntityDecoders for parsing bodies.
* Moved request and response generators to http4s-dsl to be more flexible to
  other frameworks'' syntax needs.
* Phased out exception-throwing methods for the construction of various
  model objects in favor of disjunctions and macro-enforced literals.
* Refactored imports to match the structure followed by [scalaz](https://github.com/scalaz/scalaz).

# v0.2.0 (2014-07-15)

* Scala 2.11 support
* Spun off http4s-server module. http4s-core is neutral between server and
the future client.
* New builder for running Blaze, Jetty, and Tomcat servers.
* Configurable timeouts in each server backend.
* Replace Chunk with scodec.bits.ByteVector.
* Many enhancements and bugfixes to URI type.
* Drop joda-time dependency for slimmer date-time class.
* Capitalized method names in http4s-dsl.

# v0.1.0 (2014-04-15)

* Initial public release.<|MERGE_RESOLUTION|>--- conflicted
+++ resolved
@@ -8,7 +8,7 @@
 ordered chronologically, so each release contains all changes described below
 it.
 
-<<<<<<< HEAD
+
 # v0.22.0
 
 This is the first production release with Scala 3 support, and continues to support Cats-Effect 2.  All users of the 0.21 series are encouraged to upgrade to at least this version.  Users needing Cats-Effect 3 are invited to upgrade to http4s-0.23.
@@ -48,31 +48,6 @@
 * jawn-1.2.0
 * prometheus-client-0.11.0
 
-# v0.22.0-RC1 (2021-05-26)
-
-Includes the changes of 0.21.24, including the [vulnerability fix](https://github.com/http4s/http4s-ghsa-6h7w-fc84-x7p6) to `StaticFile.fromUrl`.
-
-## http4s-core
-
-### Breaking changes
-
-* [#4787](https://github.com/http4s/http4s/pull/4787): Various header selection refinements:
-  * `Header.Select#toRaw` now takes an `F[A]` and returns a `NonEmptyList[Header.Raw]`. This is necessary because headers without a `Semigroup` (e.g., `Set-Cookie`) can't be combined into a single header value.
-  * The old `Header.Select#toRaw` is renamed to `toRaw1`.  This version still accepts a single value and returns a single raw header.
-  * `Header.Select#from` now returns an `Option[Ior[NonEmptyList[ParseFailure], NonEmptyList[A]]]`. The `Ior` lets us return both a value and "warnings" when a repeating header contains both valid and invalid entries.
-  * Add `Headers#getWithWarnings` to return the `Ior` result.
-* [#4788](https://github.com/http4s/http4s/pull/4788): Extend `ServerSentEvent` with comments.  The `data` field is now optional. `retry` is changed from a `Long` to a `FiniteDuration`.  `data` spanning multiple lines are now rendered as multiple `data:` fields per the spec.
-
-### Bugfixes
-
-* [#4873](https://github.com/http4s/http4s/pull/4873): Catch exceptions in `ParseResult.fromParser`. Don't throw when parsing a media range in the `Content-Type` parser.
-
-## Dependency updates
-
-* blaze-0.15.1
-* circe-0.14.1
-* play-json-2.9.2 (downgrade)
-=======
 # v0.21.25 (2021-07-18)
 
 ## http4s-blaze-client
@@ -95,7 +70,31 @@
 * netty-4.1.66
 * slf4j-1.7.31
 * tomcat-9.0.50
->>>>>>> 48389425
+
+# v0.22.0-RC1 (2021-05-26)
+
+Includes the changes of 0.21.24, including the [vulnerability fix](https://github.com/http4s/http4s-ghsa-6h7w-fc84-x7p6) to `StaticFile.fromUrl`.
+
+## http4s-core
+
+### Breaking changes
+
+* [#4787](https://github.com/http4s/http4s/pull/4787): Various header selection refinements:
+  * `Header.Select#toRaw` now takes an `F[A]` and returns a `NonEmptyList[Header.Raw]`. This is necessary because headers without a `Semigroup` (e.g., `Set-Cookie`) can't be combined into a single header value.
+  * The old `Header.Select#toRaw` is renamed to `toRaw1`.  This version still accepts a single value and returns a single raw header.
+  * `Header.Select#from` now returns an `Option[Ior[NonEmptyList[ParseFailure], NonEmptyList[A]]]`. The `Ior` lets us return both a value and "warnings" when a repeating header contains both valid and invalid entries.
+  * Add `Headers#getWithWarnings` to return the `Ior` result.
+* [#4788](https://github.com/http4s/http4s/pull/4788): Extend `ServerSentEvent` with comments.  The `data` field is now optional. `retry` is changed from a `Long` to a `FiniteDuration`.  `data` spanning multiple lines are now rendered as multiple `data:` fields per the spec.
+
+### Bugfixes
+
+* [#4873](https://github.com/http4s/http4s/pull/4873): Catch exceptions in `ParseResult.fromParser`. Don't throw when parsing a media range in the `Content-Type` parser.
+
+## Dependency updates
+
+* blaze-0.15.1
+* circe-0.14.1
+* play-json-2.9.2 (downgrade)
 
 # v0.21.24 (2021-05-26)
 
