--- conflicted
+++ resolved
@@ -8,8 +8,9 @@
 ordered chronologically, so each release contains all changes described below
 it.
 
-<<<<<<< HEAD
-# v1.0.0-M17 (2021-03-02)
+# v1.0.0-M18 (2021-03-02)
+
+Includes changes from v0.22.0-M4.
 
 ## http4s-core
 
@@ -45,9 +46,13 @@
 * log4cats-2.0.0-RC1
 * vault-3.0.0-RC2
 
-=======
->>>>>>> e4e4f563
+~~# v1.0.0-M17 (2021-03-02)~~
+
+Missed the forward merges from 0.22.0-M4. Proceed directly to 1.0.0-M18.
+
 # v0.22.0-M4 (2021-03-02)
+
+Includes changes from v0.21.19 and v0.21.20.
 
 ## http4s-core
 
@@ -163,7 +168,6 @@
 * jetty-9.4.38
 * json4s-3.6.11
 * scalacheck-1.15.3
->>>>>>> series/0.21
 
 # v0.21.19 (2021-02-13)
 
