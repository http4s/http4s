---
menu: main
weight: 101
title: Changelog
---

Maintenance branches are merged before each new release. This change log is
ordered chronologically, so each release contains all changes described below
it.

<<<<<<< HEAD
# v0.21.3 (2020-03-25)

This release is fully backward compatible with 0.21.2.

# Bugfixes

* [#3245](https://github.com/http4s/http4s/pull/3245): Write ember-client request to socket before reading response

## Enhancements

* [#3196](https://github.com/http4s/http4s/pull/3196): Add convenience functions to `Caching` middleware. 
* [#3155](https://github.com/http4s/http4s/pull/3155): Internal `j.u.c.CompletionStage` conversions.

## Dependency updates

* cats-2.1.1
* okhttp-4.4.1

# v0.20.21 (2020-03-25)
=======
# v0.21.2 (2020-04-02)

This release is fully backward compatible with 0.21.1.

## Security fixes
* [GHSA-66q9-f7ff-mmx6](https://github.com/http4s/http4s/security/advisories/GHSA-66q9-f7ff-mmx6): Fixes a local file inclusion vulnerability in `FileService`, `ResourceService`, and `WebjarService`.
  * Request paths with `.`, `..`, or empty segments will now return a 400 in all three services.  Combinations of these could formerly be used to escape the configured roots and expose arbitrary local resources.
  * Request path segments are now percent-decoded to support resources with reserved characters in the name.

## Bug fixes

* [#3261](https://github.com/http4s/http4s/pull/3261): In async-http-client, fixed connection release when body isn't run, as well as thread affinity.

## Enhancements

* [#3253](https://github.com/http4s/http4s/pull/3253): Preparation for Dotty support. Should be invisible to end users, but calling out because it touches a lot.

# v0.20.21 (2020-04-02)
>>>>>>> a0e95fbd

This release is fully backward compatible with 0.20.20.

## Dependency updates

* argonaut-6.2.5
* jetty-9.4.27.v20200227
* metrics-4.1.5 (Dropwizard)
* tomcat-9.0.33

# v0.21.2 (2020-03-24)

This release is fully backward compatible with 0.21.1.

## Security fixes
* [GHSA-66q9-f7ff-mmx6](https://github.com/http4s/http4s/security/advisories/GHSA-66q9-f7ff-mmx6): Fixes a local file inclusion vulnerability in `FileService`, `ResourceService`, and `WebjarService`.
  * Request paths with `.`, `..`, or empty segments will now return a 400 in all three services.  Combinations of these could formerly be used to escape the configured roots and expose arbitrary local resources.
  * Request path segments are now percent-decoded to support resources with reserved characters in the name.

## Bug fixes

* [#3261](https://github.com/http4s/http4s/pull/3261): In async-http-client, fixed connection release when body isn't run, as well as thread affinity.

## Enhancements

* [#3253](https://github.com/http4s/http4s/pull/3253): Preparation for Dotty support. Should be invisible to end users, but calling out because it touches a lot.

# v0.20.20 (2020-03-24)

This release is fully backward compatible with 0.20.19.

## Security fixes
* [GHSA-66q9-f7ff-mmx6](https://github.com/http4s/http4s/security/advisories/GHSA-66q9-f7ff-mmx6): Fixes a local file inclusion vulnerability in `FileService`, `ResourceService`, and `WebjarService`.
  * Request paths with `.`, `..`, or empty segments will now return a 400 in all three services.  Combinations of these could formerly be used to escape the configured roots and expose arbitrary local resources.
  * Request path segments are now percent-decoded to support resources with reserved characters in the name.

## Enhancements

* [#3167](https://github.com/http4s/http4s/pull/3167): Add `MetricsOps.classifierFMethodWithOptionallyExcludedPath`.name.

# v0.18.26 (2020-03-24)

This release is fully backward compatible with 0.18.25.

## Security fixes
* [GHSA-66q9-f7ff-mmx6](https://github.com/http4s/http4s/security/advisories/GHSA-66q9-f7ff-mmx6): Fixes a local file inclusion vulnerability in `FileService`, `ResourceService`, and `WebjarService`.
  * Request paths with `.`, `..`, or empty segments will now return a 400 in all three services.  Combinations of these could formerly be used to escape the configured roots and expose arbitrary local resources.
  * Request path segments are now percent-decoded to support resources with reserved characters in the name.

# v0.21.1 (2020-02-13)

This release is fully backward compatible with v0.21.0, and includes all the changes from v0.20.18.

## Bug fixes

* [#3192](https://github.com/http4s/http4s/pull/3192): Parse `SameSite` cookie attribute and values case insensitively.

## Enhancements

* [#3185](https://github.com/http4s/http4s/pull/3185): In blaze-server, recover `EOF` to close the connection instead of catching it. This reduces log noise in Cats Effect implementations that wrap uncaught exceptions.

## Dependency updates

* jawn-fs2-1.0.0: We accidentally released v0.21.0 against an RC of jawn-fs2. This is fully compatible.

# v0.20.19 (2020-02-13)

This release is fully backward compatible with 0.20.18.

## Bugfixes

* [#3199](https://github.com/http4s/http4s/pull/3199): When `Uri#withPath` is called without a slash and an authority is defined, add a slash to separate them.

## Enhancements

* [#3199](https://github.com/http4s/http4s/pull/3199): 
  * New `addSegment` alias for `Uri#/`
  * New `Uri#addPath` function, which splits the path segments and adds each, URL-encoded.

# v0.20.18 (2020-02-13)

This release is fully backward compatible with 0.20.17.

## Bugfixes

* [#3178](https://github.com/http4s/http4s/pull/3178): In `TomcatBuilder`, use the correct values for the `clientAuth` connector attribute.
* [#3184](https://github.com/http4s/http4s/pull/3184): 
  * Parse cookie attribute names case insensitively.
  * Preserve multiple extended cookie attributes, delimited by a `';'`
  * Support cookie domains with a leading `'.'`

## Enhancements

* [#3190](https://github.com/http4s/http4s/pull/3190): Remove reflection from initialization of `HttpHeaderParser`. This allows modeled headers to be parsed when running on Graal. The change is fully transparent on the JVM.

## Dependency updates

* argonaut-6.2.4
* async-http-client-2.10.5
* tomcat-9.0.31

# v0.21.0 (2020-02-09)

This release is fully compatible with 0.21.0-RC4.  Future releases in the 0.21.x series will maintain binary compatibility with this release.  All users on the 0.20.x or earlier are strongly encouraged to upgrade.

## Dependency updates

* argonaut-6.2.4
* circe-0.13.0

# v0.21.0-RC5 (2020-02-08)

This release is binary compatible with 0.21.0-RC4.

We announced this as built on circe-0.13.0.  That was not correct, but is fixed in 0.21.0.

## Enhancements

* [#3148](https://github.com/http4s/http4s/pull/3148): Add `HttpRoutes.strict` and `ContextRoutes.strict` for routes that require only an `Applicative`, at the cost of evaluating `combineK`ed routes strictly.

## Dependency updates

* async-http-client-2.10.5
* cats-effect-2.1.1
* scalatags-0.8.5

# v0.21.0-RC4 (2020-02-04)

This release is binary incompatible with 0.21.0-RC2, but is source compatible.

## Breaking changes

### Binary

* [#3145](https://github.com/http4s/http4s/pull/3145): Relax constraints from `Effect` to `Sync` in `resourceService`, `fileService`, and `webjarService`.

# v0.21.0-RC3 (2020-02-03)

This release is binary incompatible with 0.21.0-RC2, but should be source compatible, with deprecations.

## Breaking changes

### Binary

* [#3126](https://github.com/http4s/http4s/pull/3126): Remove unnecessary `Applicative` constraints from http4s-circe
* [#3124](https://github.com/http4s/http4s/pull/3124): Relax constraints from `Effect` to `Sync` in `FileService`.
* [#3136](https://github.com/http4s/http4s/pull/3136): In `WebSocketBuilder`, add `filterPingPongs` parameter, default true.  When false, `send` and `receive` will see pings and pongs sent by the client.  The server still responds automatically to pings.  This change should be transparent to existing users.
* [#3138](https://github.com/http4s/http4s/pull/3124): Remove unnecessary `Applicative` constraints on `EntityEncoder` instances in several modules.

### Semantic
  
* [#3139](https://github.com/http4s/http4s/pull/3139): Changes `Router` to find the longest matching prefix by path segments rather than character-by-character.  This is arguably a bug fix.  The old behavior could cause unexpected matches, is inconsistent with the servlet mappings that inspired `Router`, and is unlikely to have been intentionally depended on.
<<<<<<< HEAD

### Deprecation

* [#3134](https://github.com/http4s/http4s/pull/3132): Deprecate `JettyBuilder#withSSLContext` in favor of new methods in favor of new `withSslContext*` methods.
* [#3132](https://github.com/http4s/http4s/pull/3132): Deprecate `BlazeServerBuilder#withSSLContext` and `BlazeServerBuilder#withSSL` in favor of new `withSslContext*` methods.
* [#3140](https://github.com/http4s/http4s/pull/3140): Deprecate `JettyBuilder#withSSL`, to match `BlazeServerBuilder`. It's still necessary in Tomcat, which doesn't take a `ServletContext`.  Deprecate `SSLConfig`, `KeyStoreBits`, and `SSLContextBits`, which had already been removed from public API.

## Bugfixes

* [#3140](https://github.com/http4s/http4s/pull/3140): In `TomcatBuilder`, fix mapping of `SSLClientAuthMode` to Tomcat's connector API.

## Enhancements

* [#3134](https://github.com/http4s/http4s/pull/3132): In `JettyBuilder`, add `withSslContext` and `withSslContextAndParameters` to permit full control of `SSLParameters`.  Add `withoutSsl`.
* [#3132](https://github.com/http4s/http4s/pull/3132): In `BlazeBuilder`, add `withSslContext` and `withSslContextAndParameters` to permit full control of `SSLParameters`.  Add `withoutSsl`.

## Dependency updates

* cats-effect-2.1.0
* fs2-2.2.2

# v0.21.0-RC2 (2020-01-27)

## Breaking changes

### Binary and source

* [#3110](https://github.com/http4s/http4s/pull/3098): Change `MessageFailure#toHttpResponse` to return a `Response[F]` instead of an `F[Response[F]]`, and relax constraints accordingly. Drops the `inHttpResponse` method.
* [#3107](https://github.com/http4s/http4s/pull/3107): Add `covary[F[_]]` method to `Media` types.  Should not break your source unless you have your own `Media` subclass, which you shouldn't.

### Binary only

* [#3098](https://github.com/http4s/http4s/pull/3098): Update `MimeDB` from IANA registry. 

### Deprecation

=======

### Deprecation

* [#3134](https://github.com/http4s/http4s/pull/3132): Deprecate `JettyBuilder#withSSLContext` in favor of new methods in favor of new `withSslContext*` methods.
* [#3132](https://github.com/http4s/http4s/pull/3132): Deprecate `BlazeServerBuilder#withSSLContext` and `BlazeServerBuilder#withSSL` in favor of new `withSslContext*` methods.
* [#3140](https://github.com/http4s/http4s/pull/3140): Deprecate `JettyBuilder#withSSL`, to match `BlazeServerBuilder`. It's still necessary in Tomcat, which doesn't take a `ServletContext`.  Deprecate `SSLConfig`, `KeyStoreBits`, and `SSLContextBits`, which had already been removed from public API.

## Bugfixes

* [#3140](https://github.com/http4s/http4s/pull/3140): In `TomcatBuilder`, fix mapping of `SSLClientAuthMode` to Tomcat's connector API.

## Enhancements

* [#3134](https://github.com/http4s/http4s/pull/3132): In `JettyBuilder`, add `withSslContext` and `withSslContextAndParameters` to permit full control of `SSLParameters`.  Add `withoutSsl`.
* [#3132](https://github.com/http4s/http4s/pull/3132): In `BlazeBuilder`, add `withSslContext` and `withSslContextAndParameters` to permit full control of `SSLParameters`.  Add `withoutSsl`.

## Dependency updates

* cats-effect-2.1.0
* fs2-2.2.2

# v0.21.0-RC2 (2020-01-27)

## Breaking changes

### Binary and source

* [#3110](https://github.com/http4s/http4s/pull/3098): Change `MessageFailure#toHttpResponse` to return a `Response[F]` instead of an `F[Response[F]]`, and relax constraints accordingly. Drops the `inHttpResponse` method.
* [#3107](https://github.com/http4s/http4s/pull/3107): Add `covary[F[_]]` method to `Media` types.  Should not break your source unless you have your own `Media` subclass, which you shouldn't.

### Binary only

* [#3098](https://github.com/http4s/http4s/pull/3098): Update `MimeDB` from IANA registry. 

### Deprecation

>>>>>>> a0e95fbd
* [#3087](https://github.com/http4s/http4s/pull/3087): Deprecate the public http4s-testing module.  This was mostly Specs2 matchers, the majority of which block threads.  This is not to be confused with http4s-laws, which depends only on Discipline and is still maintained.

## Bugfixes

* [#3105](https://github.com/http4s/http4s/pull/3105): Fix "cannot have more than one pending write request" error in blaze-server web sockets.
* [#3115](https://github.com/http4s/http4s/pull/3115): Handle BOM at the head of a chunk in `decode`.

## Enhancements

* [#3106](https://github.com/http4s/http4s/pull/3106): Interrupt response body in `DefaultHead` middleware. This optimization saves us from draining a potentially large response body that, because `HEAD` is a safe method, should not have side effects.
* [#3095](https://github.com/http4s/http4s/pull/3095): Add `Request#asCurl` method to render a request as a curl command.  Renders the method, URI, and headers, but not yet the body.

# v0.20.17 (2020-01-25)

This release is fully compatible with 0.20.16.

## Bugfixes

* [#3105](https://github.com/http4s/http4s/pull/3105): Fix "cannot have more than one pending write request" error in blaze-server web sockets.

## Dependency updates

* simpleclient-0.8.1 (Prometheus)
  
# v0.18.25 (2020-01-21)

## Bug fixes
* [#3093](https://github.com/http4s/http4s/pull/3093): Backport [#3086](https://github.com/http4s/http4s/pull/3086): Fix connection leak in blaze-client pool manager when the next request in the queue is expired.

# v0.21.0-RC1 (2020-01-21)

## Breaking changes

* [#3012](https://github.com/http4s/http4s/pull/3012): Use `HttpApp` instead of `HttpRoutes` in `Http4sServlet`. The servlet builders themselves retain compatibility.
* [#3078](https://github.com/http4s/http4s/pull/3078): Wrap Java exceptions in `ConnectionFailure` when a blaze-client fails to establish a connection. This preserves information about which host could not be connected to.
* [#3062](https://github.com/http4s/http4s/pull/3062): http4s' JSON support is now built on jawn-1.0.0, which is a binary break from jawn-0.14.x.  This comes with a bump to circe-0.13.  Most circe-0.13 modules are binary compatible with circe-0.12, but note that circe-parser is not.
* [#3055](https://github.com/http4s/http4s/pull/3055): Add fs2-io's TLS support to ember-client.  The `sslContext: Option[(ExecutionContext, SSLContext)]` argument is replaced by a `tlsContext: Option[TLSContext]`.`

## Enhancements

* [#3004](https://github.com/http4s/http4s/pull/3004): Add `classloader` argument to `StaticFile.fromResource` 
* [#3007](https://github.com/http4s/http4s/pull/3007): Add `classloader` argument to `TomcatBuilder`
* [#3008](https://github.com/http4s/http4s/pull/3008): Consistently use `collection.Seq` across Scala versions in DSL
* [#3031](https://github.com/http4s/http4s/pull/3031): Relax `Router.apply` constraint from `Sync` to `Monad`
* [#2821](https://github.com/http4s/http4s/pull/2821): Add `Media` supertype of `Message` and `Part`, so multipart parts can use `EntityDecoder`s
* [#3021](https://github.com/http4s/http4s/pull/3021): Relax `Throttle.apply` constraint from `Sync` to `Monad`. Add a `mapK` operation to `TokenBucket`.
* [#3056](https://github.com/http4s/http4s/pull/3056): Add `streamJsonArrayEncoder*` operations to circe support, to encode a `Stream` of `A` to a JSON array, given an encoder for `A`.
* [#3053](https://github.com/http4s/http4s/pull/3053): Remove unneeded `Functor[G]` constraint on `HeaderEcho.apply`.
* [#3054](https://github.com/http4s/http4s/pull/3054): Add `SameSite` cookie support
* [#2518](https://github.com/http4s/http4s/pull/2518): Add `status` methods to `Client` that take a `String` or `Uri`
* [#3069](https://github.com/http4s/http4s/pull/3069): Add `ContextMiddleware.const` function
* [#3070](https://github.com/http4s/http4s/pull/3070): Add `NonEmptyTraverse` instance to `ContextRequest`
* [#3060](https://github.com/http4s/http4s/pull/3060): Stop mixing context bounds and implicits in `CirceInstances`.
* [#3024](https://github.com/http4s/http4s/pull/3024): Add `withQueryParams` and `withMultiValueQueryParams` to `QueryOps`
* [#3092](https://github.com/http4s/http4s/pull/3092): Add TLS support to ember-server via fs2-io.

## Dependency updates

* cats-2.1.0
* circe-0.13.0-RC1
* fs2-2.2.0
* jawn-1.0.0
* jawn-fs2-1.0.0-RC2
* okhttp-4.3.1
* play-json-2.8.1
* scalacheck-1.14.3
* scalatags-0.8.4
* specs2-4.8.3

# v0.20.16 (2020-01-21)

## Bugfixes

* [#3086](https://github.com/http4s/http4s/pull/3086): Fix connection leak in blaze-client pool manager when the next request in the queue is expired.

## Breaking changes

* [#3053](https://github.com/http4s/http4s/pull/3053): Deprecate `HttpDate.now`, which is not referentially transparent. Prefer `HttpDate.current`.

## Enhancements

* [#3049](https://github.com/http4s/http4s/pull/3049): Add new `Date` server middleware
* [#3051](https://github.com/http4s/http4s/pull/3051): Add `HttpDate.current` convenience constructor, based on `Clock`.
* [#3052](https://github.com/http4s/http4s/pull/3052): Add `Caching` server middleware.
* [#3065](https://github.com/http4s/http4s/pull/3065): Add `ErrorAction` server middleware
* [#3082](https://github.com/http4s/http4s/pull/3082): Wrap `UnresolvedAddressException` in blaze in an `UnresolvedAddressException` subtype that contains the address that could not resolve to aid diagnostics.  This is a conservative change.  See [#3078](https://github.com/http4s/http4s/pull/3078) for the wrapper forthcoming in http4s-0.21.

## Documentation

* [#3017](https://github.com/http4s/http4s/pull/3017): Correct the documentation in `Timeout.apply`
* [#3020](https://github.com/http4s/http4s/pull/3020): Update scaladoc to compiling example code on OptionalMultiQueryParamDecoderMatcher

## Dependency updates

* async-http-client-2.10.4
* jetty-9.4.26.v20200117
* metrics-4.1.2 (Dropwizard)
* log4s-1.8.2
* okhttp-3.14.6
* simpleclient-0.8.0 (Prometheus)
* tomcat-9.0.30

# v0.20.15 (2019-11-27)

## Enhancements

* [#2966](https://github.com/http4s/http4s/pull/2966): Add `HttpsRedirect` middleware
* [#2965](https://github.com/http4s/http4s/pull/2965): Add `Request#addCookies` method
* [#2887](https://github.com/http4s/http4s/pull/2887): Support realm in the `OAuth1` header

## Bug fixes

* [#2916](https://github.com/http4s/http4s/pull/2916): Ensure that `Metrics` only decrements active requests once
* [#2889](https://github.com/http4s/http4s/pull/2889): In `Logger`, log the prelude if `logBody` and `logHeaders` are false

# v0.20.14 (2019-11-26)

## Bug fixes

* [#2909](https://github.com/http4s/http4s/pull/2909): Properly propagate streamed errors in jetty-client
* The blaze upgrade fixes the "SSL Handshake WRAP produced 0 bytes" error on JDK 11.

## Enhancements

* [#2911](https://github.com/http4s/http4s/pull/2911): Add missing bincompat syntax to `org.http4s.implicits`.

## Dependency updates

* blaze-0.14.11
* circe-0.11.2
* jawn-0.14.3
* jetty-9.4.24.v20191120
* tomcat-9.0.29

# v0.20.13 (2019-11-05)

## Bug fixes

* [#2946](https://github.com/http4s/http4s/pull/2946): Restore binary compatibility of private `UrlCodingUtils`. [#2930](https://github.com/http4s/http4s/pull/2930) caused a breakage in rho.
* [#2922](https://github.com/http4s/http4s/pull/2922): Handle Content-Length longer that Int.MaxValue in chunked uploads
* [#2941](https://github.com/http4s/http4s/pull/2941): Fix for `BlockingHttp4sServlet` with shifted IO.
* [#2953](https://github.com/http4s/http4s/pull/2953): Fix connection info in servlet backend.  The local and remote addresses were reversed.
* [#2942](https://github.com/http4s/http4s/pull/2942): Fix `Request.addcookie` to consolidate all `Cookie` headers into one.
* [#2957](https://github.com/http4s/http4s/pull/2957): Shift the write to Blocker in `BlockingServletIo`

## Enhancements

* [#2948](https://github.com/http4s/http4s/pull/2948): Add all missing `ContentCoding`s from the IANA registry.

## Dependency updates

* blaze-0.14.9

# v0.20.12 (2019-10-31)

## Enhancements

* [#2930](https://github.com/http4s/http4s/pull/2830): Move private `UrlCodingUtils` to the `Uri` companion object, make public

## Dependency updates

* jawn-0.14.2
* jetty-9.4.22
* json4s-0.14.2
* metrics-4.1.1
* okhttp-3.14.4
* play-json-2.7.4
* tomcat-9.0.27
* twirl-1.4.2

# v0.21.0-M5 (2019-09-19)

## Breaking changes

* [#2815](https://github.com/http4s/http4s/pull/2815): Allow `Allow` header to specify an empty set of methods.
* [#2832](https://github.com/http4s/http4s/pull/2836): Add natural transformation to `ResponseGenerator` to allow the `F` and `G` to work in unison. Relevant for http4s-directives.

## Enhancements

* [#2836](https://github.com/http4s/http4s/pull/2836): Add `additionalSocketOptions` to ember configs
* [#2869](https://github.com/http4s/http4s/pull/2869): Add JsonDebugErrorHandler middleware
* [#2830](https://github.com/http4s/http4s/pull/2830): Add encoder and decoder helpers to `Uri` companion

## Documentation

* [#2733](https://github.com/http4s/http4s/pull/2733): Add CSRF documentation

## Dependency updates

* async-http-client-2.10.2
* cats-2.0.0
* cats-effect-2.0.0
* circe-0.12.1
* fs2-2.0.0
* keypool-2.0.0
* log4cats-core-1.0.0
* okhttp-4.2.0
* jawn-fs2-0.15.0
* tomcat-9.0.24
* vault-2.0.0

# v0.20.11 (2019-09-19)

## Breaking changes

* [#2792](https://github.com/http4s/http4s/pull/2792): Drop support for Scala 2.13.0-M5. Users of Scala 2.13 should be on a stable release of Scala on the http4s-0.21 release series.
* [#2800](https://github.com/http4s/http4s/pull/2800): Revert [#2785](https://github.com/http4s/http4s/pull/2785), using `F[A]` instead of `G[A]` in `EntityResponseGenerator`, which broke directives.

## Bug fixes

* [#2807](https://github.com/http4s/http4s/pull/2807): In jetty-client, don't follow redirects with the internal client, which throws an exception in the http4s wrapper.

## Enhancements

* [#2817](https://github.com/http4s/http4s/pull/2817): In jetty-client, disable internal client's default `Content-Type` to prevent default `application/octet-stream` for empty bodies.

## Dependency updates

* jetty-9.4.20

# v0.21.0-M4 (2019-08-14)

## Dependency updates

* cats-core-2.0.0-RC1
* cats-effect-2.0.0-RC1
* circe-0.12.0-RC1
* discipline-1.0.0
* keypool-0.2.0-RC1
* log4cats-1.0.0-RC1
* vault-2.0.0-RC1

# v0.20.10 (2019-08-14)

## Breaking changes

* [#2785](https://github.com/http4s/http4s/pull/2785): Use `F[A]` instead of `G[A]` in the DSL's `EntityResponseGenerator`. This change is binary compatible, but not source compatible for users of `Http4sDsl2` where `F` is not `G`. This is uncommon.

## Bug fixes

* [#2778](https://github.com/http4s/http4s/pull/2778): Don't truncate signing keys in CSRF middleware to 20 bytes, which causes a loss of entropy.

## Enhancements

* [#2776](https://github.com/http4s/http4s/pull/2776): Add `MaxActiveRequest` middleware
* [#2724](https://github.com/http4s/http4s/pull/2724): Add `QueryParamEncoder[Instant]` and `QueryParamDecoder[Instant]`. Introduce `QueryParamCodec` for convenience.
* [#2777](https://github.com/http4s/http4s/pull/2777): Handle invalid `Content-Range` requests with a 416 response and `Accept-Range` header.

# v0.20.9 (2019-08-07)

## Bug fixes

* [#2761](https://github.com/http4s/http4s/pull/2761): In blaze-client, don't add `ResponseHeaderTimeoutStage` when `responseHeaderTimeout` is infinite. This prevents an `IllegalArgumentException` when debug logging is turned on.
* [#2762](https://github.com/http4s/http4s/pull/2762): Fix text in warnings when blaze-client timeouts are questionably ordered.

# v0.21.0-M3 (2019-08-02)

## Breaking changes

* [#2572](https://github.com/http4s/http4s/pull/2572): Make `Http1Stage` private to `org.http4s`, which we highly doubt anybody extended directly anyway.

## Bug fixes

* [#2727](https://github.com/http4s/http4s/pull/2727): Fix `UserInfo` with `+` sign

## Enhancements

* [#2623](https://github.com/http4s/http4s/pull/2623): Propagate cookies in `FollowRedirect` client middleware

## Documentation

* [#2717](https://github.com/http4s/http4s/pull/2717): Update quickstart for v0.21
* [#2734](https://github.com/http4s/http4s/pull/2734): Add missing comma in code sample
* [#2740](https://github.com/http4s/http4s/pull/2740): Clarify `Method` imports for client DSL

## Internals

* [#2747](https://github.com/http4s/http4s/pull/2717): Create .mergify.yml

## Dependency upgrades

* better-monadic-for-0.3.1
* cats-effect-2.0.0-M5
* log4cats-0.4.0-M2
* okhttp-4.0.1

# v0.20.8 (2019-08-02)

## Enhancements

* [#2550](https://github.com/http4s/http4s/pull/2550): Adjust default timeouts and add warnings about misconfiguration

## Dependency updates

* blaze-0.14.8
* cats-effect-1.4.0

# v0.20.7 (2019-07-30)

## Bug fixes
* [#2728](https://github.com/http4s/http4s/pull/2728): Preserve division of `request.uri.path` into `scriptName` and `pathInfo` when calling `withPathInfo`.
* [#2737](https://github.com/http4s/http4s/pull/2737): Fix deadlock in blaze-server web socket shutdown.

## Enhancements
* [#2736](https://github.com/http4s/http4s/pull/2736): Implement a `connectTimeout` in blaze-client, defaulted to 10 seconds.  Prevents indefinite hangs on non-responsive hosts.

## Documentation
* [#2741](https://github.com/http4s/http4s/pull/2741): Improve docs surrounding auth middleware and fall through.

## Dependency upgrades
- blaze-0.14.7
- tomcat-9.0.22

# v0.21.0-M2 (2019-07-09)

This release drops support for Scala 2.11 and adds the `http4s-ember-server` and `http4s-ember-client` backends.  Ember is new and experimental, but we intend for it to become the reference implementation.  Notably, it only requires a `Concurrent` constraint.

## Bugfixes
* [#2691](https://github.com/http4s/http4s/pull/2691): Fix deadlock in client by releasing current connection before retrying in `Retry` client middleware.  The constraint is upgraded to `Concurrent`.
* [#2693](https://github.com/http4s/http4s/pull/2693): Fix deadlock in client by releasing current connection before retrying in `FollowRedirect` client middleware.  The constraint is upgraded to `Concurrent`.
* [#2671](https://github.com/http4s/http4s/pull/2671): Upgrade `Uri.UserInfo` to a case class with username and password, fixing encoding issues. This is for RFC 3986 compliance, where it's deprecated for security reasons. Please don't use this.
* [#2704](https://github.com/http4s/http4s/pull/2704): Remove unused `Sync` constraint on `Part.formData`.

## Breaking changes
* [#2654](https://github.com/http4s/http4s/pull/2654): Extract an http4s-laws module from http4s-testing, with no dependency on Specs2.  The arbitraries, laws, and tests are now laid out in a similar structure to cats and cats-effect.
* [#2665](https://github.com/http4s/http4s/pull/2665): Change `withBlock` to `withBlocker` in `OkHttpBuilder`
* [#2661](https://github.com/http4s/http4s/pull/2661): Move string contexts macros for literals from `org.http4s` to `org.http4s.implicits`
* [#2679](https://github.com/http4s/http4s/pull/2679): Replace `Uri.IPv4` with `Uri.Ipv4Address`, including an `ipv4` interpolator and interop with `Inet4Address`.
* [#2694](https://github.com/http4s/http4s/pull/2694): Drop Scala 2.11 support 
* [#2700](https://github.com/http4s/http4s/pull/2700): Replace `Uri.IPv6` with `Uri.Ipv6Address`, including an `ipv6` interpolator and interop with `Inet6Address`.

## Enhancements
* [#2656](https://github.com/http4s/http4s/pull/2656): Add `emap` and `emapValidatedNel` to `QueryParamDecoder`
* [#2696](https://github.com/http4s/http4s/pull/2696): Introduce `http4s-ember-server` and `http4s-ember-client`

## Documentation
* [#2658](https://github.com/http4s/http4s/pull/2658): Link to http4s-jdk-http-client
* [#2668](https://github.com/http4s/http4s/pull/2668): Clarify scaladoc for `Uri.Scheme`

## Internal
* [#2655](https://github.com/http4s/http4s/pull/2655): Tune JVM options for throughput

## Dependency updates
* async-http-client-2.10.1
* circe-0.12.0-M4
* json4s-3.6.7
* okhttp-4.0.0
* specs2-core-4.6.0

# v0.20.6 (2019-07-09)

## Bug fixes
* [#2705](https://github.com/http4s/http4s/pull/2705): Upgrades blaze to close `SSLEngine` when an `SSLStage` shuts down. This is useful in certain `SSLContext` implementations.  See [blaze#305](https://github.com/http4s/blaze/pull/305) for more.

## Dependency upgrades
- blaze-0.14.6

~~# v0.20.5 (2019-07-09)~~

Cursed release.  Sonatype staging repo closed in flight.

# v0.20.4 (2019-07-06)

## Bug fixes
* [#2687](https://github.com/http4s/http4s/pull/2687): Don't throw in `Uri.fromString` on invalid ports
* [#2695](https://github.com/http4s/http4s/pull/2695): Handle EOF in blaze-server web socket by shutting down stage

## Enhancements
* [#2673](https://github.com/http4s/http4s/pull/2673): Add `GZip` middleware for client

## Documentation
* [#2668](https://github.com/http4s/http4s/pull/2668): Clarifications in `Uri.Scheme` scaladoc

## Dependency upgrades
- blaze-0.14.5
- jetty-9.14.19.v20190610 (for client)

# v0.21.0-M1 (2019-06-17)

## Breaking changes
* [#2565](https://github.com/http4s/http4s/pull/2565): Change constraint on server `Metrics` from `Effect` to `Sync`
* [#2551](https://github.com/http4s/http4s/pull/2551): Refactor `AuthMiddleware` to not require `Choice` constraint
* [#2614](https://github.com/http4s/http4s/pull/2614): Relax various `ResponseGenerator` constraints from `Monad` to `Applicative` in http4s-dsl.
* [#2613](https://github.com/http4s/http4s/pull/2613): Rename implicit `http4sKleisliResponseSyntax` and its parameter name.
* [#2624](https://github.com/http4s/http4s/pull/2624): In `BlazeServerBuilder`, don't depend on laziness of `SSLContext`. `None` now disables the secure context. The default argument tries to load `Some(SSLContext.getDefault())`, but falls back to `None` in case of failure.
* [#2493](https://github.com/http4s/http4s/pull/2493): Scala 2.13 support and related upgrades
  * Scala 2.13.0-M5 is dropped.
  * All modules are supported on 2.11, 2.12, and 2.13 again.
  * Use cats-effect-2.0's new `Blocker` in place of `ExecutionContext` where appropriate

## Enhancements
* [#2591](https://github.com/http4s/http4s/pull/2590): Add `MediaType.unsafeParse` and `QValue.unsafeFromString`. 
* [#2548](https://github.com/http4s/http4s/pull/2548): Add `Client#translate`
* [#2622](https://github.com/http4s/http4s/pull/2622): Add `Header#renderedLength`

## Docs
* [#2569](https://github.com/http4s/http4s/pull/2569): Fix typo in CORS scaladoc
* [#2608](https://github.com/http4s/http4s/pull/2608): Replace `Uri.uri` with `uri` in tuts
* [#2626](https://github.com/http4s/http4s/pull/2626): Fix typos in root package and DSL docs
* [#2635](https://github.com/http4s/http4s/pull/2635): Remove obsolete scaladoc from client
* [#2645](https://github.com/http4s/http4s/pull/2645): Fix string literal in router example in static file docs

## Internal
* [#2563](https://github.com/http4s/http4s/pull/2563): Refactor `EntityDecoder#decode`
* [#2553](https://github.com/http4s/http4s/pull/2553): Refactor `Timeout`
* [#2564](https://github.com/http4s/http4s/pull/2564): Refactor boopickle and circe decoders
* [#2580](https://github.com/http4s/http4s/pull/2580): Refactor server `RequestLogger`
* [#2581](https://github.com/http4s/http4s/pull/2581): Remove redundant braces in various types
* [#2539](https://github.com/http4s/http4s/pull/2539): Narrow cats imports
* [#2582](https://github.com/http4s/http4s/pull/2582): Refactor `DefaultHead`
* [#2590](https://github.com/http4s/http4s/pull/2590): Refactor `GZip`
* [#2591](https://github.com/http4s/http4s/pull/2590): Refactor literal macros to not use `.get`
* [#2596](https://github.com/http4s/http4s/pull/2596): Refactor `MimeLoader`
* [#2542](https://github.com/http4s/http4s/pull/2542): Refactor `WebjarService`
* [#2555](https://github.com/http4s/http4s/pull/2555): Refactor `FileService`
* [#2597](https://github.com/http4s/http4s/pull/2597): Optimize internal hex encoding
* [#2599](https://github.com/http4s/http4s/pull/2599): Refactor `ChunkAggregator`
* [#2574](https://github.com/http4s/http4s/pull/2574): Refactor `FollowRedirect`
* [#2648](https://github.com/http4s/http4s/pull/2648): Move `mimedb-generator` from a project to an internal SBT plugin. Run with `core/generateMimeDb`.

## Depedency updates
* cats-2.0.0-M4
* cats-effect-2.0.0-M4
* circe-0.12.0-M3
* discipline-0.12.0-M3
* fs2-1.1.0-M1
* jawn-0.14.2
* jawn-fs2-0.15.0-M1
* json4s-3.6.6
* log4s-1.8.2
* parboiled-2.0.1 (internal fork)
* play-json-2.7.4
* sbt-doctest-0.9.5 (tests only)
* sbt-native-packager-1.3.22 (examples only)
* sbt-site-1.4.0 (docs only)
* sbt-tpolecat-0.1.6 (compile time only)
* scalacheck-1.14.0
* scalatags-0.7.0 (2.12 and 2.13 only)
* scalaxml-1.2.0
* specs2-4.5.1 
* mockito-core-2.28.2 (tests only)
* tut-0.6.12 (docs only)
* twirl-1.4.2
* vault-2.0.0-M2

# v0.20.3 (2019-06-12)

## Bug fixes
* [#2638](https://github.com/http4s/http4s/pull/2638): Fix leaking sensitive headers in server RequestLogger

# v0.18.24 (2019-06-12)

## Bug fixes
* [#2639](https://github.com/http4s/http4s/pull/2639): Fix leaking sensitive headers in server RequestLogger

## Dependency updates
- cats-1.6.1
- jetty-9.4.19.v20190610
- tomcat-9.0.21

# v0.20.2 (2019-06-12)

## Bug fixes
* [#2604](https://github.com/http4s/http4s/pull/2604): Defer creation of `SSLContext.getDefault()` in blaze-client
* [#2611](https://github.com/http4s/http4s/pull/2611): Raise errors with `getResource()` into effect in `StaticFile`

## Enhancements
* [#2567](https://github.com/http4s/http4s/pull/2567): Add `mapK` to `AuthedRequest`.  Deprecate `AuthedService` in favor of `AuthedRoutes`.

## Internals
* [#2579](https://github.com/http4s/http4s/pull/2579): Skip Travis CI on tags

## Dependency updates
* blaze-0.14.4
* cats-core-1.6.1
* cats-effect-1.3.1
* fs2-1.0.5 (except Scala 2.13.0-M5)
* okhttp-3.14.2
* tomcat-9.0.21

# v0.20.1 (2019-05-16)

Users of blaze-client are strongly urged to upgrade.  This patch fixes a bug and passes new tests, but we still lack 100% confidence in it.  The async-http-client backend has proven stable for a large number of users.

## Bug fixes
* [#2562](https://github.com/http4s/http4s/pull/2562): Fix issue in `PoolManager` that causes hung requests in blaze-client.
* [#2571](https://github.com/http4s/http4s/pull/2571): Honor `If-None-Match` request header in `StaticFile`

## Enhancements
* [#2532](https://github.com/http4s/http4s/pull/2532): Add queue limit to log message when client wait queue is full
* [#2535](https://github.com/http4s/http4s/pull/2535): Add `translate` to `HttpRoutes` and `HttpApp`

## Documentation
* [#2533](https://github.com/http4s/http4s/pull/2533): Fix link to Metrics middleware
* [#2538](https://github.com/http4s/http4s/pull/2538): Add @MartinSnyder's presentation, update giter8 instructions
* [#2559](https://github.com/http4s/http4s/pull/2559): Add @gvolpe's presentation and http4s-tracer

## Internals
* [#2525](https://github.com/http4s/http4s/pull/2525): Pointful implementation of `AuthMiddleware.noSpider`
* [#2534](https://github.com/http4s/http4s/pull/2534): Build with xenial and openjdk8 on Travis CI
* [#2530](https://github.com/http4s/http4s/pull/2530): Refactoring of `authentication.challenged`
* [#2531](https://github.com/http4s/http4s/pull/2531): Refactoring of `PushSupport`
* [#2543](https://github.com/http4s/http4s/pull/2543): Rename maintenance branches to `series/x.y`
* [#2549](https://github.com/http4s/http4s/pull/2549): Remove workarounds in `BlazeClient` for [typelevel/cats-effect#487](https://github.com/typelevel/cats-effect/issues/487)
* [#2575](https://github.com/http4s/http4s/pull/2575): Fix the Travis CI release pipeline

## Dependency updates
* blaze-0.14.2
* cats-effect-1.3.0
* jetty-server-9.4.18.v20190429
* metrics-core-4.1.0
* sbt-native-packager-1.3.21 (examples only)
* tomcat-9.0.20

# v0.20.0 (2019-04-22)

## Announcements

### blaze-client stability

We are declaring this a stable release, though we acknowledge a handful of lingering issues with the blaze-client.  Users who have trouble with the blaze backend are invited to try the async-http-client, okhttp, or jetty-client backends instead.

### Scala 2.13 compatibility

When our dependencies are published for Scala 2.13.0-RC1, we will publish for it and drop support for Scala 2.13.0-M5.  We know it's out there, and we're as anxious as you.

### cats-2 and http4s-0.21

Cats 2.0 is expected soon, and a Cats Effect 2.0 is under discussion.  These will be binary compatible with their 1.x versions, with the exception of their laws modules.  We intend to publish http4s-0.21 on these when they are available in order to provide a compatible stack for our own laws.

### EOL of 0.18

This marks the end of active support for the 0.18 series.  Further releases in that series will require a pull request and an accompanying tale of woe.

## Breaking changes
* [#2506](https://github.com/http4s/http4s/pull/2506): Raise `DecodeFailure` with `MonadError` in `Message#as` rather than relying on effect to catch in `fold`. Requires a new `MonadError` constraint.

## Bugfixes
* [#2502](https://github.com/http4s/http4s/pull/2502): Stop relying on undefined behavior of `fold` to catch errors in client.

## Enhancements
* [#2508](https://github.com/http4s/http4s/pull/2508): Add `mediaType` String context macro for validating literals.  Provide the same for `uri` and `qValue`, deprecating `Uri.uri` and `QValue.q`.
* [#2520](https://github.com/http4s/http4s/pull/2520): Parameterize `selectorThreadFactory` for blaze server.  This allows setting the priority for selector threads.

## Documentation
* [#2488](https://github.com/http4s/http4s/pull/2488): Fix bad link in changelog
* [#2494](https://github.com/http4s/http4s/pull/2494): Add note on queue usage to `BlazeWebSocketExample`
* [#2509](https://github.com/http4s/http4s/pull/2509): Add Formation as adopter
* [#2516](https://github.com/http4s/http4s/pull/2516): Drop redundant `enableWebSockets` in blaze example.

## Internals
* [#2521](https://github.com/http4s/http4s/pull/2521): Add utility conversion for `java.util.concurrent.CompletableFuture` to `F[_]: Concurrent`

## Dependency updates
* blaze-0.14.0
* jetty-9.4.16.v20190411
* kind-projector-0.10.0 (build only)
* okhttp-3.14.1
* mockito-core-2.27.0 (test only)
* sbt-jmh-0.3.6 (benchmarks only)
* tomcat-9.0.19
* tut-plugin-0.6.11 (docs only)

# v0.20.0-RC1 (2019-04-03)

## Breaking changes
* [#2471](https://github.com/http4s/http4s/pull/2471): `Headers` is no longer an `Iterable[Header]`
* [#2393](https://github.com/http4s/http4s/pull/2393): Several changes related to 2.13 support:
  * Replace `Seq` with `List` on:
    * `` `Accept-Ranges.`.rangeUnits``
    * ``CacheDirective.`no-cache`.fieldNames``
    * `CacheDirective.private.fieldNames`
    * `LanguageTag.subTags`
    * `MediaType.fileExtensions`
    * `` `User-Agent`.other``
  * Replace `Seq` with `immutable.Seq` on:
    * `Query#multiParams.values`
    * `Query#params.values`
    * `Uri#multipParams.values`
  * `Query` is no longer a `Seq[Query.KeyValue]`
  * `RequestCookieJar` is no longer an `Iterable[RequestCookie]`.

## Enhancements
* [#2466](https://github.com/http4s/http4s/pull/2466): Provide better message for `WaitQueueFullFailure`
* [#2479](https://github.com/http4s/http4s/pull/2479): Refresh `MimeDb` from the IANA registry
* [#2393](https://github.com/http4s/http4s/pull/2393): Scala 2.13.0-M5 support
  * All modules except http4s-boopickle
  * `Monoid[Headers]` instance

## Bugfixes
* [#2470](https://github.com/http4s/http4s/pull/2470): Don't wait indefinitely if a request timeout happens while borrowing a connection in blaze-client.

## Documentation
* [#2469](https://github.com/http4s/http4s/pull/2469): Add scala-steward to adopters
* [#2472](https://github.com/http4s/http4s/pull/2472): Add http4s-chatserver demo
* [#2478](https://github.com/http4s/http4s/pull/2478): Better scaladoc for `HttpApp`
* [#2480](https://github.com/http4s/http4s/pull/2480): Enhance documentation of static rendering

## Other
* [#2474](https://github.com/http4s/http4s/pull/2474): Skip another blaze test that fails only on CI

## Dependency upgrades
* argonaut-6.2.3
* blaze-0.14.0-RC1
* sbt-jmh-0.3.5 (benchmarks only)
* sbt-native-packager (example only)
* scalatags-0.6.8

# v0.20.0-M7 (2019-03-20)

## Bugfixes
* [#2450](https://github.com/http4s/http4s/pull/2450): Fix `CirceInstances.builder` initialization, which referenced unintialized eager vals.

## Enhancements
* [#2435](https://github.com/http4s/http4s/pull/2435): Log information about canceled requests in `ResponseLogger`
* [#2429](https://github.com/http4s/http4s/pull/2429): Add `httpRoutes` and `httpApp` convenience constructors to `ChunkAggregator`
* [#2446](https://github.com/http4s/http4s/pull/2446): Introduce `Http4sDsl2[F[_], G[_]]` trait to support `http4s-directives` library.  `Http4sDsl` extends it as `Http4sDsl[F, F]`.  This change should be invisible to http4s-dsl users.
* [#2444](https://github.com/http4s/http4s/pull/2444): New modeled headers for `If-Match` and `If-Unmodified-Since`
* [#2458](https://github.com/http4s/http4s/pull/2458): Building on bugfix in [#2453](https://github.com/http4s/http4s/pull/2453), don't clean up the stage if it's going to be shut down anyway

## Documentation
* [#2432](https://github.com/http4s/http4s/pull/2432): Fix Github URL in Scaladoc for tagged versions
* [#2440](https://github.com/http4s/http4s/pull/2440): Fix broken links in client documentation
* [#2447](https://github.com/http4s/http4s/pull/2447): Clarification of webjar path on static files
* [#2448](https://github.com/http4s/http4s/pull/2448): Update copyright year
* [#2454](https://github.com/http4s/http4s/pull/2454): Update `mountService` reference to `withHttpApp`
* [#2455](https://github.com/http4s/http4s/pull/2455): Remove dangling reference to `G` parameter in `HttpApp` scaladoc
* [#2460](https://github.com/http4s/http4s/pull/2460): Add `circuit-http4s` to adopters

## Other
* [#2464](https://github.com/http4s/http4s/pull/2464): Temporarily disable blaze tests that fail only on CI while running on CI.

## Dependency upgrades
* async-http-client-2.8.1
* fs2-1.0.4
* json4s-3.6.5
* okhttp-3.14.0
* play-json-2.7.2
* sbt-explicit-depenendencies-0.2.9 (build only)
* sbt-native-packager-1.3.19 (example only)

# v0.18.23 (2019-03-19)

## Bug fixes
* [#2453](https://github.com/http4s/http4s/pull/2453): Fix bug in blaze-client that unnecessarily recycled connections.

## Dependency upgrades
- jetty-9.4.15.v20190215
- log4s-1.7.0
- metrics-4.0.5
- mockito-2.25.1 (test only)
- scodec-bits-1.1.9
- tomcat-9.0.17

# v0.20.0-M6 (2019-02-16)

## Breaking changes
* [#2369](https://github.com/http4s/http4s/pull/2369): Make `log` operation on logging middlewares return an `F[Unit]` to support pure logging.
* [#2370](https://github.com/http4s/http4s/pull/2370): `Prometheus.apply` returns in `F[_]` to represent its effect on the collector registry.
* [#2398](https://github.com/http4s/http4s/pull/2398): Add media ranges to `jsonDecoderAdaptive` to support overriding the media type in an `EntityDecoder`
* [#2396](https://github.com/http4s/http4s/pull/2396): Parameterize `Logger` middlewares to work with any `Http[G, F]` instead of requiring `HttpApp[F]`.
* [#2318](https://github.com/http4s/http4s/pull/2318): Replace `AttributeMap` with `io.christopherdavenport.Vault`
* [#2414](https://github.com/http4s/http4s/pull/2414): Default to a no-op cookie store in async-http-client for more uniform behavior with other clients
* [#2419](https://github.com/http4s/http4s/pull/2419): Relax constraint on `Retry` middleware from `Effect` to `Sync`

## Bugfixes
* [#2421](https://github.com/http4s/http4s/pull/2421): Fix buggy use of `toString` in async-http-client when rendering URIs.

## Enhancements
* [#2364](https://github.com/http4s/http4s/pull/2364): Scalafix `allocate` to `allocated`
* [#2366](https://github.com/http4s/http4s/pull/2366): Add `chunkBufferMaxSize` parameter to `BlazeClientBuilder` and `BlazeServerBuilder`. Change default to 10kB.
* [#2316](https://github.com/http4s/http4s/pull/2316): Support custom error messages in circe, argonaut, and jawn.
* [#2403](https://github.com/http4s/http4s/pull/2403): Add `MemoryAllocationExports` to `PrometheusExportService`
* [#2355](https://github.com/http4s/http4s/pull/2355), [#2407](https://github.com/http4s/http4s/pull/2407): Add new `HttpMethodOverride` middleware
* [#2391](https://github.com/http4s/http4s/pull/2391): Add `Authorization` to `*` as a default allowed header in default CORS config
* [#2424](https://github.com/http4s/http4s/pull/2424): Include Chunked Transfer-Encoding header in Multipart Requests

## Documentation
* [#2378](https://github.com/http4s/http4s/pull/2378): Fix typo in `EntityDecoder` scaladoc
* [#2374](https://github.com/http4s/http4s/pull/2374): Include scheme in CORS examples
* [#2399](https://github.com/http4s/http4s/pull/2399): Link to @kubukoz' presentation
* [#2418](https://github.com/http4s/http4s/pull/2418): Fix typo in CORS documentation
* [#2420](https://github.com/http4s/http4s/pull/2420): Add Raster Foundry to adopters

## Internal
* [#2359](https://github.com/http4s/http4s/pull/2359): Remove code coverage checks
* [#2382](https://github.com/http4s/http4s/pull/2382): Refactor the blaze-server pipeline construction
* [#2401](https://github.com/http4s/http4s/pull/2401), [#2408](https://github.com/http4s/http4s/pull/2408), [#2409](https://github.com/http4s/http4s/pull/2409): Stop building with sbt-rig, deal with fallout
* [#2422](https://github.com/http4s/http4s/pull/2422): Use Scala 2.12.8 and slash-syntax in SBT files

## Dependency upgrades
* async-http-client-2.7.0
* cats-1.6.0
* circe-0.11.1
* fs2-1.0.3
* jawn-fs2-0.14.2
* json4s-3.6.4
* log4s-1.7.0
* mockito-core-2.24.5 (tests only)
* okhttp-3.13.1
* parboiled-1.0.1 (http4s' internal fork)
* play-json-2.7.1
* sbt-build-info-0.9.0 (build only)
* sbt-native-packager-1.3.18 (examples only)
* sbt-updates-0.4.0 (build only)
* tomcat-9.0.6
* twirl-1.4.0

# v0.18.22 (2019-02-13)

## Enhancements
* [#2389](https://github.com/http4s/http4s/pull/2389): Add `RequestKey` to Logging when eviction is necessary

# v0.20.0-M5 (2019-01-12)

Consider the blaze beta and all other modules RC quality. Don't forget
there is a scalafix to assist migration from 0.18!

## Breaking changes
* [#2308](https://github.com/http4s/http4s/pull/2308): Change `allocate` to `allocated` on backend builders for consistency with `cats.effect.Resource#allocated`.
* [#2332](https://github.com/http4s/http4s/pull/2332): Make double slashes behave more reasonably in the DSL.
* [#2351](https://github.com/http4s/http4s/pull/2351): Change `clientAuthMode` on server builders from `Boolean` to sum type `SSLClientAuthMode`

## Enhancements
* [#2309](https://github.com/http4s/http4s/pull/2308): Specialize `TimeoutException` to `WaitQueueTimeoutException` in client pool manager.  Do not retry this by default in `Retry` middleware.
* [#2342](https://github.com/http4s/http4s/pull/2342): Add `expectOption` and `expectOptionOr` which behave like `expect` and `expectOr` respectively, but return `None` on `404` and `410` responses and `Some[A]` on other successful responses.  Other status codes still raise an error.
* [#2328](https://github.com/http4s/http4s/pull/2328): Add a `SecureSession` attribute to server requests to expose the SSL session ID, the cipher suite, the key size, and a list of X509 certificates.

## Documentation
* [#2337](https://github.com/http4s/http4s/pull/2337): Use `tut:silent` on imports in docs
* [#2336](https://github.com/http4s/http4s/pull/2336): Add example of building a server from a `Resource`

## Internal
* [#2310](https://github.com/http4s/http4s/pull/2310): Use max of 16 cores in `-Ybackend-parallelism`
* [#2332](https://github.com/http4s/http4s/pull/2332): Don't make `F` evidence parameter a val in jetty-client `ResponseListener`.

## Dependency upgrades
* blaze-0.14.0-M2
* circe-0.11.0
* jawn-0.14.1
* jawn-fs2-0.14.1
* json4s-3.6.3
* metrics-4.0.5
* okhttp-3.12.1
* play-json-2.6.13
* scalafix-0.9.1 (scalafix only)
* tomcat-9.0.14

# v0.20.0-M4 (2018-12-05)

## Bugfixes
* [#2283](https://github.com/http4s/http4s/pull/2283): Fix client metrics bug that decremented active requests and recorded time before the resource was released.
* [#2288](https://github.com/http4s/http4s/pull/2288): Stop leaking `IdleTimeoutStage`s in the blaze client.  They were not always removed properly, leading to multiple timeout stages remaining in a connection's blaze pipeline.
* [#2281](https://github.com/http4s/http4s/pull/2281): Fix `ClassCastException` on `decode` of an empty `Chunk`
* [#2305](https://github.com/http4s/http4s/pull/2305): Correctly shut down the blaze-client

## Enhancements
* [#2275](https://github.com/http4s/http4s/pull/2275): Set default prefix for Prometheus and Dropwizard metrics backends.
* [#2276](https://github.com/http4s/http4s/pull/2276): Make scalafix Github based instead of binary based
* [#2285](https://github.com/http4s/http4s/pull/2285): Finish deprecating `BlazeServer` in favor of `BlazeServerBuilder`.  The former's internals are now expressed in terms of the latter.
* [#2286](https://github.com/http4s/http4s/pull/2286): Improvements to scalafix
  * Fix `withEntitywithEntity` bug in migration
  * Migration to `BlazeServerBuilder`
  * Fix `MessageSyntax#withBody`
  * Import `ResponseCookie` instead of an alias to the old `Cookie`

# Documentation
* [#2297](https://github.com/http4s/http4s/pull/2297): Remove appveyor badge

## Dependency upgrades
* cats-1.5.0
* cats-effect-1.1.0
* jetty-9.4.14.v20181114
* kind-projector-0.9.9 (internal)
* mockito-2.23.4 (tests only)
* okhttp-3.12.0
* play-json-2.6.11
* simpleclient-0.6.0 (Prometheus)
* sbt-1.2.7 (build only)
* sbt-native-packager-1.3.15 (examples only)
* tut-0.6.10 (docs only)

# v0.20.0-M3 (2018-11-13)

## Breaking changes
* [#2228](https://github.com/http4s/http4s/pull/2228): Support more attributes for the response cookie in `CSRF` middleware. Configuration is now done through a builder, similar to backends.
* [#2269](https://github.com/http4s/http4s/pull/2269): In the client DSL, move the body parameter ahead of the `Uri`. This works around an ambiguous overload that previously made it impossible to call `(Uri, Header)` on methods that take a body.
* [#2262](https://github.com/http4s/http4s/pull/2262): Replace `Seq` with `Chain` in `UrlForm`.
* [#2197](https://github.com/http4s/http4s/pull/2262): Require `Signal` rather than `SignallingRef` in `serveWhile`

## Bugfixes
* [#2260](https://github.com/http4s/http4s/pull/2260): Fix leak in blaze-client on a canceled connection
* [#2258](https://github.com/http4s/http4s/pull/2258): Fix deadlocks in the blaze-client pool manager under cancellation and certain other failures.

## Enhancements
* [#2266](https://github.com/http4s/http4s/pull/2266): Support flag query parameters (i.e., parameters with no value) in the DSL with `FlagQueryParamMatcher`.
* [#2240](https://github.com/http4s/http4s/pull/2240): Add `.resource`, `.stream`. and `.allocate` constructors to all server and client builders.
* [#2242](https://github.com/http4s/http4s/pull/2242): Support setting socket channel options on blaze-server.
* [#2270](https://github.com/http4s/http4s/pull/2270): Refresh `MimeDB` from the IANA registry.

## Internal
* [#2250](https://github.com/http4s/http4s/pull/2250): Ignore http4s updates in scalafix-inputs
* [#2267](https://github.com/http4s/http4s/pull/2267): Drop appveyor continuous integration
* [#2256](https://github.com/http4s/http4s/pull/2256): Bump base version of scalafix to 0.18.21.
* [#2271](https://github.com/http4s/http4s/pull/2271): Fix compilation error introduced between [#2228](https://github.com/http4s/http4s/pull/2228) and [#2262](https://github.com/http4s/http4s/pull/2262).

## Documentation
* [#2255](https://github.com/http4s/http4s/pull/2255): Improve scalafix docs

## Dependency upgrades
* blaze-0.14.0-M11
* tomcat-9.0.13

# v0.20.0-M2 (2018-11-05)

## Bug fixes
* [#2239](https://github.com/http4s/http4s/pull/2239): Fix hang when `.allocate` on a client builder fails

## Breaking changes
* [#2207](https://github.com/http4s/http4s/pull/2207): Remove `PathNormalizer`. The functionality is now on `Uri.removeDotSegments`.
* [#2210](https://github.com/http4s/http4s/pull/2210): Streamline instances:
  * `Http4s`, `Http4sInstances`, and `Http4sFunctions` are deprecated
  * Move instances `F[A]` for cats type classes `F` into companions of `A`
  * `Http4sDsl` no longer mixes in `UriFunctions`
  * `EntityEncoderInstances` and `EntityDecoderInstances` are removed. The instances moved to the companion objects.
* [#2243](https://github.com/http4s/http4s/pull/2243): Cleanup `ServerBuilder` defaults and traits
  * Make `ServerBuilder` private.  The public server builders (e.g., `BlazeServerBuilder`) remain, but they no longer implement a public interface.
  * Remove `IdleTimeoutSupport`, `AsyncTimeout`, `SSLKeyStoreSupport`, `SSLContextSupport`, and `WebSocketSupport` traits. The properties remain on the public server builders.
  * Deprecated defaults on those support companion objects, in favor of `org.http4s.server.defaults`.
* [#2063](https://github.com/http4s/http4s/pull/2063): Cancel request whenever a blaze server connection is shutdown.
* [#2234](https://github.com/http4s/http4s/pull/2234): Clean up `Message` trait
  * Remove deprecated `EffectMessageSyntax`, `EffectRequestSyntax`, `EffectResponseSyntax` traits and associated objects
  * Remove `MessageOps`, `RequestOps`, and `ResponseOps` and put the removed methods, sans unneeded implicit parameters, directly in the classes
  * Deprecate `replaceAllHeaders`, pointing to `withHeaders` instead.
  * Deprecate `withType`, which takes a `MediaType` and just wraps it in a `Content-Type`
  * Add `withoutAttribute` and `withoutTrailerHeaders` to complement the with variants
  * Correct `filterHeaders`' scaladoc comment, which described the opposite of the behavior
  * Fix bug in `withoutContentType`

## Enhancements
* [#2205](https://github.com/http4s/http4s/pull/2205): Add new `ResponseTiming` middleware, which adds a header to the Response as opposed to full `MetricsOps`.
* [#2222](https://github.com/http4s/http4s/pull/2222): Add `shutdownTimeout` property to `JettyBuilder`.  Shutdown of the server waits for existing connections to complete for up to this duration before a hard shutdown with a `TimeoutException`.
* [#2227](https://github.com/http4s/http4s/pull/2227): Add `withMaxHeaderLength` setter to `BlazeClientBuilder`
* [#2230](https://github.com/http4s/http4s/pull/2230): `DefaultServerErrorHandler` only handles `NonFatal` `Throwable`s, instead of all `Throwable`s that aren't `VirtualMachineError`s
* [#2237](https://github.com/http4s/http4s/pull/2237): Support parsing cookies with trailing semi-colons. This is invalid per spec, but seen often in the wild.
* [#1687](https://github.com/http4s/http4s/pull/1687): Add a modeled `Link` header.
* [#2244](https://github.com/http4s/http4s/pull/2244): Refactor blaze-server idle timeout
  * Quiet `Abnormal NIO1HeadStage termination\njava.util.concurrent.TimeoutException: Timeout of 30 seconds triggered. Killing pipeline.` error logging, even on idling persistent connections.  This is reduced to a debug log.
  * Use a `TickWheelExecutor` resource per blaze-server instead of a global that does not shut down when the server does.

## Bug fixes
* [#2239](https://github.com/http4s/http4s/pull/2239): Fix hang when `.allocate` on a client builder fails
* [#2214](https://github.com/http4s/http4s/pull/2214): Add a scalafix from http4s-0.18.20 to 0.20.0-M2.  See [upgrading](https://http4s.org/v0.20/upgrading/) for instructions.
* [#2241](https://github.com/http4s/http4s/pull/2241): Restrict internal `IdleTimeoutStage` to a `FiniteDuration`.  Fixes an exception when converting to milliseconds when debug logging.

## Documentation
* [#2223](https://github.com/http4s/http4s/pull/2223): Fix color of EOL label on v0.19
* [#2226](https://github.com/http4s/http4s/pull/2226): Correct erroneous `Resource` in 0.19.0-M3 changelog

## Internal
* [#2219](https://github.com/http4s/http4s/pull/2219): Allow test failures on openjdk11 until we can fix the SSL issue
* [#2221](https://github.com/http4s/http4s/pull/2194): Don't grant MiMa exceptions for 0.19.1, which will never be

## Dependency upgrades
* async-http-client-2.6.0
* blaze-0.14.0-M10
* circe-0.10.1
* json4s-3.6.2
* sbt-native-packager-1.3.12 (examples only)
* tut-0.6.9 (docs only)

# v0.20.0-M1 (2018-10-27)

Due to the inadvertent release of 0.19.0, we have opened a new minor version.  The stable release with MiMa enforcement will be v0.20.0.

## Breaking changes
* [#2159](https://github.com/http4s/http4s/pull/2159): Add a `responseHeaderTimeout` property to `BlazeServerBuilder`. Responses that timeout are completed with `Response.timeout`, which defaults to 503 Service Unavailable.  `BlazeServerBuilder` now requires a `Timer[F]`.
* [#2177](https://github.com/http4s/http4s/pull/2177): Deprecate `org.http4s.syntax.async`, which was not directly relevant to HTTP.
* [#2131](https://github.com/http4s/http4s/pull/2131): Refactor server metrics
  * `http4s-server-metrics` module merged into `http4s-dropwizard-metrics`
  * `http4s-prometheus-server-metrics` module merged into `http4s-prometheus-metrics`
  * The `org.http4s.server.middleware.metrics.Metrics` middleware now takes a `MetricsOps`, implemented by Dropwizard, Prometheus, or your custom interpreter.
* [#2180](https://github.com/http4s/http4s/pull/2180): Change default response on `Timeout` middlware to `503 Service Unavailable`

## Enhancements
* [#2159](https://github.com/http4s/http4s/pull/2159): Set default client request timeout to 1 minute
* [#2163](https://github.com/http4s/http4s/pull/2163): Add `mapK` to `Request` and `Response`
* [#2168](https://github.com/http4s/http4s/pull/2168): Add `allocate` to client builders
* [#2174](https://github.com/http4s/http4s/pull/2159): Refactor the blaze-client timeout architecture.
  * A `TickWheelExecutor` is now allocated per client, instead of globally.
  * Request rendering and response parsing is now canceled more aggressively on timeout.
* [#2184](https://github.com/http4s/http4s/pull/2184): Receive response concurrently with sending request in blaze client. This reduces waste when the server is not interested in the entire request body.
* [#2190](https://github.com/http4s/http4s/pull/2190): Add `channelOptions` to blaze-client to customize socket options.

## Bug fixes
* [#2166](https://github.com/http4s/http4s/pull/2166): Fix request timeout calculation in blaze-client to resolve "Client response header timeout after 0 millseconds" error.
* [#2189](https://github.com/http4s/http4s/pull/2189): Manage the `TickWheelTimer` as a resource instead of an `F[A, F[Unit]]`. This prevents a leak in (extremely unlikely) cases of cancellation.

## Internal
* [#2179](https://github.com/http4s/http4s/pull/2179): Method to silence expected exceptions in tests
* [#2194](https://github.com/http4s/http4s/pull/2194): Remove ill-conceived, zero-timeout unit tests
* [#2199](https://github.com/http4s/http4s/pull/2199): Make client test sizes proportional to the number of processors for greater Travis stability

## Dependency upgrades
* alpn-boot-8.1.13.v20181017 (examples only)
* blaze-0.14.0-M9
* sbt-native-packager-1.3.11 (examples only)

# v0.18.21 (2018-11-05)

## Bug fixes
* [#2231](https://github.com/http4s/http4s/pull/2231): Fix off-by-one error that lets blaze-client wait queue grow one past its limit

# v0.18.20 (2018-10-18)

## Bug fixes
* [#2181](https://github.com/http4s/http4s/pull/2181): Honor `redactHeadersWhen` in client `RequestLogger` middleware

## Enhancements
* [#2178](https://github.com/http4s/http4s/pull/2178): Redact sensitive headers by default in `Retry` middleware. Add `retryWithRedactedHeaders` function that parameterizes the headers predicate.

## Documentation
* [#2147](https://github.com/http4s/http4s/pull/2147): Fix link to v0.19 docs

## Internal
* [#2130](https://github.com/http4s/http4s/pull/2130): Build with scala-2.12.7 and sbt-1.2.3

# ~~v0.19.0 (2018-10-05)~~

This release is identical to v0.19.0-M4.  We mistagged it.  Please proceed to the 0.20 series.

# v0.19.0-M4 (2018-10-05)

## Breaking changes
* [#2137](https://github.com/http4s/http4s/pull/2137): Remove `ExecutionContext` argument to jetty-client in favor of the `ContextShift[F]`.
* [#2070](https://github.com/http4s/http4s/pull/2070): Give `AbitraryInstances` unique names with `http4sTesting` prefix.
* [#2136](https://github.com/http4s/http4s/pull/2136): Add `stream` method to `Client` interface. Deprecate `streaming`, which is just a `flatMap` of `Stream`.
* [#2143](https://github.com/http4s/http4s/pull/2143): WebSocket model improvements:
  * The `org.http4s.websocket` package in unified in http4s-core
  * Drop http4s-websocket module dependency
  * All frames use an immutable `scodec.bits.ByteVector` instead of an `Array[Byte]`.
  * Frames moved from `WebSocketBits` to the `WebSocketFrame` companion
  * Rename all instances of `Websocket*` to `WebSocket*` for consistency
* [#2094](https://github.com/http4s/http4s/pull/2094): Metrics unification
  * Add a `MetricsOps` algebra to http4s-core to be implemented by any metrics backend.
  * Create new `Metrics` middleware in http4s-client based on `MetricsOps`
  * Replace http4s-dropwizard-client-metrics and http4s-proemtheus-client-metrics modules with http4s-dropwizard-metrics and http4s-prometheus-metrics to implement `MetricsOps`.

## Enhancements
* [#2149](https://github.com/http4s/http4s/pull/2134): Refresh `MimeDB` constants from the public registry
* [#2151](https://github.com/http4s/http4s/pull/2151): Changed default response timeout code from 500 to 503

## Documentation updates
* [#2134](https://github.com/http4s/http4s/pull/2134): Add Cats Friendly badge to readme
* [#2139](https://github.com/http4s/http4s/pull/2139): Reinstate example projects
* [#2145](https://github.com/http4s/http4s/pull/2145): Fix deprecated calls to `Client#streaming`

## Internal
* [#2126](https://github.com/http4s/http4s/pull/2126): Delete obsolete `bin` directory
* [#2127](https://github.com/http4s/http4s/pull/2127): Remove MiMa exceptions for new modules
* [#2128](https://github.com/http4s/http4s/pull/2128): Don't run `dependencyUpdates` on load
* [#2129](https://github.com/http4s/http4s/pull/2129): Build with sbt-1.2.3 and scala-2.12.7
* [#2133](https://github.com/http4s/http4s/pull/2133): Build with kind-projector-0.9.8
* [#2146](https://github.com/http4s/http4s/pull/2146): Remove all use of `OutboundCommand` in blaze integration

## Dependency upgrades
* async-http-client-2.5.4
* blaze-0.14.0-M5
* fs2-1.0.0
* jawn-0.13.0
* scala-xml-1.1.1

# v0.19.0-M3 (2018-09-27)

## Breaking changes
* [#2081](https://github.com/http4s/http4s/pull/2081): Remove `OkHttp` code redundant with `OkHttpBuilder`.
* [#2092](https://github.com/http4s/http4s/pull/2092): Remove `ExecutionContext` and `Timer` implicits from async-http-client. Threads are managed by the `ContextShift`.
* [#2115](https://github.com/http4s/http4s/pull/2115): Refactoring of `Server` and `ServerBuilder`:
  * Removed `Server#shutdown`, `Server#shutdownNow`, `Server#onShutdown`, and `Server#awaitShutdown`.  `Server` lifecycles are managed as a `fs2.Stream` or a `cats.effect.Resource`.
  * `ServerBuilder#start` replaced by `Server#resource`, which shuts down the `Server` after use.
  * Added a `ServerBuilder#stream` to construct a `Stream` from a `Resource`.
* [#2118](https://github.com/http4s/http4s/pull/2118): Finalize various case classes.
* [#2102](https://github.com/http4s/http4s/pull/2102): Refactoring of `Client` and some builders:
  * `Client` is no longer a case class.  Construct a new `Client` backend or middleware with `Client.apply(run: Request[F] => Resource[F, Response[F]])` for any `F` with a `Bracket[Throwable, F]`.
  * Removed `DisposableResponse[F]` in favor of `Resource[F, Response[F]]`.
  * Removed `Client#open` in favor of `Client#run`.
  * Removed `Client#shutdown` in favor of `cats.effect.Resource` or `fs2.Stream`.
  * Removed `AsyncHttpClient.apply`. It was not referentially transparent, and no longer possible. Use `AsyncHttpClient.resource` instead.
  * Removed deprecated `blaze.Http1Client.apply`

## Enhancements
* [#2042](https://github.com/http4s/http4s/pull/2042): New `Throttle` server middleware
* [#2036](https://github.com/http4s/http4s/pull/2036): New `http4s-jetty-client` backend, with HTTP/2 support
* [#2080](https://github.com/http4s/http4s/pull/2080): Make `Http4sMatchers` polymorphic on their effect type
* [#2082](https://github.com/http4s/http4s/pull/2082): Structured parser for the `Origin` header
* [#2061](https://github.com/http4s/http4s/pull/2061): Send `Disconnect` event on EOF in blaze-server for faster cleanup of mid stages
* [#2093](https://github.com/http4s/http4s/pull/2093): Track redirects in the `FollowRedirect` client middleware
* [#2109](https://github.com/http4s/http4s/pull/2109): Add `→` as a synonym for `->` in http4s-dsl
* [#2100](https://github.com/http4s/http4s/pull/2100): Tighten up module dependencies
  * http4s-testing only depends on specs2-matchers instead of specs2-core
  * http4s-prometheus-server-metrics depends on simpleclient_common instead of simpleclient

## Bugfixes
* [#2069](https://github.com/http4s/http4s/pull/2069): Add proper `withMaxTotalConnections` method to `BlazeClientBuilder` in place of misnamed `withIdleTimeout` overload.
* [#2106](https://github.com/http4s/http4s/pull/2106): Add the servlet timeout listener before the response has a chance to complete the `AsyncContext`

## Documentation updates
* [#2076](https://github.com/http4s/http4s/pull/2076): Align coloring of legend and table for milestone on versoins page
* [#2077](https://github.com/http4s/http4s/pull/2077): Replace Typelevel Code of Conduct with Scala Code of Conduct
* [#2083](https://github.com/http4s/http4s/pull/2083): Fix link to 0.19 on the website
* [#2100](https://github.com/http4s/http4s/pull/2100): Correct `re-start` to `reStart` in docs

## Internal
* [#2105](https://github.com/http4s/http4s/pull/2105): Test on OpenJDK 11
* [#2113](https://github.com/http4s/http4s/pull/2113): Check for unused compile dependencies in build
* [#2115](https://github.com/http4s/http4s/pull/2115): Stop testing on Oracle JDK 10
* [#2079](https://github.com/http4s/http4s/pull/2079): Use `readRange`, as contributed to fs2
* [#2123](https://github.com/http4s/http4s/pull/2123): Remove unmaintained `load-test` module

## Dependency upgrades
* cats-1.4.0
* circe-0.10.0
* fs2-1.0.0-RC1
* jawn-fs2-0.13.0-RC1
* play-json-3.6.10 for Scala 2.11.x
* tomcat-9.0.12

# v0.18.19 (2018-09-27)

## Bug fixes
* [#2101](https://github.com/http4s/http4s/pull/2101): `haveHeaders` checks by equality, not reference
* [#2117](https://github.com/http4s/http4s/pull/2117): Handle unsuccessful responses in `JavaNetClient`

## Internal
* [#2116](https://github.com/http4s/http4s/pull/2116): Test against OpenJDK 11. Retire Oracle JDK 10.

# v0.18.18 (2018-09-18)

## Bug fixes
* [#2048](https://github.com/http4s/http4s/pull/2048): Correct misleading logging in `Retry` middleware
* [#2078](https://github.com/http4s/http4s/pull/2078): Replace generic exception on full wait queue with new `WaitQueueFullFailure`

## Enhancements
* [#2078](https://github.com/http4s/http4s/pull/2078): Replace generic exception on full wait queue with new `WaitQueueFullFailure`
* [#2095](https://github.com/http4s/http4s/pull/2095): Add `Monoid[UrlForm]` instance

## Dependency upgrades
* cats-1.4.0
* fs2-0.10.6
* jetty-9.4.12.v20180830
* tomcat-9.0.12

# v0.19.0-M2 (2018-09-07)

## Breaking changes
* [#1802](https://github.com/http4s/http4s/pull/1802): Race servlet requests against the `AsyncContext.timeout`. `JettyBuilder` and `TomcatBuilder` now require a `ConcurrentEffect` instance.
* [#1934](https://github.com/http4s/http4s/pull/1934): Refactoring of `ConnectionManager`.  Now requires a `Concurrent` instance, which ripples to a `ConcurrentEffect` in blaze-client builders
* [#2023](https://github.com/http4s/http4s/pull/2023): Don't overwrite existing `Vary` headers from `CORS`
* [#2030](https://github.com/http4s/http4s/pull/2023): Restrict `MethodNotAllowed` response generator in DSL
* [#2032](https://github.com/http4s/http4s/pull/2032): Eliminate mutable `Status` registry. IANA-registered `Status`es are still cached, but `register` is no longer public.
* [#2026](https://github.com/http4s/http4s/pull/2026): `CSRF` enhancements
  * CSRF tokens represented with a newtype
  * CSRF token signatures are encoded hexadecimal strings, making them URI-safe.
  * Added a `headerCheck: Request[F] => Boolean` parameter
  * Added an `onFailure: Response[F]` parameter, which defaults to a `403`. This was formerly a hardcoded `401`.
* [#1993](https://github.com/http4s/http4s/pull/2026): Massive changes from cats-effect and fs2 upgrades
  * `Timer` added to `AsyncHttpClient`
  * Dropwizard `Metrics` middleware now takes a `Clock` rather than a `Timer`
  * Client builders renamed and refactored for consistency and to support binary compatible evolution after 1.0:
    * `BlazeClientBuilder` replaces `Http1Client`, `BlazeClient`, and `BlazeClientConfig`
    * Removed deprecated `SimpleHttp1Client`
    * `JavaNetClient` renamed to `JavaNetClientBuilder`, which now has a `resource` and `stream`
    * `OkHttp` renamed to `OkHttpBuilder`.  The client now created from an `OkHttpClient` instance instead of an `F[OkHttpClient.Builder]`. A default client can be created as a `Resource` through `OkHttp.default`.
  * Fallout from removal of `fs2.Segment`
    * `EntityDecoder.collectBinary` now decodes a `Chunk`
    * `EntityDecoder.binaryChunk` deprecated
    * `SegmentWriter` is removed
    * Changes to:
      * `ChunkWriter`s in blaze rewritten
      * `Logger` middlewares
      * `MemoryCache`
  * Blocking I/O now requires a blocking `ExecutionContext` and a `ContextShift`:
    * `EntityDecoder`s:
      * `EntityDecoder.binFile`
      * `EntityDecoder.textFile`
      * `MultipartDecoder.mixedMultipart`
    * `EntityEncoder`s (no longer implicit):
      * `File`
      * `Path`
      * `InputStream`
      * `Reader`
    * Multipart:
      * `MultipartParser.parseStreamedFile`
      * `MultipartParser.parseToPartsStreamedFile`
      * `Part.fileData`
    * Static resources:
      * `StaticFile.fromString`
      * `StaticFile.fromResource`
      * `StaticFile.fromURL`
      * `StaticFile.fromFile`
      * `FileService.Config`
      * `ResourceService.Config`
      * `WebjarService.Config`
    * `OkHttpBuilder`
    * Servlets:
      * `BlockingHttp4sServlet`
      * `BlockingServletIo`
  * Servlet backend changes:
    * `Http4sServlet` no longer shift onto an `ExecutionContext` by default.  Accordingly, `ServerBuilder` no longer has a `withExecutionContext`.
    * Jetty and Tomcat builders use their native executor types instead of shifting onto an `ExecutionContext`.  Accordingly, `ServletBuilder#withExecutionContext` is removed.
    * `AsyncHttp4sServlet` and `ServletContextSyntax` now default to non-blocking I/O.  No startup check is made against the servlet version, which failed classloading on an older servlet container.  Neither takes an `ExeuctionContext` parameter anymore.
  * Removed deprecated `StreamApp` aliases. `fs2.StreamApp` is removed and replaced by `cats.effect.IOApp`, `monix.eval.TaskApp`, or similar.
  * Removed deprecated `ServerApp`.
  * `EntityLimiter` middleware now requires an `ApplicativeError`
* [#2054](https://github.com/http4s/http4s/pull/2054): blaze-server builder changes
  * `BlazeBuilder` deprecated for `BlazeServerBuilder`
  * `BlazeServerBuidler` has a single `withHttpApp(HttpApp)` in place of zero-to-many calls `mountService(HttpRoutes)`.
    * This change makes it possible to mount an `HttpApp` wrapped in a `Logger` middleware, which only supports `HttpApp`
    * Call `.orNotFound`, from `org.http4s.implicits._`, to cap an `HttpRoutes` as `HttpApp`
    * Use `Router` to combine multiple `HttpRoutes` into a single `HttpRoutes` by prefix
    * This interface will see more changes before 0.19.0 to promote long-term binary compatibility

## Enhancements
* [#1953](https://github.com/http4s/http4s/pull/1953): Add `UUIDVar` path extractor
* [#1963](https://github.com/http4s/http4s/pull/1963): Throw `ConnectException` rather than `IOException` on blaze-client connection failures
* [#1961](https://github.com/http4s/http4s/pull/1961): New `http4s-prometheus-client-metrics` module
* [#1974](https://github.com/http4s/http4s/pull/1974): New `http4s-client-metrics` module for Dropwizard Metrics
* [#1973](https://github.com/http4s/http4s/pull/1973): Add `onClose` handler to `WebSocketBuilder`
* [#2024](https://github.com/http4s/http4s/pull/2024): Add `HeaderEcho` server middleware
* [#2062](https://github.com/http4s/http4s/pull/2062): Eliminate "unhandled inbund command: Disconnected"` warnings in blaze-server

## Bugfixes
* [#2027](https://github.com/http4s/http4s/pull/2024): Miscellaneous websocket fixes
  * Stop sending frames even after closed
  * Avoid deadlock on small threadpools
  * Send `Close` frame in response to `Close` frame

## Documentation updates
* [#1935](https://github.com/http4s/http4s/pull/1953): Make `http4sVersion` lowercase
* [#1943](https://github.com/http4s/http4s/pull/1943): Make the imports in the Client documentation silent
* [#1944](https://github.com/http4s/http4s/pull/1944): Upgrade to cryptobits-1.2
* [#1971](https://github.com/http4s/http4s/pull/1971): Minor corrections to DSL tut
* [#1972](https://github.com/http4s/http4s/pull/1972): Add `UUIDVar` to DSL tut
* [#2034](https://github.com/http4s/http4s/pull/1958): Add branch to quickstart instructions
* [#2035](https://github.com/http4s/http4s/pull/2035): Add Christopher Davenport to community staff
* [#2060](https://github.com/http4s/http4s/pull/2060): Guide to setting up IntelliJ for contributors

## Internal
* [#1966](https://github.com/http4s/http4s/pull/1966): Use scalafmt directly from IntelliJ
* [#1968](https://github.com/http4s/http4s/pull/1968): Build with sbt-1.2.1
* [#1996](https://github.com/http4s/http4s/pull/1996): Internal refactoring of `JettyBuilder`
* [#2041](https://github.com/http4s/http4s/pull/2041): Simplify implementations of `RetryPolicy`
* [#2050](https://github.com/http4s/http4s/pull/2050): Replace test `ExecutionContext` in `Http4sWSStageSpec`
* [#2052](https://github.com/http4s/http4s/pull/2050): Introduce expiring `TestScheduler` to avoid leaking threads on tests

## Dependency upgrades
* async-http-client-2.5.2
* blaze-0.14.0-M4
* cats-1.3.1
* cats-effect-1.0.0
* circe-0.10.0-M2
* fs2-1.0.0-M5
* jawn-0.13.0
* jawn-fs2-0.13.0-M4
* json4s-3.6.0

# v0.18.17 (2018-09-04)
* Accumulate errors in `OptionalMultiQueryParamDecoderMatcher` [#2000](https://github.com/http4s/pull/2000)
* New http4s-scalatags module [#2002](https://github.com/http4s/pull/2002)
* Resubmit bodies in `Retry` middleware where allowed by policy [#2001](https://github.com/http4s/pull/2001)
* Dependency upgrades:
  * play-json-3.6.10 (for Scala 2.12)
  * tomcat-9.0.11

# v0.18.16 (2018-08-14)
* Fix regression for `AutoSlash` when nested in a `Router` [#1948](https://github.com/http4s/http4s/pull/1948)
* Respect `redactHeadersWhen` in `Logger` middleware [#1952](https://github.com/http4s/http4s/pull/1952)
* Capture `BufferPoolsExports` in prometheus server middleware [#1977](https://github.com/http4s/http4s/pull/1977)
* Make `Referer` header extractable [#1984](https://github.com/http4s/http4s/pull/1984)
* Log server startup banner in a single call to prevent interspersion [#1985](https://github.com/http4s/http4s/pull/1985)
* Add support module for play-json [#1946](https://github.com/http4s/http4s/pull/1946)
* Introduce `TranslateUri` middleware, which checks the prefix of the service it's translating against the request. Deprecated `URITranslation`, which chopped the prefix length without checking for a match. [#1964](https://github.com/http4s/http4s/pull/1964)
* Dependency upgrades:
  * cats-1.2.0
  * metrics-4.0.3
  * okhttp-3.11.0
  * prometheus-client-0.5.0
  * scodec-bits-1.1.6

# v0.18.15 (2018-07-05)
* Bugfix for `AutoSlash` Middleware in Router [#1937](https://github.com/http4s/http4s/pull/1937)
* Add `StaticHeaders` middleware that appends static headers to a service [#1939](https://github.com/http4s/http4s/pull/1939)

# v0.19.0-M1 (2018-07-04)
* Add accumulating version of circe `EntityDecoder` [#1647](https://github.com/http4/http4s/1647)
* Add ETag support to `StaticFile` [#1652](https://github.com/http4s/http4s/pull/1652)
* Reintroduce the option for fallthrough for authenticated services [#1670]((https://github.com/http4s/http4s/pull/1670)
* Separate `Cookie` into `RequestCookie` and `ResponseCookie` [#1676](https://github.com/http4s/http4s/pull/1676)
* Add `Eq[Uri]` instance [#1688](https://github.com/http4s/http4s/pull/1688)
* Deprecate `Message#withBody` in favor of `Message#withEntity`.  The latter returns a `Message[F]` rather than an `F[Message[F]]`. [#1694](https://github.com/http4s/http4s/pull/1694)
* Myriad new `Arbitrary` and `Cogen` instances [#1677](https://github.com/http4s/http4s/pull/1677)
* Add non-deprecated `LocationResponseGenerator` functions [#1715](https://github.com/http4s/http4s/pull/1715)
* Relax constraint on `Router` from `Sync` to `Monad` [#1723](https://github.com/http4s/http4s/pull/1723)
* Drop scodec-bits dependency [#1732](https://github.com/http4s/http4s/pull/1732)
* Add `Show[ETag]` instance [#1749](https://github.com/http4s/http4s/pull/1749)
* Replace `fs2.Scheduler` with `cats.effect.Timer` in `Retry` [#1754](https://github.com/http4s/http4s/pull/1754)
* Remove `Sync` constraint from `EntityEncoder[Multipart]` [#1762](https://github.com/http4s/http4s/pull/1762)
* Generate `MediaType`s from [MimeDB](https://github.com/jshttp/mime-db) [#1770](https://github.com/http4s/http4s/pull/1770)
  * Continue phasing out `Renderable` with `MediaRange` and `MediaType`.
  * Media types are now namespaced by main type.  This reduces backticks.  For example, `` MediaType.`text/plain` `` is replaced by `MediaType.text.plain`.
* Remove `Registry`. [#1770](https://github.com/http4s/http4s/pull/1770)
* Deprecate `HttpService`: [#1693](https://github.com/http4s/http4s/pull/1693)
  * Introduces an `Http[F[_], G[_]]` type alias
  * `HttpService` is replaced by `HttpRoutes`, which is an `Http[OptionT[F, ?], ?]`.  `HttpRoutes.of` replaces `HttpService` constructor from `PartialFunction`s.
  * `HttpApp` is an `Http[F, F]`, representing a total HTTP function.
* Add `BlockingHttp4sServlet` for use in Google App Engine and Servlet 2.5 containers.  Rename `Http4sServlet` to `AsyncHttp4sServlet`. [#1830](https://github.com/http4s/http4s/pull/1830)
* Generalize `Logger` middleware to log with `String => Unit` instead of `logger.info(_)` [#1839](https://github.com/http4s/http4s/pull/1839)
* Generalize `AutoSlash` middleware to work on `Kleisli[F, Request[G], B]` given `MonoidK[F]` and `Functor[G]`. [#1885](https://github.com/http4s/http4s/pull/1885)
* Generalize `CORS` middleware to work on `Http[F, G]` given `Applicative[F]` and `Functor[G]`. [#1889](https://github.com/http4s/http4s/pull/1889)
* Generalize `ChunkAggegator` middleware to work on `Kleisli[F, A, Response[G]]` given `G ~> F`, `FlatMap[F]`, and `Sync[G]`. [#1886](https://github.com/http4s/http4s/pull/1886)
* Generalize `EntityLimiter` middleware to work on `Kleisli[F, Request[G], B]`. [#1892](https://github.com/http4s/http4s/pull/1892)
* Generalize `HSTS` middleware to work on `Kleisli[F, A, Response[G]]` given `Functor[F]` and `Functor[G]`. [#1893](https://github.com/http4s/http4s/pull/1893)
* Generalize `UrlFormLifter` middleware to work on `Kleisli[F, Request[G], Response[G]]` given `G ~> F`, `Sync[F]` and `Sync[G]`.  [#1894](https://github.com/http4s/http4s/pull/1894)
* Generalize `Timeout` middleware to work on `Kleisli[F, A, Response[G]]` given `Concurrent[F]` and `Timer[F]`. [#1899](https://github.com/http4s/http4s/pull/1899)
* Generalize `VirtualHost` middleware to work on `Kleisli[F, Request[G], Response[G]]` given `Applicative[F]`.  [#1902](https://github.com/http4s/http4s/pull/1902)
* Generalize `URITranslate` middleware to work on `Kleisli[F, Request[G], B]` given `Functor[G]`.  [#1895](https://github.com/http4s/http4s/pull/1895)
* Generalize `CSRF` middleware to work on `Kleisli[F, Request[G], Response[G]]` given `Sync[F]` and `Applicative[G]`.  [#1909](https://github.com/http4s/http4s/pull/1909)
* Generalize `ResponseLogger` middleware to work on `Kleisli[F, A, Response[F]]` given `Effect[F]`.  [#1916](https://github.com/http4s/http4s/pull/1916)
* Make `Logger`, `RequestLogger`, and `ResponseLogger` work on `HttpApp[F]` so a `Response` is guaranteed unless the service raises an error [#1916](https://github.com/http4s/http4s/pull/1916)
* Rename `RequestLogger.apply0` and `ResponseLogger.apply0` to `RequestLogger.apply` and `ResponseLogger.apply`.  [#1837](https://github.com/http4s/http4s/pull/1837)
* Move `org.http4s.server.ServerSoftware` to `org.http4s.ServerSoftware` [#1884](https://github.com/http4s/http4s/pull/1884)
* Fix `Uncompressible` and `NotBinary` flags in `MimeDB` generator. [#1900](https://github.com/http4s/http4s/pull/1884)
* Generalize `DefaultHead` middleware to work on `Http[F, G]` given `Functor[F]` and `MonoidK[F]` [#1903](https://github.com/http4s/http4s/pull/1903)
* Generalize `GZip` middleware to work on `Http[F, G]` given `Functor[F]` and `Functor[G]` [#1903](https://github.com/http4s/http4s/pull/1903)
* `jawnDecoder` takes a `RawFacade` instead of a `Facade`
* Change `BasicCredentials` extractor to return `(String, String)` [#1924](https://github.com/http4s/http4s/1925)
* `Effect` constraint relaxed to `Sync`:
  * `Logger.logMessage`
* `Effect` constraint relaxed to `Async`:
  * `JavaNetClient`
* `Effect` constraint changed to `Concurrent`:
  * `Logger` (client and server)
  * `RequestLogger` (client and server)
  * `ResponseLogger` (client and server)
  * `ServerBuilder#serve` (moved to abstract member of `ServerBuilder`)
* `Effect` constraint strengthened to `ConcurrentEffect`:
  * `AsyncHttpClient`
  * `BlazeBuilder`
  * `JettyBuilder`
  * `TomcatBuilder`
* Implicit `ExecutionContext` removed from:
  * `RequestLogger` (client and server)
  * `ResponseLogger` (client and server)
  * `ServerBuilder#serve`
  * `ArbitraryInstances.arbitraryEntityDecoder`
  * `ArbitraryInstances.cogenEntity`
  * `ArbitraryInstances.cogenEntityBody`
  * `ArbitraryInstances.cogenMessage`
  * `JavaNetClient`
* Implicit `Timer` added to:
  * `AsyncHttpClient`
  * `JavaNetClient.create`
* `Http4sWsStage` removed from public API
* Removed charset for argonaut instances [#1914](https://github.com/http4s/http4s/pull/1914)
* Dependency upgrades:
  * async-http-client-2.4.9
  * blaze-0.14.0-M3
  * cats-effect-1.0.0-RC2
  * circe-0.10.0-M1
  * fs2-1.0.0-M1
  * fs2-reactive-streams-0.6.0
  * jawn-0.12.1
  * jawn-fs2-0.13.0-M1
  * prometheus-0.4.0
  * scala-xml-1.1.0

# v0.18.14 (2018-07-03)
* Add `CirceEntityCodec` to provide an implicit `EntityEncoder` or `EntityDecoder` from an `Encoder` or `Decoder`, respectively. [#1917](https://github.com/http4s/http4s/pull/1917)
* Add a client backend based on `java.net.HttpURLConnection`.  Note that this client blocks and is primarily intended for use in a REPL. [#1882](https://github.com/http4s/http4s/pull/1882)
* Dependency upgrades:
  * jetty-9.4.11
  * tomcat-9.0.10
	
# v0.18.13 (2018-06-22)
* Downcase type in `MediaRange` generator [#1907](https://github.com/http4s/http4s/pull/1907)
* Fixed bug where `PoolManager` would try to dequeue from an empty queue [#1922](https://github.com/http4s/http4s/pull/1922)
* Dependency upgrades:
  * argonaut-6.2.2
  * fs2-0.10.5

# v0.18.12 (2018-05-28)
* Deprecated `Part.empty` [#1858](https://github.com/http4s/http4s/pull/1858)
* Log requests with an unconsumed body [#1861](https://github.com/http4s/http4s/pull/1861)
* Log requests when the service returns `None` or raises an error [#1875](https://github.com/http4s/http4s/pull/1875)
* Support streaming parsing of multipart and storing large parts as temp files [#1865](https://github.com/http4s/http4s/pull/1865)
* Add an OkHttp client, with HTTP/2 support [#1864](https://github.com/http4s/http4s/pull/1864)
* Add `Host` header to requests to `Client.fromHttpService` if the request URI is absolute [#1874](https://github.com/http4s/http4s/pull/1874)
* Log `"service returned None"` or `"service raised error"` in service `ResponseLogger` when the service does not produce a successful response [#1879](https://github.com/http4s/http4s/pull/1879)
* Dependency upgrades:
  * jetty-9.4.10.v20180503
  * json4s-3.5.4
  * tomcat-9.0.8

# v0.18.11 (2018-05-10)
* Prevent zero-padding of servlet input chunks [#1835](https://github.com/http4s/http4s/pull/1835)
* Fix deadlock in client loggers.  `RequestLogger.apply` and `ResponseLogger.apply` are each replaced by `apply0` to maintain binary compatibility. [#1837](https://github.com/http4s/http4s/pull/1837)
* New `http4s-boopickle` module supports entity codecs through `boopickle.Pickler` [#1826](https://github.com/http4s/http4s/pull/1826)
* Log as much of the response as is consumed in the client. Previously, failure to consume the entire body prevented any part of the body from being logged. [#1846](https://github.com/http4s/http4s/pull/1846)
* Dependency upgrades:
  * prometheus-client-java-0.4.0

# v0.18.10 (2018-05-03)
* Eliminate dependency on Macro Paradise and macro-compat [#1816](https://github.com/http4s/http4s/pull/1816)
* Add `Logging` middleware for client [#1820](https://github.com/http4s/http4s/pull/1820)
* Make blaze-client tick wheel executor lazy [#1822](https://github.com/http4s/http4s/pull/1822)
* Dependency upgrades:
  * cats-effect-0.10.1
  * fs2-0.10.4
  * specs2-4.1.0

# v0.18.9 (2018-04-17)
* Log any exceptions when writing the header in blaze-server for HTTP/1 [#1781](https://github.com/http4s/http4s/pull/1781)
* Drain the response body (thus running its finalizer) when there is an error writing a servlet header or body [#1782](https://github.com/http4s/http4s/pull/1782)
* Clean up logging of errors thrown by services. Prevents the possible swallowing of errors thrown during `renderResponse` in blaze-server and `Http4sServlet` [#1783](https://github.com/http4s/http4s/pull/1783)
* Fix `Uri.Scheme` parser for schemes beginning with `http` other than `https` [#1790](https://github.com/http4s/http4s/pull/1790)
* Fix blaze-client to reset the connection start time on each invocation of the `F[DisposableResponse]`. This fixes the "timeout after 0 milliseconds" error. [#1792](https://github.com/http4s/http4s/pull/1792)
* Depdency upgrades:
  * blaze-0.12.13
  * http4s-websocket-0.2.1
  * specs2-4.0.4
  * tomcat-9.0.7

# v0.18.8 (2018-04-11)
* Improved ScalaDoc for BlazeBuilder [#1775](https://github.com/http4s/http4s/pull/1775)
* Added a stream constructor for async-http-client [#1776](https://github.com/http4s/http4s/pull/1776)
* http4s-prometheus-server-metrics project created. Prometheus Metrics middleware implemented for metrics on http4s server. Exposes an HttpService ready to be scraped by Prometheus, as well pairing to a CollectorRegistry for custom metric registration. [#1778](https://github.com/http4s/http4s/pull/1778)

# v0.18.7 (2018-04-04)
* Multipart parser defaults to fields interpreted as utf-8. [#1767](https://github.com/http4s/http4s/pull/1767)

# v0.18.6 (2018-04-03)
* Fix parsing of multipart bodies across chunk boundaries. [#1764](https://github.com/http4s/http4s/pull/1764)

# v0.18.5 (2018-03-28)
* Add `&` extractor to http4s-dsl. [#1758](https://github.com/http4s/http4s/pull/1758)
* Deprecate `EntityEncoder[F, Future[A]]`.  The `EntityEncoder` is strict in its argument, which causes any side effect of the `Future` to execute immediately.  Wrap your `future` in `IO.fromFuture(IO(future))` instead. [#1759](https://github.com/http4s/http4s/pull/1759)
* Dependency upgrades:
  * circe-0.9.3

# v0.18.4 (2018-03-23)
* Deprecate old `Timeout` middleware methods in favor of new ones that use `FiniteDuration` and cancel timed out effects [#1725](https://github.com/http4s/http4s/pull/1725)
* Add `expectOr` methods to client for custom error handling on failed expects [#1726](https://github.com/http4s/http4s/pull/1726)
* Replace buffered multipart parser with a streaming version. Deprecate all uses of fs2-scodec. [#1727](https://github.com/http4s/http4s/pull/1727)
* Dependency upgrades:
  * blaze-0.12.2
  * fs2-0.10.3
  * log4s-1.6.1
  * jetty-9.4.9.v20180320

# v0.18.3 (2018-03-17)
* Remove duplicate logging in pool manager [#1683]((https://github.com/http4s/http4s/pull/1683)
* Add request/response specific properties to logging [#1709](https://github.com/http4s/http4s/pull/1709)
* Dependency upgrades:
  * async-http-client-2.0.39
  * cats-1.1.0
  * cats-effect-0.10
  * circe-0.9.2
  * discipline-0.9.0
  * jawn-fs2-0.12.2
  * log4s-1.5.0
  * twirl-1.3.15

# v0.18.2 (2018-03-09)
* Qualify reference to `identity` in `uriLiteral` macro [#1697](https://github.com/http4s/http4s/pull/1697)
* Make `Retry` use the correct duration units [#1698](https://github.com/http4s/http4s/pull/1698)
* Dependency upgrades:
  * tomcat-9.0.6

# v0.18.1 (2018-02-27)
* Fix the rendering of trailer headers in blaze [#1629](https://github.com/http4s/http4s/pull/1629)
* Fix race condition between shutdown and parsing in Http1SeverStage [#1675](https://github.com/http4s/http4s/pull/1675)
* Don't use filter in `Arbitrary[``Content-Length``]` [#1678](https://github.com/http4s/http4s/pull/1678)
* Opt-in fallthrough for authenticated services [#1681](https://github.com/http4s/http4s/pull/1681)
* Dependency upgrades:
  * cats-effect-0.9
  * fs2-0.10.2
  * fs2-reactive-streams-0.5.1
  * jawn-fs2-0.12.1
  * specs2-4.0.3
  * tomcat-9.0.5
  * twirl-1.3.4

# v0.18.0 (2018-02-01)
* Add `filename` method to `Part`
* Dependency upgrades:
  * fs2-0.10.0
  * fs2-reactive-streams-0.5.0
  * jawn-fs2-0.12.0

# v0.18.0-M9 (2018-01-26)
* Emit Exit Codes On Server Shutdown [#1638](https://github.com/http4s/http4s/pull/1638) [#1637](https://github.com/http4s/http4s/pull/1637)
* Register Termination Signal and Frame in Http4sWSStage [#1631](https://github.com/http4s/http4s/pull/1631)
* Trailer Headers Are Now Being Emitted Properly [#1629](https://github.com/http4s/http4s/pull/1629)
* Dependency Upgrades:
   * alpn-boot-8.1.12.v20180117
   * circe-0.9.1
   * fs2-0.10.0-RC2
   * fs2-reactive-streams-0.3.0
   * jawn-fs2-0.12.0-M7
   * metrics-4.0.2
   * tomcat-9.0.4

# v0.18.0-M8 (2018-01-05)
* Dependency Upgrades:
   * argonaut-6.2.1
   * circe-0.9.0
   * fs2-0.10.0-M11
   * fs2-reactive-streams-0.2.8
   * jawn-fs2-0.12.0-M6
   * cats-1.0.1
   * cats-effect-0.8

# v0.18.0-M7 (2017-12-23)
* Relax various typeclass constraints from `Effect` to `Sync` or `Async`. [#1587](https://github.com/http4s/http4s/pull/1587)
* Operate on `Segment` instead of `Chunk` [#1588](https://github.com/http4s/http4s/pull/1588)
   * `EntityDecoder.collectBinary` and `EntityDecoder.binary` now
     return `Segment[Byte, Unit]` instead of `Chunk[Byte]`.
   * Add `EntityDecoder.binaryChunk`.
   * Add `EntityEncoder.segmentEncoder`.
   * `http4sMonoidForChunk` replaced by `http4sMonoidForSegment`.
* Add new generators for core RFC 2616 types. [#1593](https://github.com/http4s/http4s/pull/1593)
* Undo obsolete copying of bytes in `StaticFile.fromURL`. [#1202](https://github.com/http4s/http4s/pull/1202)
* Optimize conversion of `Chunk.Bytes` and `ByteVectorChunk` to `ByteBuffer. [#1602](https://github.com/http4s/http4s/pull/1602)
* Rename `read` to `send` and `write` to `receive` in websocket model. [#1603](https://github.com/http4s/http4s/pull/1603)
* Remove `MediaRange` mutable `Registry` and add `HttpCodec[MediaRange]` instance [#1597](https://github.com/http4s/http4s/pull/1597)
* Remove `Monoid[Segment[A, Unit]]` instance, which is now provided by fs2. [#1609](https://github.com/http4s/http4s/pull/1609)
* Introduce `WebSocketBuilder` to build `WebSocket` responses.  Allows headers (e.g., `Sec-WebSocket-Protocol`) on a successful handshake, as well as customization of the response to failed handshakes. [#1607](https://github.com/http4s/http4s/pull/1607)
* Don't catch exceptions thrown by `EntityDecoder.decodeBy`. Complain loudly in logs about exceptions thrown by `HttpService` rather than raised in `F`. [#1592](https://github.com/http4s/http4s/pull/1592)
* Make `abnormal-terminations` and `service-errors` Metrics names plural. [#1611](https://github.com/http4s/http4s/pull/1611)
* Refactor blaze client creation. [#1523](https://github.com/http4s/http4s/pull/1523)
   * `Http1Client.apply` returns `F[Client[F]]`
   * `Http1Client.stream` returns `Stream[F, Client[F]]`, bracketed to shut down the client.
   * `PooledHttp1Client` constructor is deprecated, replaced by the above.
   * `SimpleHttp1Client` is deprecated with no direct equivalent.  Use `Http1Client`.
* Improve client timeout and wait queue handling
   * `requestTimeout` and `responseHeadersTimeout` begin from the submission of the request.  This includes time spent in the wait queue of the pool. [#1570](https://github.com/http4s/http4s/pull/1570)
   * When a connection is `invalidate`d, try to unblock a waiting request under the same key.  Previously, the wait queue would only be checked on recycled connections.
   * When the connection pool is closed, allow connections in the wait queue to complete.
* Changes to Metrics middleware. [#1612](https://github.com/http4s/http4s/pull/1612)
   * Decrement the active requests gauge when no request matches
   * Don't count non-matching requests as 4xx in case they're composed with other services.
   * Don't count failed requests as 5xx in case they're recovered elsewhere.  They still get recorded as `service-error`s.
* Dependency upgrades:
   * async-http-client-2.0.38
   * cats-1.0.0.RC2
   * circe-0.9.0-M3
   * fs2-0.10.0-M10
   * fs2-jawn-0.12.0-M5
   * fs2-reactive-streams-0.2.7
   * scala-2.10.7 and scala-2.11.12

# v0.18.0-M6 (2017-12-08)
* Tested on Java 9.
* `Message.withContentType` now takes a `Content-Type` instead of an
  ``Option[`Content-Type`]``.  `withContentTypeOption` takes an `Option`,
  and `withoutContentType` clears it.
* `QValue` has an `HttpCodec` instance
* `AuthMiddleware` never falls through.  See
  [#1530](https://github.com/http4s/http4s/pull/1530) for more.
* `ContentCoding` is no longer a `Registry`, but has an `HttpCodec`
  instance.
* Render a banner on server startup.  Customize by calling
  `withBanner(List[String])` or `withoutBanner` on the
  `ServerBuilder`.
* Parameterize `isZippable` as a predicate of the `Response` in `GZip`
  middleware.
* Add constant for `application/vnd.api+json` MediaType.
* Limit memory consumption in `GZip` middleware
* Add `handleError`, `handleErrorWith`, `bimap`, `biflatMap`,
  `transform`, and `transformWith` to `EntityDecoder`.
* `org.http4s.util.StreamApp` and `org.http4s.util.ExitCode` are
  deprecated in favor of `fs2.StreamApp` and `fs2.StreamApp.ExitCode`,
  based on what was in http4s.
* Dependency upgrades:
  * fs2-0.10.0-M9
  * fs2-reactive-streams-0.2.6
  * jawn-fs2-0.12.0-M4
  * specs2-4.0.2

# v0.17.6 (2017-12-05)
* Fix `StaticFile` to serve files larger than `Int.MaxValue` bytes
* Dependency upgrades:
  * tomcat-8.5.24

# v0.16.6 (2017-12-04)
* Add a CSRF server middleware
* Fix `NullPointerException` when starting a Tomcat server related to `docBase`
* Log version info and server address on server startup
* Dependency upgrades:
  * jetty-9.4.8.v20171121
  * log4s-1.4.0
  * scalaz-7.2.17
  * twirl-1.3.13

# v0.18.0-M5 (2017-11-02)
* Introduced an `HttpCodec` type class that represents a type that can round
  trip to and from a `String`.  `Uri.Scheme` and `TransferCoding` are the first
  implementors, with more to follow.  Added an `HttpCodecLaws` to http4s-testing.
* `Uri.Scheme` is now its own type instead of a type alias.
* `TransferCoding` is no longer a case class. Its `coding` member is now a
  `String`, not a `CaseInsensitiveString`. Its companion is no longer a
  `Registry`.
* Introduced `org.http4s.syntax.literals`, which contains a `StringContext` forAll
  safely constructing a `Uri.Scheme`.  More will follow.
* `org.http4s.util.StreamApp.ExitCode` moved to `org.http4s.util.ExitCode`
* Changed `AuthService[F[_], T]` to `AuthService[T, F[_]]` to support
  partial unification when combining services as a `SemigroupK`.
* Unseal the `MessageFailure` hierarchy. Previous versions of http4s had a
  `GenericParsingFailure`, `GenericDecodeFailure`, and
  `GenericMessageBodyFailure`. This was not compatible with the parameterized
  effect introduced in v0.18. Now, `MessageFailure` is unsealed, so users
  wanting precise control over the default `toHttpResponse` can implement their
  own failure conditions.
* `MessageFailure` now has an `Option[Throwable]` cause.
* Removed `KleisliInstances`. The `SemigroupK[Kleisli[F, A, ?]]` is now provided
  by cats.  Users should no longer need to import `org.http4s.implicits._` to
  get `<+>` composition of `HttpService`s
* `NonEmptyList` extensions moved from `org.http4s.util.nonEmptyList` to
  `org.http4s.syntax.nonEmptyList`.
* There is a classpath difference in log4s version between blaze and http4s in this
  milestone that will be remedied in M6. We believe these warnings are safe.
* Dependency upgrades:
  * cats-1.0.0-RC1
  * fs2-0.10.0-M8
  * fs2-reactive-streams-0.2.5

# v0.18.0-M4 (2017-10-12)
* Syntax for building requests moved from `org.http4s.client._` to
  `org.http4s.client.dsl.Http4sClientDsl[F]`, with concrete type `IO`
  available as `org.http4s.client.dsl.io._`.  This is consistent with
  http4s-dsl for servers.
* Change `StreamApp` to return a `Stream[F, ExitCode]`. The first exit code
  returned by the stream is the exit code of the JVM. This allows custom exit
  codes, and eases dead code warnings in certain constructions that involved
  mapping over `Nothing`.
* `AuthMiddleware.apply` now takes an `Kleisli[OptionT[F, ?], Request[F], T]`
  instead of a `Kleisli[F, Request[F], T]`.
* Set `Content-Type` header on default `NotFound` response.
* Merges from v0.16.5 and v0.17.5.
* Remove mutable map that backs `Method` registry. All methods in the IANA
  registry are available through `Method.all`. Custom methods should be memoized
  by other means.
* Adds an `EntityDecoder[F, Array[Byte]]` and `EntityDecoder[F, Array[Char]]`
  for symmetry with provided `EntityEncoder` instances.
* Adds `Arbitrary` instances for `Headers`, `EntityBody[F]` (currently just
  single chunk), `Entity[F]`, and `EntityEncoder[F, A]`.
* Adds `EntityEncoderLaws` for `EntityEncoder`.
* Adds `EntityCodecLaws`.  "EntityCodec" is not a type in http4s, but these
  laws relate an `EntityEncoder[F, A]` to an `EntityDecoder[F, A]`.
* There is a classpath difference in log4s version between blaze and http4s in this
  milestone that will be remedied in M6. We believe these warnings are safe.

# v0.17.5 (2017-10-12)
* Merges only.

# v0.16.5 (2017-10-11)
* Correctly implement sanitization of dot segments in static file paths
  according to RFC 3986 5.2.4. Most importantly, this fixes an issue where `...`
  is reinterpreted as `..` and can escape the root of the static file service.

# v0.18.0-M3 (2017-10-04)
* Merges only.
* There is a classpath difference in log4s version between blaze and http4s in this
  milestone that will be remedied in M6. We believe these warnings are safe.

# v0.17.4 (2017-10-04)
* Fix reading of request body in non-blocking servlet backend. It was previously
  only reading the first byte of each chunk.
* Dependency upgrades:
  * fs2-reactive-streams-0.1.1

# v0.16.4 (2017-10-04)
* Backport removal `java.xml.bind` dependency from `GZip` middleware,
  to play more nicely with Java 9.
* Dependency upgrades:
  * metrics-core-3.2.5
  * tomcat-8.0.23
  * twirl-1.3.12

# v0.18.0-M2 (2017-10-03)
* Use http4s-dsl with any effect type by either:
    * extend `Http4sDsl[F]`
    * create an object that extends `Http4sDsl[F]`, and extend that.
    * `import org.http4s.dsl.io._` is still available for those who
      wish to specialize on `cats.effect.IO`
* Remove `Semigroup[F[MaybeResponse[F]]]` constraint from
  `BlazeBuilder`.
* Fix `AutoSlash` middleware when a service is mounted with a prefix.
* Publish internal http4s-parboiled2 as a separate module.  This does
  not add any new third-party dependencies, but unbreaks `sbt
  publishLocal`.
* Add `Request.from`, which respects `X-Fowarded-For` header.
* Make `F` in `EffectMessageSyntax` invariant
* Add `message.decodeJson[A]` syntax to replace awkward `message.as(implicitly,
  jsonOf[A])`. Brought into scope by importing one of the following, based on
  your JSON library of choice.
  * `import org.http4s.argonaut._`
  * `import org.http4s.circe._`
  * `import org.http4s.json4s.jackson._`
  * `import org.http4s.json4s.native._`
* `AsyncHttpClient.apply` no longer takes a `bufferSize`.  It is made
  irrelevant by fs2-reactive-streams.
* `MultipartParser.parse` no longer takes a `headerLimit`, which was unused.
* Add `maxWaitQueueLimit` (default 256) and `maxConnectionsPerRequestKey`
  (default 10) to `PooledHttp1Client`.
* Remove private implicit `ExecutionContext` from `StreamApp`. This had been
  known to cause diverging implicit resolution that was hard to debug.
* Shift execution of the routing of the `HttpService` to the `ExecutionContext`
  provided by the `JettyBuilder` or `TomcatBuilder`. Previously, it only shifted
  the response task and stream. This was a regression from v0.16.
* Add two utility execution contexts. These may be used to increase throughput
  as the server builder's `ExecutionContext`. Blocking calls on routing may
  decrease fairness or even deadlock your service, so use at your own risk:
  * `org.http4s.util.execution.direct`
  * `org.http4s.util.execution.trampoline`
* Deprecate `EffectRequestSyntax` and `EffectResponseSyntax`. These were
  previously used to provide methods such as `.putHeaders` and `.withBody`
  on types `F[Request]` and `F[Response]`.  As an alternative:
  * Call `.map` or `.flatMap` on `F[Request]` and `F[Response]` to get access
    to all the same methods.
  * Variadic headers have been added to all the status code generators in
    `Http4sDsl[F]` and method generators in `import org.http4s.client._`.
    For example:
    * `POST(uri, urlForm, Header("Authorization", "Bearer s3cr3t"))`
    * ``Ok("This will have an html content type!", `Content-Type`(`text/html`))``
* Restate `HttpService[F]` as a `Kleisli[OptionT[F, ?], Request[F], Response[F]]`.
* Similarly, `AuthedService[F]` as a `Kleisli[OptionT[F, ?], AuthedRequest[F], Response[F]]`.
* `MaybeResponse` is removed, because the optionality is now expressed through
  the `OptionT` in `HttpService`. Instead of composing `HttpService` via a
  `Semigroup`, compose via a `SemigroupK`. Import `org.http4s.implicits._` to
  get a `SemigroupK[HttpService]`, and chain services as `s1 <+> s2`. We hope to
  remove the need for `org.http4s.implicits._` in a future version of cats with
  [issue 1428](https://github.com/typelevel/cats/issues/1428).
* The `Service` type alias is deprecated in favor of `Kleisli`.  It used to represent
  a partial application of the first type parameter, but since version 0.18, it is
  identical to `Kleisli.
* `HttpService.lift`, `AuthedService.lift` are deprecated in favor of `Kleisli.apply`.
* Remove `java.xml.bind` dependency from `GZip` middleware to avoid an
  extra module dependency in Java 9.
* Upgraded dependencies:
    * jawn-fs2-0.12.0-M2
    * log4s-1.4.0
* There is a classpath difference in log4s version between blaze and http4s in this
  milestone that will be remedied in M6. We believe these warnings are safe.

# v0.17.3 (2017-10-02)
* Shift execution of HttpService to the `ExecutionContext` provided by the
  `BlazeBuilder` when using HTTP/2. Previously, it only shifted the response
  task and body stream.

# v0.16.3 (2017-09-29)
* Fix `java.io.IOException: An invalid argument was supplied` on blaze-client
  for Windows when writing an empty sequence of `ByteBuffer`s.
* Set encoding of `captureWriter` to UTF-8 instead of the platform default.
* Dependency upgrades:
  * blaze-0.12.9

# v0.17.2 (2017-09-25)
* Remove private implicit strategy from `StreamApp`. This had been known to
  cause diverging implicit resolution that was hard to debug.
* Shift execution of HttpService to the `ExecutionContext` provided by the
  `BlazeBuilder`. Previously, it only shifted the response stream. This was a
  regression from 0.16.
* Split off http4s-parboiled2 module as `"org.http4s" %% "parboiled"`. There are
  no externally visible changes, but this simplifies and speeds the http4s
  build.

# v0.16.2 (2017-09-25)
* Dependency patch upgrades:
  * async-http-client-2.0.37
  * blaze-0.12.8: changes default number of selector threads to
    from `2 * cores + 1` to `max(4, cores + 1)`.
  * jetty-9.4.7.v20170914
  * tomcat-8.5.21
  * twirl-1.3.7

# v0.17.1 (2017-09-17)
* Fix bug where metrics were not captured in `Metrics` middleware.
* Pass `redactHeadersWhen` argument from `Logger` to `RequestLogger`
  and `ResponseLogger`.

# v0.16.1 (2017-09-17)
* Publish our fork of parboiled2 as http4s-parboiled2 module.  It's
  the exact same internal code as was in http4s-core, with no external
  dependencies. By publishing an extra module, we enable a
  `publishLocal` workflow.
* Charset fixes:
  * Deprecate `CharsetRange.isSatisfiedBy` in favor of
    and ```Accept-Charset`.isSatisfiedBy`` in favor of
    ```Accept-Charset`.satisfiedBy``.
  * Fix definition of `satisfiedBy` to respect priority of
    ```Charset`.*``.
  * Add `CharsetRange.matches`.
* ContentCoding fixes:
  * Deprecate `ContentCoding.satisfiedBy` and
    `ContentCoding.satisfies` in favor of ```Accept-Encoding`.satisfiedBy``.
  * Deprecate ```Accept-Encoding`.preferred``, which has no reasonable
    interpretation in the presence of splats.
  * Add ```Accept-Language`.qValue``.
  * Fix definition of `satisfiedBy` to respect priority of
    `ContentCoding.*`.
  * Add `ContentCoding.matches` and `ContentCoding.registered`.
  * Add `Arbitrary[ContentCoding]` and ```Arbitrary[`Accept-Encoding`]``
    instances.
* LanguageTag fixes:
  * Deprecate `LanguageTag.satisfiedBy` and
    `LanguageTag.satisfies` in favor of ```Accept-Language`.satisfiedBy``.
  * Fix definition of `satisfiedBy` to respect priority of
    `LanguageTag.*` and matches of a partial set of subtags.
  * Add `LanguageTag.matches`.
  * Deprecate `LanguageTag.withQuality` in favor of new
    `LanguageTag.withQValue`.
  * Deprecate ```Accept-Language`.preferred``, which has no reasonable
    interpretation in the presence of splats.
  * Add ```Accept-Language`.qValue``.
  * Add `Arbitrary[LanguageTag]` and ```Arbitrary[`Accept-Language`]``
    instances.

# v0.17.0 (2017-09-01)
* Honor `Retry-After` header in `Retry` middleware.  The response will
  not be retried until the maximum of the backoff strategy and any
  time specified by the `Retry-After` header of the response.
* The `RetryPolicy.defaultRetriable` only works for methods guaranteed
  to not have a body.  In fs2, we can't introspect the stream to
  guarantee that it can be rerun.  To retry requests for idempotent
  request methods, use `RetryPolicy.unsafeRetriable`.  To retry
  requests regardless of method, use
  `RetryPolicy.recklesslyRetriable`.
* Fix `Logger` middleware to render JSON bodies as text, not as a hex
  dump.
* `MultipartParser.parse` returns a stream of `ByteVector` instead of
  a stream of `Byte`. This perserves chunking when parsing into the
  high-level `EntityDecoder[Multipart]`, and substantially improves
  performance on large files.  The high-level API is not affected.

# v0.16.0 (2017-09-01)
* `Retry` middleware takes a `RetryPolicy` instead of a backoff
  strategy.  A `RetryPolicy` is a function of the request, the
  response, and the number of attempts.  Wrap the previous `backoff`
  in `RetryPolicy {}` for compatible behavior.
* Expose a `Part.fileData` constructor that accepts an `EntityBody`.

# v0.17.0-RC3 (2017-08-29)
* In blaze-server, when doing chunked transfer encoding, flush the
  header as soon as it is available.  It previously buffered until the
  first chunk was available.

# v0.16.0-RC3 (2017-08-29)
* Add a `responseHeaderTimeout` property to `BlazeClientConfig`.  This
  measures the time between the completion of writing the request body
  to the reception of a complete response header.
* Upgraded dependencies:
    * async-http-client-2.0.35

# v0.18.0-M1 (2017-08-24)

This release is the product of a long period of parallel development
across different foundation libraries, making a detailed changelog
difficult.  This is a living document, so if any important points are
missed here, please send a PR.

The most important change in http4s-0.18 is that the effect type is
parameterized.  Where previous versions were specialized on
`scalaz.concurrent.Task` or `fs2.Task`, this version supports anything
with a `cats.effect.Effect` instance.  The easiest way to port an
existing service is to replace your `Task` with `cats.effect.IO`,
which has a similar API and is already available on your classpath.
If you prefer to bring your own effect, such as `monix.eval.Task` or
stick to `scalaz.concurrent.Task` or put a transformer on `IO`, that's
fine, too!

The parameterization chanages many core signatures throughout http4s:
- `Request` and `Response` become `Request[F[_]]` and
  `Response[F[_]]`.  The `F` is the effect type of the body (i.e.,
  `Stream[F, Byte]`), or what the body `.run`s to.
- `HttpService` becomes `HttpService[F[_]]`, so that the service
  returns an `F[Response[F]]`.  Instead of constructing with
  `HttpService { ... }`, we now declare the effect type of the
  service, like `HttpService[IO] { ... }`.  This determines the type
  of request and response handled by the service.
- `EntityEncoder[A]` and `EntityDecoder[A]` are now
  `EntityEncoder[F[_], A]` and `EntityDecoder[F[_], A]`, respectively.
  These act as a codec for `Request[F]` and `Response[F]`.  In practice,
  this change tends to be transparent in the DSL.
- The server builders now take an `F` parameter, which needs to match
  the services mounted to them.
- The client now takes an `F` parameter, which determines the requests
  and responses it handles.

Several dependencies are upgraded:
- cats-1.0.0.MF
- circe-0.9.0-M1
- fs2-0.10.0-M6
- fs2-reactive-streams-0.2.2
- jawn-fs2-0.12.0-M1

# v0.17.0-RC2 (2017-08-24)
* Remove `ServiceSyntax.orNotFound(a: A): Task[Response]` in favor of
  `ServiceSyntax.orNotFound: Service[Request, Response]`

# v0.16.0-RC2 (2017-08-24)
* Move http4s-blaze-core from `org.http4s.blaze` to
  `org.http4s.blazecore` to avoid a conflict with the non-http4s
  blaze-core module.
* Change `ServiceOps` to operate on a `Service[?, MaybeResponse]`.
  Give it an `orNotFound` that returns a `Service`.  The
  `orNotFound(a: A)` overload is left for compatibility with Scala
  2.10.
* Build with Lightbend compiler instead of Typelevel compiler so we
  don't expose `org.typelevel` dependencies that are incompatible with
  ntheir counterparts in `org.scala-lang`.
* Upgraded dependencies:
    * blaze-0.12.7 (fixes eviction notice in http4s-websocket)
    * twirl-1.3.4

# v0.17.0-RC1 (2017-08-16)
* Port `ChunkAggregator` to fs2
* Add logging middleware
* Standardize on `ExecutionContext` over `Strategy` and `ExecutorService`
* Implement `Age` header
* Fix `Client#toHttpService` to not dispose until the body is consumed
* Add a buffered implementation of `EntityDecoder[Multipart]`
* In async-http-client, don't use `ReactiveStreamsBodyGenerator` unless there is
  a body to transmit. This fixes an `IllegalStateException: unexpected message
  type`
* Add `HSTS` middleware
* Add option to serve pre-gzipped resources
* Add RequestLogging and ResponseLogging middlewares
* `StaticFile` options return `OptionT[Task, ?]`
* Set `Content-Length` or `Transfer-Encoding: chunked` header when serving
  from a URL
* Explicitly close `URLConnection``s if we are not reading the contents
* Upgrade to:
    * async-http-client-2.0.34
    * fs2-0.9.7
    * metrics-core-3.2.4
    * scodec-bits-1.1.5

# v0.16.0-RC1 (2017-08-16)
* Remove laziness from `ArbitraryInstances`
* Support an arbitrary predicate for CORS allowed origins
* Support `Access-Control-Expose-Headers` header for CORS
* Fix thread safety issue in `EntityDecoder[XML]`
* Support IPV6 headers in `X-Forwarded-For`
* Add `status` and `successful` methods to client
* Overload `client.fetchAs` and `client.streaming` to accept a `Task[Request]`
* Replace `Instant` with `HttpDate` to avoid silent truncation and constrain
  to dates that are legally renderable in HTTP.
* Fix bug in hash code of `CaseInsensitiveString`
* Update `request.pathInfo` when changing `request.withUri`. To keep these
  values in sync, `request.copy` has been deprecated, but copy constructors
  based on `with` have been added.
* Remove `name` from `AttributeKey`.
* Add `withFragment` and `withoutFragment` to `Uri`
* Construct `Content-Length` with `fromLong` to ensure validity, and
  `unsafeFromLong` when you can assert that it's positive.
* Add missing instances to `QueryParamDecoder` and `QueryParamEncoder`.
* Add `response.cookies` method to get a list of cookies from `Set-Cookie`
  header.  `Set-Cookie` is no longer a `Header.Extractable`, as it does
  not adhere to the HTTP spec of being concatenable by commas without
  changing semantics.
* Make servlet `HttpSession` available as a request attribute in servlet
  backends
* Fix `Part.name` to return the name from the `Content-Disposition` header
  instead of the name _of_ the `Content-Disposition` header. Accordingly, it is
  no longer a `CaseInsensitiveString`
* `Request.toString` and `Response.toString` now redact sensitive headers. A
  method to redact arbitrary headers is added to `Headers`.
* `Retry-After` is now modeled as a `Either[HttpDate, Long]` to reflect either
  an http-date or delta-seconds value.
* Look for index.html in `StaticFile` when rendering a directory instead of
  returning `401 Unauthorized`.
* Limit dates to a minimum of January 1, 1900, per RFC.
* Add `serviceErrorHandler` to `ServerBuilder` to allow pluggable error handlers
  when a server backend receives a failed task or a thrown Exception when
  invoking a service. The default calls `toHttpResponse` on `MessageFailure` and
  closes the connection with a `500 InternalServerError` on other non-fatal
  errors.  Fatal errors are left to the server.
* `FollowRedirect` does not propagate sensitive headers when redirecting to a
  different authority.
* Add Content-Length header to empty response generators
* Upgraded dependencies:
    * async-http-client-2.0.34
    * http4s-websocket-0.2.0
    * jetty-9.4.6.v20170531
    * json4s-3.5.3
    * log4s-1.3.6
    * metrics-core-3.2.3
    * scala-2.12.3-bin-typelevel-4
    * scalaz-7.2.15
    * tomcat-8.5.20

# v0.15.16 (2017-07-20)
* Backport rendering of details in `ParseFailure.getMessage`

# ~~v0.15.15 (2017-07-20)~~
* Oops. Same as v0.15.14.

# v0.15.14 (2017-07-10)
* Close parens in `Request.toString`
* Use "message" instead of "request" in message body failure messages
* Add `problem+json` media type
* Tolerate `[` and `]` in queries parsing URIs. These characters are parsed, but
  percent-encoded.

# v0.17.0-M3 (2017-05-27)
* Fix file corruption issue when serving static files from the classpath

# v0.16.0-M3 (2017-05-25)
* Fix `WebjarService` so it matches assets.
* `ServerApp` overrides `process` to leave a single abstract method
* Add gzip trailer in `GZip` middleware
* Upgraded dependencies:
    * circe-0.8.0
    * jetty-9.4.5.v20170502
    * scalaz-7.2.13
    * tomcat-8.5.15
* `ProcessApp` uses a `Process[Task, Nothing]` rather than a
  `Process[Task, Unit]`
* `Credentials` is split into `Credentials.AuthParams` for key-value pairs and
  `Credentials.Token` for legacy token-based schemes.  `OAuthBearerToken` is
  subsumed by `Credentials.Token`.  `BasicCredentials` no longer extends
  `Credentials`, but is extractable from one.  This model permits the
  definition of other arbitrary credential schemes.
* Add `fromSeq` constructor to `UrlForm`
* Allow `WebjarService` to pass on methods other than `GET`.  It previously
  threw a `MatchError`.

# v0.15.13 (2017-05-25)
* Patch-level upgrades to dependencies:
    * async-http-client-2.0.32
    * blaze-0.12.6 (fixes infinite loop in some SSL handshakes)
    * jetty-9.3.19.v20170502
    * json4s-3.5.2
    * tomcat-8.0.44

# v0.15.12 (2017-05-11)
* Fix GZip middleware to render a correct stream

# v0.17.0-M2 (2017-04-30)
* `Timeout` middleware takes an implicit `Scheduler` and
  `ExecutionContext`
* Bring back `http4s-async-client`, based on `fs2-reactive-stream`
* Restore support for WebSockets

# v0.16.0-M2 (2017-04-30)
* Upgraded dependencies:
    * argonaut-6.2
    * jetty-9.4.4.v20170414
    * tomcat-8.5.14
* Fix `ProcessApp` to terminate on process errors
* Set `secure` request attribute correctly in blaze server
* Exit with code `-1` when `ProcessApp` fails
* Make `ResourceService` respect `If-Modified-Since`
* Rename `ProcessApp.main` to `ProcessApp.process` to avoid overload confusio
* Avoid intermediate String allocation in Circe's `jsonEncoder`
* Adaptive EntityDecoder[Json] for circe: works directly from a ByteBuffer for
  small bodies, and incrementally through jawn for larger.
* Capture more context in detail message of parse errors

# v0.15.11 (2017-04-29)
* Upgrade to blaze-0.12.5 to pick up fix for `StackOverflowError` in
  SSL handshake

# v0.15.10 (2017-04-28)
* Patch-level upgrades to dependencies
* argonaut-6.2
* scalaz-7.2.12
* Allow preambles and epilogues in multipart bodies
* Limit multipart headers to 40 kilobytes to avoid unbounded buffering
  of long lines in a header
* Remove `' '` and `'?'` from alphabet for generated multipart
  boundaries, as these are not token characters and are known to cause
  trouble for some multipart implementations
* Fix multipart parsing for unlucky input chunk sizes

# v0.15.9 (2017-04-19)
* Terminate `ServerApp` even if the server fails to start
* Make `ResourceService` respect `If-Modified-Since`
* Patch-level upgrades to dependencies:
* async-http-client-2.0.31
* jetty-9.3.18.v20170406
* json4s-3.5.1
* log4s-1.3.4
* metrics-core-3.1.4
* scalacheck-1.13.5
* scalaz-7.1.13 or scalaz-7.2.11
* tomcat-8.0.43

# v0.17.0-M1 (2017-04-08)
* First release on cats and fs2
    * All scalaz types and typeclasses replaced by cats equivalengts
	* `scalaz.concurrent.Task` replaced by `fs2.Task`
	* `scalaz.stream.Process` replaced by `fs2.Stream`
* Roughly at feature parity with v0.16.0-M1. Notable exceptions:
	* Multipart not yet supported
	* Web sockets not yet supported
	* Client retry middleware can't check idempotence of requests
	* Utilties in `org.http4s.util.io` not yet ported

# v0.16.0-M1 (2017-04-08)
* Fix type of `AuthedService.empty`
* Eliminate `Fallthrough` typeclass.  An `HttpService` now returns
  `MaybeResponse`, which can be a `Response` or `Pass`.  There is a
  `Semigroup[MaybeResponse]` instance that allows `HttpService`s to be
  chained as a semigroup.  `service orElse anotherService` is
  deprecated in favor of `service |+| anotherService`.
* Support configuring blaze and Jetty servers with a custom
  `SSLContext`.
* Upgraded dependencies for various modules:
    * async-http-client-2.0.31
    * circe-0.7.1
    * jetty-9.4.3.v20170317
    * json4s-3.5.1
    * logback-1.2.1
    * log4s-1.3.4
    * metrics-3.2.0
    * scalacheck-1.13.5
    * tomcat-8.0.43
* Deprecate `EntityEncoder[ByteBuffer]` and
  `EntityEncoder[CharBuffer]`.
* Add `EntityDecoder[Unit]`.
* Move `ResponseClass`es into `Status`.
* Use `SSLContext.getDefault` by default in blaze-client.  Use
  `BlazeServerConfig.insecure` to ignore certificate validity.  But
  please don't.
* Move `CaseInsensitiveString` syntax to `org.http4s.syntax`.
* Bundle an internal version of parboiled2.  This decouples core from
  shapeless, allowing applications to use their preferred version of
  shapeless.
* Rename `endpointAuthentication` to `checkEndpointAuthentication`.
* Add a `WebjarService` for serving files out of web jars.
* Implement `Retry-After` header.
* Stop building with `delambdafy` on Scala 2.11.
* Eliminate finalizer on `BlazeConnection`.
* Respond OK to CORS pre-flight requests even if the wrapped service
  does not return a successful response.  This is to allow `CORS`
  pre-flight checks of authenticated services.
* Deprecate `ServerApp` in favor of `org.http4s.util.ProcessApp`.  A
  `ProcessApp` is easier to compose all the resources a server needs via
  `Process.bracket`.
* Implement a `Referer` header.

# v0.15.8 (2017-04-06)
* Cache charset lookups to avoid synchronization.  Resolution of
  charsets is synchronized, with a cache size of two.  This avoids
  the synchronized call on the HTTP pool.
* Strip fragment from request target in blaze-client.  An HTTP request
  target should not include the fragment, and certain servers respond
  with a `400 Bad Request` in their presence.

# v0.15.7 (2017-03-09)
* Change default server and client executors to a minimum of four
  threads.
* Bring scofflaw async-http-client to justice for its brazen
  violations of Reactive Streams Rule 3.16, requesting of a null
  subscription.
* Destroy Tomcat instances after stopping, so they don't hold the port
* Deprecate `ArbitraryInstances.genCharsetRangeNoQuality`, which can
  cause deadlocks
* Patch-level upgrades to dependencies:
    * async-http-client-2.0.30
    * jetty-9.3.16.v20170120
    * logback-1.1.11
    * metrics-3.1.3
    * scala-xml-1.0.6
    * scalaz-7.2.9
    * tomcat-8.0.41
    * twirl-1.2.1

# v0.15.6 (2017-03-03)
* Log unhandled MessageFailures to `org.http4s.server.message-failures`

# v0.15.5 (2017-02-20)
* Allow services wrapped in CORS middleware to fall through
* Don't log message about invalid CORS headers when no `Origin` header present
* Soften log about invalid CORS headers from info to debug

# v0.15.4 (2017-02-12)
* Call `toHttpResponse` on tasks failed with `MessageFailure`s from
  `HttpService`, to get proper 4xx handling instead of an internal
  server error.

# v0.15.3 (2017-01-17)
* Dispose of redirect responses in `FollowRedirect`. Fixes client deadlock under heavy load
* Refrain from logging headers with potentially sensitive info in blaze-client
* Add `hashCode` and `equals` to `Headers`
* Make `challenge` in auth middlewares public to facilitate composing multiple auth mechanisms
* Fix blaze-client detection of stale connections

# v0.15.2 (2016-12-29)
* Add helpers to add cookies to requests

# v0.12.6 (2016-12-29)
* Backport rendering of details in `ParseFailure.getMessage`

# ~~v0.12.5 (2016-12-29)~~
* ~~Backport rendering of details in `ParseFailure.getMessage`~~ Oops.

# v0.15.1 (2016-12-20)
* Fix GZip middleware to fallthrough non-matching responses
* Fix UnsupportedOperationException in Arbitrary[Uri]
* Upgrade to Scala 2.12.1 and Scalaz 7.2.8

# v0.15.0 (2016-11-30)
* Add support for Scala 2.12
* Added `Client.fromHttpService` to assist with testing.
* Make all case classes final where possible, sealed where not.
* Codec for Server Sent Events (SSE)
* Added JSONP middleware
* Improve Expires header to more easily build the header and support parsing of the header
* Replce lazy `Raw.parsed` field with a simple null check
* Added support for Zipkin headers
* Eliminate response attribute for detecting fallthrough response.
  The fallthrough response must be `Response.fallthrough`.
* Encode URI path segments created with `/`
* Introduce `AuthedRequest` and `AuthedService` types.
* Replace `CharSequenceEncoder` with `CharBufferEncoder`, assuming
  that `CharBuffer` and `String` are the only `CharSequence`s one
  would want to encode.
* Remove `EnittyEncoder[Char]` and `EntityEncoder[Byte]`.  Send an
  array, buffer, or String if you want this.
* Add `DefaultHead` middleware for `HEAD` implementation.
* Decouple `http4s-server` from Dropwizard Metrics.  Metrics code is
  in the new `http4s-metrics` module.
* Allow custom scheduler for timeout middleware.
* Add parametric empty `EntityEncoder` and `EntityEncoder[Unit]`.
* Replace unlawful `Order[CharsetRange]` with `Equal[CharsetRange]`.
* Auth middlewares renamed `BasicAuth` and `DigestAuth`.
* `BasicAuth` passes client password to store instead of requesting
  password from store.
* Remove realm as an argument to the basic and digest auth stores.
* Basic and digest auth stores return a parameterized type instead of
  just a String username.
* Upgrade to argonaut-6.2-RC2, circe-0.6.1, json4s-3.5.0

# v0.14.11 (2016-10-25)
* Fix expansion of `uri` and `q` macros by qualifying with `_root_`

# v0.14.10 (2016-10-12)
* Include timeout type and duration in blaze client timeouts

# v0.14.9 (2016-10-09)
* Don't use `"null"` as query string in servlet backends for requests without a query string

# v0.14.8 (2016-10-04)
* Allow param names in UriTemplate to have encoded, reserved parameters
* Upgrade to blaze-0.12.1, to fix OutOfMemoryError with direct buffers
* Upgrade to Scalaz 7.1.10/7.2.6
* Upgrade to Jetty 9.3.12
* Upgrade to Tomcat 8.0.37

# v0.14.7 (2016-09-25)
* Retry middleware now only retries requests with idempotent methods
  and pure bodies and appropriate status codes
* Fix bug where redirects followed when an effectful chunk (i.e., `Await`) follows pure ones.
* Don't uppercase two hex digits after "%25" when percent encoding.
* Tolerate invalid percent-encodings when decoding.
* Omit scoverage dependencies from POM

# v0.14.6 (2016-09-11)
* Don't treat `Kill`ed responses (i.e., HEAD requests) as abnormal
  termination in metrics

# v0.14.5 (2016-09-02)
* Fix blaze-client handling of HEAD requests

# v0.14.4 (2016-08-29)
* Don't render trailing "/" for URIs with empty paths
* Avoid calling tail of empty list in `/:` extractor

# v0.14.3 (2016-08-24)
* Follow 301 and 302 responses to POST with a GET request.
* Follow all redirect responses to HEAD with a HEAD request.
* Fix bug where redirect response is disposed prematurely even if not followed.
* Fix bug where payload headers are sent from original request when
  following a redirect with a GET or HEAD.
* Return a failed task instead of throwing when a client callback
  throws an exception. Fixes a resource leak.
* Always render `Date` header in GMT.
* Fully support the three date formats specified by RFC 7231.
* Always specify peer information in blaze-client SSL engines
* Patch upgrades to latest async-http-client, jetty, scalaz, and scalaz-stream

# v0.14.2 (2016-08-10)
* Override `getMessage` in `UnexpectedStatus`

# v0.14.1 (2016-06-15)
* Added the possibility to specify custom responses to MessageFailures
* Address issue with Retry middleware leaking connections
* Fixed the status code for a semantically invalid request to `422 UnprocessableEntity`
* Rename `json` to `jsonDecoder` to reduce possibility of implicit shadowing
* Introduce the `ServerApp` trait
* Deprectate `onShutdown` and `awaitShutdown` in `Server`
* Support for multipart messages
* The Path extractor for Long now supports negative numbers
* Upgrade to scalaz-stream-0.8.2(a) for compatibility with scodec-bits-1.1
* Downgrade to argonaut-6.1 (latest stable release) now that it cross builds for scalaz-7.2
* Upgrade parboiled2 for compatibility with shapeless-2.3.x

# ~~v0.14.0 (2016-06-15)~~
* Recalled. Use v0.14.1 instead.

# v0.13.3 (2016-06-15)
* Address issue with Retry middleware leaking connections.
* Pass the reason string when setting the `Status` for a successful `ParseResult`.

# v0.13.2 (2016-04-13)
* Fixes the CanBuildFrom for RequestCookieJar to avoid duplicates.
* Update version of jawn-parser which contains a fix for Json decoding.

# v0.13.1 (2016-04-07)
* Remove implicit resolution of `DefaultExecutor` in blaze-client.

# v0.13.0 (2016-03-29)
* Add support for scalaz-7.2.x (use version 0.13.0a).
* Add a client backed based on async-http-client.
* Encode keys when rendering a query string.
* New entity decoder based on json4s' extract.
* Content-Length now accepts a Long.
* Upgrade to circe-0.3, json4s-3.3, and other patch releases.
* Fix deadlocks in blaze resulting from default executor on single-CPU machines.
* Refactor `DecodeFailure` into a new `RequestFailure` hierarchy.
* New methods for manipulating `UrlForm`.
* All parsed headers get a `parse` method to construct them from their value.
* Improve error message for unsupported media type decoding error.
* Introduce `BlazeClientConfig` class to simplify client construction.
* Unify client executor service semantics between blaze-client and async-http-client.
* Update default response message for UnsupportedMediaType failures.
* Add a `lenient` flag to blazee configuration to accept illegal characters in headers.
* Remove q-value from `MediaRange` and `MediaType`, replaced by `MediaRangeAndQValue`.
* Add `address` to `Server` trait.
* Lazily construct request body in Servlet NIO to support HTTP 100.
* Common operations pushed down to `MessageOps`.
* Fix loop in blaze-client when no connection can be established.
* Privatize most of the blaze internal types.
* Enable configuration of blaze server parser lengths.
* Add trailer support in blaze client.
* Provide an optional external executor to blaze clients.
* Fix Argonaut string interpolation

# v0.12.4 (2016-03-10)
* Fix bug on rejection of invalid URIs.
* Do not send `Transfer-Encoding` or `Content-Length` headers for 304 and others.
* Don't quote cookie values.

# v0.12.3 (2016-02-24)
* Upgrade to jawn-0.8.4 to fix decoding escaped characters in JSON.

# v0.12.2 (2016-02-22)
* ~~Upgrade to jawn-0.8.4 to fix decoding escaped characters in JSON.~~ Oops.

# v0.12.1 (2016-01-30)
* Encode keys as well as values when rendering a query.
* Don't encode '?' or '/' when encoding a query.

# v0.12.0 (2016-01-15)
* Refactor the client API for resource safety when not reading the entire body.
* Rewrite client connection pool to support maximum concurrent
  connections instead of maximum idle connections.
* Optimize body collection for better connection keep-alive rate.
* Move `Service` and `HttpService`, because a `Client` can be viewed as a `Service`.
* Remove custom `DateTime` in favor of `java.time.Instant`.
* Support status 451 Unavailable For Legal Reasons.
* Various blaze-client optimizations.
* Don't let Blaze `IdentityWriter` write more than Content-Length bytes.
* Remove `identity` `Transfer-Encoding`, which was removed in HTTP RFC errata.
* In blaze, `requireClose` is now the return value of `writeEnd`.
* Remove body from `Request.toString` and `Response.toString`.
* Move blaze parser into its own class.
* Trigger a disconnect if an ignored body is too long.
* Configurable thread factories for happier profiling.
* Fix possible deadlock in default client execution context.

# v0.11.3 (2015-12-28)
* Blaze upgrade to fix parsing HTTP responses without a reason phrase.
* Don't write more than Content-Length bytes in blaze.
* Fix infinite loop in non-blocking Servlet I/O.
* Never write a response body on HEAD requests to blaze.
* Add missing `'&'` between multivalued k/v pairs in `UrlFormCodec.encode`

# v0.11.2 (2015-12-04)
* Fix stack safety issue in async servlet I/O.
* Reduce noise from timeout exceptions in `ClientTimeoutStage`.
* Address file descriptor leaks in blaze-client.
* Fix `FollowRedirect` middleware for 303 responses.
* Support keep-alives for client requests with bodies.

# v0.11.1 (2015-11-29)
* Honor `connectorPoolSize` and `bufferSize` parameters in `BlazeBuilder`.
* Add convenient `ETag` header constructor.
* Wait for final chunk to be written before closing the async context in non-blocking servlet I/O.
* Upgrade to jawn-streamz-0.7.0 to use scalaz-stream-0.8 across the board.

# v0.11.0 (2015-11-20)
* Upgrade to scalaz-stream 0.8
* Add Circe JSON support module.
* Add ability to require content-type matching with EntityDecoders.
* Cleanup blaze-client internals.
* Handle empty static files.
* Add ability to disable endpoint authentication for the blaze client.
* Add charset encoding for Argonaut JSON EntityEncoder.

# v0.10.1 (2015-10-07)
* Processes render data in chunked encoding by default.
* Incorporate type name into error message of QueryParam.
* Comma separate Access-Control-Allow-Methods header values.
* Default FallThrough behavior inspects for the FallThrough.fallthroughKey.

# v0.10.0 (2015-09-03)
* Replace `PartialService` with the `Fallthrough` typeclass and `orElse` syntax.
* Rename `withHeaders` to `replaceAllHeaders`
* Set https endpoint identification algorithm when possible.
* Stack-safe `ProcessWriter` in blaze.
* Configureable number of connector threads and buffer size in blaze-server.

# v0.9.3 (2015-08-27)
* Trampoline recursive calls in blaze ProcessWriter.
* Handle server hangup and body termination correctly in blaze client.

# v0.9.2 (2015-08-26)
* Bump http4s-websockets to 1.0.3 to properly decode continuation opcode.
* Fix metrics incompatibility when using Jetty 9.3 backend.
* Preserve original headers when appending as opposed to quoting.

# v0.8.5 (2015-08-26)
* Preserve original headers when appending as opposed to quoting.
* Upgrade to jawn-0.8.3 to avoid transitive dependency on GPL2 jmh

# v0.9.1 (2015-08-19)
* Fix bug in servlet nio handler.

# v0.9.0 (2015-08-15)
* Require Java8.
* `StaticFile` uses the filename extension exclusively to determine media-type.
* Add `/` method to `Uri`.
* Add `UrlFormLifter` middleware to aggregate url-form parameters with the query parameters.
* Add local address information to the `Request` type.
* Add a Http method 'or' (`|`) extractor.
* Add `VirtualHost` middleware for serving multiple sites from one server.
* Add websocket configuration to the blaze server builder.
* Redefine default timeout status code to 500.
* Redefine the `Service` arrow result from `Task[Option[_]]` to `Task[_]`.
* Don't extend `AllInstances` with `Http4s` omnibus import object.
* Use UTF-8 as the default encoding for text bodies.
* Numerous bug fixes by numerous contributors!

# v0.8.4 (2015-07-13)
* Honor the buffer size parameter in gzip middleware.
* Handle service exceptions in servlet backends.
* Respect asyncTimeout in servlet backends.
* Fix prefix mounting bug in blaze-server.
* Do not apply CORS headers to unsuccessful OPTIONS requests.

# v0.8.3 (2015-07-02)
* Fix bug parsing IPv4 addresses found in URI construction.

# v0.8.2 (2015-06-22)
* Patch instrumented handler for Jetty to time async contexts correctly.
* Fix race condition with timeout registration and route execution in blaze client
* Replace `ConcurrentHashMap` with synchronized `HashMap` in `staticcontent` package.
* Fix static content from jars by avoiding `"//"` in path uris when serving static content.
* Quote MediaRange extensions.
* Upgrade to jawn-streamz-0.5.0 and blaze-0.8.2.
* Improve error handling in blaze-client.
* Respect the explicit default encoding passed to `decodeString`.

# v0.8.1 (2015-06-16)
* Authentication middleware integrated into the server package.
* Static content tools integrated into the server package.
* Rename HttpParser to HttpHeaderParser and allow registration and removal of header parsers.
* Make UrlForm EntityDecoder implicitly resolvable.
* Relax UrlForm parser strictness.
* Add 'follow redirect' support as a client middleware.
* Add server middleware for auto retrying uris of form '/foo/' as '/foo'.
* Numerous bug fixes.
* Numerous version bumps.

# ~~v0.8.0 (2015-06-16)~~
* Mistake.  Go straight to v0.8.1.

# v0.7.0 (2015-05-05)
* Add QueryParamMatcher to the dsl which returns a ValidationNel.
* Dsl can differentiate between '/foo/' and '/foo'.
* Added http2 support for blaze backend.
* Added a metrics middleware usable on all server backends.
* Websockets are now modeled by an scalaz.stream.Exchange.
* Add `User-Agent` and `Allow` header types and parsers.
* Allow providing a Host header to the blaze client.
* Upgrade to scalaz-stream-7.0a.
* Added a CORS middleware.
* Numerous bug fixes.
* Numerous version bumps.

# v0.6.5 (2015-03-29)
* Fix bug in Request URI on servlet backend with non-empty context or servlet paths.
* Allow provided Host header for Blaze requests.

# v0.6.4 (2015-03-15)
* Avoid loading javax.servlet.WriteListener when deploying to a servlet 3.0 container.

# ~~v0.6.3 (2015-03-15)~~
* Forgot to pull origin before releasing.  Use v0.6.4 instead.

# v0.6.2 (2015-02-27)
* Use the thread pool provided to the Jetty servlet builder.
* Avoid throwing exceptions when parsing headers.
* Make trailing slash insignificant in service prefixes on servlet containers.
* Fix mapping of servlet query and mount prefix.

# v0.6.1 (2015-02-04)
* Update to blaze-0.5.1
* Remove unneeded error message (90b2f76097215)
* GZip middleware will not throw an exception if the AcceptEncoding header is not gzip (ed1b2a0d68a8)

# v0.6.0 (2015-01-27)

## http4s-core
* Remove ResponseBuilder in favor of Response companion.
* Allow '';'' separators for query pairs.
* Make charset on Message an Option.
* Add a `flatMapR` method to EntityDecoder.
* Various enhancements to QueryParamEncoder and QueryParamDecoder.
* Make Query an IndexedSeq.
* Add parsers for Location and Proxy-Authenticate headers.
* Move EntityDecoder.apply to `Request.decode` and `Request.decodeWith`
* Move headers into `org.http4s.headers` package.
* Make UriTranslation respect scriptName/pathInfo split.
* New method to resolve relative Uris.
* Encode query and fragment of Uri.
* Codec and wrapper type for URL-form-encoded bodies.

## http4s-server
* Add SSL support to all server builders.

## http4s-blaze-server
* Add Date header to blaze-server responses.
* Close connection when error happens during body write in blaze-server.

## http4s-servlet
* Use asynchronous servlet I/O on Servlet 3.1 containers.
* ServletContext syntax for easy mounting in a WAR deployment.
* Support Dropwizard Metrics collection for servlet containers.

## http4s-jawn
* Empty strings are a JSON decoding error.

## http4s-argonaut
* Add codec instances for Argonaut's CodecJson.

## http4s-json4s
* Add codec instances for Json4s' Reader/Writer.

## http4s-twirl
* New module to support Twirl templates

## http4s-scala-xml
* Split scala-xml support into http4s-scala-xml module.
* Change inferred type of `scala.xml.Elem` to `application/xml`.

## http4s-client
* Support for signing oauth-1 requests in client.

## http4s-blaze-client
* Fix blaze-client when receiving HTTP1 response without Content-Length header.
* Change default blaze-client executor to variable size.
* Fix problem with blaze-client timeouts.

# v0.5.4 (2015-01-08)
* Upgrade to blaze 0.4.1 to fix header parsing issue in blaze http/1.x client and server.

# v0.5.3 (2015-01-05)
* Upgrade to argonaut-6.1-M5 to match jawn. [#157](https://github.com/http4s/http4s/issues/157)

# v0.5.2 (2015-01-02)
* Upgrade to jawn-0.7.2.  Old version of jawn was incompatible with argonaut. [#157]](https://github.com/http4s/http4s/issues/157)

# v0.5.1 (2014-12-23)
* Include context path in calculation of scriptName/pathInfo. [#140](https://github.com/http4s/http4s/issues/140)
* Fix bug in UriTemplate for query params with multiple keys.
* Fix StackOverflowError in query parser. [#147](https://github.com/http4s/http4s/issues/147)
* Allow ';' separators for query pairs.

# v0.5.0 (2014-12-11)
* Client syntax has evloved and now will include Accept headers when used with EntityDecoder
* Parse JSON with jawn-streamz.
* EntityDecoder now returns an EitherT to make decoding failure explicit.
* Renamed Writable to EntityEncoder
* New query param typeclasses for encoding and decoding query strings.
* Status equality now discards the reason phrase.
* Match AttributeKeys as singletons.
* Added async timeout listener to servlet backends.
* Start blaze server asynchronously.
* Support specifying timeout and executor in blaze-client.
* Use NIO for encoding files.

# v0.4.2 (2014-12-01)
* Fix whitespace parsing in Authorization header [#87](https://github.com/http4s/http4s/issues/87)

# v0.4.1 (2014-11-20)
* `Uri.query` and `Uri.fragment` are no longer decoded. [#75](https://github.com/http4s/http4s/issues/75)

# v0.4.0 (2014-11-18)

* Change HttpService form a `PartialFunction[Request,Task[Response]]`
  to `Service[Request, Response]`, a type that encapsulates a `Request => Task[Option[Response]]`
* Upgrade to scalaz-stream-0.6a
* Upgrade to blaze-0.3.0
* Drop scala-logging for log4s
* Refactor ServerBuilders into an immutable builder pattern.
* Add a way to control the thread pool used for execution of a Service
* Modernize the Renderable/Renderer framework
* Change Renderable append operator from ~ to <<
* Split out the websocket codec and types into a seperate package
* Added ReplyException, an experimental way to allow an Exception to encode
  a default Response on for EntityDecoder etc.
* Many bug fixes and slight enhancements

# v0.3.0 (2014-08-29)

* New client API with Blaze implementation
* Upgrade to scalaz-7.1.0 and scalaz-stream-0.5a
* JSON Writable support through Argonaut and json4s.
* Add EntityDecoders for parsing bodies.
* Moved request and response generators to http4s-dsl to be more flexible to
  other frameworks'' syntax needs.
* Phased out exception-throwing methods for the construction of various
  model objects in favor of disjunctions and macro-enforced literals.
* Refactored imports to match the structure followed by [scalaz](https://github.com/scalaz/scalaz).

# v0.2.0 (2014-07-15)

* Scala 2.11 support
* Spun off http4s-server module. http4s-core is neutral between server and
the future client.
* New builder for running Blaze, Jetty, and Tomcat servers.
* Configurable timeouts in each server backend.
* Replace Chunk with scodec.bits.ByteVector.
* Many enhancements and bugfixes to URI type.
* Drop joda-time dependency for slimmer date-time class.
* Capitalized method names in http4s-dsl.

# v0.1.0 (2014-04-15)

* Initial public release.<|MERGE_RESOLUTION|>--- conflicted
+++ resolved
@@ -8,8 +8,7 @@
 ordered chronologically, so each release contains all changes described below
 it.
 
-<<<<<<< HEAD
-# v0.21.3 (2020-03-25)
+# v0.21.3 (2020-04.02)
 
 This release is fully backward compatible with 0.21.2.
 
@@ -27,27 +26,7 @@
 * cats-2.1.1
 * okhttp-4.4.1
 
-# v0.20.21 (2020-03-25)
-=======
-# v0.21.2 (2020-04-02)
-
-This release is fully backward compatible with 0.21.1.
-
-## Security fixes
-* [GHSA-66q9-f7ff-mmx6](https://github.com/http4s/http4s/security/advisories/GHSA-66q9-f7ff-mmx6): Fixes a local file inclusion vulnerability in `FileService`, `ResourceService`, and `WebjarService`.
-  * Request paths with `.`, `..`, or empty segments will now return a 400 in all three services.  Combinations of these could formerly be used to escape the configured roots and expose arbitrary local resources.
-  * Request path segments are now percent-decoded to support resources with reserved characters in the name.
-
-## Bug fixes
-
-* [#3261](https://github.com/http4s/http4s/pull/3261): In async-http-client, fixed connection release when body isn't run, as well as thread affinity.
-
-## Enhancements
-
-* [#3253](https://github.com/http4s/http4s/pull/3253): Preparation for Dotty support. Should be invisible to end users, but calling out because it touches a lot.
-
 # v0.20.21 (2020-04-02)
->>>>>>> a0e95fbd
 
 This release is fully backward compatible with 0.20.20.
 
@@ -200,7 +179,6 @@
 ### Semantic
   
 * [#3139](https://github.com/http4s/http4s/pull/3139): Changes `Router` to find the longest matching prefix by path segments rather than character-by-character.  This is arguably a bug fix.  The old behavior could cause unexpected matches, is inconsistent with the servlet mappings that inspired `Router`, and is unlikely to have been intentionally depended on.
-<<<<<<< HEAD
 
 ### Deprecation
 
@@ -237,44 +215,6 @@
 
 ### Deprecation
 
-=======
-
-### Deprecation
-
-* [#3134](https://github.com/http4s/http4s/pull/3132): Deprecate `JettyBuilder#withSSLContext` in favor of new methods in favor of new `withSslContext*` methods.
-* [#3132](https://github.com/http4s/http4s/pull/3132): Deprecate `BlazeServerBuilder#withSSLContext` and `BlazeServerBuilder#withSSL` in favor of new `withSslContext*` methods.
-* [#3140](https://github.com/http4s/http4s/pull/3140): Deprecate `JettyBuilder#withSSL`, to match `BlazeServerBuilder`. It's still necessary in Tomcat, which doesn't take a `ServletContext`.  Deprecate `SSLConfig`, `KeyStoreBits`, and `SSLContextBits`, which had already been removed from public API.
-
-## Bugfixes
-
-* [#3140](https://github.com/http4s/http4s/pull/3140): In `TomcatBuilder`, fix mapping of `SSLClientAuthMode` to Tomcat's connector API.
-
-## Enhancements
-
-* [#3134](https://github.com/http4s/http4s/pull/3132): In `JettyBuilder`, add `withSslContext` and `withSslContextAndParameters` to permit full control of `SSLParameters`.  Add `withoutSsl`.
-* [#3132](https://github.com/http4s/http4s/pull/3132): In `BlazeBuilder`, add `withSslContext` and `withSslContextAndParameters` to permit full control of `SSLParameters`.  Add `withoutSsl`.
-
-## Dependency updates
-
-* cats-effect-2.1.0
-* fs2-2.2.2
-
-# v0.21.0-RC2 (2020-01-27)
-
-## Breaking changes
-
-### Binary and source
-
-* [#3110](https://github.com/http4s/http4s/pull/3098): Change `MessageFailure#toHttpResponse` to return a `Response[F]` instead of an `F[Response[F]]`, and relax constraints accordingly. Drops the `inHttpResponse` method.
-* [#3107](https://github.com/http4s/http4s/pull/3107): Add `covary[F[_]]` method to `Media` types.  Should not break your source unless you have your own `Media` subclass, which you shouldn't.
-
-### Binary only
-
-* [#3098](https://github.com/http4s/http4s/pull/3098): Update `MimeDB` from IANA registry. 
-
-### Deprecation
-
->>>>>>> a0e95fbd
 * [#3087](https://github.com/http4s/http4s/pull/3087): Deprecate the public http4s-testing module.  This was mostly Specs2 matchers, the majority of which block threads.  This is not to be confused with http4s-laws, which depends only on Discipline and is still maintained.
 
 ## Bugfixes
