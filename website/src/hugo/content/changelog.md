--- conflicted
+++ resolved
@@ -8,23 +8,6 @@
 ordered chronologically, so each release contains all changes described below
 it.
 
-<<<<<<< HEAD
-# v0.21.1 (2020-02-13)
-
-This release is fully backward compatible with v0.21.0, and includes all the changes from v0.20.18.
-
-## Bug fixes
-
-* [#3192](https://github.com/http4s/http4s/pull/3192): Parse `SameSite` cookie attribute and values case insensitively.
-
-## Enhancements
-
-* [#3185](https://github.com/http4s/http4s/pull/3185): In blaze-server, recover `EOF` to close the connection instead of catching it. This reduces log noise in Cats Effect implementations that wrap uncaught exceptions.
-
-## Dependency updates
-
-* jawn-fs2-1.0.0: We accidentally released v0.21.0 against an RC of jawn-fs2. This is fully compatible.
-=======
 # v0.20.20 (2020-03-20)
 
 This release is fully backward compatible with 0.20.19.
@@ -39,7 +22,22 @@
 * jetty-9.4.27.v20200227
 * metrics-4.1.5 (Dropwizard)
 * tomcat-9.0.33
->>>>>>> 781a85d8
+
+# v0.21.1 (2020-02-13)
+
+This release is fully backward compatible with v0.21.0, and includes all the changes from v0.20.18.
+
+## Bug fixes
+
+* [#3192](https://github.com/http4s/http4s/pull/3192): Parse `SameSite` cookie attribute and values case insensitively.
+
+## Enhancements
+
+* [#3185](https://github.com/http4s/http4s/pull/3185): In blaze-server, recover `EOF` to close the connection instead of catching it. This reduces log noise in Cats Effect implementations that wrap uncaught exceptions.
+
+## Dependency updates
+
+* jawn-fs2-1.0.0: We accidentally released v0.21.0 against an RC of jawn-fs2. This is fully compatible.
 
 # v0.20.19 (2020-02-13)
 
