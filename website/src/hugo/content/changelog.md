--- conflicted
+++ resolved
@@ -8,21 +8,18 @@
 ordered chronologically, so each release contains all changes described below
 it.
 
-<<<<<<< HEAD
-# v1.0.0-M9 (2020-12-12)
-
-## http4s-core
-
-### Breaking changes
-
-* [#3913](https://github.com/http4s/http4s/pull/3913): Regenerated the `MimeDb` trait from the IANA registry. This shifts a few constants around and is binary breaking, but the vast majority of users won't notice.
-
-## Dependency updates
-
-* jackson-databind-2.12.0
-
-# v0.21.14 (2020-12-11)
-=======
+# v1.0.0-M10 (2020-12-31)
+
+## http4s-client
+
+### Enhancements
+
+* [#4051](https://github.com/http4s/http4s/pull/4051): Add `customized` function to `Logger` middleware that takes a function to produce the log string. Add a `colored` implementation on that that adds colors to the logs.
+
+## Dependency updates
+
+* argonaut-6.3.3
+
 # v0.21.15 (2020-12-31)
 
 ## http4s-core
@@ -70,8 +67,19 @@
 * netty-4.1.56.Final
 * scodec-bits-1.1.23
 
-# v0.21.14 (2020-12-10)
->>>>>>> 68e0de2a
+# v1.0.0-M9 (2020-12-12)
+
+## http4s-core
+
+### Breaking changes
+
+* [#3913](https://github.com/http4s/http4s/pull/3913): Regenerated the `MimeDb` trait from the IANA registry. This shifts a few constants around and is binary breaking, but the vast majority of users won't notice.
+
+## Dependency updates
+
+* jackson-databind-2.12.0
+
+# v0.21.14 (2020-12-11)
 
 ## http4s-core
 
