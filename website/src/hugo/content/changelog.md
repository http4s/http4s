--- conflicted
+++ resolved
@@ -8,7 +8,6 @@
 ordered chronologically, so each release contains all changes described below
 it.
 
-<<<<<<< HEAD
 # v1.0.0-SNAPSHOT (unreleased)
 * Add accumulating version of circe `EntityDecoder` [#1647](https://github.com/http4/http4s/1647)
 * Add ETag support to `StaticFile` [#1652](https://github.com/http4s/http4s/pull/1652)
@@ -33,10 +32,7 @@
   * scala-xml-1.1.0
 
 # v0.18.10-SNAPSHOT (unreleased)
-=======
-# v0.18.10-SNAPSHOT
 * Eliminate dependency on Macro Paradise and macro-compat [#1816](https://github.com/http4s/http4s/pull/1816)
->>>>>>> fd4d3b82
 * Dependency upgrades:
   * cats-effect-0.10.1
   * fs2-0.10.4
