---
menu: main
weight: 101
title: Changelog
---

Maintenance branches are merged before each new release. This change log is
ordered chronologically, so each release contains all changes described below
it.

<<<<<<< HEAD
# v0.22.3 (unreleased)

This release includes a security patch to  [GHSA-52cf-226f-rhr6](https://github.com/http4s/http4s/security/advisories/GHSA-52cf-226f-rhr6), along with all changes in 0.21.26 and 0.21.27.

Binary compatible with the 0.22.2 series, with the exception of static forwarders in `HttpApp.apply`, `HttpApp.local`.  Unless you are calling `HttpApp` from a language other than Scala, you are not affected.

## http4s-core

### Binary breaking changes

* [#5071](https://github.com/http4s/http4s/pull/5071): Weakens constraints on `HttpApp.apply` and `HttpApp.local` from `Sync` to `Defer`.  This change is technically binary breaking, but will only affect static methods called via interop from a language other than Scala.

### Semantic changes

* [#5073](https://github.com/http4s/http4s/pull/5073): `withEntity` now replaces any existing headers with the same name with the headers from the `EntityEncoder`.  In v0.21, known single headers were replaced and recurring headers were appended.  Beginning in 0.22.0, everything was appended, which commonly resulted in duplicate `Content-Type` headers.  There is no longer a global registry of headers to infer singleton vs. recurring semantics, but in practice, `EntityEncoder` headers are single, so this is more correct and more similar to the pre-0.22 behavior.

### Bugfixes

* [#5070](https://github.com/http4s/http4s/pull/5070): Fix `Accept-Language` parser on the wildcard (`*`) tag with a quality value
* [#5105](https://github.com/http4s/http4s/pull/5105): Parse `UTF-8` charset tag on `Content-Disposition` filenames case-insensitively. This was a regression from 0.21.

### Enhancements

* [#5042](https://github.com/http4s/http4s/pull/5042): Add a modeled header for `Access-Control-Request-Method`.
* [#5076](https://github.com/http4s/http4s/pull/5076): Create `Uri.Host` from an ip4s `IpAddress`

### Documentation

* [#5061](https://github.com/http4s/http4s/pull/5061): Document that the `Allow` header MUST return the allowed methods.

### Dependency updates

* blaze-0.15.2

## http4s-client

### Enhancements

* [#5023](https://github.com/http4s/http4s/pull/5023): Parameterize the signature algorithm in the OAuth 1 middleware.  HMAC-SHA256 and HMAC-SHA512 are now supported in addition to HMAC-SHA1.
=======
# v0.21.28

This is a bugfix to yesterday's patch.  It is not a security issue, but a correctness issue.

This release is binary compatible with 0.21.x.
>>>>>>> ffcf803d

## http4s-server

### Bugfixes

<<<<<<< HEAD
* [#5056](https://github.com/http4s/http4s/pull/5056): In `GZip` middleware, don't add a `Content-Encoding` header if the response type doesn't support an entity.

### Enhancements

* [#5112](https://github.com/http4s/http4s/pull/5112): Make `CORS` middleware configurable via `toHttpRoutes` and `toHttpApp` constructors.

## http4s-blaze-core

### Bugfixes

* [#5126](https://github.com/http4s/http4s/pull/5126): Upgrades to a Blaze version that uses a monotonic timer in the `TickWheelExecutor`.  This will improve scheduling correctness in the presence of an erratic clock.

## http4s-blaze-server

### Bugfixes

* [#5075](https://github.com/http4s/http4s/pull/5075): Render the blaze version correctly in the default startup banner

## http4s-ember-core

### Bugfixes

* [#5043](https://github.com/http4s/http4s/pull/5043): Fix several bugs where a body stream silenty ends if the peer closes its end of the socket without finishing writing. This now raises an error.

## http4s-ember-client

### Bugfixes

* [#5041](https://github.com/http4s/http4s/pull/5041): Don't keep alive HTTP/1.0 connections without a `Connection: keep-alive` header.

## http4s-ember-server

### Deprecations

* [#5040](https://github.com/http4s/http4s/pull/5040): `maxConcurrency` is renamed to `maxConnections`.  The former is now deprecated.

## http4s-dsl

### Enhancements

* [#5063](https://github.com/http4s/http4s/pull/5063): Added `->>` infix extractor for a resource-oriented view of routing. Use this to define resource paths only once, and generate proper `405` responses with a correct `Allow` header when the method is not handled.

## Dependency updates

* blaze-0.15.2
* netty-4.1.67

# v0.21.27 (2021-09-01)
=======
* [#5144](https://github.com/http4s/http4s/pull/5144): In the `CORS` middleware, respond to preflight `OPTIONS` requests with a 200 status.  It was previously passing through to the wrapped `Http`, most of which won't respond to `OPTIONS`.

# v0.21.27 (2021-08-31)
>>>>>>> ffcf803d

This is a security release.  It is binary compatible with the 0.21.x series.

## http4s-server

### Security patches

* [GHSA-52cf-226f-rhr6](https://github.com/http4s/http4s/security/advisories/GHSA-52cf-226f-rhr6):
* Deprecates `apply` method that takes a `CORSConfig`, and `httpRoutes` anad `httpApp` that take no config.  The default configuration disables most actual CORS protection, and has several deficiences even when properly configured.  See the GHSA for a full discussion.  tl;dr: start from `CORS.policy`.
* The deprecated implementation now ignores the `allowCredentials` setting when `anyOrigin` is true, and logs a warning.  If you insist on using the deprecated version, old behavior can be restored by setting `anyOrigin` to false and `allowOrigins` to `Function.const(true)`.
* No longer renders an `Access-Control-Allow-Credentials: false` headerFor safety, the `allowCredentials` setting is now Please see the GHSA for a full discussion.
* The replacement implementation, created from the new `CORS.policy`, additionally fixes the following defects:
  * No longer returns a `403 Forbidden` response when CORS checks fail.  The enforcement point of CORS is the user agent.  Any failing checks just suppress CORS headers in the http4s response.
  * Add  `Access-Control-Request-Headers` to the `Vary` header on preflight responses when it can affect the response. This is important for caching.
  * Validate the  `Access-Control-Request-Headers`, and return no CORS headers if any of the headers are disallowed.
   * Remote `Vary: Access-Control-Request-Method` and `Access-Control-Max-Age` headers from non-preflight responses.  These are only relevant in preflight checks.

## http4s-blaze-server

### Bugfixes

* [#5125](https://github.com/http4s/http4s/pull/5125): Upgrade to a blaze that uses monotonic time in the `TickWheelExecutor`. This is unrelated to the GHSA, but guards against a theoretical scheduling problem if the system clock is erratic.

## Dependency updates

* blaze-0.14.18

# v0.21.26 (2021-08-12)

The 0.21 series is no longer actively maintained by the team, but we'll continue to entertain binary compatible patches.  All users are still encouraged to upgrade to 0.22 (for Cats-Effect 2) or 0.23 (the latest stable series, on Cats-Effect 3).

## http4s-ember-client

### Enhancements

* [#5064](https://github.com/http4s/http4s/pull/5064): Add a conservative retry policy for dead connections.  Connections can be terminated on the server side while idling in our pool, which does not manifest until we attempt to read the response.  This is now raised as a `java.nio.channels.ClosedChannelException`.   A `retryPolicy` configuration has been added to the `EmberClientBuilder`.  The default policy handles the error and resubmits the request if:
   * The request method is idempotent OR has an `Idempotency-Key` header
   * Less than 2 attempts have been made
   * Ember detects that the connection was closed without reading any bytes

# v0.22.2 (2021-08-06)

## http4s-core

### Enhancements

* [#5011](https://github.com/http4s/http4s/pull/5011): Add constant  for status code `418 I'm a teapot`. #save418 🫖
* [#5013](https://github.com/http4s/http4s/pull/5013): Create `RequestPrelude` and `ResponsePrelude` views of `Request` and `Response`, respectively.  These projections omit the body and vault attributes, which permit an `Order` and `Hash` (and therefore `Eq`) instance that `Request` and `Response` do not.  These can be useful in logging, metrics, and caching.

### Deprecations

* [#5015](https://github.com/http4s/http4s/pull/5015): Deprecate the old `Uri.uri`, `MediaType.mediaType`, and `QValue.q` literals.  Intepolators for each are available via `org.http4s.implicits._`

## Dependency updates

* cats-effect-2.5.3
* tomcat-9.0.52

# v0.22.1 (2021-07-30)

## http4s-core

### Bugfixes

* [#4956](https://github.com/http4s/http4s/pull/4956): Catch non-fatal exceptions, notably `DateTimeException`, in `QueryParamDecoder`s.

### Enhancements

* [#4956](https://github.com/http4s/http4s/pull/4956): Add `QueryParamCodec`s for more `java.time` types.

## Documentation

* [#5012](https://github.com/http4s/http4s/pull/5012): Document `MatrixVar` support;

## http4s-client

### Bugfixes

* [#4933](https://github.com/http4s/http4s/pull/4933): Append the `EntityDecoder`'s `Accept` headers to any explicit headers instead of replacing them.  This was a regression from the 0.21 line.

## http4s-boopickle

### Cross builds

* [#4991](https://github.com/http4s/http4s/pull/4991): `http4s-boopickle` is now cross-published for Scala 3

## Dependency updates

* boopickle-1.4.0
* cats-effect-2.5.2
* dropwizard-metrics-4.2.3
* scala-xml-2.0.1
* slf4j-api-1.7.32

# v0.22.0

This is the first production release with Scala 3 support, and continues to support Cats-Effect 2.  All users of the 0.21 series are encouraged to upgrade to at least this version.  Users needing Cats-Effect 3 are invited to upgrade to http4s-0.23.

All subsequent 0.22.x releases will be binary compatible with this.

Includes all changes from v0.21.25.

## http4s-core

### Bugfixes

* [#4933](https://github.com/http4s/http4s/pull/4933): Don't eagerly parse non-matching headers

### Breaking changes

* [#4895](https://github.com/http4s/http4s/pull/4895): Refresh MimeDb.  This is pedantically incompatible, but we don't think you'll notice.

## http4s-dsl

### Bugfixes

* [#4923](https://github.com/http4s/http4s/pull/4923): Define `as` as an infix operator in Scala 3

## http4s-blaze-client

### Documentation

* [#4930](https://github.com/http4s/http4s/pull/4930): Add scaladoc to `BlazeClientBuilder`

## http4s-ember-server

### Enhancements

* [#4803](https://github.com/http4s/http4s/pull/4803): Add web socket support

## http4s-jetty-server

### Bugfixes

* [#4967](https://github.com/http4s/http4s/pull/4967): Fix error parsing IPv6 addresses

## Dependency updates

* jawn-1.2.0
* prometheus-client-0.11.0

# v0.21.25 (2021-07-18)

## http4s-blaze-client

### Bugfixes

* [#4831](https://github.com/http4s/http4s/pull/4831): Fix blaze-client handling of early responses
* [#4958](https://github.com/http4s/http4s/pull/4958): Reuse idle timeout stage.  This also addresses a performance regression identified in v0.21.23.

### Enhancements

* [#4906](https://github.com/http4s/http4s/pull/4906): Recycle more connections than before

## Dependency updates

* dropwizard-metrics-4.2.2
* fs2-2.5.9
* jetty-9.4.43
* log4s-1.10.0
* netty-4.1.66
* slf4j-1.7.31
* tomcat-9.0.50

# v0.22.0-RC1 (2021-05-26)

Includes the changes of 0.21.24, including the [vulnerability fix](https://github.com/http4s/http4s-ghsa-6h7w-fc84-x7p6) to `StaticFile.fromUrl`.

## http4s-core

### Breaking changes

* [#4787](https://github.com/http4s/http4s/pull/4787): Various header selection refinements:
  * `Header.Select#toRaw` now takes an `F[A]` and returns a `NonEmptyList[Header.Raw]`. This is necessary because headers without a `Semigroup` (e.g., `Set-Cookie`) can't be combined into a single header value.
  * The old `Header.Select#toRaw` is renamed to `toRaw1`.  This version still accepts a single value and returns a single raw header.
  * `Header.Select#from` now returns an `Option[Ior[NonEmptyList[ParseFailure], NonEmptyList[A]]]`. The `Ior` lets us return both a value and "warnings" when a repeating header contains both valid and invalid entries.
  * Add `Headers#getWithWarnings` to return the `Ior` result.
* [#4788](https://github.com/http4s/http4s/pull/4788): Extend `ServerSentEvent` with comments.  The `data` field is now optional. `retry` is changed from a `Long` to a `FiniteDuration`.  `data` spanning multiple lines are now rendered as multiple `data:` fields per the spec.

### Bugfixes

* [#4873](https://github.com/http4s/http4s/pull/4873): Catch exceptions in `ParseResult.fromParser`. Don't throw when parsing a media range in the `Content-Type` parser.

## Dependency updates

* blaze-0.15.1
* circe-0.14.1
* play-json-2.9.2 (downgrade)

# v0.21.24 (2021-05-26)

0.21 is EOL.  Bugfixes and community submissions will be considered for discretionary releases, but the development team will now focus on later branches.

Contains a vulnerability fix for `StaticFile.fromUrl`.

## http4s-blaze-core

### Vulnerability fixes

* [GHSA-6h7w-fc84-x7p6](https://github.com/http4s/http4s/security/advisories/GHSA-6h7w-fc84-x7p6): Don't leak the existence of a directory serverside when using `StaticFile.fromUrl` with non-file URLs.

### Enhancements

* [#4880](https://github.com/http4s/http4s/pull/4880): Handle exceptions when the tick wheel executor is shutdown as a warning instead of a stack trace error.

## http4s-ember-client

### Enhancements

* [#4881](https://github.com/http4s/http4s/pull/4881): Add `checkEndpointIdentification` flag to Ember. When true, sets `HTTPS` as the endpoint validation algorithm. Defaults to true.

## Dependency Updates

* blaze-0.14.17

# v0.22.0-M8 (2021-05-21)

Includes the changes of v0.21.23.  This is the first release with support for Scala 3.0.0.  We intend to make this a production release as soon as circe-0.14 is out.

There are several package renames in the backends.  To help, we've provided a Scalafix:

1. Add to your `projects/plugins.sbt`:

   ```scala
   addSbtPlugin("ch.epfl.scala" % "sbt-scalafix" % "0.9.28")
   ```

2. Run the following:

   ```sh
   sbt ";scalafixEnable; scalafix github:http4s/http4s/v0_22"
   ```

## Crossbuilds

* Adds Scala 3
* Drops Scala-3.0.0-RC2

## http4s-async-http-client

### Breaking changes

* [#4854](https://github.com/http4s/http4s/pull/485)4: Rename package from `org.http4s.client.asynchttpclient` to `org.http4s.asynchttpclient`

## http4s-client

### Breaking changes

* [#4747](https://github.com/http4s/http4s/pull/4747): Move `ConnectionManager`, `PoolManager`, and `WaitQueueTimeoutException` into blaze-client and make private. It did not prove to be a generally useful connection pool outside blaze.

## http4s-core

### Breaking changes

* [#4757](https://github.com/http4s/http4s/pull/4757): Response is no longer a case class. It is not a proper product type, and no equality should be implied given the streaming bodies.

### Bug fixes

* [#4739](https://github.com/http4s/http4s/pull/4739): Postpone using query model until we need it.  Helps with various corner cases linked in the ticket.
* [#4756](https://github.com/http4s/http4s/pull/4756): Tweak default `responseColor` of `Logger.colored` so it can be called.
* [#4824](https://github.com/http4s/http4s/pull/4824): Fix `Message#removeCookie` to allow removing multiple cookies.

### Enhancements

* [#4797](https://github.com/http4s/http4s/pull/4797): Add `Header.ToRaw[Headers]` instance

## http4s-blaze-client

### Breaking changes

* [#4838](https://github.com/http4s/http4s/pull/4838): Rename package from `org.http4s.client.blaze` to `org.http4s.blaze.client`

## http4s-blaze-server

### Breaking changes

* [#4847](https://github.com/http4s/http4s/pull/4847): Rename package from `org.http4s.server.blaze` to `org.http4s.blaze.server`

## http4s-jetty-client

### Breaking changes

* [#4743](https://github.com/http4s/http4s/pull/4743): Rename package from `org.http4s.client.jetty` to `org.http4s.jetty.client`

## http4s-jetty-server

### Breaking changes

* [#4743](https://github.com/http4s/http4s/pull/4743): Rename package from `org.http4s.server.jetty` to `org.http4s.jetty.server`
* [#4746](https://github.com/http4s/http4s/pull/4746): Module renamed from `http4s-jetty` to `http4s-jetty-server`.

## http4s-server

### Breaking changes

* [#4785](https://github.com/http4s/http4s/pull/4785): Remove unsued `Functor[G]` parameter to `AutoSlash` middleware
* [#4827](https://github.com/http4s/http4s/pull/4827): Convert `CORSConfig` from a case class to an abstract type for future binary compatibility

## Dependency updates

* blaze-0.15.0
* cats-parse-0.3.4
* case-insensitive-1.1.4
* circe-0.14.0-M7
* ip4s-2.0.3
* jawn-1.1.2
* jawn-fs2-1.1.3
* keypool-0.3.5
* literally-1.0.2
* log4cats-1.3.1
* log4s-1.10.0-M7
* scala-xml-2.0.0
* vault-2.1.13

# v0.21.23 (2021-05-16)

This is the final planned release in the 0.21 series.  Bugfixes and community submissions will be considered for discretionary releases, but the development team will now focus on later branches.

## http4s-blaze-client

### Bugfixes

* [#4810](https://github.com/http4s/http4s/pull/4810): Read from idle blaze-client connections to prevent retaining (and trying to use) half-closed connections.
* [#4812](https://github.com/http4s/http4s/pull/4812): Remove request retry on EOF from blaze-client. This could theoretically resubmit non-idempotent requests. The problem the retry attempted to solve is mitigated by #4810.
* [#4815](https://github.com/http4s/http4s/pull/4815): Fix "`IdleTimeoutStage` isn't connected" errors by waiting for the final write to finish before returning the connection to the pool.

## http4s-blaze-core

### Bugfixes

* [#4796](https://github.com/http4s/http4s/pull/4796): Reset the idle timeout after `readRequest` completes, not when it's called.  Affects both blaze-server and blaze-client.

## http4s-blaze-server

### Bugfixes

* [#4753](https://github.com/http4s/http4s/pull/4753): Distinguish between reserved and unknown websocket frame opcodes. Resolves a `MatchError`.
* [#4792](https://github.com/http4s/http4s/pull/4792): Fixes HTTP/2 connections on modern JDKs by replacing legacy ALPN libraries.
* [#4796](https://github.com/http4s/http4s/pull/4796): Reset idle timeout when `readRequest` completes, not when it's called.

### Enhancements

* [#4761](https://github.com/http4s/http4s/pull/4761): Use the `TickWheelExecutor` to schedule timeouts with less locking.  Change how the parser is acquired to reduce lock contention in `Http1ServerStage`.  Significant increases in throughput are observed on small requests with many cores.

## http4s-circe

### Enhancements

* [#4736](https://github.com/http4s/http4s/pull/4736): Add `streamJsonArrayDecoder`

## http4s-ember-core

### Enhancements

* [#4735](https://github.com/http4s/http4s/pull/4735): Simplify message parsing by parsing everything up to the `\r\n` in one pass. The max header size and max prelude size settings should keep memory consumption limited.

## http4s-ember-server

### Bugfixes

* [#4750](https://github.com/http4s/http4s/pull/4750): Drain the socket's read buffer only after the response is written to the socket. Resolves several flavors of network error.
* [#4823](https://github.com/http4s/http4s/pull/4823): Implement persistent connection logic for HTTP/1.0 requests.

## http4s-jetty

### Bugfixes

* [#4783](https://github.com/http4s/http4s/pull/4783): Fix bug with shared `ThreadPool` being destroyed. Prefer a `Resource[F, ThreadPool]` whose lifecycle shares Jetty's.  For compatibility, prevent the default from being destroyed.

## http4s-server

### Enhancements

* [#4793](https://github.com/http4s/http4s/pull/4793): Make use of IPv4 vs. IPv6 as default address explicit. Applies to all backends.

## Dependency updates

* blaze-0.14.16
* cats-2.6.1
* cats-effect-2.5.1
* dropwizard-metrics-4.2.0
* discipline-core-1.1.5
* jackson-databind-2.12.3
* fs2-2.5.6
* scalacheck-1.15.4
* scodec-bits-1.1.27
* tomcat-9.0.46

# v0.22.0-M7 (2021-04-10)

Contains all the changes of v0.21.22.

## Cross builds

* Add Scala-3.0.0-RC2
* Drop Scala-3.0.0-RC1

## http4s-play-json

* There is not yet an http4s-play-json build for Scala 3.0.0-RC2 because play-json doesn't yet support it.  A PR is open upstream, and we will revive it in the next release.

## Dependency updates

* blaze-0.15.0-M3
* case-insensitive-1.1.2
* cats-parse-0.3.2
* circe-0.14.0-M5
* ip4s-2.0.1
* jawn-1.1.1
* jawn-fs2-1.1.1
* keypool-0.3.3
* log4cats-1.2.2
* log4s-1.10.0-M6
* literally-1.0.0
* scala-xml-2.0.0-RC1
* vault-2.1.9

# v0.21.22 (2021-04-06)

## http4s-blaze-client

### Enhancements

* [#4699](https://github.com/http4s/http4s/pull/4699): Add custom DNS resolver support to `BlazeClientBuilder`

## http4s-ember-server

* [#4715](https://github.com/http4s/http4s/pull/4715): Fix regression in SSL handshake resulting in Connection Refused errors

## Dependency upgrades

* cats-2.5.0
* cats-effect-2.4.1
* fs2-2.5.4
* netty-4.1.63
* scodec-bits-1.1.25
* tomcat-9.0.45
* twirl-1.5.1

# v0.22.0-M6 (2021-03-29)

Includes all the changes of v0.21.21.

## http4s-core

### Breaking changes

* [#4588](https://github.com/http4s/http4s/pull/4588): Additional consistency in modeled headers around `.value` (removed in favor of the typeclass) and `.parse` (present on the companion)
* [#4580](https://github.com/http4s/http4s/pull/4580): Rename `Uri.Path.fromString` to `Uri.Path.unsafeFromString`.
* [#4581](https://github.com/http4s/http4s/pull/4581): Rename `Query.fromString` to `Query.unsafeFromString`.
* [#4602](https://github.com/http4s/http4s/pull/4602): Remove `ipv4` and `ipv6` macros that clash with ip4s'.
* [#4603](https://github.com/http4s/http4s/pull/4603): Drop deprecated members of `org.http4s.util`.
* [#4604](https://github.com/http4s/http4s/pull/4604): Fix rendering of UTF-8-encoded `Content-Disposition` parameters.  The `parameters` map is now keyed by a `CIString`.
* [#4630](https://github.com/http4s/http4s/pull/4630): Use Typesafe Literally to implement the literal interpolators. This should have zero impact on user code, but does affect binary compatibility.

## http4s-dsl

### Breaking changes

* [#4640](https://github.com/http4s/http4s/pull/4640): Change `apply(Headers.ToRaw*)` syntax to `headers(Headers.Raw)`. The overload from 0.21 was ambiguous with the new header model in 0.22.

## http4s-boopickle

### Breaking changes

* [#4590](https://github.com/http4s/http4s/pull/4590): Move implicits to `org.http4s.booPickle.implicits._`. The thinking is evolving here, and this is likely to be reverted before 0.22.0 final.

## http4s-scala-xml

### Breaking changes

* [#4621](https://github.com/http4s/http4s/pull/4621): Revert the `implicits` decoding back to how it was in 0.21.  Set up safer defaults for the default `SAXParserFactory`, corresponding to what will be in scala-xml-2.0.

### Dependency updates

* async-http-client-2.12.3
* case-insensitive-1.1.0
* jackson-databind-2.12.2
* literally-1.0.0-RC1 (new)
* log4cats-1.2.1
* vault-2.1.8

# v0.21.21 (2021-03-29)

## http4s-client

### Enhancements

* [#4614](https://github.com/http4s/http4s/pull/4614): Support for `Idempotent-Key` header in `Retry` middleware
* [#4636](https://github.com/http4s/http4s/pull/4636): Add `isErrorOrStatus` to `RetryPolicy` to support retrying on different response statuses than the default set

## http4s-server

### Bugfixes

* [#4638](https://github.com/http4s/http4s/pull/4646): In `Caching` middleware, don't send `private` alongside `no-store`. These are contradictory directives.
* [#4654](https://github.com/http4s/http4s/pull/4654): Return a 404 instead of 500 when requesting a path whose parent is a file instead of a directory

## http4s-ember-client

### Enhancements

* [#4637](https://github.com/http4s/http4s/pull/4637): Clarify which timeout is firing in the error message

## http4s-ember-server

### Bugfixes

* [#4637](https://github.com/http4s/http4s/pull/4637): On reused connections, wait for the idle period, not the shorter header timeout, for the next byte.

## http4s-play-json

### Enhancements

* [#4595](https://github.com/http4s/http4s/pull/4595): Streamline `Writes[Uri]` and `Reads[Uri]` instances

## http4s-scala-xml

### Bugfixes

* [#4620](https://github.com/http4s/http4s/pull/4620): Make XML chraset inference compliant with RFC7303

### Enhancements

* [#4622](https://github.com/http4s/http4s/pull/4622): Encode `scala.xml.Elem` with an XML declaration, including the charset.

## Dependency updates

* cats-effect-2.4.0
* jetty-9.4.39
* netty-4.1.60
* scalatags-0.9.4
* tomcat-9.0.44

# v0.22.0-M5 (2021-03-03)

This is the first release with Scala 3 support.  Scala 3.0.0-RC1 is supported for all modules except http4s-boopickle, http4s-scalatags, and http4s-twirl.

## http4s-core

### Breaking

#### New header model

This release brings a new model for headers.  The model based on subtyping and general type projection used through http4s-0.21 is replaced by a `Header` typeclass.

* There is no longer a `Header.Parsed`.  All headers are stored in `Headers` as `Header.Raw`.
* `Header.Raw` is no longer a subtype of `Header`.  `Header` is now a typeclass.
* New modeled headers can be registered simply by providing an instance of `Header`. The global registry, `HttpHeaderParser`, is gone.
* `Headers` are created and `put` via a `Header.ToRaw` magnet pattern.  Instances of `ToRaw` include `Raw`, case classes with a `Header` instance, `(String, String)` tuples, and `Foldable[Header.ToRaw]`.  This makes it convenient to create headers from types that don't share a subtyping relationship, and preserves a feel mostly compatible with the old `Headers.of`.
* `HeaderKey` is gone. To retrieve headers from the `Headers`, object, pass the type in `[]` instead of `()` (e.g., `headers.get[Location]`).
* `from` no longer exists on the companion object of modeled headers.  Use the `get[X]` syntax.
* `unapply` no longer exists on most companion objects of modeled headers.  This use dto be an alias to `from`.
* "Parsed" headers are no longer memoized, so calling `headers.get[X]` twice will reparse any header with a name matching `Header[X].name` a second time.  It is not believed that headers were parsed multiple times often in practice.  Headers are still not eagerly parsed, so performance is expected to remain about the same.
* The `Header` instance carries a phantom type, `Recurring` or `Single`.  This information replaces the old `HeaderKey.Recurring` and `HeaderKey.Singleton` marker classes, and is used to determine whether we return the first header or search for multiple headers.
* Given `h1: Headers` and `h2.Headers`, `h1.put(h2)` and `h1 ++ h2` now replace all headers in `h1` whose key appears in `h2`.  They previously replaced only singleton headers and appended recurring headers.  This behavior was surprising to users, and required the global registry.
* An `add` operation is added, which requires a value with a `HeaderKey.Recurring` instance.  This operation appends to any existing headers.
* `Headers#toList` is gone, but `Headers#headers` returns a `List[Header.Raw]`. The name was changed to call attention to the fact that the type changed to raw headers.

See [#4415](https://github.com/http4s/http4s/pull/4415), [#4526](https://github.com/http4s/http4s/pull/4526), [#4536](https://github.com/http4s/http4s/pull/4536), [#4538](https://github.com/http4s/http4s/pull/4538), [#4537](https://github.com/http4s/http4s/pull/4537), [#5430](https://github.com/http4s/http4s/pull/5430), [#4540](https://github.com/http4s/http4s/pull/4540), [#4542](https://github.com/http4s/http4s/pull/4542), [#4543](https://github.com/http4s/http4s/pull/4543), [#4546](https://github.com/http4s/http4s/pull/4546), [#4549](https://github.com/http4s/http4s/pull/4549), [#4551](https://github.com/http4s/http4s/pull/4551), [#4545](https://github.com/http4s/http4s/pull/4545), [#4547](https://github.com/http4s/http4s/pull/4547), [#4552](https://github.com/http4s/http4s/pull/4552), [#4555](https://github.com/http4s/http4s/pull/4555), [#4559](https://github.com/http4s/http4s/pull/4559), [#4556](https://github.com/http4s/http4s/pull/4556), [#4562](https://github.com/http4s/http4s/pull/4562), [#4558](https://github.com/http4s/http4s/pull/4558), [#4563](https://github.com/http4s/http4s/pull/4563), [#4564](https://github.com/http4s/http4s/pull/4564), [#4565](https://github.com/http4s/http4s/pull/4565), [#4566](https://github.com/http4s/http4s/pull/4566), [#4569](https://github.com/http4s/http4s/pull/4569), [#4571](https://github.com/http4s/http4s/pull/4571), [#4570](https://github.com/http4s/http4s/pull/4570), [#4568](https://github.com/http4s/http4s/pull/4568), [#4567](https://github.com/http4s/http4s/pull/4567), [#4537](https://github.com/http4s/http4s/pull/4537), [#4575](https://github.com/http4s/http4s/pull/4575), [#4576](https://github.com/http4s/http4s/pull/4576).

#### Other breaking changes

* [#4554](https://github.com/http4s/http4s/pull/4554): Remove deprecated `DecodeResult` methods

#### Enhancements

* [#4579](https://github.com/http4s/http4s/pull/4579): Regenerate MimeDB from the IANA registry

# v0.22.0-M4 (2021-03-02)

## http4s-core

### Breaking changes

* [#4242](https://github.com/http4s/http4s/pull/4242): Replace internal models of IPv4, IPv6, `java.net.InetAddress`, and `java.net.SocketAddress` with ip4s.  This affects the URI authority, various headers, and message attributes that refer to IP addresses and hostnames.
* [#4352](https://github.com/http4s/http4s/pull/4352): Remove deprecated `Header.Recurring.GetT` and ``Header.get(`Set-Cookie`)``.
* [#4364](https://github.com/http4s/http4s/pull/4364): Remove deprecated `AsyncSyntax` and `NonEmpyListSyntax`. These were unrelated to HTTP.
* [#4407](https://github.com/http4s/http4s/pull/4407): Relax constraint on `EntityEncoder.fileEncoder` from `Effect` to `Sync`. This is source compatible.
* [#4519](https://github.com/http4s/http4s/pull/4519): Drop unused `Sync` constraints on `MultipartParser`, `Part`, and `KleisliSyntax`. This is source compatible.

## http4s-laws

### Breaking changes

* [#4519](https://github.com/http4s/http4s/pull/4519): Drop unused `Arbitrary` and `Shrink` constraints on `LawAdapter#booleanPropF`. This is source compatible.

## http4s-server

### Breaking changes

* [#4519](https://github.com/http4s/http4s/pull/4519): Drop unused `Functor` constraints in `HSTS`, `Jsonp`, `PushSupport`, `TranslateUri`, and `UriTranslation` middlewares. Drop unused `Sync` and `ContextShift` constraints in `staticcontent` package. These are source compatible.

## http4s-server

### Breaking changes

* [#4519](https://github.com/http4s/http4s/pull/4519): Drop unused `Async` constraint in `ServletContainer`. Drop unused `ContextShift` in `ServletContextSyntax`. These are source compatible.

## http4s-async-http-client

### Breaking changes

* [#4519](https://github.com/http4s/http4s/pull/4519): Drop unused `Sync` constraint on `AsyncHttpClientStats`. This is source compatible.

## http4s-prometheus

### Breaking changes

* [#4519](https://github.com/http4s/http4s/pull/4519): Drop unused `Sync` constraint on `PrometheusExportService`. This is source compatible.

## http4s-argonaut

### Removal

* [#4409](https://github.com/http4s/http4s/pull/4409): http4s-argonaut is no longer published

## http4s-json4s

### Removal

* [#4410](https://github.com/http4s/http4s/pull/4410): http4s-json4s, http4s-json4s-native, and http4s-json4s-jackson are no longer published

## http4s-play-json

### Breaking changes

* [#4371](https://github.com/http4s/http4s/pull/4371): Replace jawn-play with an internal copy of the facade to work around `withDottyCompat` issues.

## http4s-scala-xml

### Breaking changes

* [#4380](https://github.com/http4s/http4s/pull/4380): Move the implicits from the root package to a Cats-like encoding.  Suggest replacing `import org.http4s.scalaxml._` with `import org.http4s.scalaxml.implicits._`.

## Dependencies

* blaze-0.15.0-M2
* case-insensitive-1.0.0
* cats-parse-0.3.1
* circe-0.14.0-M4
* ip4s-2.0.0-RC1
* jawn-1.1.0
* jawn-play (dropped)
* keypool-0.3.0
* log4cats-1.2.0
* log4s-1.0.0-M5
* play-json-2.10.0-RC2
* scala-xml-2.0.0-M5
* vault-2.1.7

# v0.21.20 (2021-03-02)

## http4s-core

### Enhancements

* [#4479](https://github.com/http4s/http4s/pull/4479): Add a `Hash[QValue]` instance
* [#4512](https://github.com/http4s/http4s/pull/4512): Add `DecodeResult.successT` and `DecodeResult.failureT`, consistent with `EitherT`.  Deprecate the overloaded versions they replace.

### Deprecations

* [#4444](https://github.com/http4s/http4s/pull/4444): Deprecate the `RequestCookieJar` in favor of the `CookieJar` middleware 

## http4s-ember-core

### Bugfixes

* [#4429](https://github.com/http4s/http4s/pull/4429), [#4466](https://github.com/http4s/http4s/pull/4466): Fix a few corner cases in the parser with respect to chunk boundaries

## http4s-servlet

### Enhancements

* [#4544](https://github.com/http4s/http4s/pull/4544): Remove redundant calculation and insertion of request attributes into the Vault

## Dependency upgrades

* cats-2.4.1
* cats-effect-2.3.2
* dropwizard-metrics-4.1.18
* fs2-2.5.3
* jetty-9.4.38
* json4s-3.6.11
* scalacheck-1.15.3

# v0.21.19 (2021-02-13)

## http4s-core

### Deprecations

* [#4337](https://github.com/http4s/http4s/pull/4337): Deprecate `Header.Recurring.GetT`, which is unused

## http4s-client

### Bugfixes

* [#4403](https://github.com/http4s/http4s/pull/4403): Remove `Content-Coding` and `Content-Length` headers after decompressing in the `GZip` middleware.

## http4s-ember-core

### Bugfixes

* [#4348](https://github.com/http4s/http4s/pull/4348): Handle partially read bodies in persistent connections when the connection is recycled.

## http4s-ember-server

### Enhancements

* [#4400](https://github.com/http4s/http4s/pull/4400): Implement the `ConnectionInfo` and `SecureSession` request vault attributes, for parity with the Blaze and Servlet backends

## http4s-argonaut

* [#4366](https://github.com/http4s/http4s/pull/4370): Deprecate http4s-argonaut.  It won't be published starting in 0.22.

## http4s-json4s, http4s-json4s-jackson, http4s-json4s-native

### Deprecations

* [#4370](https://github.com/http4s/http4s/pull/4370): Deprecate the http4s-json4s modules.  They won't be published starting in 0.22.

## http4s-scalatags

### Enhancements

* [#3850](https://github.com/http4s/http4s/pull/3850): Relax constraint on encoders from `TypedTag[String]` to `Frag[_, String]`

## Dependency updates

* cats-2.4.1
* netty-4.1.59.Final
* okio-2.9.0
* tomcat-9.0.43

# v0.22.0-M3 (2021-02-02)

Inherits the fixes of v0.21.18

# v0.21.18 (2021-02-02)

## http4s-blaze-server

### Bug fixes

* [#4337](https://github.com/http4s/http4s/pull/4337): Pass the `maxConnections` parameter to the blaze infrastructure correctly. The `maxConnections` value was being passed as the `acceptorThreads`, leaving `maxConnections` set to its Blaze default of 512.

## http4s-ember-core

### Bug fixes

* [#4335](https://github.com/http4s/http4s/pull/4335): Don't render an empty body with chunked transfer encoding on response statuses that don't permit a body (e.g., `204 No Content`).
 
# v0.22.0-M2 (2021-02-02)

This release fixes a [High Severity vulnerability](https://github.com/http4s/http4s/security/advisories/GHSA-xhv5-w9c5-2r2w) in blaze-server.

## http4s-blaze-server

* [GHSA-xhv5-w9c5-2r2w](https://github.com/http4s/http4s/security/advisories/GHSA-xhv5-w9c5-2r2w): Additionally to the fix in v0.21.17, drops support for NIO2.

## http4s-core

### Enhancements

* [#4286](https://github.com/http4s/http4s/pull/4286): Improve performance by using `oneOf` and caching a URI parser. This was an identified new hotspot in v0.22.0-M1.

### Breaking changes

* [#4259](https://github.com/http4s/http4s/pull/4259): Regenerate `MimeDb` from the IANA database. This shifts around some constants in a binary incompatible way, but almost nobody will notice.
* [#4327](https://github.com/http4s/http4s/pull/4237): Shifted the parsers around in `Uri` to prevent deadlocks that appeared since M1.  This should not be visible, but is binary breaking.

## http4s-prometheus

### Breaking changes

* [#4273](https://github.com/http4s/http4s/pull/4273): Change metric names from `_count` to `_count_total` to match Prometheus' move to the OpenMetrics standard.  Your metrics names will change!  See [prometheus/client_java#615](https://github.com/prometheus/client_java/pull/615) for more details from the Prometheus team.

## Dependency updates

* jawn-fs2-1.0.1
* keypool-0.3.0-RC1 (moved to `org.typelevel`)
* play-json-2.10.0-RC1
* simpleclient-0.10.0 (Prometheus)

# v0.21.17 (2021-02-02)

This release fixes a [High Severity vulnerability](https://github.com/http4s/http4s/security/advisories/GHSA-xhv5-w9c5-2r2w) in blaze-server.

## http4s-blaze-server

### Security patches

* [GHSA-xhv5-w9c5-2r2w](https://github.com/http4s/http4s/security/advisories/GHSA-xhv5-w9c5-2r2w): blaze-core, a library underlying http4s-blaze-server, accepts connections without bound.  Each connection claims a file handle, a scarce resource, leading to a denial of service vector.

  `BlazeServerBuilder` now has a `maxConnections` property, limiting the number of concurrent connections.  The cap is not applied to the NIO2 socket server, which is now deprecated. 

## http4s-ember-core

### Enhancements

* [#4331](https://github.com/http4s/http4s/pull/4331): Don't render an empty chunked payload if a request has neither a `Content-Length` or `Transfer-Encoding` and the method is one of `GET`, `DELETE`, `CONNECT`, or `TRACE`. It is undefined behavior for those methods to send payloads.

## http4s-ember-server

### Bugfixes

* [#4281](https://github.com/http4s/http4s/pull/4281): Add backpressure to ember startup, so the server is up before `use` returns.

### Enhancements

* [#4244](https://github.com/http4s/http4s/pull/4244): Internal refactoring of how the stream of server connections is parallelized and terminated.
* [#4287](https://github.com/http4s/http4s/pull/4287): Replace `onError: Throwable => Response[F]` with `withErrorHandler: PartialFunction[Thrwable, F[Response[F]]`.  Error handling is invoked earlier, allowing custom responses to parsing and timeout failures.

## http4s-ember-client

### Enhancements

* [#4301](https://github.com/http4s/http4s/pull/4301): Add an `idleConnectionTime` to `EmberClientBuilder`. Discard stale connections from the pool and try to acquire a new one.

## http4s-servlet

### Bugfixes

* [#4309](https://github.com/http4s/http4s/pull/4309): Call `GenericServlet.init` when intializing an `Http4sServlet`.  Avoids `NullPointerExceptions` from the `ServletConfig`.

## Documentation

* [#4261](https://github.com/http4s/http4s/pull/4261): Better `@see` links throughout the Scaladoc

## Dependency upgrades

* blaze-0.14.15
* okhttp-4.9.1

# v0.22.0-M1 (2021-01-24)

This is a new series, forked from main before Cats-Effect 3 support was merged.  It is binary incompatible with 0.21, but contains several changes that will be necessary for Scala 3 (Dotty) support. It builds on all the changes from v1.0.0-M1 through v1.0.0-M10, which are not echoed here.

The headline change is that all parboiled2 parsers have been replaced with cats-parse.

## Should I switch?

* Users who had been tracking the 1.0 series, but are not prepared for Cats Effect 3, should switch to this series.
* Users who wish to remain on the bleeding edge, including Cats Effect 3, should continue track the 1.0 series.
* Users who need a stable release should remain on the 0.21 series for now.

## http4s-core

### Breaking changes

* [#3855](https://github.com/http4s/http4s/pull/3855): All parboiled2 parsers are replaced by cats-parse.  parboiled2 was not part of the public API, nor are our cats-parse parsers.  Users may observe a difference in the error messages and subtle semantic changes.  We've attempted to minimize them, but this is a significant underlying change.  See also: [#3897](https://github.com/http4s/http4s/pull/3897), [#3901](https://github.com/http4s/http4s/pull/3901), [#3954](https://github.com/http4s/http4s/pull/3954), [#3958](https://github.com/http4s/http4s/pull/3958), [#3995](https://github.com/http4s/http4s/pull/3995), [#4023](https://github.com/http4s/http4s/pull/4023), [#4001](https://github.com/http4s/http4s/pull/4001), [#4013](https://github.com/http4s/http4s/pull/4013), [#4042](https://github.com/http4s/http4s/pull/4042), [#3982](https://github.com/http4s/http4s/pull/3982), [#4071](https://github.com/http4s/http4s/pull/4071), [#4017](https://github.com/http4s/http4s/pull/4017), [#4132](https://github.com/http4s/http4s/pull/4132), [#4154](https://github.com/http4s/http4s/pull/4154), [#4200](https://github.com/http4s/http4s/pull/4200), [#4202](https://github.com/http4s/http4s/pull/4202), [#4206](https://github.com/http4s/http4s/pull/4206), [#4201](https://github.com/http4s/http4s/pull/4201), [#4208](https://github.com/http4s/http4s/pull/4208), [#4235](https://github.com/http4s/http4s/pull/4235), [#4147](https://github.com/http4s/http4s/pull/4147), [#4238](https://github.com/http4s/http4s/pull/4238) [#4238](https://github.com/http4s/http4s/pull/4243)
* [#4070](https://github.com/http4s/http4s/pull/4070): No longer publish a `scala.annotations.nowarn` annotation in the 2.12 build.  This is provided in the standard library in 2.12.13, and isn't necessary at runtime in any version.
* [#4138](https://github.com/http4s/http4s/pull/4138): Replace boolean with `Weakness` sum type in `EntityTag` model
* [#4148](https://github.com/http4s/http4s/pull/4148): Lift `ETag.EntityTag` out of header and into the `org.http4s` package
* [#4164](https://github.com/http4s/http4s/pull/4164): Removal of several deprecated interfaces.  Most were non-public binary compatibility shims, or explicit cats instances that had been superseded by new implicits.  Some exceptions:
* [#4145](https://github.com/http4s/http4s/pull/4145): Port macros in `org.http4s.syntax.literals` to Scala 3.  Deprecated macros that were on various companion objects will not be in the Scala 3 releases.

### Bugfixes

* [#4017](https://github.com/http4s/http4s/pull/4017): Render a final `-` in a byte ranges without an end value

## http4s-laws

### Breaking changes

* [#4144](https://github.com/http4s/http4s/pull/4144): Add `LawsAdapter` to create `PropF` for effectful properties.  Restate various Entity codec laws in terms of it.
* [#4164](https://github.com/http4s/http4s/pull/4164): Removed arbitrary instances for `CIString`. These are provided by case-insensitive.

## http4s-server

### Breaking changes

* [#4164](https://github.com/http4s/http4s/pull/4164): Removed deprecated `SSLConfig`, `KeyStoreBits`, `SSLContextBits`, and `SSLBits`.

## http4s-testing

### Breaking changes

* [#4164](https://github.com/http4s/http4s/pull/4164): No longer a publicly published package. All public API was previously deprecated.

## Dependency upgrades

* async-http-client-2.12.2
* cats-parse-0.3.0
* circe-0.14.0-M3
* jackson-databind-2.12.1
* jawn-1.0.3
* log4cats-1.2.0-RC1 (now under `org.typelevel`)
* log4s-1.0.0-M4
* okio-2.10.0
* vault-2.1.0-M14 (now under `org.typelevel`)

## Dependency removals

* parboiled2

# v1.0.0-M10 (2020-12-31)

## http4s-client

### Enhancements

* [#4051](https://github.com/http4s/http4s/pull/4051): Add `customized` function to `Logger` middleware that takes a function to produce the log string. Add a `colored` implementation on that that adds colors to the logs.

## Dependency updates

* argonaut-6.3.3

# v0.21.16 (2021-01-24)

## http4s-laws

### Bugfixes

* [#4243](https://github.com/http4s/http4s/pull/4243): Don't generate ipv6 addresses with only one section shorted by `::`

## http4s-blaze-core

### Bugfixes

* [#4143](https://github.com/http4s/http4s/pull/4143): Fix race condition that leads to `WritePendingException`. A tradeoff of this change is that some connections that were previously reused must now be closed.

## http4s-blaze-client

### Bugfixes

* [#4152](https://github.com/http4s/http4s/pull/4152): Omit implicit `Content-Length: 0` header when rendering GET, DELETE, CONNECT, and TRACE requests.

## http4s-ember-client

### Bugfixes

* [#4179](https://github.com/http4s/http4s/pull/4179): Render requests in "origin form", so the request line contains only the path of the request, and host information is only in the Host header.  We were previously rendering the fulll URI on the request line, which the spec mandates all servers to handle, but clients should not send when not speaking to a proxy.

## http4s-ember-server

### Enhancements

* [#4179](https://github.com/http4s/http4s/pull/4179): Support a graceful shutdown

## http4s-circe

### Enhancements

* [#4124](https://github.com/http4s/http4s/pull/4124): Avoid intermediate `ByteBuffer` duplication

## Dependency updates

* dropwizard-metrics-4.1.17
* netty-4.1.58.Final
* play-json-29.9.2
* scalatags-0.9.3

# v0.21.15 (2020-12-31)

## http4s-core

### Enhancements

* [#4014](https://github.com/http4s/http4s/pull/4014): Tolerate spaces in cookie headers. These are illegal per RFC6265, but commonly seen in the wild.
* [#4113](https://github.com/http4s/http4s/pull/4113): Expose a mixed multipart decoder that buffers large file parts to a temporary file.

## http4s-server

### Enhancements

* [#4026](https://github.com/http4s/http4s/pull/4026): Add `Resource`-based constructors to the `BracketRequestResponse` middleware.
o* [#4037](https://github.com/http4s/http4s/pull/4037): Normalize some default settings between server backends to standard http4s defaults, to make a more similar experience between backends.  This changes some defaults for Ember and Jetty backends.

## http4s-jetty

### Enhancements

* [#4032](https://github.com/http4s/http4s/pull/4032): Add an `HttpConfiguration` parameter to the Jetty builder to support deeper configuration than what is otherwise available on the builer.  Use it for both HTTP/1 and HTTP/2.

## http4s-jetty-client

### Enhancements

* [#4110](https://github.com/http4s/http4s/pull/4110): Provide an `SslContextFactory` in the default configuration. Before this, secure requests would throw a `NullPointerException` unless a custom Jetty `HttpClient` was used.

## Documentation

* [#4020](https://github.com/http4s/http4s/pull/4020): Improvements to scaladoc. Link to other projects' scaladoc where we can and various cleanups of our own.
* [#4025](https://github.com/http4s/http4s/pull/4025): Publish our own API URL, so other scaladoc can link to us

## http4s-circe

* [#4012](https://github.com/http4s/http4s/pull/4012): Add sensitive EntityDecoders for circe that filter JSON that couldn't be decoded before logging it.

## Dependency bumps

* cats-2.3.1
* cats-effect-2.3.1
* discipline-core-1.1.3
* fs2-2.5.0
* jackson-databind-2.11.4
* netty-4.1.56.Final
* scodec-bits-1.1.23

# v1.0.0-M9 (2020-12-12)

## http4s-core

### Breaking changes

* [#3913](https://github.com/http4s/http4s/pull/3913): Regenerated the `MimeDb` trait from the IANA registry. This shifts a few constants around and is binary breaking, but the vast majority of users won't notice.

## Dependency updates

* jackson-databind-2.12.0

# v0.21.14 (2020-12-11)

## http4s-core

### Bugfixes

* [#3966](https://github.com/http4s/http4s/pull/3966): In `Link` header, retain the first `rel` attribute when multiple are present

### Enhancements

* [#3937](https://github.com/http4s/http4s/pull/3937): Add `Order[Charset]` and `Hash[Charset]` instances
* [#3969](https://github.com/http4s/http4s/pull/3969): Add `Order[Uri]`, `Hash[Uri]`, and `Show[Uri]`. Add the same for its component types.
* [#3966](https://github.com/http4s/http4s/pull/3966): Add `Order[Method]` instance

## http4s-server

### Enhancements

* [#3977](https://github.com/http4s/http4s/pull/3977): Add a `BracketRequestResponse` middleware, to reflect lifecycles between acquiring the `F[Response[F]]` and completion of the response body `Stream[F, Byte]`.  Introduces a new `ConcurrentRequests` middleware, and refactors `MaxActiveRequests` on top of it.

## http4s-okhttp-client

### Bugfixes

* [#4006](https://github.com/http4s/http4s/pull/4006): Set `Content-Length` header on requests where available instead of always chunking

## http4s-metrics

### Bugfixes

* [#3977](https://github.com/http4s/http4s/pull/3977): Changes from `BracketRequestResponse` middleware may address reported leaks in `decreaseActiveRequests`.  Corrects a bug in `recordHeadersTime`.  Also can now record times for abnormal terminations.

## Internals

Should not affect end users, but noted just in case:

* [#3964](https://github.com/http4s/http4s/pull/3964): Replace `cats.implicits._` imports with `cats.syntax.all._`. Should not be user visible.
* [#3963](https://github.com/http4s/http4s/pull/3963), [#3983](https://github.com/http4s/http4s/pull/3983): Port several tests to MUnit. This helps with CI health.
* [#3980](https://github.com/http4s/http4s/pull/3980): Integrate new sbt-http4s-org plugin with sbt-spiewak

## Dependency bumps

* cats-2.3.0
* cats-effect-2.3.0
* dropwizard-metrics-4.1.16
* scodec-bits-1.1.22

# v1.0.0-M8 (2020-11-26)

## Breaking changes

### http4s-client

* [#3903](https://github.com/http4s/http4s/pull/3903): Method apply syntax (e.g., `POST(body, uri)`) returns a `Request[F]` instead of `F[Request[F]]`

# v0.21.13 (2020-11-25)

## Bugfixes

### Most modules

* [#3932](https://github.com/http4s/http4s/pull/3932): Fix `NoClassDefFoundError` regression.  An example:

  ```
  [info]   java.lang.NoClassDefFoundError: cats/effect/ResourceLike
  [info]   at org.http4s.client.Client$.$anonfun$fromHttpApp$2(Client.scala:246)
  ```

  A test dependency upgrade evicted our declared cats-effect-2.2.0 dependency, so we built against a newer version than we advertise in our POM.  Fixed by downgrading the test dependency and inspecting the classpath.  Tooling will be added to avoid repeat failures.

# v0.21.12 (2020-11-25)

## Bugfixes

### http4s-core

* [#3911](https://github.com/http4s/http4s/pull/3911): Support raw query strings. Formerly, all query strings were stored as a vector of key-value pairs, which was lossy in the percent-encoding of sub-delimiter characters (e.g., '+' vs '%2B').  Queries constructed with `.fromString` will be rendered as-is, for APIs that assign special meaning to sub-delimiters.
* [#3921](https://github.com/http4s/http4s/pull/3921): Fix rendering of URIs with colons. This was a regression in v0.21.9.

### http4s-circe

* [#3906](https://github.com/http4s/http4s/pull/3906): Fix streamed encoder for empty stream. It was not rendering the `[F`.

## Enhancements

### http4s-core

* [#3902](https://github.com/http4s/http4s/pull/3902): Add `Hash` and `BoundedEnumerable` instances for `HttpVersion`
* [#3909](https://github.com/http4s/http4s/pull/3909): Add `Order` instance for `Header` and `Headers`

## Dependency upgrades

* fs2-2.4.6
* jetty-9.4.35.v20201120

# v1.0.0-M7 (2020-11-20)

## Breaking changes

### http4s-dsl

* [#3876](https://github.com/http4s/http4s/pull/3876): Replace `dsl.Http4sDsl.Path` with `core.Uri.Path`. The new `Path` in 1.0 is rich enough to support the DSL's routing needs, and this eliminates a conversion between models on every `->` extractor.  This change is source compatible in typical extractions.

## Dependency updates

* argonaut-6.3.2

# v0.21.11 (2020-11-20)

## Enhancements

### http4s-core

* [#3864](https://github.com/http4s/http4s/pull/3864): Cache a `Right` of the common `HttpVersion`s for its `ParseResult`.

### http4s-circe

* [#3891](https://github.com/http4s/http4s/pull/3891): Encode JSON streams in their constituent chunks instead of a chunk-per-`Json`. This can significantly reduce the network flushes on most backends.

### http4s-dsl

* [#3844](https://github.com/http4s/http4s/pull/3844): Add `MatrixVar` extractor for [Matrix URIs](https://www.w3.org/DesignIssues/MatrixURIs.html)

### http4s-async-http-client

* [#3859](https://github.com/http4s/http4s/pull/3859): Add `AsyncHttpClient.apply` method that takes an already constructed async-http-client. This is useful for keeping a handle on bespoke of the client, such as its stats. Adds a functional `AsyncHttpClientStats` wrapper around the native stats class.

## Internals

These changes should be transparent, but are mentioned for completeness.

### Dotty preparations

* [#3798](https://github.com/http4s/http4s/pull/3798): Parenthesize some arguments to lambda functions.

### Build

* [#3868](https://github.com/http4s/http4s/pull/3868), [#3870](https://github.com/http4s/http4s/pull/3870): Start building with sbt-github-actions.

## Dependency updates

* discipline-1.1.2
* dropwizard-metrics-4.1.15
* jackson-databind-2.11.3
* jawn-1.0.1
* netty-4.1.54.Final
* okio-2.9.0
* tomcat-9.0.40

~~# v0.21.10 (2020-11-20)~~

Cursed release, accidentally tagged from main.
Proceed directly to 0.21.11.

# v1.0.0-M6 (2020-11-11)

## Breaking changes

* [#3758](https://github.com/http4s/http4s/pull/3758): Refactor query param infix operators for deprecations in Scala 2.13. Not source breaking.
* [#3366](https://github.com/http4s/http4s/pull/3366): Add `Method` and `Uri` to `UnexpectedStatus` exception to improve client error handling. Not source breaking in most common usages.

# v0.21.9 (2020-11-11)

## Bugfixes

* [#3757](https://github.com/http4s/http4s/pull/3757): Restore mixin forwarders in `Http4sDsl` for binary compatibility back to v0.21.0.  These were removed in v0.21.6 by [#3492](https://github.com/http4s/http4s/pull/3492), but not caught by an older version of MiMa.
* [#3752](https://github.com/http4s/http4s/pull/3752): Fix rendering of absolute `Uri`s with no scheme.  They were missing the `//`.
* [#3810](https://github.com/http4s/http4s/pull/3810): In okhttp-client, render the request body synchronously on an okhttp-managed thread. There was a race condition that could truncate bodies.

## Enhancements

* [#3609](https://github.com/http4s/http4s/pull/3609): Introduce `Forwarded` header
* [#3789](https://github.com/http4s/http4s/pull/3789): In Ember, apply `Transfer-Encoding: chunked` in the absence of contrary information
* [#3815](https://github.com/http4s/http4s/pull/3815): Add `Show`, `Hash`, and `Order` instances to `QueryParamKey` and `QueryParamValue`
* [#3820](https://github.com/http4s/http4s/pull/3820): In jetty-client, eliminate uninformative request logging of failures

## Dotty preparations

Dotty support remains [in progress](https://github.com/http4s/http4s/projects/5), though many http4s features can be used now in compatibility mode.

* [#3767](https://github.com/http4s/http4s/pull/3767): Name "unbound placeholders."
* [#3757](https://github.com/http4s/http4s/pull/3757): Replace `@silent` annotations with `@nowarn`.

## Dependency updates

* blaze-0.14.14
* discipline-specs2-1.1.1
* dropwizard-metrics-4.1.14
* fs2-2.4.5
* jetty-9.4.34.v20201102
* log4s-1.9.0
* scalacheck-1.15.1

# v1.0.0-M5 (2020-10-16)

## Bugfixes

* [#3714](https://github.com/http4s/http4s/pull/3638): Use correct prefix when composing with `Router`
* [#3738](https://github.com/http4s/http4s/pull/3738): In `PrometheusExportService`, correctly match the `/metrics` endpoint

## Breaking changes

* [#3649](https://github.com/http4s/http4s/pull/3649): Make `QueryParam` a subclass of `QueryParamLike`
* [#3440](https://github.com/http4s/http4s/pull/3440): Simplify `Method` model. Drop `PermitsBody`, `NoBody`, and `Semantics` mixins. No longer a case class.

## Enhancements

* [#3638](https://github.com/http4s/http4s/pull/3638): Model `Access-Control-Expose-Headers`
* [#3735](https://github.com/http4s/http4s/pull/3735): Add `preferGzipped` parameter to `WebjarServiceBuilder`

## Dependency updates

* argonaut-6.3.1

# v0.21.8 (2020-10-16)

## Security

* [GHSA-8hxh-r6f7-jf45](https://github.com/http4s/http4s/security/advisories/GHSA-8hxh-r6f7-jf45): The version of Netty used by async-http-client is affected by [CVE-2020-11612](https://app.snyk.io/vuln/SNYK-JAVA-IONETTY-564897).  A server we connect to with http4s-async-http-client could theoretically respond with a large or malicious compressed stream and exhaust memory in the client JVM. This does not affect any release in the 1.x series.

## Bugfixes

* [#3666](https://github.com/http4s/http4s/pull/3666): In CSRF middleware, always use the `onFailure` handler instead of a hardcoded 403 response
* [#3716](https://github.com/http4s/http4s/pull/3716): Fail in `Method.fromString` when a token is succeeded by non-token characters.
* [#3743](https://github.com/http4s/http4s/pull/3743): Fix `ListSep` parser according to RFC.

## Enhancements

* [#3605](https://github.com/http4s/http4s/pull/3605): Improve header parsing in Ember
* [#3634](https://github.com/http4s/http4s/pull/3634): Query parameter codecs for `LocalDate` and `ZonedDate`
* [#3659](https://github.com/http4s/http4s/pull/3659): Make requests to mock client cancelable
* [#3701](https://github.com/http4s/http4s/pull/3701): In `matchHeader`, only parse headers with matching names. This improves parsing laziness.
* [#3641](https://github.com/http4s/http4s/pull/3641): Add `FormDataDecoder` to decode `UrlForm` to case classes via `QueryParamDecoder`

## Documentation

* [#3693](https://github.com/http4s/http4s/pull/3693): Fix some typos
* [#3703](https://github.com/http4s/http4s/pull/3703): Fix non-compiling example in streaming.md
* [#3670](https://github.com/http4s/http4s/pull/3670): Add scaladocs for various headers, including RFC links
* [#3692](https://github.com/http4s/http4s/pull/3692): Mention partial unification is no longer needed in Scala 2.13
* [#3710](https://github.com/http4s/http4s/pull/3710): Add docs for `OptionalValidatingQueryParamDecoderMatcher`
* [#3712](https://github.com/http4s/http4s/pull/3712): Add integrations.md with feature comparison of backends

## Miscellaneous

* [#3742](https://github.com/http4s/http4s/pull/3742): Drop JDK14 tests for JDK15

## Dependency updates

* dropwizard-metrics-4.1.13
* cats-2.2.0
* cats-effect-2.2.0
* fs2-2.4.4
* jetty-9.4.32.v20200930
* json4s-3.6.10
* netty-4.1.53.Final (async-http-client transitive dependency)
* okhttp-4.9.0
* play-json-2.9.1
* scalafix-0.9.21
* scalatags-0.9.2
* tomcat-9.0.39

# v1.0.0-M4 (2020-08-09)

This milestone merges the changes in 0.21.7.
It is not binary compatible with 1.0.0-M3

## Breaking changes

* [#3577](https://github.com/http4s/http4s/pull/3577): Add a model of the `Max-Forwards` header.
* [#3567](https://github.com/http4s/http4s/pull/3577): Add a model of the `Content-Language` header.
* [#3555](https://github.com/http4s/http4s/pull/3555): Support for UTF-8 basic authentication, per [RFC7617](https://tools.ietf.org/html/rfc7617). Attempt to decode Basic auth credentials as UTF-8, falling back to ISO-8859-1. Provide a charset to `BasicCredentials` that allows encoding with an arbitrary charset, defaulting to UTF-8. 
* [#3583](https://github.com/http4s/http4s/pull/3583): Allow configuration of `CirceInstances` to permit duplicate keys
* [#3587](https://github.com/http4s/http4s/pull/3587): Model `Access-Control-Allow-Headers` header

## Documentation

* [#3571](https://github.com/http4s/http4s/pull/3571): Fix comments in deprecated `AgentToken`, `AgentComment`, and `AgentProduct`.

## Dependency updates

* dropwizard-metrics-4.1.12

# v0.21.7 (2020-08-08)

## Bugfixes

* [#3548](https://github.com/http4s/http4s/pull/3548): Fixes `IllegalStateException` when a path matches a directory in `ResourceService`
* [#3546](https://github.com/http4s/http4s/pull/3546): In ember, encode headers as ISO-8859-1. Includes performance improvements
* [#3550](https://github.com/http4s/http4s/pull/3550): Don't attempt to decompress empty response bodies in `GZip` client middleware
* [#3598](https://github.com/http4s/http4s/pull/3598): Fix connection keep-alives in ember-client
* [#3594](https://github.com/http4s/http4s/pull/3594): Handle `FileNotFoundException` in `StaticFile.fromURL` by returning a 404 response
* [#3625](https://github.com/http4s/http4s/pull/3625): Close `URLConnection` in `StaticFile.fromURL` when the resource is not expired
* [#3624](https://github.com/http4s/http4s/pull/3624): Use client with the http4s defaults instead of a the Jetty defaults in `JettyClientBuilder#resource` and `JettyClientBuilder#stream`

## Enhancements

* [#3552](https://github.com/http4s/http4s/pull/3552): Add `liftKleisli` operation to `Client.` This is useful for integration with [natchez](https://github.com/tpolecat/natchez).
* [#3566](https://github.com/http4s/http4s/pull/3566): Expose `RetryPolicy.isErrorOrRetriablestatus`
* [#3558](https://github.com/http4s/http4s/pull/3558): Add `httpRoutes` and `httpApp` convenience constructors to `HSTS` middleware
* [#3559](https://github.com/http4s/http4s/pull/3559): Add `httpRoutes` and `httpApp` convenience constructors to `HttpsRedirect` middleware
* [#3623](https://github.com/http4s/http4s/pull/3623): Add `configure` method to allow more configurations of async-http-client
* [#3607](https://github.com/http4s/http4s/pull/3607): Add request key to the connection manager debug logs in blaze-client
* [#3602](https://github.com/http4s/http4s/pull/3602): Support trailer headers in Ember.
* [#3603](https://github.com/http4s/http4s/pull/3603): Enable connection reuse in ember-server.
* [#3601](https://github.com/http4s/http4s/pull/3601): Improve ember-client by adding `keep-alive`, a `Date` header if not present, and a configurable `User-Agent` header if not present.

## Refactoring

* [#3547](https://github.com/http4s/http4s/pull/3547): Refactor the ember request parser

## Documentation

* [#3545](https://github.com/http4s/http4s/pull/3545): Refresh the getting started guide to match the current template.
* [#3595](https://github.com/http4s/http4s/pull/3595): Show handling of `Year.of` exceptions in DSL tutorial

## Dependency upgrades

* cats-effect-2.1.4
* dropwizard-metrics-4.1.11
* jetty-9.4.31.v20200723
* okhttp-4.8.1
* tomcat-9.0.37

# v1.0.0-M3 (2020-06-27)

This milestone merges the changes in 0.21.6.
It is binary compatible with 1.0.0-M2.

# v0.21.6 (2020-06-27)

## Bugfixes

* [#3538](https://github.com/http4s/http4s/pull/3538): In ember, fix request and response parser to recognize chunked transfer encoding. In chunked messages, bodies were incorrectly empty.

## Enhancements

* [#3492](https://github.com/http4s/http4s/pull/3538): Split the request extractors in the server DSL into `org.http4s.dsl.request`. This leaner DSL does not deal with bodies, and does not require an `F[_]` parameter. Use of the existing `http4s-dsl` is unaffected.

## Dependency updates

* blaze-0.14.13

# v1.0.0-M2 (2020-06-25)

This is the first milestone release in the 1.x series.
It is not binary compatible with prior releases.

## Where is M1?

Unpublished. The release build from the tag failed, and the fix required a new tag.

## Breaking changes

* [#3174](https://github.com/http4s/http4s/pull/3174): Drop http4s-prometheus dependency on http4s-dsl
* [#2615](https://github.com/http4s/http4s/pull/2615): Model the `Server` header
* [#3206](https://github.com/http4s/http4s/pull/2615): Model the `Content-Location` header
* [#3264](https://github.com/http4s/http4s/pull/3264): Remove unused `EntityEncoder` argument in `PlayInstances`.
* [#3257](https://github.com/http4s/http4s/pull/3257): Make `SameSite` cookie attribute optional
* [#3291](https://github.com/http4s/http4s/pull/3291): Remove unused `F[_]` parameter from `Server`
* [#3241](https://github.com/http4s/http4s/pull/3241): Port all macros to blackbox in anticipation of Dotty support
* [#3323](https://github.com/http4s/http4s/pull/3323): Drop deprecated `ArbitraryInstances#charsetRangesNoQuality`
* [#3322](https://github.com/http4s/http4s/pull/3322): Drop deprecated `getAs` and `prepAs` methods from `Client`
* [#3371](https://github.com/http4s/http4s/pull/3271): In http4s-metrics, add `rootCause` field to `TerminationType.Abnormal` and `TerminationType.Error`.  Add `TerminationType.Canceled`
* [#3335](https://github.com/http4s/http4s/pull/3335): Remove unused `Bracket` instance in `Client#translate`
* [#3390](https://github.com/http4s/http4s/pull/3390): Replace `org.http4s.util.CaseInsensitiveString` with `org.typelevel.ci.CIString`
* [#3221](https://github.com/http4s/http4s/pull/3221): Implement a `Uri.Path` type to replace the type alias for `String`
* [#3450](https://github.com/http4s/http4s/pull/3450): Model `Accept-Patch` header as a `NonEmptyList[MediaType]`
* [#3463](https://github.com/http4s/http4s/pull/3450): Model `Access-Control-Allow-Credentials` header as a nullary case class.
* [#3325](https://github.com/http4s/http4s/pull/3325): Add a WebSocket builder with a `Pipe[F, WebSocketFrame, WebSocketFrame]` to unify sending and receiving.
* [#3373](https://github.com/http4s/http4s/pull/3373): Parameterize `ClassLoader` for `ResourceService` and `WebjarService`. Changes the `CacheStrategy`'s `uriPath` argument to `Uri.Path`.
* [#3460](https://github.com/http4s/http4s/pull/3460): Remove deprecated `Service` and related aliases
* [#3529](https://github.com/http4s/http4s/pull/3529): Refresh the `MediaType`s constants from the IANA registry. Not source breaking, but shifts constants in a binary breaking way.

## Enhancements

* [#3320](https://github.com/http4s/http4s/pull/3320): Reimplement `Media#as` with `F.rethrow`

## Deprecations

* [#3359](https://github.com/http4s/http4s/pull/3359): Deprecate the `org.http4s.util.execution` package.
* [#3422](https://github.com/http4s/http4s/pull/3359): Deprecate `BlazeClientBuilder#withSslContextOption`.

# Documentation

* [#3374](https://github.com/http4s/http4s/pull/3374): Add a deployment tutorial, including for GraalVM. See also #[3416](https://github.com/http4s/http4s/pull/3416).
* [#3410](https://github.com/http4s/http4s/pull/3410): Suggest a global execution context for the argument to `BlazeClientBuilder`

## Internal refactoring

* [#3386](https://github.com/http4s/http4s/pull/3386): Drop internal argonaut parser in favor of jawn's
* [#3266](https://github.com/http4s/http4s/pull/3266): Replace `fs2.compress` with `fs2.compression`

## Dependency updates

* argonaut-6.3.0
* async-http-client-2.12.1
* blaze-http-0.14.13
* play-json-2.9.0
* simpleclient-0.9.0 (Prometheus)

~~# v1.0.0-M1 (2020-06-25)~~

Did not publish successfully from tag.

# v0.21.5 (2020-06-24)

This release is fully backward compatible with 0.21.4.

## New modules

* [#3372](https://github.com/http4s/http4s/pull/3372): `http4s-scalafix`: starting with this release, we have integrated Scalafix rules into the build.  All our Scalafix rules will be published as both snapshots and with core releases.  The http4s-scalafix version is equivalent to the output version of the scalafix rules.  The scalafix rules are intended to assist migrations with deprecations (within this series) and breaking changes (in the upcoming push to 1.0).

## Bugfixes

* [#3476](https://github.com/http4s/http4s/pull/3476): Fix crash of `GZip` client middleware on responses to `HEAD` requests
* [#3488](https://github.com/http4s/http4s/pull/3488): Don't call `toString` on input of `ResponseLogger` on cancellation. The input is usually a `Request`. We filter a set of default sensitive headers in `Request#toString`, but custom headers can also be sensitive and could previously be leaked by this middleware.
* [#3521](https://github.com/http4s/http4s/pull/3521): In async-http-client, raise errors into response body stream when thrown after we've begun streaming. Previously, these errors were logged, but the response body was truncated with no value indicating failure.
* [#3520](https://github.com/http4s/http4s/pull/3520): When adding a query parameter to a `Uri` with a blank query string (i.e., the URI ends in '?'), don't prepend it with a `'&'` character. This is important in OAuth1 signing.
* [#3518](https://github.com/http4s/http4s/pull/3518): Fix `Cogen[ContentCoding]` in the testing arbitraries to respect the case-insensitivity of the coding field.
* [#3501](https://github.com/http4s/http4s/pull/3501): Explicitly use `Locale.ENGLISH` when comparing two `ContentCoding`'s coding fields. This only matters if your default locale has different casing semantics than English for HTTP token characters.

## Deprecations

* [#3441](https://github.com/http4s/http4s/pull/3441): Deprecate `org.http4s.util.threads`, which is not related to HTTP
* [#3442](https://github.com/http4s/http4s/pull/3442): Deprecate `org.http4s.util.hashLower`, which is not related to HTTP
* [#3466](https://github.com/http4s/http4s/pull/3466): Deprecate `util.decode`, which may loop infinitely on certain malformed input.  Deprecate `Media#bodyAsText` and `EntityDecoder.decodeString`, which may loop infinitely for charsets other than UTF-8.  The latter two methods are replaced by `Media#bodyText` and `EntityDecoder.decodeText`.
* [#3372](https://github.com/http4s/http4s/pull/3372): Deprecate `Client.fetch(request)(f)` in favor of `Client#run(request).use(f)`. This is to highlight the dangers of using `F.pure` or similar as `f`, which gives access to the body after the client may have recycled the connection.  For training and code reviewing purposes, it's easier to be careful with `Resource#use` than convenience methods like `fetch` that are `use` in disguise. This change can be fixed with our new http4s-scalafix.

## Enhancements

* [#3286](https://github.com/http4s/http4s/pull/3286): Add `httpRoutes` constructor for `Autoslash middleware`
* [#3382](https://github.com/http4s/http4s/pull/3382): Use more efficient String compiler in `EntityDecoder[F, String]`
* [#3439](https://github.com/http4s/http4s/pull/3439): Add `Hash[Method]` instance. See also [#3490](https://github.com/http4s/http4s/pull/3490).
* [#3438](https://github.com/http4s/http4s/pull/3438): Add `PRI` method
* [#3474](https://github.com/http4s/http4s/pull/3474): Add `httpApp` and `httpRoutes` constructors for `HeaderEcho` middleware
* [#3473](https://github.com/http4s/http4s/pull/3473): Add `httpApp` and `httpRoutes` constructors for `ErrorHandling` middleware
* [#3472](https://github.com/http4s/http4s/pull/3472): Add `httpApp` and `httpRoutes` constructors for `EntityLimiter` middleware
* [#3487](https://github.com/http4s/http4s/pull/3487): Add new `RequestID` middleware.
* [#3515](https://github.com/http4s/http4s/pull/3472): Add `httpApp` and `httpRoutes` constructors for `ErrorAction` middleware
* [#3513](https://github.com/http4s/http4s/pull/3513): Add `httpRoutes` constructor for `DefaultHead`. Note that `httpApp` is not relevant.
* [#3497](https://github.com/http4s/http4s/pull/3497): Add `logBodyText` functions to `Logger` middleware to customize the logging of the bodies

## Documentation

* [#3358](https://github.com/http4s/http4s/pull/3358): Replaced tut with mdoc
* [#3421](https://github.com/http4s/http4s/pull/3421): New deployment tutorial, including GraalVM
* [#3404](https://github.com/http4s/http4s/pull/3404): Drop reference to http4s-argonaut61, which is unsupported.
* [#3465](https://github.com/http4s/http4s/pull/3465): Update sbt version used in `sbt new` command
* [#3489](https://github.com/http4s/http4s/pull/3489): Remove obsolete scaladoc about `Canceled` in blaze internals

## Internals

* [#3478](https://github.com/http4s/http4s/pull/3478): Refactor `logMessage` in client and server logging middlewares

## Dependency updates

* scala-2.13.2
* boopickle-1.3.3
* fs2-2.4.2
* metrics-4.1.9 (Dropwizard)
* jetty-9.4.30
* json4s-3.6.9
* log4cats-1.1.1
* okhttp-4.7.2
* scalafix-0.9.17
* scalatags-0.9.1
* tomcat-9.0.36

# v0.21.4 (2020-04-28)

This release is fully backward compatible with 0.21.3.

## Bugfixes

* [#3338](https://github.com/http4s/http4s/pull/3338): Avoid incorrectly responding with an empty body in http4s-async-http-client

## Enhancements

* [#3303](https://github.com/http4s/http4s/pull/3303): In blaze, cache `Date` header value 
* [#3350](https://github.com/http4s/http4s/pull/3350): Use stable host address in `ConnectionFailure` message. Makes code more portable post-JDK11.

## Deprecation

* [#3361](https://github.com/http4s/http4s/pull/3361): Deprecate the `org.http4s.util.execution` package.

## Documentation

* [#3279](https://github.com/http4s/http4s/pull/3279): Improve Prometheus middleware usage example

## Dependency updates

* fs2-2.3.0
* okhttp-4.5.0
* scalafix-0.9.12
* scala-xml-1.3.0
* specs2-4.9.3

# v0.20.23 (2020-04-28)

This release restores backward compatibility with the 0.20 series.
This is the final planned release in the 0.20 series.

## Compatibility

* [#3362](https://github.com/http4s/http4s/pull/3362): Restores binary compatibility in http4s-jetty back to 0.20.21.

# v0.20.22 (2020-04-28)

This release is backward compatible with 0.20, except for http4s-jetty.
This incompatibility will be corrected in 0.20.23.

## Breaking changes

* [#3333](https://github.com/http4s/http4s/pull/3333): Add Http2c support to jetty-server. This accidentally broke binary compatibility, and will be patched in v0.20.23.

## Bugfixes

* [#3326](https://github.com/http4s/http4s/pull/3326): In `WebjarService`, do not use OS-specific directory separators
* [#3331](https://github.com/http4s/http4s/pull/3326): In `FileService`, serve index.html if request points to directory

## Enhancements

* [#3327](https://github.com/http4s/http4s/pull/3327): Add `httpRoutes` and `httpApp` convenience constructors to `Date` middleware
* [#3381](https://github.com/http4s/http4s/pull/3327): Add `httpRoutes` and `httpApp` convenience constructors to `CORS` middleware
* [#3298](https://github.com/http4s/http4s/pull/3298): In `Logger` client and server middlewares, detect any media types ending in `+json` as non-binary

## Deprecations

* [#3330](https://github.com/http4s/http4s/pull/3330): Deprecate `BlazeServerBuilder#apply()` in favor of passing an `ExecutionContext` explicitly.  Formerly, `ExecutionContext.global` was referenced by the default builder, and would spin up its thread pool even if the app never used the global execution context.
* [#3361](https://github.com/http4s/http4s/pull/3361): Deprecate `org.http4s.util.bug`, which is for internal use only.

## Backports

These appeared in previous releases, but have been backported to 0.20.x

* [#2591](https://github.com/http4s/http4s/pull/2591): Change literal interpolator macros to use unsafe methods to avoid triggering Wartremover's EitherProjectionPartial warning
* [#3115](https://github.com/http4s/http4s/pull/3115): Drop UTF-8 BOM when decoding
* [#3148](https://github.com/http4s/http4s/pull/3148): Add `HttpRoutes.strict`
* [#3185](https://github.com/http4s/http4s/pull/3185): In blaze, recover `EOF` on `bodyEncoder.write` to close connection
* [#3196](https://github.com/http4s/http4s/pull/3196): Add convenience functions to `Caching` middleware

## Build improvements

* Start testing on JDK14

## Dependency updates

* blaze-0.14.12
* metrics-4.1.6
* jetty-9.4.28.v20200408
* scala-2.12.11
* tomcat-9.0.34

# v0.21.3 (2020-04-02)

This release is fully backward compatible with 0.21.2.

# Bugfixes

* [#3243](https://github.com/http4s/http4s/pull/3243): Write ember-client request to socket before reading response

## Enhancements

* [#3196](https://github.com/http4s/http4s/pull/3196): Add convenience functions to `Caching` middleware. 
* [#3155](https://github.com/http4s/http4s/pull/3155): Internal `j.u.c.CompletionStage` conversions.

## Dependency updates

* cats-2.1.1
* okhttp-4.4.1

# v0.20.21 (2020-04-02)

This release is fully backward compatible with 0.20.20.

## Dependency updates

* argonaut-6.2.5
* jetty-9.4.27.v20200227
* metrics-4.1.5 (Dropwizard)
* tomcat-9.0.33

# v0.21.2 (2020-03-24)

This release is fully backward compatible with 0.21.1.

## Security fixes
* [GHSA-66q9-f7ff-mmx6](https://github.com/http4s/http4s/security/advisories/GHSA-66q9-f7ff-mmx6): Fixes a local file inclusion vulnerability in `FileService`, `ResourceService`, and `WebjarService`.
  * Request paths with `.`, `..`, or empty segments will now return a 400 in all three services.  Combinations of these could formerly be used to escape the configured roots and expose arbitrary local resources.
  * Request path segments are now percent-decoded to support resources with reserved characters in the name.

## Bug fixes

* [#3261](https://github.com/http4s/http4s/pull/3261): In async-http-client, fixed connection release when body isn't run, as well as thread affinity.

## Enhancements

* [#3253](https://github.com/http4s/http4s/pull/3253): Preparation for Dotty support. Should be invisible to end users, but calling out because it touches a lot.

# v0.20.20 (2020-03-24)

This release is fully backward compatible with 0.20.19.

## Security fixes
* [GHSA-66q9-f7ff-mmx6](https://github.com/http4s/http4s/security/advisories/GHSA-66q9-f7ff-mmx6): Fixes a local file inclusion vulnerability in `FileService`, `ResourceService`, and `WebjarService`.
  * Request paths with `.`, `..`, or empty segments will now return a 400 in all three services.  Combinations of these could formerly be used to escape the configured roots and expose arbitrary local resources.
  * Request path segments are now percent-decoded to support resources with reserved characters in the name.

## Enhancements

* [#3167](https://github.com/http4s/http4s/pull/3167): Add `MetricsOps.classifierFMethodWithOptionallyExcludedPath`.name.

# v0.18.26 (2020-03-24)

This release is fully backward compatible with 0.18.25.

## Security fixes
* [GHSA-66q9-f7ff-mmx6](https://github.com/http4s/http4s/security/advisories/GHSA-66q9-f7ff-mmx6): Fixes a local file inclusion vulnerability in `FileService`, `ResourceService`, and `WebjarService`.
  * Request paths with `.`, `..`, or empty segments will now return a 400 in all three services.  Combinations of these could formerly be used to escape the configured roots and expose arbitrary local resources.
  * Request path segments are now percent-decoded to support resources with reserved characters in the name.

# v0.21.1 (2020-02-13)

This release is fully backward compatible with v0.21.0, and includes all the changes from v0.20.18.

## Bug fixes

* [#3192](https://github.com/http4s/http4s/pull/3192): Parse `SameSite` cookie attribute and values case insensitively.

## Enhancements

* [#3185](https://github.com/http4s/http4s/pull/3185): In blaze-server, recover `EOF` to close the connection instead of catching it. This reduces log noise in Cats Effect implementations that wrap uncaught exceptions.

## Dependency updates

* jawn-fs2-1.0.0: We accidentally released v0.21.0 against an RC of jawn-fs2. This is fully compatible.

# v0.20.19 (2020-02-13)

This release is fully backward compatible with 0.20.18.

## Bugfixes

* [#3199](https://github.com/http4s/http4s/pull/3199): When `Uri#withPath` is called without a slash and an authority is defined, add a slash to separate them.

## Enhancements

* [#3199](https://github.com/http4s/http4s/pull/3199): 
  * New `addSegment` alias for `Uri#/`
  * New `Uri#addPath` function, which splits the path segments and adds each, URL-encoded.

# v0.20.18 (2020-02-13)

This release is fully backward compatible with 0.20.17.

## Bugfixes

* [#3178](https://github.com/http4s/http4s/pull/3178): In `TomcatBuilder`, use the correct values for the `clientAuth` connector attribute.
* [#3184](https://github.com/http4s/http4s/pull/3184): 
  * Parse cookie attribute names case insensitively.
  * Preserve multiple extended cookie attributes, delimited by a `';'`
  * Support cookie domains with a leading `'.'`

## Enhancements

* [#3190](https://github.com/http4s/http4s/pull/3190): Remove reflection from initialization of `HttpHeaderParser`. This allows modeled headers to be parsed when running on Graal. The change is fully transparent on the JVM.

## Dependency updates

* argonaut-6.2.4
* async-http-client-2.10.5
* tomcat-9.0.31

# v0.21.0 (2020-02-09)

This release is fully compatible with 0.21.0-RC4.  Future releases in the 0.21.x series will maintain binary compatibility with this release.  All users on the 0.20.x or earlier are strongly encouraged to upgrade.

## Dependency updates

* argonaut-6.2.4
* circe-0.13.0

# v0.21.0-RC5 (2020-02-08)

This release is binary compatible with 0.21.0-RC4.

We announced this as built on circe-0.13.0.  That was not correct, but is fixed in 0.21.0.

## Enhancements

* [#3148](https://github.com/http4s/http4s/pull/3148): Add `HttpRoutes.strict` and `ContextRoutes.strict` for routes that require only an `Applicative`, at the cost of evaluating `combineK`ed routes strictly.

## Dependency updates

* async-http-client-2.10.5
* cats-effect-2.1.1
* scalatags-0.8.5

# v0.21.0-RC4 (2020-02-04)

This release is binary incompatible with 0.21.0-RC2, but is source compatible.

## Breaking changes

### Binary

* [#3145](https://github.com/http4s/http4s/pull/3145): Relax constraints from `Effect` to `Sync` in `resourceService`, `fileService`, and `webjarService`.

# v0.21.0-RC3 (2020-02-03)

This release is binary incompatible with 0.21.0-RC2, but should be source compatible, with deprecations.

## Breaking changes

### Binary

* [#3126](https://github.com/http4s/http4s/pull/3126): Remove unnecessary `Applicative` constraints from http4s-circe
* [#3124](https://github.com/http4s/http4s/pull/3124): Relax constraints from `Effect` to `Sync` in `FileService`.
* [#3136](https://github.com/http4s/http4s/pull/3136): In `WebSocketBuilder`, add `filterPingPongs` parameter, default true.  When false, `send` and `receive` will see pings and pongs sent by the client.  The server still responds automatically to pings.  This change should be transparent to existing users.
* [#3138](https://github.com/http4s/http4s/pull/3124): Remove unnecessary `Applicative` constraints on `EntityEncoder` instances in several modules.

### Semantic
  
* [#3139](https://github.com/http4s/http4s/pull/3139): Changes `Router` to find the longest matching prefix by path segments rather than character-by-character.  This is arguably a bug fix.  The old behavior could cause unexpected matches, is inconsistent with the servlet mappings that inspired `Router`, and is unlikely to have been intentionally depended on.

### Deprecation

* [#3134](https://github.com/http4s/http4s/pull/3132): Deprecate `JettyBuilder#withSSLContext` in favor of new methods in favor of new `withSslContext*` methods.
* [#3132](https://github.com/http4s/http4s/pull/3132): Deprecate `BlazeServerBuilder#withSSLContext` and `BlazeServerBuilder#withSSL` in favor of new `withSslContext*` methods.
* [#3140](https://github.com/http4s/http4s/pull/3140): Deprecate `JettyBuilder#withSSL`, to match `BlazeServerBuilder`. It's still necessary in Tomcat, which doesn't take a `ServletContext`.  Deprecate `SSLConfig`, `KeyStoreBits`, and `SSLContextBits`, which had already been removed from public API.

## Bugfixes

* [#3140](https://github.com/http4s/http4s/pull/3140): In `TomcatBuilder`, fix mapping of `SSLClientAuthMode` to Tomcat's connector API.

## Enhancements

* [#3134](https://github.com/http4s/http4s/pull/3132): In `JettyBuilder`, add `withSslContext` and `withSslContextAndParameters` to permit full control of `SSLParameters`.  Add `withoutSsl`.
* [#3132](https://github.com/http4s/http4s/pull/3132): In `BlazeBuilder`, add `withSslContext` and `withSslContextAndParameters` to permit full control of `SSLParameters`.  Add `withoutSsl`.

## Dependency updates

* cats-effect-2.1.0
* fs2-2.2.2

# v0.21.0-RC2 (2020-01-27)

## Breaking changes

### Binary and source

* [#3110](https://github.com/http4s/http4s/pull/3110): Change `MessageFailure#toHttpResponse` to return a `Response[F]` instead of an `F[Response[F]]`, and relax constraints accordingly. Drops the `inHttpResponse` method.
* [#3107](https://github.com/http4s/http4s/pull/3107): Add `covary[F[_]]` method to `Media` types.  Should not break your source unless you have your own `Media` subclass, which you shouldn't.

### Binary only

* [#3098](https://github.com/http4s/http4s/pull/3098): Update `MimeDB` from IANA registry. 

### Deprecation

* [#3087](https://github.com/http4s/http4s/pull/3087): Deprecate the public http4s-testing module.  This was mostly Specs2 matchers, the majority of which block threads.  This is not to be confused with http4s-laws, which depends only on Discipline and is still maintained.

## Bugfixes

* [#3105](https://github.com/http4s/http4s/pull/3105): Fix "cannot have more than one pending write request" error in blaze-server web sockets.
* [#3115](https://github.com/http4s/http4s/pull/3115): Handle BOM at the head of a chunk in `decode`.

## Enhancements

* [#3106](https://github.com/http4s/http4s/pull/3106): Interrupt response body in `DefaultHead` middleware. This optimization saves us from draining a potentially large response body that, because `HEAD` is a safe method, should not have side effects.
* [#3095](https://github.com/http4s/http4s/pull/3095): Add `Request#asCurl` method to render a request as a curl command.  Renders the method, URI, and headers, but not yet the body.

# v0.20.17 (2020-01-25)

This release is fully compatible with 0.20.16.

## Bugfixes

* [#3105](https://github.com/http4s/http4s/pull/3105): Fix "cannot have more than one pending write request" error in blaze-server web sockets.

## Dependency updates

* simpleclient-0.8.1 (Prometheus)
  
# v0.18.25 (2020-01-21)

## Bug fixes
* [#3093](https://github.com/http4s/http4s/pull/3093): Backport [#3086](https://github.com/http4s/http4s/pull/3086): Fix connection leak in blaze-client pool manager when the next request in the queue is expired.

# v0.21.0-RC1 (2020-01-21)

## Breaking changes

* [#3012](https://github.com/http4s/http4s/pull/3012): Use `HttpApp` instead of `HttpRoutes` in `Http4sServlet`. The servlet builders themselves retain compatibility.
* [#3078](https://github.com/http4s/http4s/pull/3078): Wrap Java exceptions in `ConnectionFailure` when a blaze-client fails to establish a connection. This preserves information about which host could not be connected to.
* [#3062](https://github.com/http4s/http4s/pull/3062): http4s' JSON support is now built on jawn-1.0.0, which is a binary break from jawn-0.14.x.  This comes with a bump to circe-0.13.  Most circe-0.13 modules are binary compatible with circe-0.12, but note that circe-parser is not.
* [#3055](https://github.com/http4s/http4s/pull/3055): Add fs2-io's TLS support to ember-client.  The `sslContext: Option[(ExecutionContext, SSLContext)]` argument is replaced by a `tlsContext: Option[TLSContext]`.`

## Enhancements

* [#3004](https://github.com/http4s/http4s/pull/3004): Add `classloader` argument to `StaticFile.fromResource` 
* [#3007](https://github.com/http4s/http4s/pull/3007): Add `classloader` argument to `TomcatBuilder`
* [#3008](https://github.com/http4s/http4s/pull/3008): Consistently use `collection.Seq` across Scala versions in DSL
* [#3031](https://github.com/http4s/http4s/pull/3031): Relax `Router.apply` constraint from `Sync` to `Monad`
* [#2821](https://github.com/http4s/http4s/pull/2821): Add `Media` supertype of `Message` and `Part`, so multipart parts can use `EntityDecoder`s
* [#3021](https://github.com/http4s/http4s/pull/3021): Relax `Throttle.apply` constraint from `Sync` to `Monad`. Add a `mapK` operation to `TokenBucket`.
* [#3056](https://github.com/http4s/http4s/pull/3056): Add `streamJsonArrayEncoder*` operations to circe support, to encode a `Stream` of `A` to a JSON array, given an encoder for `A`.
* [#3053](https://github.com/http4s/http4s/pull/3053): Remove unneeded `Functor[G]` constraint on `HeaderEcho.apply`.
* [#3054](https://github.com/http4s/http4s/pull/3054): Add `SameSite` cookie support
* [#2518](https://github.com/http4s/http4s/pull/2518): Add `status` methods to `Client` that take a `String` or `Uri`
* [#3069](https://github.com/http4s/http4s/pull/3069): Add `ContextMiddleware.const` function
* [#3070](https://github.com/http4s/http4s/pull/3070): Add `NonEmptyTraverse` instance to `ContextRequest`
* [#3060](https://github.com/http4s/http4s/pull/3060): Stop mixing context bounds and implicits in `CirceInstances`.
* [#3024](https://github.com/http4s/http4s/pull/3024): Add `withQueryParams` and `withMultiValueQueryParams` to `QueryOps`
* [#3092](https://github.com/http4s/http4s/pull/3092): Add TLS support to ember-server via fs2-io.

## Dependency updates

* cats-2.1.0
* circe-0.13.0-RC1
* fs2-2.2.0
* jawn-1.0.0
* jawn-fs2-1.0.0-RC2
* okhttp-4.3.1
* play-json-2.8.1
* scalacheck-1.14.3
* scalatags-0.8.4
* specs2-4.8.3

# v0.20.16 (2020-01-21)

## Bugfixes

* [#3086](https://github.com/http4s/http4s/pull/3086): Fix connection leak in blaze-client pool manager when the next request in the queue is expired.

## Breaking changes

* [#3053](https://github.com/http4s/http4s/pull/3053): Deprecate `HttpDate.now`, which is not referentially transparent. Prefer `HttpDate.current`.

## Enhancements

* [#3049](https://github.com/http4s/http4s/pull/3049): Add new `Date` server middleware
* [#3051](https://github.com/http4s/http4s/pull/3051): Add `HttpDate.current` convenience constructor, based on `Clock`.
* [#3052](https://github.com/http4s/http4s/pull/3052): Add `Caching` server middleware.
* [#3065](https://github.com/http4s/http4s/pull/3065): Add `ErrorAction` server middleware
* [#3082](https://github.com/http4s/http4s/pull/3082): Wrap `UnresolvedAddressException` in blaze in an `UnresolvedAddressException` subtype that contains the address that could not resolve to aid diagnostics.  This is a conservative change.  See [#3078](https://github.com/http4s/http4s/pull/3078) for the wrapper forthcoming in http4s-0.21.

## Documentation

* [#3017](https://github.com/http4s/http4s/pull/3017): Correct the documentation in `Timeout.apply`
* [#3020](https://github.com/http4s/http4s/pull/3020): Update scaladoc to compiling example code on OptionalMultiQueryParamDecoderMatcher

## Dependency updates

* async-http-client-2.10.4
* jetty-9.4.26.v20200117
* metrics-4.1.2 (Dropwizard)
* log4s-1.8.2
* okhttp-3.14.6
* simpleclient-0.8.0 (Prometheus)
* tomcat-9.0.30

# v0.20.15 (2019-11-27)

## Enhancements

* [#2966](https://github.com/http4s/http4s/pull/2966): Add `HttpsRedirect` middleware
* [#2965](https://github.com/http4s/http4s/pull/2965): Add `Request#addCookies` method
* [#2887](https://github.com/http4s/http4s/pull/2887): Support realm in the `OAuth1` header

## Bug fixes

* [#2916](https://github.com/http4s/http4s/pull/2916): Ensure that `Metrics` only decrements active requests once
* [#2889](https://github.com/http4s/http4s/pull/2889): In `Logger`, log the prelude if `logBody` and `logHeaders` are false

# v0.20.14 (2019-11-26)

## Bug fixes

* [#2909](https://github.com/http4s/http4s/pull/2909): Properly propagate streamed errors in jetty-client
* The blaze upgrade fixes the "SSL Handshake WRAP produced 0 bytes" error on JDK 11.

## Enhancements

* [#2911](https://github.com/http4s/http4s/pull/2911): Add missing bincompat syntax to `org.http4s.implicits`.

## Dependency updates

* blaze-0.14.11
* circe-0.11.2
* jawn-0.14.3
* jetty-9.4.24.v20191120
* tomcat-9.0.29

# v0.20.13 (2019-11-05)

## Bug fixes

* [#2946](https://github.com/http4s/http4s/pull/2946): Restore binary compatibility of private `UrlCodingUtils`. [#2930](https://github.com/http4s/http4s/pull/2930) caused a breakage in rho.
* [#2922](https://github.com/http4s/http4s/pull/2922): Handle Content-Length longer that Int.MaxValue in chunked uploads
* [#2941](https://github.com/http4s/http4s/pull/2941): Fix for `BlockingHttp4sServlet` with shifted IO.
* [#2953](https://github.com/http4s/http4s/pull/2953): Fix connection info in servlet backend.  The local and remote addresses were reversed.
* [#2942](https://github.com/http4s/http4s/pull/2942): Fix `Request.addcookie` to consolidate all `Cookie` headers into one.
* [#2957](https://github.com/http4s/http4s/pull/2957): Shift the write to Blocker in `BlockingServletIo`

## Enhancements

* [#2948](https://github.com/http4s/http4s/pull/2948): Add all missing `ContentCoding`s from the IANA registry.

## Dependency updates

* blaze-0.14.9

# v0.20.12 (2019-10-31)

## Enhancements

* [#2930](https://github.com/http4s/http4s/pull/2830): Move private `UrlCodingUtils` to the `Uri` companion object, make public

## Dependency updates

* jawn-0.14.2
* jetty-9.4.22
* json4s-0.14.2
* metrics-4.1.1
* okhttp-3.14.4
* play-json-2.7.4
* tomcat-9.0.27
* twirl-1.4.2

# v0.21.0-M5 (2019-09-19)

## Breaking changes

* [#2815](https://github.com/http4s/http4s/pull/2815): Allow `Allow` header to specify an empty set of methods.
* [#2832](https://github.com/http4s/http4s/pull/2836): Add natural transformation to `ResponseGenerator` to allow the `F` and `G` to work in unison. Relevant for http4s-directives.

## Enhancements

* [#2836](https://github.com/http4s/http4s/pull/2836): Add `additionalSocketOptions` to ember configs
* [#2869](https://github.com/http4s/http4s/pull/2869): Add JsonDebugErrorHandler middleware
* [#2830](https://github.com/http4s/http4s/pull/2830): Add encoder and decoder helpers to `Uri` companion

## Documentation

* [#2733](https://github.com/http4s/http4s/pull/2733): Add CSRF documentation

## Dependency updates

* async-http-client-2.10.2
* cats-2.0.0
* cats-effect-2.0.0
* circe-0.12.1
* fs2-2.0.0
* keypool-2.0.0
* log4cats-core-1.0.0
* okhttp-4.2.0
* jawn-fs2-0.15.0
* tomcat-9.0.24
* vault-2.0.0

# v0.20.11 (2019-09-19)

## Breaking changes

* [#2792](https://github.com/http4s/http4s/pull/2792): Drop support for Scala 2.13.0-M5. Users of Scala 2.13 should be on a stable release of Scala on the http4s-0.21 release series.
* [#2800](https://github.com/http4s/http4s/pull/2800): Revert [#2785](https://github.com/http4s/http4s/pull/2785), using `F[A]` instead of `G[A]` in `EntityResponseGenerator`, which broke directives.

## Bug fixes

* [#2807](https://github.com/http4s/http4s/pull/2807): In jetty-client, don't follow redirects with the internal client, which throws an exception in the http4s wrapper.

## Enhancements

* [#2817](https://github.com/http4s/http4s/pull/2817): In jetty-client, disable internal client's default `Content-Type` to prevent default `application/octet-stream` for empty bodies.

## Dependency updates

* jetty-9.4.20

# v0.21.0-M4 (2019-08-14)

## Dependency updates

* cats-core-2.0.0-RC1
* cats-effect-2.0.0-RC1
* circe-0.12.0-RC1
* discipline-1.0.0
* keypool-0.2.0-RC1
* log4cats-1.0.0-RC1
* vault-2.0.0-RC1

# v0.20.10 (2019-08-14)

## Breaking changes

* [#2785](https://github.com/http4s/http4s/pull/2785): Use `F[A]` instead of `G[A]` in the DSL's `EntityResponseGenerator`. This change is binary compatible, but not source compatible for users of `Http4sDsl2` where `F` is not `G`. This is uncommon.

## Bug fixes

* [#2778](https://github.com/http4s/http4s/pull/2778): Don't truncate signing keys in CSRF middleware to 20 bytes, which causes a loss of entropy.

## Enhancements

* [#2776](https://github.com/http4s/http4s/pull/2776): Add `MaxActiveRequest` middleware
* [#2724](https://github.com/http4s/http4s/pull/2724): Add `QueryParamEncoder[Instant]` and `QueryParamDecoder[Instant]`. Introduce `QueryParamCodec` for convenience.
* [#2777](https://github.com/http4s/http4s/pull/2777): Handle invalid `Content-Range` requests with a 416 response and `Accept-Range` header.

# v0.20.9 (2019-08-07)

## Bug fixes

* [#2761](https://github.com/http4s/http4s/pull/2761): In blaze-client, don't add `ResponseHeaderTimeoutStage` when `responseHeaderTimeout` is infinite. This prevents an `IllegalArgumentException` when debug logging is turned on.
* [#2762](https://github.com/http4s/http4s/pull/2762): Fix text in warnings when blaze-client timeouts are questionably ordered.

# v0.21.0-M3 (2019-08-02)

## Breaking changes

* [#2572](https://github.com/http4s/http4s/pull/2572): Make `Http1Stage` private to `org.http4s`, which we highly doubt anybody extended directly anyway.

## Bug fixes

* [#2727](https://github.com/http4s/http4s/pull/2727): Fix `UserInfo` with `+` sign

## Enhancements

* [#2623](https://github.com/http4s/http4s/pull/2623): Propagate cookies in `FollowRedirect` client middleware

## Documentation

* [#2717](https://github.com/http4s/http4s/pull/2717): Update quickstart for v0.21
* [#2734](https://github.com/http4s/http4s/pull/2734): Add missing comma in code sample
* [#2740](https://github.com/http4s/http4s/pull/2740): Clarify `Method` imports for client DSL

## Internals

* [#2747](https://github.com/http4s/http4s/pull/2717): Create .mergify.yml

## Dependency upgrades

* better-monadic-for-0.3.1
* cats-effect-2.0.0-M5
* log4cats-0.4.0-M2
* okhttp-4.0.1

# v0.20.8 (2019-08-02)

## Enhancements

* [#2550](https://github.com/http4s/http4s/pull/2550): Adjust default timeouts and add warnings about misconfiguration

## Dependency updates

* blaze-0.14.8
* cats-effect-1.4.0

# v0.20.7 (2019-07-30)

## Bug fixes
* [#2728](https://github.com/http4s/http4s/pull/2728): Preserve division of `request.uri.path` into `scriptName` and `pathInfo` when calling `withPathInfo`.
* [#2737](https://github.com/http4s/http4s/pull/2737): Fix deadlock in blaze-server web socket shutdown.

## Enhancements
* [#2736](https://github.com/http4s/http4s/pull/2736): Implement a `connectTimeout` in blaze-client, defaulted to 10 seconds.  Prevents indefinite hangs on non-responsive hosts.

## Documentation
* [#2741](https://github.com/http4s/http4s/pull/2741): Improve docs surrounding auth middleware and fall through.

## Dependency upgrades
- blaze-0.14.7
- tomcat-9.0.22

# v0.21.0-M2 (2019-07-09)

This release drops support for Scala 2.11 and adds the `http4s-ember-server` and `http4s-ember-client` backends.  Ember is new and experimental, but we intend for it to become the reference implementation.  Notably, it only requires a `Concurrent` constraint.

## Bugfixes
* [#2691](https://github.com/http4s/http4s/pull/2691): Fix deadlock in client by releasing current connection before retrying in `Retry` client middleware.  The constraint is upgraded to `Concurrent`.
* [#2693](https://github.com/http4s/http4s/pull/2693): Fix deadlock in client by releasing current connection before retrying in `FollowRedirect` client middleware.  The constraint is upgraded to `Concurrent`.
* [#2671](https://github.com/http4s/http4s/pull/2671): Upgrade `Uri.UserInfo` to a case class with username and password, fixing encoding issues. This is for RFC 3986 compliance, where it's deprecated for security reasons. Please don't use this.
* [#2704](https://github.com/http4s/http4s/pull/2704): Remove unused `Sync` constraint on `Part.formData`.

## Breaking changes
* [#2654](https://github.com/http4s/http4s/pull/2654): Extract an http4s-laws module from http4s-testing, with no dependency on Specs2.  The arbitraries, laws, and tests are now laid out in a similar structure to cats and cats-effect.
* [#2665](https://github.com/http4s/http4s/pull/2665): Change `withBlock` to `withBlocker` in `OkHttpBuilder`
* [#2661](https://github.com/http4s/http4s/pull/2661): Move string contexts macros for literals from `org.http4s` to `org.http4s.implicits`
* [#2679](https://github.com/http4s/http4s/pull/2679): Replace `Uri.IPv4` with `Uri.Ipv4Address`, including an `ipv4` interpolator and interop with `Inet4Address`.
* [#2694](https://github.com/http4s/http4s/pull/2694): Drop Scala 2.11 support 
* [#2700](https://github.com/http4s/http4s/pull/2700): Replace `Uri.IPv6` with `Uri.Ipv6Address`, including an `ipv6` interpolator and interop with `Inet6Address`.

## Enhancements
* [#2656](https://github.com/http4s/http4s/pull/2656): Add `emap` and `emapValidatedNel` to `QueryParamDecoder`
* [#2696](https://github.com/http4s/http4s/pull/2696): Introduce `http4s-ember-server` and `http4s-ember-client`

## Documentation
* [#2658](https://github.com/http4s/http4s/pull/2658): Link to http4s-jdk-http-client
* [#2668](https://github.com/http4s/http4s/pull/2668): Clarify scaladoc for `Uri.Scheme`

## Internal
* [#2655](https://github.com/http4s/http4s/pull/2655): Tune JVM options for throughput

## Dependency updates
* async-http-client-2.10.1
* circe-0.12.0-M4
* json4s-3.6.7
* okhttp-4.0.0
* specs2-core-4.6.0

# v0.20.6 (2019-07-09)

## Bug fixes
* [#2705](https://github.com/http4s/http4s/pull/2705): Upgrades blaze to close `SSLEngine` when an `SSLStage` shuts down. This is useful in certain `SSLContext` implementations.  See [blaze#305](https://github.com/http4s/blaze/pull/305) for more.

## Dependency upgrades
- blaze-0.14.6

~~# v0.20.5 (2019-07-09)~~

Cursed release.  Sonatype staging repo closed in flight.

# v0.20.4 (2019-07-06)

## Bug fixes
* [#2687](https://github.com/http4s/http4s/pull/2687): Don't throw in `Uri.fromString` on invalid ports
* [#2695](https://github.com/http4s/http4s/pull/2695): Handle EOF in blaze-server web socket by shutting down stage

## Enhancements
* [#2673](https://github.com/http4s/http4s/pull/2673): Add `GZip` middleware for client

## Documentation
* [#2668](https://github.com/http4s/http4s/pull/2668): Clarifications in `Uri.Scheme` scaladoc

## Dependency upgrades
- blaze-0.14.5
- jetty-9.14.19.v20190610 (for client)

# v0.21.0-M1 (2019-06-17)

## Breaking changes
* [#2565](https://github.com/http4s/http4s/pull/2565): Change constraint on server `Metrics` from `Effect` to `Sync`
* [#2551](https://github.com/http4s/http4s/pull/2551): Refactor `AuthMiddleware` to not require `Choice` constraint
* [#2614](https://github.com/http4s/http4s/pull/2614): Relax various `ResponseGenerator` constraints from `Monad` to `Applicative` in http4s-dsl.
* [#2613](https://github.com/http4s/http4s/pull/2613): Rename implicit `http4sKleisliResponseSyntax` and its parameter name.
* [#2624](https://github.com/http4s/http4s/pull/2624): In `BlazeServerBuilder`, don't depend on laziness of `SSLContext`. `None` now disables the secure context. The default argument tries to load `Some(SSLContext.getDefault())`, but falls back to `None` in case of failure.
* [#2493](https://github.com/http4s/http4s/pull/2493): Scala 2.13 support and related upgrades
  * Scala 2.13.0-M5 is dropped.
  * All modules are supported on 2.11, 2.12, and 2.13 again.
  * Use cats-effect-2.0's new `Blocker` in place of `ExecutionContext` where appropriate

## Enhancements
* [#2591](https://github.com/http4s/http4s/pull/2590): Add `MediaType.unsafeParse` and `QValue.unsafeFromString`. 
* [#2548](https://github.com/http4s/http4s/pull/2548): Add `Client#translate`
* [#2622](https://github.com/http4s/http4s/pull/2622): Add `Header#renderedLength`

## Docs
* [#2569](https://github.com/http4s/http4s/pull/2569): Fix typo in CORS scaladoc
* [#2608](https://github.com/http4s/http4s/pull/2608): Replace `Uri.uri` with `uri` in tuts
* [#2626](https://github.com/http4s/http4s/pull/2626): Fix typos in root package and DSL docs
* [#2635](https://github.com/http4s/http4s/pull/2635): Remove obsolete scaladoc from client
* [#2645](https://github.com/http4s/http4s/pull/2645): Fix string literal in router example in static file docs

## Internal
* [#2563](https://github.com/http4s/http4s/pull/2563): Refactor `EntityDecoder#decode`
* [#2553](https://github.com/http4s/http4s/pull/2553): Refactor `Timeout`
* [#2564](https://github.com/http4s/http4s/pull/2564): Refactor boopickle and circe decoders
* [#2580](https://github.com/http4s/http4s/pull/2580): Refactor server `RequestLogger`
* [#2581](https://github.com/http4s/http4s/pull/2581): Remove redundant braces in various types
* [#2539](https://github.com/http4s/http4s/pull/2539): Narrow cats imports
* [#2582](https://github.com/http4s/http4s/pull/2582): Refactor `DefaultHead`
* [#2590](https://github.com/http4s/http4s/pull/2590): Refactor `GZip`
* [#2591](https://github.com/http4s/http4s/pull/2590): Refactor literal macros to not use `.get`
* [#2596](https://github.com/http4s/http4s/pull/2596): Refactor `MimeLoader`
* [#2542](https://github.com/http4s/http4s/pull/2542): Refactor `WebjarService`
* [#2555](https://github.com/http4s/http4s/pull/2555): Refactor `FileService`
* [#2597](https://github.com/http4s/http4s/pull/2597): Optimize internal hex encoding
* [#2599](https://github.com/http4s/http4s/pull/2599): Refactor `ChunkAggregator`
* [#2574](https://github.com/http4s/http4s/pull/2574): Refactor `FollowRedirect`
* [#2648](https://github.com/http4s/http4s/pull/2648): Move `mimedb-generator` from a project to an internal SBT plugin. Run with `core/generateMimeDb`.

## Dependency updates
* cats-2.0.0-M4
* cats-effect-2.0.0-M4
* circe-0.12.0-M3
* discipline-0.12.0-M3
* fs2-1.1.0-M1
* jawn-0.14.2
* jawn-fs2-0.15.0-M1
* json4s-3.6.6
* log4s-1.8.2
* parboiled-2.0.1 (internal fork)
* play-json-2.7.4
* sbt-doctest-0.9.5 (tests only)
* sbt-native-packager-1.3.22 (examples only)
* sbt-site-1.4.0 (docs only)
* sbt-tpolecat-0.1.6 (compile time only)
* scalacheck-1.14.0
* scalatags-0.7.0 (2.12 and 2.13 only)
* scalaxml-1.2.0
* specs2-4.5.1 
* mockito-core-2.28.2 (tests only)
* tut-0.6.12 (docs only)
* twirl-1.4.2
* vault-2.0.0-M2

# v0.20.3 (2019-06-12)

## Bug fixes
* [#2638](https://github.com/http4s/http4s/pull/2638): Fix leaking sensitive headers in server RequestLogger

# v0.18.24 (2019-06-12)

## Bug fixes
* [#2639](https://github.com/http4s/http4s/pull/2639): Fix leaking sensitive headers in server RequestLogger

## Dependency updates
- cats-1.6.1
- jetty-9.4.19.v20190610
- tomcat-9.0.21

# v0.20.2 (2019-06-12)

## Bug fixes
* [#2604](https://github.com/http4s/http4s/pull/2604): Defer creation of `SSLContext.getDefault()` in blaze-client
* [#2611](https://github.com/http4s/http4s/pull/2611): Raise errors with `getResource()` into effect in `StaticFile`

## Enhancements
* [#2567](https://github.com/http4s/http4s/pull/2567): Add `mapK` to `AuthedRequest`.  Deprecate `AuthedService` in favor of `AuthedRoutes`.

## Internals
* [#2579](https://github.com/http4s/http4s/pull/2579): Skip Travis CI on tags

## Dependency updates
* blaze-0.14.4
* cats-core-1.6.1
* cats-effect-1.3.1
* fs2-1.0.5 (except Scala 2.13.0-M5)
* okhttp-3.14.2
* tomcat-9.0.21

# v0.20.1 (2019-05-16)

Users of blaze-client are strongly urged to upgrade.  This patch fixes a bug and passes new tests, but we still lack 100% confidence in it.  The async-http-client backend has proven stable for a large number of users.

## Bug fixes
* [#2562](https://github.com/http4s/http4s/pull/2562): Fix issue in `PoolManager` that causes hung requests in blaze-client.
* [#2571](https://github.com/http4s/http4s/pull/2571): Honor `If-None-Match` request header in `StaticFile`

## Enhancements
* [#2532](https://github.com/http4s/http4s/pull/2532): Add queue limit to log message when client wait queue is full
* [#2535](https://github.com/http4s/http4s/pull/2535): Add `translate` to `HttpRoutes` and `HttpApp`

## Documentation
* [#2533](https://github.com/http4s/http4s/pull/2533): Fix link to Metrics middleware
* [#2538](https://github.com/http4s/http4s/pull/2538): Add @MartinSnyder's presentation, update giter8 instructions
* [#2559](https://github.com/http4s/http4s/pull/2559): Add @gvolpe's presentation and http4s-tracer

## Internals
* [#2525](https://github.com/http4s/http4s/pull/2525): Pointful implementation of `AuthMiddleware.noSpider`
* [#2534](https://github.com/http4s/http4s/pull/2534): Build with xenial and openjdk8 on Travis CI
* [#2530](https://github.com/http4s/http4s/pull/2530): Refactoring of `authentication.challenged`
* [#2531](https://github.com/http4s/http4s/pull/2531): Refactoring of `PushSupport`
* [#2543](https://github.com/http4s/http4s/pull/2543): Rename maintenance branches to `series/x.y`
* [#2549](https://github.com/http4s/http4s/pull/2549): Remove workarounds in `BlazeClient` for [typelevel/cats-effect#487](https://github.com/typelevel/cats-effect/issues/487)
* [#2575](https://github.com/http4s/http4s/pull/2575): Fix the Travis CI release pipeline

## Dependency updates
* blaze-0.14.2
* cats-effect-1.3.0
* jetty-server-9.4.18.v20190429
* metrics-core-4.1.0
* sbt-native-packager-1.3.21 (examples only)
* tomcat-9.0.20

# v0.20.0 (2019-04-22)

## Announcements

### blaze-client stability

We are declaring this a stable release, though we acknowledge a handful of lingering issues with the blaze-client.  Users who have trouble with the blaze backend are invited to try the async-http-client, okhttp, or jetty-client backends instead.

### Scala 2.13 compatibility

When our dependencies are published for Scala 2.13.0-RC1, we will publish for it and drop support for Scala 2.13.0-M5.  We know it's out there, and we're as anxious as you.

### cats-2 and http4s-0.21

Cats 2.0 is expected soon, and a Cats Effect 2.0 is under discussion.  These will be binary compatible with their 1.x versions, with the exception of their laws modules.  We intend to publish http4s-0.21 on these when they are available in order to provide a compatible stack for our own laws.

### EOL of 0.18

This marks the end of active support for the 0.18 series.  Further releases in that series will require a pull request and an accompanying tale of woe.

## Breaking changes
* [#2506](https://github.com/http4s/http4s/pull/2506): Raise `DecodeFailure` with `MonadError` in `Message#as` rather than relying on effect to catch in `fold`. Requires a new `MonadError` constraint.

## Bugfixes
* [#2502](https://github.com/http4s/http4s/pull/2502): Stop relying on undefined behavior of `fold` to catch errors in client.

## Enhancements
* [#2508](https://github.com/http4s/http4s/pull/2508): Add `mediaType` String context macro for validating literals.  Provide the same for `uri` and `qValue`, deprecating `Uri.uri` and `QValue.q`.
* [#2520](https://github.com/http4s/http4s/pull/2520): Parameterize `selectorThreadFactory` for blaze server.  This allows setting the priority for selector threads.

## Documentation
* [#2488](https://github.com/http4s/http4s/pull/2488): Fix bad link in changelog
* [#2494](https://github.com/http4s/http4s/pull/2494): Add note on queue usage to `BlazeWebSocketExample`
* [#2509](https://github.com/http4s/http4s/pull/2509): Add Formation as adopter
* [#2516](https://github.com/http4s/http4s/pull/2516): Drop redundant `enableWebSockets` in blaze example.

## Internals
* [#2521](https://github.com/http4s/http4s/pull/2521): Add utility conversion for `java.util.concurrent.CompletableFuture` to `F[_]: Concurrent`

## Dependency updates
* blaze-0.14.0
* jetty-9.4.16.v20190411
* kind-projector-0.10.0 (build only)
* okhttp-3.14.1
* mockito-core-2.27.0 (test only)
* sbt-jmh-0.3.6 (benchmarks only)
* tomcat-9.0.19
* tut-plugin-0.6.11 (docs only)

# v0.20.0-RC1 (2019-04-03)

## Breaking changes
* [#2471](https://github.com/http4s/http4s/pull/2471): `Headers` is no longer an `Iterable[Header]`
* [#2393](https://github.com/http4s/http4s/pull/2393): Several changes related to 2.13 support:
  * Replace `Seq` with `List` on:
    * `` `Accept-Ranges.`.rangeUnits``
    * ``CacheDirective.`no-cache`.fieldNames``
    * `CacheDirective.private.fieldNames`
    * `LanguageTag.subTags`
    * `MediaType.fileExtensions`
    * `` `User-Agent`.other``
  * Replace `Seq` with `immutable.Seq` on:
    * `Query#multiParams.values`
    * `Query#params.values`
    * `Uri#multipParams.values`
  * `Query` is no longer a `Seq[Query.KeyValue]`
  * `RequestCookieJar` is no longer an `Iterable[RequestCookie]`.

## Enhancements
* [#2466](https://github.com/http4s/http4s/pull/2466): Provide better message for `WaitQueueFullFailure`
* [#2479](https://github.com/http4s/http4s/pull/2479): Refresh `MimeDb` from the IANA registry
* [#2393](https://github.com/http4s/http4s/pull/2393): Scala 2.13.0-M5 support
  * All modules except http4s-boopickle
  * `Monoid[Headers]` instance

## Bugfixes
* [#2470](https://github.com/http4s/http4s/pull/2470): Don't wait indefinitely if a request timeout happens while borrowing a connection in blaze-client.

## Documentation
* [#2469](https://github.com/http4s/http4s/pull/2469): Add scala-steward to adopters
* [#2472](https://github.com/http4s/http4s/pull/2472): Add http4s-chatserver demo
* [#2478](https://github.com/http4s/http4s/pull/2478): Better scaladoc for `HttpApp`
* [#2480](https://github.com/http4s/http4s/pull/2480): Enhance documentation of static rendering

## Other
* [#2474](https://github.com/http4s/http4s/pull/2474): Skip another blaze test that fails only on CI

## Dependency upgrades
* argonaut-6.2.3
* blaze-0.14.0-RC1
* sbt-jmh-0.3.5 (benchmarks only)
* sbt-native-packager (example only)
* scalatags-0.6.8

# v0.20.0-M7 (2019-03-20)

## Bugfixes
* [#2450](https://github.com/http4s/http4s/pull/2450): Fix `CirceInstances.builder` initialization, which referenced unintialized eager vals.

## Enhancements
* [#2435](https://github.com/http4s/http4s/pull/2435): Log information about canceled requests in `ResponseLogger`
* [#2429](https://github.com/http4s/http4s/pull/2429): Add `httpRoutes` and `httpApp` convenience constructors to `ChunkAggregator`
* [#2446](https://github.com/http4s/http4s/pull/2446): Introduce `Http4sDsl2[F[_], G[_]]` trait to support `http4s-directives` library.  `Http4sDsl` extends it as `Http4sDsl[F, F]`.  This change should be invisible to http4s-dsl users.
* [#2444](https://github.com/http4s/http4s/pull/2444): New modeled headers for `If-Match` and `If-Unmodified-Since`
* [#2458](https://github.com/http4s/http4s/pull/2458): Building on bugfix in [#2453](https://github.com/http4s/http4s/pull/2453), don't clean up the stage if it's going to be shut down anyway

## Documentation
* [#2432](https://github.com/http4s/http4s/pull/2432): Fix Github URL in Scaladoc for tagged versions
* [#2440](https://github.com/http4s/http4s/pull/2440): Fix broken links in client documentation
* [#2447](https://github.com/http4s/http4s/pull/2447): Clarification of webjar path on static files
* [#2448](https://github.com/http4s/http4s/pull/2448): Update copyright year
* [#2454](https://github.com/http4s/http4s/pull/2454): Update `mountService` reference to `withHttpApp`
* [#2455](https://github.com/http4s/http4s/pull/2455): Remove dangling reference to `G` parameter in `HttpApp` scaladoc
* [#2460](https://github.com/http4s/http4s/pull/2460): Add `circuit-http4s` to adopters

## Other
* [#2464](https://github.com/http4s/http4s/pull/2464): Temporarily disable blaze tests that fail only on CI while running on CI.

## Dependency upgrades
* async-http-client-2.8.1
* fs2-1.0.4
* json4s-3.6.5
* okhttp-3.14.0
* play-json-2.7.2
* sbt-explicit-depenendencies-0.2.9 (build only)
* sbt-native-packager-1.3.19 (example only)

# v0.18.23 (2019-03-19)

## Bug fixes
* [#2453](https://github.com/http4s/http4s/pull/2453): Fix bug in blaze-client that unnecessarily recycled connections.

## Dependency upgrades
- jetty-9.4.15.v20190215
- log4s-1.7.0
- metrics-4.0.5
- mockito-2.25.1 (test only)
- scodec-bits-1.1.9
- tomcat-9.0.17

# v0.20.0-M6 (2019-02-16)

## Breaking changes
* [#2369](https://github.com/http4s/http4s/pull/2369): Make `log` operation on logging middlewares return an `F[Unit]` to support pure logging.
* [#2370](https://github.com/http4s/http4s/pull/2370): `Prometheus.apply` returns in `F[_]` to represent its effect on the collector registry.
* [#2398](https://github.com/http4s/http4s/pull/2398): Add media ranges to `jsonDecoderAdaptive` to support overriding the media type in an `EntityDecoder`
* [#2396](https://github.com/http4s/http4s/pull/2396): Parameterize `Logger` middlewares to work with any `Http[G, F]` instead of requiring `HttpApp[F]`.
* [#2318](https://github.com/http4s/http4s/pull/2318): Replace `AttributeMap` with `io.christopherdavenport.Vault`
* [#2414](https://github.com/http4s/http4s/pull/2414): Default to a no-op cookie store in async-http-client for more uniform behavior with other clients
* [#2419](https://github.com/http4s/http4s/pull/2419): Relax constraint on `Retry` middleware from `Effect` to `Sync`

## Bugfixes
* [#2421](https://github.com/http4s/http4s/pull/2421): Fix buggy use of `toString` in async-http-client when rendering URIs.

## Enhancements
* [#2364](https://github.com/http4s/http4s/pull/2364): Scalafix `allocate` to `allocated`
* [#2366](https://github.com/http4s/http4s/pull/2366): Add `chunkBufferMaxSize` parameter to `BlazeClientBuilder` and `BlazeServerBuilder`. Change default to 10kB.
* [#2316](https://github.com/http4s/http4s/pull/2316): Support custom error messages in circe, argonaut, and jawn.
* [#2403](https://github.com/http4s/http4s/pull/2403): Add `MemoryAllocationExports` to `PrometheusExportService`
* [#2355](https://github.com/http4s/http4s/pull/2355), [#2407](https://github.com/http4s/http4s/pull/2407): Add new `HttpMethodOverride` middleware
* [#2391](https://github.com/http4s/http4s/pull/2391): Add `Authorization` to `*` as a default allowed header in default CORS config
* [#2424](https://github.com/http4s/http4s/pull/2424): Include Chunked Transfer-Encoding header in Multipart Requests

## Documentation
* [#2378](https://github.com/http4s/http4s/pull/2378): Fix typo in `EntityDecoder` scaladoc
* [#2374](https://github.com/http4s/http4s/pull/2374): Include scheme in CORS examples
* [#2399](https://github.com/http4s/http4s/pull/2399): Link to @kubukoz' presentation
* [#2418](https://github.com/http4s/http4s/pull/2418): Fix typo in CORS documentation
* [#2420](https://github.com/http4s/http4s/pull/2420): Add Raster Foundry to adopters

## Internal
* [#2359](https://github.com/http4s/http4s/pull/2359): Remove code coverage checks
* [#2382](https://github.com/http4s/http4s/pull/2382): Refactor the blaze-server pipeline construction
* [#2401](https://github.com/http4s/http4s/pull/2401), [#2408](https://github.com/http4s/http4s/pull/2408), [#2409](https://github.com/http4s/http4s/pull/2409): Stop building with sbt-rig, deal with fallout
* [#2422](https://github.com/http4s/http4s/pull/2422): Use Scala 2.12.8 and slash-syntax in SBT files

## Dependency upgrades
* async-http-client-2.7.0
* cats-1.6.0
* circe-0.11.1
* fs2-1.0.3
* jawn-fs2-0.14.2
* json4s-3.6.4
* log4s-1.7.0
* mockito-core-2.24.5 (tests only)
* okhttp-3.13.1
* parboiled-1.0.1 (http4s' internal fork)
* play-json-2.7.1
* sbt-build-info-0.9.0 (build only)
* sbt-native-packager-1.3.18 (examples only)
* sbt-updates-0.4.0 (build only)
* tomcat-9.0.6
* twirl-1.4.0

# v0.18.22 (2019-02-13)

## Enhancements
* [#2389](https://github.com/http4s/http4s/pull/2389): Add `RequestKey` to Logging when eviction is necessary

# v0.20.0-M5 (2019-01-12)

Consider the blaze beta and all other modules RC quality. Don't forget
there is a scalafix to assist migration from 0.18!

## Breaking changes
* [#2308](https://github.com/http4s/http4s/pull/2308): Change `allocate` to `allocated` on backend builders for consistency with `cats.effect.Resource#allocated`.
* [#2332](https://github.com/http4s/http4s/pull/2332): Make double slashes behave more reasonably in the DSL.
* [#2351](https://github.com/http4s/http4s/pull/2351): Change `clientAuthMode` on server builders from `Boolean` to sum type `SSLClientAuthMode`

## Enhancements
* [#2309](https://github.com/http4s/http4s/pull/2308): Specialize `TimeoutException` to `WaitQueueTimeoutException` in client pool manager.  Do not retry this by default in `Retry` middleware.
* [#2342](https://github.com/http4s/http4s/pull/2342): Add `expectOption` and `expectOptionOr` which behave like `expect` and `expectOr` respectively, but return `None` on `404` and `410` responses and `Some[A]` on other successful responses.  Other status codes still raise an error.
* [#2328](https://github.com/http4s/http4s/pull/2328): Add a `SecureSession` attribute to server requests to expose the SSL session ID, the cipher suite, the key size, and a list of X509 certificates.

## Documentation
* [#2337](https://github.com/http4s/http4s/pull/2337): Use `tut:silent` on imports in docs
* [#2336](https://github.com/http4s/http4s/pull/2336): Add example of building a server from a `Resource`

## Internal
* [#2310](https://github.com/http4s/http4s/pull/2310): Use max of 16 cores in `-Ybackend-parallelism`
* [#2332](https://github.com/http4s/http4s/pull/2332): Don't make `F` evidence parameter a val in jetty-client `ResponseListener`.

## Dependency upgrades
* blaze-0.14.0-M2
* circe-0.11.0
* jawn-0.14.1
* jawn-fs2-0.14.1
* json4s-3.6.3
* metrics-4.0.5
* okhttp-3.12.1
* play-json-2.6.13
* scalafix-0.9.1 (scalafix only)
* tomcat-9.0.14

# v0.20.0-M4 (2018-12-05)

## Bugfixes
* [#2283](https://github.com/http4s/http4s/pull/2283): Fix client metrics bug that decremented active requests and recorded time before the resource was released.
* [#2288](https://github.com/http4s/http4s/pull/2288): Stop leaking `IdleTimeoutStage`s in the blaze client.  They were not always removed properly, leading to multiple timeout stages remaining in a connection's blaze pipeline.
* [#2281](https://github.com/http4s/http4s/pull/2281): Fix `ClassCastException` on `decode` of an empty `Chunk`
* [#2305](https://github.com/http4s/http4s/pull/2305): Correctly shut down the blaze-client

## Enhancements
* [#2275](https://github.com/http4s/http4s/pull/2275): Set default prefix for Prometheus and Dropwizard metrics backends.
* [#2276](https://github.com/http4s/http4s/pull/2276): Make scalafix Github based instead of binary based
* [#2285](https://github.com/http4s/http4s/pull/2285): Finish deprecating `BlazeServer` in favor of `BlazeServerBuilder`.  The former's internals are now expressed in terms of the latter.
* [#2286](https://github.com/http4s/http4s/pull/2286): Improvements to scalafix
  * Fix `withEntitywithEntity` bug in migration
  * Migration to `BlazeServerBuilder`
  * Fix `MessageSyntax#withBody`
  * Import `ResponseCookie` instead of an alias to the old `Cookie`

# Documentation
* [#2297](https://github.com/http4s/http4s/pull/2297): Remove appveyor badge

## Dependency upgrades
* cats-1.5.0
* cats-effect-1.1.0
* jetty-9.4.14.v20181114
* kind-projector-0.9.9 (internal)
* mockito-2.23.4 (tests only)
* okhttp-3.12.0
* play-json-2.6.11
* simpleclient-0.6.0 (Prometheus)
* sbt-1.2.7 (build only)
* sbt-native-packager-1.3.15 (examples only)
* tut-0.6.10 (docs only)

# v0.20.0-M3 (2018-11-13)

## Breaking changes
* [#2228](https://github.com/http4s/http4s/pull/2228): Support more attributes for the response cookie in `CSRF` middleware. Configuration is now done through a builder, similar to backends.
* [#2269](https://github.com/http4s/http4s/pull/2269): In the client DSL, move the body parameter ahead of the `Uri`. This works around an ambiguous overload that previously made it impossible to call `(Uri, Header)` on methods that take a body.
* [#2262](https://github.com/http4s/http4s/pull/2262): Replace `Seq` with `Chain` in `UrlForm`.
* [#2197](https://github.com/http4s/http4s/pull/2262): Require `Signal` rather than `SignallingRef` in `serveWhile`

## Bugfixes
* [#2260](https://github.com/http4s/http4s/pull/2260): Fix leak in blaze-client on a canceled connection
* [#2258](https://github.com/http4s/http4s/pull/2258): Fix deadlocks in the blaze-client pool manager under cancellation and certain other failures.

## Enhancements
* [#2266](https://github.com/http4s/http4s/pull/2266): Support flag query parameters (i.e., parameters with no value) in the DSL with `FlagQueryParamMatcher`.
* [#2240](https://github.com/http4s/http4s/pull/2240): Add `.resource`, `.stream`. and `.allocate` constructors to all server and client builders.
* [#2242](https://github.com/http4s/http4s/pull/2242): Support setting socket channel options on blaze-server.
* [#2270](https://github.com/http4s/http4s/pull/2270): Refresh `MimeDB` from the IANA registry.

## Internal
* [#2250](https://github.com/http4s/http4s/pull/2250): Ignore http4s updates in scalafix-inputs
* [#2267](https://github.com/http4s/http4s/pull/2267): Drop appveyor continuous integration
* [#2256](https://github.com/http4s/http4s/pull/2256): Bump base version of scalafix to 0.18.21.
* [#2271](https://github.com/http4s/http4s/pull/2271): Fix compilation error introduced between [#2228](https://github.com/http4s/http4s/pull/2228) and [#2262](https://github.com/http4s/http4s/pull/2262).

## Documentation
* [#2255](https://github.com/http4s/http4s/pull/2255): Improve scalafix docs

## Dependency upgrades
* blaze-0.14.0-M11
* tomcat-9.0.13

# v0.20.0-M2 (2018-11-05)

## Bug fixes
* [#2239](https://github.com/http4s/http4s/pull/2239): Fix hang when `.allocate` on a client builder fails

## Breaking changes
* [#2207](https://github.com/http4s/http4s/pull/2207): Remove `PathNormalizer`. The functionality is now on `Uri.removeDotSegments`.
* [#2210](https://github.com/http4s/http4s/pull/2210): Streamline instances:
  * `Http4s`, `Http4sInstances`, and `Http4sFunctions` are deprecated
  * Move instances `F[A]` for cats type classes `F` into companions of `A`
  * `Http4sDsl` no longer mixes in `UriFunctions`
  * `EntityEncoderInstances` and `EntityDecoderInstances` are removed. The instances moved to the companion objects.
* [#2243](https://github.com/http4s/http4s/pull/2243): Cleanup `ServerBuilder` defaults and traits
  * Make `ServerBuilder` private.  The public server builders (e.g., `BlazeServerBuilder`) remain, but they no longer implement a public interface.
  * Remove `IdleTimeoutSupport`, `AsyncTimeout`, `SSLKeyStoreSupport`, `SSLContextSupport`, and `WebSocketSupport` traits. The properties remain on the public server builders.
  * Deprecated defaults on those support companion objects, in favor of `org.http4s.server.defaults`.
* [#2063](https://github.com/http4s/http4s/pull/2063): Cancel request whenever a blaze server connection is shutdown.
* [#2234](https://github.com/http4s/http4s/pull/2234): Clean up `Message` trait
  * Remove deprecated `EffectMessageSyntax`, `EffectRequestSyntax`, `EffectResponseSyntax` traits and associated objects
  * Remove `MessageOps`, `RequestOps`, and `ResponseOps` and put the removed methods, sans unneeded implicit parameters, directly in the classes
  * Deprecate `replaceAllHeaders`, pointing to `withHeaders` instead.
  * Deprecate `withType`, which takes a `MediaType` and just wraps it in a `Content-Type`
  * Add `withoutAttribute` and `withoutTrailerHeaders` to complement the with variants
  * Correct `filterHeaders`' scaladoc comment, which described the opposite of the behavior
  * Fix bug in `withoutContentType`

## Enhancements
* [#2205](https://github.com/http4s/http4s/pull/2205): Add new `ResponseTiming` middleware, which adds a header to the Response as opposed to full `MetricsOps`.
* [#2222](https://github.com/http4s/http4s/pull/2222): Add `shutdownTimeout` property to `JettyBuilder`.  Shutdown of the server waits for existing connections to complete for up to this duration before a hard shutdown with a `TimeoutException`.
* [#2227](https://github.com/http4s/http4s/pull/2227): Add `withMaxHeaderLength` setter to `BlazeClientBuilder`
* [#2230](https://github.com/http4s/http4s/pull/2230): `DefaultServerErrorHandler` only handles `NonFatal` `Throwable`s, instead of all `Throwable`s that aren't `VirtualMachineError`s
* [#2237](https://github.com/http4s/http4s/pull/2237): Support parsing cookies with trailing semi-colons. This is invalid per spec, but seen often in the wild.
* [#1687](https://github.com/http4s/http4s/pull/1687): Add a modeled `Link` header.
* [#2244](https://github.com/http4s/http4s/pull/2244): Refactor blaze-server idle timeout
  * Quiet `Abnormal NIO1HeadStage termination\njava.util.concurrent.TimeoutException: Timeout of 30 seconds triggered. Killing pipeline.` error logging, even on idling persistent connections.  This is reduced to a debug log.
  * Use a `TickWheelExecutor` resource per blaze-server instead of a global that does not shut down when the server does.

## Bug fixes
* [#2239](https://github.com/http4s/http4s/pull/2239): Fix hang when `.allocate` on a client builder fails
* [#2214](https://github.com/http4s/http4s/pull/2214): Add a scalafix from http4s-0.18.20 to 0.20.0-M2.  See [upgrading](https://http4s.org/v0.20/upgrading/) for instructions.
* [#2241](https://github.com/http4s/http4s/pull/2241): Restrict internal `IdleTimeoutStage` to a `FiniteDuration`.  Fixes an exception when converting to milliseconds when debug logging.

## Documentation
* [#2223](https://github.com/http4s/http4s/pull/2223): Fix color of EOL label on v0.19
* [#2226](https://github.com/http4s/http4s/pull/2226): Correct erroneous `Resource` in 0.19.0-M3 changelog

## Internal
* [#2219](https://github.com/http4s/http4s/pull/2219): Allow test failures on openjdk11 until we can fix the SSL issue
* [#2221](https://github.com/http4s/http4s/pull/2194): Don't grant MiMa exceptions for 0.19.1, which will never be

## Dependency upgrades
* async-http-client-2.6.0
* blaze-0.14.0-M10
* circe-0.10.1
* json4s-3.6.2
* sbt-native-packager-1.3.12 (examples only)
* tut-0.6.9 (docs only)

# v0.20.0-M1 (2018-10-27)

Due to the inadvertent release of 0.19.0, we have opened a new minor version.  The stable release with MiMa enforcement will be v0.20.0.

## Breaking changes
* [#2159](https://github.com/http4s/http4s/pull/2159): Add a `responseHeaderTimeout` property to `BlazeServerBuilder`. Responses that timeout are completed with `Response.timeout`, which defaults to 503 Service Unavailable.  `BlazeServerBuilder` now requires a `Timer[F]`.
* [#2177](https://github.com/http4s/http4s/pull/2177): Deprecate `org.http4s.syntax.async`, which was not directly relevant to HTTP.
* [#2131](https://github.com/http4s/http4s/pull/2131): Refactor server metrics
  * `http4s-server-metrics` module merged into `http4s-dropwizard-metrics`
  * `http4s-prometheus-server-metrics` module merged into `http4s-prometheus-metrics`
  * The `org.http4s.server.middleware.metrics.Metrics` middleware now takes a `MetricsOps`, implemented by Dropwizard, Prometheus, or your custom interpreter.
* [#2180](https://github.com/http4s/http4s/pull/2180): Change default response on `Timeout` middlware to `503 Service Unavailable`

## Enhancements
* [#2159](https://github.com/http4s/http4s/pull/2159): Set default client request timeout to 1 minute
* [#2163](https://github.com/http4s/http4s/pull/2163): Add `mapK` to `Request` and `Response`
* [#2168](https://github.com/http4s/http4s/pull/2168): Add `allocate` to client builders
* [#2174](https://github.com/http4s/http4s/pull/2159): Refactor the blaze-client timeout architecture.
  * A `TickWheelExecutor` is now allocated per client, instead of globally.
  * Request rendering and response parsing is now canceled more aggressively on timeout.
* [#2184](https://github.com/http4s/http4s/pull/2184): Receive response concurrently with sending request in blaze client. This reduces waste when the server is not interested in the entire request body.
* [#2190](https://github.com/http4s/http4s/pull/2190): Add `channelOptions` to blaze-client to customize socket options.

## Bug fixes
* [#2166](https://github.com/http4s/http4s/pull/2166): Fix request timeout calculation in blaze-client to resolve "Client response header timeout after 0 millseconds" error.
* [#2189](https://github.com/http4s/http4s/pull/2189): Manage the `TickWheelTimer` as a resource instead of an `F[A, F[Unit]]`. This prevents a leak in (extremely unlikely) cases of cancellation.

## Internal
* [#2179](https://github.com/http4s/http4s/pull/2179): Method to silence expected exceptions in tests
* [#2194](https://github.com/http4s/http4s/pull/2194): Remove ill-conceived, zero-timeout unit tests
* [#2199](https://github.com/http4s/http4s/pull/2199): Make client test sizes proportional to the number of processors for greater Travis stability

## Dependency upgrades
* alpn-boot-8.1.13.v20181017 (examples only)
* blaze-0.14.0-M9
* sbt-native-packager-1.3.11 (examples only)

# v0.18.21 (2018-11-05)

## Bug fixes
* [#2231](https://github.com/http4s/http4s/pull/2231): Fix off-by-one error that lets blaze-client wait queue grow one past its limit

# v0.18.20 (2018-10-18)

## Bug fixes
* [#2181](https://github.com/http4s/http4s/pull/2181): Honor `redactHeadersWhen` in client `RequestLogger` middleware

## Enhancements
* [#2178](https://github.com/http4s/http4s/pull/2178): Redact sensitive headers by default in `Retry` middleware. Add `retryWithRedactedHeaders` function that parameterizes the headers predicate.

## Documentation
* [#2147](https://github.com/http4s/http4s/pull/2147): Fix link to v0.19 docs

## Internal
* [#2130](https://github.com/http4s/http4s/pull/2130): Build with scala-2.12.7 and sbt-1.2.3

# ~~v0.19.0 (2018-10-05)~~

This release is identical to v0.19.0-M4.  We mistagged it.  Please proceed to the 0.20 series.

# v0.19.0-M4 (2018-10-05)

## Breaking changes
* [#2137](https://github.com/http4s/http4s/pull/2137): Remove `ExecutionContext` argument to jetty-client in favor of the `ContextShift[F]`.
* [#2070](https://github.com/http4s/http4s/pull/2070): Give `AbitraryInstances` unique names with `http4sTesting` prefix.
* [#2136](https://github.com/http4s/http4s/pull/2136): Add `stream` method to `Client` interface. Deprecate `streaming`, which is just a `flatMap` of `Stream`.
* [#2143](https://github.com/http4s/http4s/pull/2143): WebSocket model improvements:
  * The `org.http4s.websocket` package in unified in http4s-core
  * Drop http4s-websocket module dependency
  * All frames use an immutable `scodec.bits.ByteVector` instead of an `Array[Byte]`.
  * Frames moved from `WebSocketBits` to the `WebSocketFrame` companion
  * Rename all instances of `Websocket*` to `WebSocket*` for consistency
* [#2094](https://github.com/http4s/http4s/pull/2094): Metrics unification
  * Add a `MetricsOps` algebra to http4s-core to be implemented by any metrics backend.
  * Create new `Metrics` middleware in http4s-client based on `MetricsOps`
  * Replace http4s-dropwizard-client-metrics and http4s-proemtheus-client-metrics modules with http4s-dropwizard-metrics and http4s-prometheus-metrics to implement `MetricsOps`.

## Enhancements
* [#2149](https://github.com/http4s/http4s/pull/2134): Refresh `MimeDB` constants from the public registry
* [#2151](https://github.com/http4s/http4s/pull/2151): Changed default response timeout code from 500 to 503

## Documentation updates
* [#2134](https://github.com/http4s/http4s/pull/2134): Add Cats Friendly badge to readme
* [#2139](https://github.com/http4s/http4s/pull/2139): Reinstate example projects
* [#2145](https://github.com/http4s/http4s/pull/2145): Fix deprecated calls to `Client#streaming`

## Internal
* [#2126](https://github.com/http4s/http4s/pull/2126): Delete obsolete `bin` directory
* [#2127](https://github.com/http4s/http4s/pull/2127): Remove MiMa exceptions for new modules
* [#2128](https://github.com/http4s/http4s/pull/2128): Don't run `dependencyUpdates` on load
* [#2129](https://github.com/http4s/http4s/pull/2129): Build with sbt-1.2.3 and scala-2.12.7
* [#2133](https://github.com/http4s/http4s/pull/2133): Build with kind-projector-0.9.8
* [#2146](https://github.com/http4s/http4s/pull/2146): Remove all use of `OutboundCommand` in blaze integration

## Dependency upgrades
* async-http-client-2.5.4
* blaze-0.14.0-M5
* fs2-1.0.0
* jawn-0.13.0
* scala-xml-1.1.1

# v0.19.0-M3 (2018-09-27)

## Breaking changes
* [#2081](https://github.com/http4s/http4s/pull/2081): Remove `OkHttp` code redundant with `OkHttpBuilder`.
* [#2092](https://github.com/http4s/http4s/pull/2092): Remove `ExecutionContext` and `Timer` implicits from async-http-client. Threads are managed by the `ContextShift`.
* [#2115](https://github.com/http4s/http4s/pull/2115): Refactoring of `Server` and `ServerBuilder`:
  * Removed `Server#shutdown`, `Server#shutdownNow`, `Server#onShutdown`, and `Server#awaitShutdown`.  `Server` lifecycles are managed as a `fs2.Stream` or a `cats.effect.Resource`.
  * `ServerBuilder#start` replaced by `Server#resource`, which shuts down the `Server` after use.
  * Added a `ServerBuilder#stream` to construct a `Stream` from a `Resource`.
* [#2118](https://github.com/http4s/http4s/pull/2118): Finalize various case classes.
* [#2102](https://github.com/http4s/http4s/pull/2102): Refactoring of `Client` and some builders:
  * `Client` is no longer a case class.  Construct a new `Client` backend or middleware with `Client.apply(run: Request[F] => Resource[F, Response[F]])` for any `F` with a `Bracket[Throwable, F]`.
  * Removed `DisposableResponse[F]` in favor of `Resource[F, Response[F]]`.
  * Removed `Client#open` in favor of `Client#run`.
  * Removed `Client#shutdown` in favor of `cats.effect.Resource` or `fs2.Stream`.
  * Removed `AsyncHttpClient.apply`. It was not referentially transparent, and no longer possible. Use `AsyncHttpClient.resource` instead.
  * Removed deprecated `blaze.Http1Client.apply`

## Enhancements
* [#2042](https://github.com/http4s/http4s/pull/2042): New `Throttle` server middleware
* [#2036](https://github.com/http4s/http4s/pull/2036): New `http4s-jetty-client` backend, with HTTP/2 support
* [#2080](https://github.com/http4s/http4s/pull/2080): Make `Http4sMatchers` polymorphic on their effect type
* [#2082](https://github.com/http4s/http4s/pull/2082): Structured parser for the `Origin` header
* [#2061](https://github.com/http4s/http4s/pull/2061): Send `Disconnect` event on EOF in blaze-server for faster cleanup of mid stages
* [#2093](https://github.com/http4s/http4s/pull/2093): Track redirects in the `FollowRedirect` client middleware
* [#2109](https://github.com/http4s/http4s/pull/2109): Add `→` as a synonym for `->` in http4s-dsl
* [#2100](https://github.com/http4s/http4s/pull/2100): Tighten up module dependencies
  * http4s-testing only depends on specs2-matchers instead of specs2-core
  * http4s-prometheus-server-metrics depends on simpleclient_common instead of simpleclient

## Bugfixes
* [#2069](https://github.com/http4s/http4s/pull/2069): Add proper `withMaxTotalConnections` method to `BlazeClientBuilder` in place of misnamed `withIdleTimeout` overload.
* [#2106](https://github.com/http4s/http4s/pull/2106): Add the servlet timeout listener before the response has a chance to complete the `AsyncContext`

## Documentation updates
* [#2076](https://github.com/http4s/http4s/pull/2076): Align coloring of legend and table for milestone on versoins page
* [#2077](https://github.com/http4s/http4s/pull/2077): Replace Typelevel Code of Conduct with Scala Code of Conduct
* [#2083](https://github.com/http4s/http4s/pull/2083): Fix link to 0.19 on the website
* [#2100](https://github.com/http4s/http4s/pull/2100): Correct `re-start` to `reStart` in docs

## Internal
* [#2105](https://github.com/http4s/http4s/pull/2105): Test on OpenJDK 11
* [#2113](https://github.com/http4s/http4s/pull/2113): Check for unused compile dependencies in build
* [#2115](https://github.com/http4s/http4s/pull/2115): Stop testing on Oracle JDK 10
* [#2079](https://github.com/http4s/http4s/pull/2079): Use `readRange`, as contributed to fs2
* [#2123](https://github.com/http4s/http4s/pull/2123): Remove unmaintained `load-test` module

## Dependency upgrades
* cats-1.4.0
* circe-0.10.0
* fs2-1.0.0-RC1
* jawn-fs2-0.13.0-RC1
* play-json-3.6.10 for Scala 2.11.x
* tomcat-9.0.12

# v0.18.19 (2018-09-27)

## Bug fixes
* [#2101](https://github.com/http4s/http4s/pull/2101): `haveHeaders` checks by equality, not reference
* [#2117](https://github.com/http4s/http4s/pull/2117): Handle unsuccessful responses in `JavaNetClient`

## Internal
* [#2116](https://github.com/http4s/http4s/pull/2116): Test against OpenJDK 11. Retire Oracle JDK 10.

# v0.18.18 (2018-09-18)

## Bug fixes
* [#2048](https://github.com/http4s/http4s/pull/2048): Correct misleading logging in `Retry` middleware
* [#2078](https://github.com/http4s/http4s/pull/2078): Replace generic exception on full wait queue with new `WaitQueueFullFailure`

## Enhancements
* [#2078](https://github.com/http4s/http4s/pull/2078): Replace generic exception on full wait queue with new `WaitQueueFullFailure`
* [#2095](https://github.com/http4s/http4s/pull/2095): Add `Monoid[UrlForm]` instance

## Dependency upgrades
* cats-1.4.0
* fs2-0.10.6
* jetty-9.4.12.v20180830
* tomcat-9.0.12

# v0.19.0-M2 (2018-09-07)

## Breaking changes
* [#1802](https://github.com/http4s/http4s/pull/1802): Race servlet requests against the `AsyncContext.timeout`. `JettyBuilder` and `TomcatBuilder` now require a `ConcurrentEffect` instance.
* [#1934](https://github.com/http4s/http4s/pull/1934): Refactoring of `ConnectionManager`.  Now requires a `Concurrent` instance, which ripples to a `ConcurrentEffect` in blaze-client builders
* [#2023](https://github.com/http4s/http4s/pull/2023): Don't overwrite existing `Vary` headers from `CORS`
* [#2030](https://github.com/http4s/http4s/pull/2023): Restrict `MethodNotAllowed` response generator in DSL
* [#2032](https://github.com/http4s/http4s/pull/2032): Eliminate mutable `Status` registry. IANA-registered `Status`es are still cached, but `register` is no longer public.
* [#2026](https://github.com/http4s/http4s/pull/2026): `CSRF` enhancements
  * CSRF tokens represented with a newtype
  * CSRF token signatures are encoded hexadecimal strings, making them URI-safe.
  * Added a `headerCheck: Request[F] => Boolean` parameter
  * Added an `onFailure: Response[F]` parameter, which defaults to a `403`. This was formerly a hardcoded `401`.
* [#1993](https://github.com/http4s/http4s/pull/2026): Massive changes from cats-effect and fs2 upgrades
  * `Timer` added to `AsyncHttpClient`
  * Dropwizard `Metrics` middleware now takes a `Clock` rather than a `Timer`
  * Client builders renamed and refactored for consistency and to support binary compatible evolution after 1.0:
    * `BlazeClientBuilder` replaces `Http1Client`, `BlazeClient`, and `BlazeClientConfig`
    * Removed deprecated `SimpleHttp1Client`
    * `JavaNetClient` renamed to `JavaNetClientBuilder`, which now has a `resource` and `stream`
    * `OkHttp` renamed to `OkHttpBuilder`.  The client now created from an `OkHttpClient` instance instead of an `F[OkHttpClient.Builder]`. A default client can be created as a `Resource` through `OkHttp.default`.
  * Fallout from removal of `fs2.Segment`
    * `EntityDecoder.collectBinary` now decodes a `Chunk`
    * `EntityDecoder.binaryChunk` deprecated
    * `SegmentWriter` is removed
    * Changes to:
      * `ChunkWriter`s in blaze rewritten
      * `Logger` middlewares
      * `MemoryCache`
  * Blocking I/O now requires a blocking `ExecutionContext` and a `ContextShift`:
    * `EntityDecoder`s:
      * `EntityDecoder.binFile`
      * `EntityDecoder.textFile`
      * `MultipartDecoder.mixedMultipart`
    * `EntityEncoder`s (no longer implicit):
      * `File`
      * `Path`
      * `InputStream`
      * `Reader`
    * Multipart:
      * `MultipartParser.parseStreamedFile`
      * `MultipartParser.parseToPartsStreamedFile`
      * `Part.fileData`
    * Static resources:
      * `StaticFile.fromString`
      * `StaticFile.fromResource`
      * `StaticFile.fromURL`
      * `StaticFile.fromFile`
      * `FileService.Config`
      * `ResourceService.Config`
      * `WebjarService.Config`
    * `OkHttpBuilder`
    * Servlets:
      * `BlockingHttp4sServlet`
      * `BlockingServletIo`
  * Servlet backend changes:
    * `Http4sServlet` no longer shift onto an `ExecutionContext` by default.  Accordingly, `ServerBuilder` no longer has a `withExecutionContext`.
    * Jetty and Tomcat builders use their native executor types instead of shifting onto an `ExecutionContext`.  Accordingly, `ServletBuilder#withExecutionContext` is removed.
    * `AsyncHttp4sServlet` and `ServletContextSyntax` now default to non-blocking I/O.  No startup check is made against the servlet version, which failed classloading on an older servlet container.  Neither takes an `ExeuctionContext` parameter anymore.
  * Removed deprecated `StreamApp` aliases. `fs2.StreamApp` is removed and replaced by `cats.effect.IOApp`, `monix.eval.TaskApp`, or similar.
  * Removed deprecated `ServerApp`.
  * `EntityLimiter` middleware now requires an `ApplicativeError`
* [#2054](https://github.com/http4s/http4s/pull/2054): blaze-server builder changes
  * `BlazeBuilder` deprecated for `BlazeServerBuilder`
  * `BlazeServerBuidler` has a single `withHttpApp(HttpApp)` in place of zero-to-many calls `mountService(HttpRoutes)`.
    * This change makes it possible to mount an `HttpApp` wrapped in a `Logger` middleware, which only supports `HttpApp`
    * Call `.orNotFound`, from `org.http4s.implicits._`, to cap an `HttpRoutes` as `HttpApp`
    * Use `Router` to combine multiple `HttpRoutes` into a single `HttpRoutes` by prefix
    * This interface will see more changes before 0.19.0 to promote long-term binary compatibility

## Enhancements
* [#1953](https://github.com/http4s/http4s/pull/1953): Add `UUIDVar` path extractor
* [#1963](https://github.com/http4s/http4s/pull/1963): Throw `ConnectException` rather than `IOException` on blaze-client connection failures
* [#1961](https://github.com/http4s/http4s/pull/1961): New `http4s-prometheus-client-metrics` module
* [#1974](https://github.com/http4s/http4s/pull/1974): New `http4s-client-metrics` module for Dropwizard Metrics
* [#1973](https://github.com/http4s/http4s/pull/1973): Add `onClose` handler to `WebSocketBuilder`
* [#2024](https://github.com/http4s/http4s/pull/2024): Add `HeaderEcho` server middleware
* [#2062](https://github.com/http4s/http4s/pull/2062): Eliminate "unhandled inbund command: Disconnected"` warnings in blaze-server

## Bugfixes
* [#2027](https://github.com/http4s/http4s/pull/2024): Miscellaneous websocket fixes
  * Stop sending frames even after closed
  * Avoid deadlock on small threadpools
  * Send `Close` frame in response to `Close` frame

## Documentation updates
* [#1935](https://github.com/http4s/http4s/pull/1953): Make `http4sVersion` lowercase
* [#1943](https://github.com/http4s/http4s/pull/1943): Make the imports in the Client documentation silent
* [#1944](https://github.com/http4s/http4s/pull/1944): Upgrade to cryptobits-1.2
* [#1971](https://github.com/http4s/http4s/pull/1971): Minor corrections to DSL tut
* [#1972](https://github.com/http4s/http4s/pull/1972): Add `UUIDVar` to DSL tut
* [#2034](https://github.com/http4s/http4s/pull/1958): Add branch to quickstart instructions
* [#2035](https://github.com/http4s/http4s/pull/2035): Add Christopher Davenport to community staff
* [#2060](https://github.com/http4s/http4s/pull/2060): Guide to setting up IntelliJ for contributors

## Internal
* [#1966](https://github.com/http4s/http4s/pull/1966): Use scalafmt directly from IntelliJ
* [#1968](https://github.com/http4s/http4s/pull/1968): Build with sbt-1.2.1
* [#1996](https://github.com/http4s/http4s/pull/1996): Internal refactoring of `JettyBuilder`
* [#2041](https://github.com/http4s/http4s/pull/2041): Simplify implementations of `RetryPolicy`
* [#2050](https://github.com/http4s/http4s/pull/2050): Replace test `ExecutionContext` in `Http4sWSStageSpec`
* [#2052](https://github.com/http4s/http4s/pull/2050): Introduce expiring `TestScheduler` to avoid leaking threads on tests

## Dependency upgrades
* async-http-client-2.5.2
* blaze-0.14.0-M4
* cats-1.3.1
* cats-effect-1.0.0
* circe-0.10.0-M2
* fs2-1.0.0-M5
* jawn-0.13.0
* jawn-fs2-0.13.0-M4
* json4s-3.6.0

# v0.18.17 (2018-09-04)
* Accumulate errors in `OptionalMultiQueryParamDecoderMatcher` [#2000](https://github.com/http4s/pull/2000)
* New http4s-scalatags module [#2002](https://github.com/http4s/pull/2002)
* Resubmit bodies in `Retry` middleware where allowed by policy [#2001](https://github.com/http4s/pull/2001)
* Dependency upgrades:
  * play-json-3.6.10 (for Scala 2.12)
  * tomcat-9.0.11

# v0.18.16 (2018-08-14)
* Fix regression for `AutoSlash` when nested in a `Router` [#1948](https://github.com/http4s/http4s/pull/1948)
* Respect `redactHeadersWhen` in `Logger` middleware [#1952](https://github.com/http4s/http4s/pull/1952)
* Capture `BufferPoolsExports` in prometheus server middleware [#1977](https://github.com/http4s/http4s/pull/1977)
* Make `Referer` header extractable [#1984](https://github.com/http4s/http4s/pull/1984)
* Log server startup banner in a single call to prevent interspersion [#1985](https://github.com/http4s/http4s/pull/1985)
* Add support module for play-json [#1946](https://github.com/http4s/http4s/pull/1946)
* Introduce `TranslateUri` middleware, which checks the prefix of the service it's translating against the request. Deprecated `URITranslation`, which chopped the prefix length without checking for a match. [#1964](https://github.com/http4s/http4s/pull/1964)
* Dependency upgrades:
  * cats-1.2.0
  * metrics-4.0.3
  * okhttp-3.11.0
  * prometheus-client-0.5.0
  * scodec-bits-1.1.6

# v0.18.15 (2018-07-05)
* Bugfix for `AutoSlash` Middleware in Router [#1937](https://github.com/http4s/http4s/pull/1937)
* Add `StaticHeaders` middleware that appends static headers to a service [#1939](https://github.com/http4s/http4s/pull/1939)

# v0.19.0-M1 (2018-07-04)
* Add accumulating version of circe `EntityDecoder` [#1647](https://github.com/http4/http4s/1647)
* Add ETag support to `StaticFile` [#1652](https://github.com/http4s/http4s/pull/1652)
* Reintroduce the option for fallthrough for authenticated services [#1670]((https://github.com/http4s/http4s/pull/1670)
* Separate `Cookie` into `RequestCookie` and `ResponseCookie` [#1676](https://github.com/http4s/http4s/pull/1676)
* Add `Eq[Uri]` instance [#1688](https://github.com/http4s/http4s/pull/1688)
* Deprecate `Message#withBody` in favor of `Message#withEntity`.  The latter returns a `Message[F]` rather than an `F[Message[F]]`. [#1694](https://github.com/http4s/http4s/pull/1694)
* Myriad new `Arbitrary` and `Cogen` instances [#1677](https://github.com/http4s/http4s/pull/1677)
* Add non-deprecated `LocationResponseGenerator` functions [#1715](https://github.com/http4s/http4s/pull/1715)
* Relax constraint on `Router` from `Sync` to `Monad` [#1723](https://github.com/http4s/http4s/pull/1723)
* Drop scodec-bits dependency [#1732](https://github.com/http4s/http4s/pull/1732)
* Add `Show[ETag]` instance [#1749](https://github.com/http4s/http4s/pull/1749)
* Replace `fs2.Scheduler` with `cats.effect.Timer` in `Retry` [#1754](https://github.com/http4s/http4s/pull/1754)
* Remove `Sync` constraint from `EntityEncoder[Multipart]` [#1762](https://github.com/http4s/http4s/pull/1762)
* Generate `MediaType`s from [MimeDB](https://github.com/jshttp/mime-db) [#1770](https://github.com/http4s/http4s/pull/1770)
  * Continue phasing out `Renderable` with `MediaRange` and `MediaType`.
  * Media types are now namespaced by main type.  This reduces backticks.  For example, `` MediaType.`text/plain` `` is replaced by `MediaType.text.plain`.
* Remove `Registry`. [#1770](https://github.com/http4s/http4s/pull/1770)
* Deprecate `HttpService`: [#1693](https://github.com/http4s/http4s/pull/1693)
  * Introduces an `Http[F[_], G[_]]` type alias
  * `HttpService` is replaced by `HttpRoutes`, which is an `Http[OptionT[F, ?], ?]`.  `HttpRoutes.of` replaces `HttpService` constructor from `PartialFunction`s.
  * `HttpApp` is an `Http[F, F]`, representing a total HTTP function.
* Add `BlockingHttp4sServlet` for use in Google App Engine and Servlet 2.5 containers.  Rename `Http4sServlet` to `AsyncHttp4sServlet`. [#1830](https://github.com/http4s/http4s/pull/1830)
* Generalize `Logger` middleware to log with `String => Unit` instead of `logger.info(_)` [#1839](https://github.com/http4s/http4s/pull/1839)
* Generalize `AutoSlash` middleware to work on `Kleisli[F, Request[G], B]` given `MonoidK[F]` and `Functor[G]`. [#1885](https://github.com/http4s/http4s/pull/1885)
* Generalize `CORS` middleware to work on `Http[F, G]` given `Applicative[F]` and `Functor[G]`. [#1889](https://github.com/http4s/http4s/pull/1889)
* Generalize `ChunkAggegator` middleware to work on `Kleisli[F, A, Response[G]]` given `G ~> F`, `FlatMap[F]`, and `Sync[G]`. [#1886](https://github.com/http4s/http4s/pull/1886)
* Generalize `EntityLimiter` middleware to work on `Kleisli[F, Request[G], B]`. [#1892](https://github.com/http4s/http4s/pull/1892)
* Generalize `HSTS` middleware to work on `Kleisli[F, A, Response[G]]` given `Functor[F]` and `Functor[G]`. [#1893](https://github.com/http4s/http4s/pull/1893)
* Generalize `UrlFormLifter` middleware to work on `Kleisli[F, Request[G], Response[G]]` given `G ~> F`, `Sync[F]` and `Sync[G]`.  [#1894](https://github.com/http4s/http4s/pull/1894)
* Generalize `Timeout` middleware to work on `Kleisli[F, A, Response[G]]` given `Concurrent[F]` and `Timer[F]`. [#1899](https://github.com/http4s/http4s/pull/1899)
* Generalize `VirtualHost` middleware to work on `Kleisli[F, Request[G], Response[G]]` given `Applicative[F]`.  [#1902](https://github.com/http4s/http4s/pull/1902)
* Generalize `URITranslate` middleware to work on `Kleisli[F, Request[G], B]` given `Functor[G]`.  [#1895](https://github.com/http4s/http4s/pull/1895)
* Generalize `CSRF` middleware to work on `Kleisli[F, Request[G], Response[G]]` given `Sync[F]` and `Applicative[G]`.  [#1909](https://github.com/http4s/http4s/pull/1909)
* Generalize `ResponseLogger` middleware to work on `Kleisli[F, A, Response[F]]` given `Effect[F]`.  [#1916](https://github.com/http4s/http4s/pull/1916)
* Make `Logger`, `RequestLogger`, and `ResponseLogger` work on `HttpApp[F]` so a `Response` is guaranteed unless the service raises an error [#1916](https://github.com/http4s/http4s/pull/1916)
* Rename `RequestLogger.apply0` and `ResponseLogger.apply0` to `RequestLogger.apply` and `ResponseLogger.apply`.  [#1837](https://github.com/http4s/http4s/pull/1837)
* Move `org.http4s.server.ServerSoftware` to `org.http4s.ServerSoftware` [#1884](https://github.com/http4s/http4s/pull/1884)
* Fix `Uncompressible` and `NotBinary` flags in `MimeDB` generator. [#1900](https://github.com/http4s/http4s/pull/1884)
* Generalize `DefaultHead` middleware to work on `Http[F, G]` given `Functor[F]` and `MonoidK[F]` [#1903](https://github.com/http4s/http4s/pull/1903)
* Generalize `GZip` middleware to work on `Http[F, G]` given `Functor[F]` and `Functor[G]` [#1903](https://github.com/http4s/http4s/pull/1903)
* `jawnDecoder` takes a `RawFacade` instead of a `Facade`
* Change `BasicCredentials` extractor to return `(String, String)` [#1924](https://github.com/http4s/http4s/1925)
* `Effect` constraint relaxed to `Sync`:
  * `Logger.logMessage`
* `Effect` constraint relaxed to `Async`:
  * `JavaNetClient`
* `Effect` constraint changed to `Concurrent`:
  * `Logger` (client and server)
  * `RequestLogger` (client and server)
  * `ResponseLogger` (client and server)
  * `ServerBuilder#serve` (moved to abstract member of `ServerBuilder`)
* `Effect` constraint strengthened to `ConcurrentEffect`:
  * `AsyncHttpClient`
  * `BlazeBuilder`
  * `JettyBuilder`
  * `TomcatBuilder`
* Implicit `ExecutionContext` removed from:
  * `RequestLogger` (client and server)
  * `ResponseLogger` (client and server)
  * `ServerBuilder#serve`
  * `ArbitraryInstances.arbitraryEntityDecoder`
  * `ArbitraryInstances.cogenEntity`
  * `ArbitraryInstances.cogenEntityBody`
  * `ArbitraryInstances.cogenMessage`
  * `JavaNetClient`
* Implicit `Timer` added to:
  * `AsyncHttpClient`
  * `JavaNetClient.create`
* `Http4sWsStage` removed from public API
* Removed charset for argonaut instances [#1914](https://github.com/http4s/http4s/pull/1914)
* Dependency upgrades:
  * async-http-client-2.4.9
  * blaze-0.14.0-M3
  * cats-effect-1.0.0-RC2
  * circe-0.10.0-M1
  * fs2-1.0.0-M1
  * fs2-reactive-streams-0.6.0
  * jawn-0.12.1
  * jawn-fs2-0.13.0-M1
  * prometheus-0.4.0
  * scala-xml-1.1.0

# v0.18.14 (2018-07-03)
* Add `CirceEntityCodec` to provide an implicit `EntityEncoder` or `EntityDecoder` from an `Encoder` or `Decoder`, respectively. [#1917](https://github.com/http4s/http4s/pull/1917)
* Add a client backend based on `java.net.HttpURLConnection`.  Note that this client blocks and is primarily intended for use in a REPL. [#1882](https://github.com/http4s/http4s/pull/1882)
* Dependency upgrades:
  * jetty-9.4.11
  * tomcat-9.0.10
	
# v0.18.13 (2018-06-22)
* Downcase type in `MediaRange` generator [#1907](https://github.com/http4s/http4s/pull/1907)
* Fixed bug where `PoolManager` would try to dequeue from an empty queue [#1922](https://github.com/http4s/http4s/pull/1922)
* Dependency upgrades:
  * argonaut-6.2.2
  * fs2-0.10.5

# v0.18.12 (2018-05-28)
* Deprecated `Part.empty` [#1858](https://github.com/http4s/http4s/pull/1858)
* Log requests with an unconsumed body [#1861](https://github.com/http4s/http4s/pull/1861)
* Log requests when the service returns `None` or raises an error [#1875](https://github.com/http4s/http4s/pull/1875)
* Support streaming parsing of multipart and storing large parts as temp files [#1865](https://github.com/http4s/http4s/pull/1865)
* Add an OkHttp client, with HTTP/2 support [#1864](https://github.com/http4s/http4s/pull/1864)
* Add `Host` header to requests to `Client.fromHttpService` if the request URI is absolute [#1874](https://github.com/http4s/http4s/pull/1874)
* Log `"service returned None"` or `"service raised error"` in service `ResponseLogger` when the service does not produce a successful response [#1879](https://github.com/http4s/http4s/pull/1879)
* Dependency upgrades:
  * jetty-9.4.10.v20180503
  * json4s-3.5.4
  * tomcat-9.0.8

# v0.18.11 (2018-05-10)
* Prevent zero-padding of servlet input chunks [#1835](https://github.com/http4s/http4s/pull/1835)
* Fix deadlock in client loggers.  `RequestLogger.apply` and `ResponseLogger.apply` are each replaced by `apply0` to maintain binary compatibility. [#1837](https://github.com/http4s/http4s/pull/1837)
* New `http4s-boopickle` module supports entity codecs through `boopickle.Pickler` [#1826](https://github.com/http4s/http4s/pull/1826)
* Log as much of the response as is consumed in the client. Previously, failure to consume the entire body prevented any part of the body from being logged. [#1846](https://github.com/http4s/http4s/pull/1846)
* Dependency upgrades:
  * prometheus-client-java-0.4.0

# v0.18.10 (2018-05-03)
* Eliminate dependency on Macro Paradise and macro-compat [#1816](https://github.com/http4s/http4s/pull/1816)
* Add `Logging` middleware for client [#1820](https://github.com/http4s/http4s/pull/1820)
* Make blaze-client tick wheel executor lazy [#1822](https://github.com/http4s/http4s/pull/1822)
* Dependency upgrades:
  * cats-effect-0.10.1
  * fs2-0.10.4
  * specs2-4.1.0

# v0.18.9 (2018-04-17)
* Log any exceptions when writing the header in blaze-server for HTTP/1 [#1781](https://github.com/http4s/http4s/pull/1781)
* Drain the response body (thus running its finalizer) when there is an error writing a servlet header or body [#1782](https://github.com/http4s/http4s/pull/1782)
* Clean up logging of errors thrown by services. Prevents the possible swallowing of errors thrown during `renderResponse` in blaze-server and `Http4sServlet` [#1783](https://github.com/http4s/http4s/pull/1783)
* Fix `Uri.Scheme` parser for schemes beginning with `http` other than `https` [#1790](https://github.com/http4s/http4s/pull/1790)
* Fix blaze-client to reset the connection start time on each invocation of the `F[DisposableResponse]`. This fixes the "timeout after 0 milliseconds" error. [#1792](https://github.com/http4s/http4s/pull/1792)
* Depdency upgrades:
  * blaze-0.12.13
  * http4s-websocket-0.2.1
  * specs2-4.0.4
  * tomcat-9.0.7

# v0.18.8 (2018-04-11)
* Improved ScalaDoc for BlazeBuilder [#1775](https://github.com/http4s/http4s/pull/1775)
* Added a stream constructor for async-http-client [#1776](https://github.com/http4s/http4s/pull/1776)
* http4s-prometheus-server-metrics project created. Prometheus Metrics middleware implemented for metrics on http4s server. Exposes an HttpService ready to be scraped by Prometheus, as well pairing to a CollectorRegistry for custom metric registration. [#1778](https://github.com/http4s/http4s/pull/1778)

# v0.18.7 (2018-04-04)
* Multipart parser defaults to fields interpreted as utf-8. [#1767](https://github.com/http4s/http4s/pull/1767)

# v0.18.6 (2018-04-03)
* Fix parsing of multipart bodies across chunk boundaries. [#1764](https://github.com/http4s/http4s/pull/1764)

# v0.18.5 (2018-03-28)
* Add `&` extractor to http4s-dsl. [#1758](https://github.com/http4s/http4s/pull/1758)
* Deprecate `EntityEncoder[F, Future[A]]`.  The `EntityEncoder` is strict in its argument, which causes any side effect of the `Future` to execute immediately.  Wrap your `future` in `IO.fromFuture(IO(future))` instead. [#1759](https://github.com/http4s/http4s/pull/1759)
* Dependency upgrades:
  * circe-0.9.3

# v0.18.4 (2018-03-23)
* Deprecate old `Timeout` middleware methods in favor of new ones that use `FiniteDuration` and cancel timed out effects [#1725](https://github.com/http4s/http4s/pull/1725)
* Add `expectOr` methods to client for custom error handling on failed expects [#1726](https://github.com/http4s/http4s/pull/1726)
* Replace buffered multipart parser with a streaming version. Deprecate all uses of fs2-scodec. [#1727](https://github.com/http4s/http4s/pull/1727)
* Dependency upgrades:
  * blaze-0.12.2
  * fs2-0.10.3
  * log4s-1.6.1
  * jetty-9.4.9.v20180320

# v0.18.3 (2018-03-17)
* Remove duplicate logging in pool manager [#1683]((https://github.com/http4s/http4s/pull/1683)
* Add request/response specific properties to logging [#1709](https://github.com/http4s/http4s/pull/1709)
* Dependency upgrades:
  * async-http-client-2.0.39
  * cats-1.1.0
  * cats-effect-0.10
  * circe-0.9.2
  * discipline-0.9.0
  * jawn-fs2-0.12.2
  * log4s-1.5.0
  * twirl-1.3.15

# v0.18.2 (2018-03-09)
* Qualify reference to `identity` in `uriLiteral` macro [#1697](https://github.com/http4s/http4s/pull/1697)
* Make `Retry` use the correct duration units [#1698](https://github.com/http4s/http4s/pull/1698)
* Dependency upgrades:
  * tomcat-9.0.6

# v0.18.1 (2018-02-27)
* Fix the rendering of trailer headers in blaze [#1629](https://github.com/http4s/http4s/pull/1629)
* Fix race condition between shutdown and parsing in Http1SeverStage [#1675](https://github.com/http4s/http4s/pull/1675)
* Don't use filter in `Arbitrary[``Content-Length``]` [#1678](https://github.com/http4s/http4s/pull/1678)
* Opt-in fallthrough for authenticated services [#1681](https://github.com/http4s/http4s/pull/1681)
* Dependency upgrades:
  * cats-effect-0.9
  * fs2-0.10.2
  * fs2-reactive-streams-0.5.1
  * jawn-fs2-0.12.1
  * specs2-4.0.3
  * tomcat-9.0.5
  * twirl-1.3.4

# v0.18.0 (2018-02-01)
* Add `filename` method to `Part`
* Dependency upgrades:
  * fs2-0.10.0
  * fs2-reactive-streams-0.5.0
  * jawn-fs2-0.12.0

# v0.18.0-M9 (2018-01-26)
* Emit Exit Codes On Server Shutdown [#1638](https://github.com/http4s/http4s/pull/1638) [#1637](https://github.com/http4s/http4s/pull/1637)
* Register Termination Signal and Frame in Http4sWSStage [#1631](https://github.com/http4s/http4s/pull/1631)
* Trailer Headers Are Now Being Emitted Properly [#1629](https://github.com/http4s/http4s/pull/1629)
* Dependency Upgrades:
   * alpn-boot-8.1.12.v20180117
   * circe-0.9.1
   * fs2-0.10.0-RC2
   * fs2-reactive-streams-0.3.0
   * jawn-fs2-0.12.0-M7
   * metrics-4.0.2
   * tomcat-9.0.4

# v0.18.0-M8 (2018-01-05)
* Dependency Upgrades:
   * argonaut-6.2.1
   * circe-0.9.0
   * fs2-0.10.0-M11
   * fs2-reactive-streams-0.2.8
   * jawn-fs2-0.12.0-M6
   * cats-1.0.1
   * cats-effect-0.8

# v0.18.0-M7 (2017-12-23)
* Relax various typeclass constraints from `Effect` to `Sync` or `Async`. [#1587](https://github.com/http4s/http4s/pull/1587)
* Operate on `Segment` instead of `Chunk` [#1588](https://github.com/http4s/http4s/pull/1588)
   * `EntityDecoder.collectBinary` and `EntityDecoder.binary` now
     return `Segment[Byte, Unit]` instead of `Chunk[Byte]`.
   * Add `EntityDecoder.binaryChunk`.
   * Add `EntityEncoder.segmentEncoder`.
   * `http4sMonoidForChunk` replaced by `http4sMonoidForSegment`.
* Add new generators for core RFC 2616 types. [#1593](https://github.com/http4s/http4s/pull/1593)
* Undo obsolete copying of bytes in `StaticFile.fromURL`. [#1202](https://github.com/http4s/http4s/pull/1202)
* Optimize conversion of `Chunk.Bytes` and `ByteVectorChunk` to `ByteBuffer. [#1602](https://github.com/http4s/http4s/pull/1602)
* Rename `read` to `send` and `write` to `receive` in websocket model. [#1603](https://github.com/http4s/http4s/pull/1603)
* Remove `MediaRange` mutable `Registry` and add `HttpCodec[MediaRange]` instance [#1597](https://github.com/http4s/http4s/pull/1597)
* Remove `Monoid[Segment[A, Unit]]` instance, which is now provided by fs2. [#1609](https://github.com/http4s/http4s/pull/1609)
* Introduce `WebSocketBuilder` to build `WebSocket` responses.  Allows headers (e.g., `Sec-WebSocket-Protocol`) on a successful handshake, as well as customization of the response to failed handshakes. [#1607](https://github.com/http4s/http4s/pull/1607)
* Don't catch exceptions thrown by `EntityDecoder.decodeBy`. Complain loudly in logs about exceptions thrown by `HttpService` rather than raised in `F`. [#1592](https://github.com/http4s/http4s/pull/1592)
* Make `abnormal-terminations` and `service-errors` Metrics names plural. [#1611](https://github.com/http4s/http4s/pull/1611)
* Refactor blaze client creation. [#1523](https://github.com/http4s/http4s/pull/1523)
   * `Http1Client.apply` returns `F[Client[F]]`
   * `Http1Client.stream` returns `Stream[F, Client[F]]`, bracketed to shut down the client.
   * `PooledHttp1Client` constructor is deprecated, replaced by the above.
   * `SimpleHttp1Client` is deprecated with no direct equivalent.  Use `Http1Client`.
* Improve client timeout and wait queue handling
   * `requestTimeout` and `responseHeadersTimeout` begin from the submission of the request.  This includes time spent in the wait queue of the pool. [#1570](https://github.com/http4s/http4s/pull/1570)
   * When a connection is `invalidate`d, try to unblock a waiting request under the same key.  Previously, the wait queue would only be checked on recycled connections.
   * When the connection pool is closed, allow connections in the wait queue to complete.
* Changes to Metrics middleware. [#1612](https://github.com/http4s/http4s/pull/1612)
   * Decrement the active requests gauge when no request matches
   * Don't count non-matching requests as 4xx in case they're composed with other services.
   * Don't count failed requests as 5xx in case they're recovered elsewhere.  They still get recorded as `service-error`s.
* Dependency upgrades:
   * async-http-client-2.0.38
   * cats-1.0.0.RC2
   * circe-0.9.0-M3
   * fs2-0.10.0-M10
   * fs2-jawn-0.12.0-M5
   * fs2-reactive-streams-0.2.7
   * scala-2.10.7 and scala-2.11.12

# v0.18.0-M6 (2017-12-08)
* Tested on Java 9.
* `Message.withContentType` now takes a `Content-Type` instead of an
  ``Option[`Content-Type`]``.  `withContentTypeOption` takes an `Option`,
  and `withoutContentType` clears it.
* `QValue` has an `HttpCodec` instance
* `AuthMiddleware` never falls through.  See
  [#1530](https://github.com/http4s/http4s/pull/1530) for more.
* `ContentCoding` is no longer a `Registry`, but has an `HttpCodec`
  instance.
* Render a banner on server startup.  Customize by calling
  `withBanner(List[String])` or `withoutBanner` on the
  `ServerBuilder`.
* Parameterize `isZippable` as a predicate of the `Response` in `GZip`
  middleware.
* Add constant for `application/vnd.api+json` MediaType.
* Limit memory consumption in `GZip` middleware
* Add `handleError`, `handleErrorWith`, `bimap`, `biflatMap`,
  `transform`, and `transformWith` to `EntityDecoder`.
* `org.http4s.util.StreamApp` and `org.http4s.util.ExitCode` are
  deprecated in favor of `fs2.StreamApp` and `fs2.StreamApp.ExitCode`,
  based on what was in http4s.
* Dependency upgrades:
  * fs2-0.10.0-M9
  * fs2-reactive-streams-0.2.6
  * jawn-fs2-0.12.0-M4
  * specs2-4.0.2

# v0.17.6 (2017-12-05)
* Fix `StaticFile` to serve files larger than `Int.MaxValue` bytes
* Dependency upgrades:
  * tomcat-8.5.24

# v0.16.6 (2017-12-04)
* Add a CSRF server middleware
* Fix `NullPointerException` when starting a Tomcat server related to `docBase`
* Log version info and server address on server startup
* Dependency upgrades:
  * jetty-9.4.8.v20171121
  * log4s-1.4.0
  * scalaz-7.2.17
  * twirl-1.3.13

# v0.18.0-M5 (2017-11-02)
* Introduced an `HttpCodec` type class that represents a type that can round
  trip to and from a `String`.  `Uri.Scheme` and `TransferCoding` are the first
  implementors, with more to follow.  Added an `HttpCodecLaws` to http4s-testing.
* `Uri.Scheme` is now its own type instead of a type alias.
* `TransferCoding` is no longer a case class. Its `coding` member is now a
  `String`, not a `CIString`. Its companion is no longer a
  `Registry`.
* Introduced `org.http4s.syntax.literals`, which contains a `StringContext` forAll
  safely constructing a `Uri.Scheme`.  More will follow.
* `org.http4s.util.StreamApp.ExitCode` moved to `org.http4s.util.ExitCode`
* Changed `AuthService[F[_], T]` to `AuthService[T, F[_]]` to support
  partial unification when combining services as a `SemigroupK`.
* Unseal the `MessageFailure` hierarchy. Previous versions of http4s had a
  `GenericParsingFailure`, `GenericDecodeFailure`, and
  `GenericMessageBodyFailure`. This was not compatible with the parameterized
  effect introduced in v0.18. Now, `MessageFailure` is unsealed, so users
  wanting precise control over the default `toHttpResponse` can implement their
  own failure conditions.
* `MessageFailure` now has an `Option[Throwable]` cause.
* Removed `KleisliInstances`. The `SemigroupK[Kleisli[F, A, ?]]` is now provided
  by cats.  Users should no longer need to import `org.http4s.implicits._` to
  get `<+>` composition of `HttpService`s
* `NonEmptyList` extensions moved from `org.http4s.util.nonEmptyList` to
  `org.http4s.syntax.nonEmptyList`.
* There is a classpath difference in log4s version between blaze and http4s in this
  milestone that will be remedied in M6. We believe these warnings are safe.
* Dependency upgrades:
  * cats-1.0.0-RC1
  * fs2-0.10.0-M8
  * fs2-reactive-streams-0.2.5

# v0.18.0-M4 (2017-10-12)
* Syntax for building requests moved from `org.http4s.client._` to
  `org.http4s.client.dsl.Http4sClientDsl[F]`, with concrete type `IO`
  available as `org.http4s.client.dsl.io._`.  This is consistent with
  http4s-dsl for servers.
* Change `StreamApp` to return a `Stream[F, ExitCode]`. The first exit code
  returned by the stream is the exit code of the JVM. This allows custom exit
  codes, and eases dead code warnings in certain constructions that involved
  mapping over `Nothing`.
* `AuthMiddleware.apply` now takes an `Kleisli[OptionT[F, ?], Request[F], T]`
  instead of a `Kleisli[F, Request[F], T]`.
* Set `Content-Type` header on default `NotFound` response.
* Merges from v0.16.5 and v0.17.5.
* Remove mutable map that backs `Method` registry. All methods in the IANA
  registry are available through `Method.all`. Custom methods should be memoized
  by other means.
* Adds an `EntityDecoder[F, Array[Byte]]` and `EntityDecoder[F, Array[Char]]`
  for symmetry with provided `EntityEncoder` instances.
* Adds `Arbitrary` instances for `Headers`, `EntityBody[F]` (currently just
  single chunk), `Entity[F]`, and `EntityEncoder[F, A]`.
* Adds `EntityEncoderLaws` for `EntityEncoder`.
* Adds `EntityCodecLaws`.  "EntityCodec" is not a type in http4s, but these
  laws relate an `EntityEncoder[F, A]` to an `EntityDecoder[F, A]`.
* There is a classpath difference in log4s version between blaze and http4s in this
  milestone that will be remedied in M6. We believe these warnings are safe.

# v0.17.5 (2017-10-12)
* Merges only.

# v0.16.5 (2017-10-11)
* Correctly implement sanitization of dot segments in static file paths
  according to RFC 3986 5.2.4. Most importantly, this fixes an issue where `...`
  is reinterpreted as `..` and can escape the root of the static file service.

# v0.18.0-M3 (2017-10-04)
* Merges only.
* There is a classpath difference in log4s version between blaze and http4s in this
  milestone that will be remedied in M6. We believe these warnings are safe.

# v0.17.4 (2017-10-04)
* Fix reading of request body in non-blocking servlet backend. It was previously
  only reading the first byte of each chunk.
* Dependency upgrades:
  * fs2-reactive-streams-0.1.1

# v0.16.4 (2017-10-04)
* Backport removal `java.xml.bind` dependency from `GZip` middleware,
  to play more nicely with Java 9.
* Dependency upgrades:
  * metrics-core-3.2.5
  * tomcat-8.0.23
  * twirl-1.3.12

# v0.18.0-M2 (2017-10-03)
* Use http4s-dsl with any effect type by either:
    * extend `Http4sDsl[F]`
    * create an object that extends `Http4sDsl[F]`, and extend that.
    * `import org.http4s.dsl.io._` is still available for those who
      wish to specialize on `cats.effect.IO`
* Remove `Semigroup[F[MaybeResponse[F]]]` constraint from
  `BlazeBuilder`.
* Fix `AutoSlash` middleware when a service is mounted with a prefix.
* Publish internal http4s-parboiled2 as a separate module.  This does
  not add any new third-party dependencies, but unbreaks `sbt
  publishLocal`.
* Add `Request.from`, which respects `X-Fowarded-For` header.
* Make `F` in `EffectMessageSyntax` invariant
* Add `message.decodeJson[A]` syntax to replace awkward `message.as(implicitly,
  jsonOf[A])`. Brought into scope by importing one of the following, based on
  your JSON library of choice.
  * `import org.http4s.argonaut._`
  * `import org.http4s.circe._`
  * `import org.http4s.json4s.jackson._`
  * `import org.http4s.json4s.native._`
* `AsyncHttpClient.apply` no longer takes a `bufferSize`.  It is made
  irrelevant by fs2-reactive-streams.
* `MultipartParser.parse` no longer takes a `headerLimit`, which was unused.
* Add `maxWaitQueueLimit` (default 256) and `maxConnectionsPerRequestKey`
  (default 10) to `PooledHttp1Client`.
* Remove private implicit `ExecutionContext` from `StreamApp`. This had been
  known to cause diverging implicit resolution that was hard to debug.
* Shift execution of the routing of the `HttpService` to the `ExecutionContext`
  provided by the `JettyBuilder` or `TomcatBuilder`. Previously, it only shifted
  the response task and stream. This was a regression from v0.16.
* Add two utility execution contexts. These may be used to increase throughput
  as the server builder's `ExecutionContext`. Blocking calls on routing may
  decrease fairness or even deadlock your service, so use at your own risk:
  * `org.http4s.util.execution.direct`
  * `org.http4s.util.execution.trampoline`
* Deprecate `EffectRequestSyntax` and `EffectResponseSyntax`. These were
  previously used to provide methods such as `.putHeaders` and `.withBody`
  on types `F[Request]` and `F[Response]`.  As an alternative:
  * Call `.map` or `.flatMap` on `F[Request]` and `F[Response]` to get access
    to all the same methods.
  * Variadic headers have been added to all the status code generators in
    `Http4sDsl[F]` and method generators in `import org.http4s.client._`.
    For example:
    * `POST(uri, urlForm, Header("Authorization", "Bearer s3cr3t"))`
    * ``Ok("This will have an html content type!", `Content-Type`(`text/html`))``
* Restate `HttpService[F]` as a `Kleisli[OptionT[F, ?], Request[F], Response[F]]`.
* Similarly, `AuthedService[F]` as a `Kleisli[OptionT[F, ?], AuthedRequest[F], Response[F]]`.
* `MaybeResponse` is removed, because the optionality is now expressed through
  the `OptionT` in `HttpService`. Instead of composing `HttpService` via a
  `Semigroup`, compose via a `SemigroupK`. Import `org.http4s.implicits._` to
  get a `SemigroupK[HttpService]`, and chain services as `s1 <+> s2`. We hope to
  remove the need for `org.http4s.implicits._` in a future version of cats with
  [issue 1428](https://github.com/typelevel/cats/issues/1428).
* The `Service` type alias is deprecated in favor of `Kleisli`.  It used to represent
  a partial application of the first type parameter, but since version 0.18, it is
  identical to `Kleisli.
* `HttpService.lift`, `AuthedService.lift` are deprecated in favor of `Kleisli.apply`.
* Remove `java.xml.bind` dependency from `GZip` middleware to avoid an
  extra module dependency in Java 9.
* Upgraded dependencies:
    * jawn-fs2-0.12.0-M2
    * log4s-1.4.0
* There is a classpath difference in log4s version between blaze and http4s in this
  milestone that will be remedied in M6. We believe these warnings are safe.

# v0.17.3 (2017-10-02)
* Shift execution of HttpService to the `ExecutionContext` provided by the
  `BlazeBuilder` when using HTTP/2. Previously, it only shifted the response
  task and body stream.

# v0.16.3 (2017-09-29)
* Fix `java.io.IOException: An invalid argument was supplied` on blaze-client
  for Windows when writing an empty sequence of `ByteBuffer`s.
* Set encoding of `captureWriter` to UTF-8 instead of the platform default.
* Dependency upgrades:
  * blaze-0.12.9

# v0.17.2 (2017-09-25)
* Remove private implicit strategy from `StreamApp`. This had been known to
  cause diverging implicit resolution that was hard to debug.
* Shift execution of HttpService to the `ExecutionContext` provided by the
  `BlazeBuilder`. Previously, it only shifted the response stream. This was a
  regression from 0.16.
* Split off http4s-parboiled2 module as `"org.http4s" %% "parboiled"`. There are
  no externally visible changes, but this simplifies and speeds the http4s
  build.

# v0.16.2 (2017-09-25)
* Dependency patch upgrades:
  * async-http-client-2.0.37
  * blaze-0.12.8: changes default number of selector threads to
    from `2 * cores + 1` to `max(4, cores + 1)`.
  * jetty-9.4.7.v20170914
  * tomcat-8.5.21
  * twirl-1.3.7

# v0.17.1 (2017-09-17)
* Fix bug where metrics were not captured in `Metrics` middleware.
* Pass `redactHeadersWhen` argument from `Logger` to `RequestLogger`
  and `ResponseLogger`.

# v0.16.1 (2017-09-17)
* Publish our fork of parboiled2 as http4s-parboiled2 module.  It's
  the exact same internal code as was in http4s-core, with no external
  dependencies. By publishing an extra module, we enable a
  `publishLocal` workflow.
* Charset fixes:
  * Deprecate `CharsetRange.isSatisfiedBy` in favor of
    and ```Accept-Charset`.isSatisfiedBy`` in favor of
    ```Accept-Charset`.satisfiedBy``.
  * Fix definition of `satisfiedBy` to respect priority of
    ```Charset`.*``.
  * Add `CharsetRange.matches`.
* ContentCoding fixes:
  * Deprecate `ContentCoding.satisfiedBy` and
    `ContentCoding.satisfies` in favor of ```Accept-Encoding`.satisfiedBy``.
  * Deprecate ```Accept-Encoding`.preferred``, which has no reasonable
    interpretation in the presence of splats.
  * Add ```Accept-Language`.qValue``.
  * Fix definition of `satisfiedBy` to respect priority of
    `ContentCoding.*`.
  * Add `ContentCoding.matches` and `ContentCoding.registered`.
  * Add `Arbitrary[ContentCoding]` and ```Arbitrary[`Accept-Encoding`]``
    instances.
* LanguageTag fixes:
  * Deprecate `LanguageTag.satisfiedBy` and
    `LanguageTag.satisfies` in favor of ```Accept-Language`.satisfiedBy``.
  * Fix definition of `satisfiedBy` to respect priority of
    `LanguageTag.*` and matches of a partial set of subtags.
  * Add `LanguageTag.matches`.
  * Deprecate `LanguageTag.withQuality` in favor of new
    `LanguageTag.withQValue`.
  * Deprecate ```Accept-Language`.preferred``, which has no reasonable
    interpretation in the presence of splats.
  * Add ```Accept-Language`.qValue``.
  * Add `Arbitrary[LanguageTag]` and ```Arbitrary[`Accept-Language`]``
    instances.

# v0.17.0 (2017-09-01)
* Honor `Retry-After` header in `Retry` middleware.  The response will
  not be retried until the maximum of the backoff strategy and any
  time specified by the `Retry-After` header of the response.
* The `RetryPolicy.defaultRetriable` only works for methods guaranteed
  to not have a body.  In fs2, we can't introspect the stream to
  guarantee that it can be rerun.  To retry requests for idempotent
  request methods, use `RetryPolicy.unsafeRetriable`.  To retry
  requests regardless of method, use
  `RetryPolicy.recklesslyRetriable`.
* Fix `Logger` middleware to render JSON bodies as text, not as a hex
  dump.
* `MultipartParser.parse` returns a stream of `ByteVector` instead of
  a stream of `Byte`. This perserves chunking when parsing into the
  high-level `EntityDecoder[Multipart]`, and substantially improves
  performance on large files.  The high-level API is not affected.

# v0.16.0 (2017-09-01)
* `Retry` middleware takes a `RetryPolicy` instead of a backoff
  strategy.  A `RetryPolicy` is a function of the request, the
  response, and the number of attempts.  Wrap the previous `backoff`
  in `RetryPolicy {}` for compatible behavior.
* Expose a `Part.fileData` constructor that accepts an `EntityBody`.

# v0.17.0-RC3 (2017-08-29)
* In blaze-server, when doing chunked transfer encoding, flush the
  header as soon as it is available.  It previously buffered until the
  first chunk was available.

# v0.16.0-RC3 (2017-08-29)
* Add a `responseHeaderTimeout` property to `BlazeClientConfig`.  This
  measures the time between the completion of writing the request body
  to the reception of a complete response header.
* Upgraded dependencies:
    * async-http-client-2.0.35

# v0.18.0-M1 (2017-08-24)

This release is the product of a long period of parallel development
across different foundation libraries, making a detailed changelog
difficult.  This is a living document, so if any important points are
missed here, please send a PR.

The most important change in http4s-0.18 is that the effect type is
parameterized.  Where previous versions were specialized on
`scalaz.concurrent.Task` or `fs2.Task`, this version supports anything
with a `cats.effect.Effect` instance.  The easiest way to port an
existing service is to replace your `Task` with `cats.effect.IO`,
which has a similar API and is already available on your classpath.
If you prefer to bring your own effect, such as `monix.eval.Task` or
stick to `scalaz.concurrent.Task` or put a transformer on `IO`, that's
fine, too!

The parameterization chanages many core signatures throughout http4s:
- `Request` and `Response` become `Request[F[_]]` and
  `Response[F[_]]`.  The `F` is the effect type of the body (i.e.,
  `Stream[F, Byte]`), or what the body `.run`s to.
- `HttpService` becomes `HttpService[F[_]]`, so that the service
  returns an `F[Response[F]]`.  Instead of constructing with
  `HttpService { ... }`, we now declare the effect type of the
  service, like `HttpService[IO] { ... }`.  This determines the type
  of request and response handled by the service.
- `EntityEncoder[A]` and `EntityDecoder[A]` are now
  `EntityEncoder[F[_], A]` and `EntityDecoder[F[_], A]`, respectively.
  These act as a codec for `Request[F]` and `Response[F]`.  In practice,
  this change tends to be transparent in the DSL.
- The server builders now take an `F` parameter, which needs to match
  the services mounted to them.
- The client now takes an `F` parameter, which determines the requests
  and responses it handles.

Several dependencies are upgraded:
- cats-1.0.0.MF
- circe-0.9.0-M1
- fs2-0.10.0-M6
- fs2-reactive-streams-0.2.2
- jawn-fs2-0.12.0-M1

# v0.17.0-RC2 (2017-08-24)
* Remove `ServiceSyntax.orNotFound(a: A): Task[Response]` in favor of
  `ServiceSyntax.orNotFound: Service[Request, Response]`

# v0.16.0-RC2 (2017-08-24)
* Move http4s-blaze-core from `org.http4s.blaze` to
  `org.http4s.blazecore` to avoid a conflict with the non-http4s
  blaze-core module.
* Change `ServiceOps` to operate on a `Service[?, MaybeResponse]`.
  Give it an `orNotFound` that returns a `Service`.  The
  `orNotFound(a: A)` overload is left for compatibility with Scala
  2.10.
* Build with Lightbend compiler instead of Typelevel compiler so we
  don't expose `org.typelevel` dependencies that are incompatible with
  ntheir counterparts in `org.scala-lang`.
* Upgraded dependencies:
    * blaze-0.12.7 (fixes eviction notice in http4s-websocket)
    * twirl-1.3.4

# v0.17.0-RC1 (2017-08-16)
* Port `ChunkAggregator` to fs2
* Add logging middleware
* Standardize on `ExecutionContext` over `Strategy` and `ExecutorService`
* Implement `Age` header
* Fix `Client#toHttpService` to not dispose until the body is consumed
* Add a buffered implementation of `EntityDecoder[Multipart]`
* In async-http-client, don't use `ReactiveStreamsBodyGenerator` unless there is
  a body to transmit. This fixes an `IllegalStateException: unexpected message
  type`
* Add `HSTS` middleware
* Add option to serve pre-gzipped resources
* Add RequestLogging and ResponseLogging middlewares
* `StaticFile` options return `OptionT[Task, ?]`
* Set `Content-Length` or `Transfer-Encoding: chunked` header when serving
  from a URL
* Explicitly close `URLConnection``s if we are not reading the contents
* Upgrade to:
    * async-http-client-2.0.34
    * fs2-0.9.7
    * metrics-core-3.2.4
    * scodec-bits-1.1.5

# v0.16.0-RC1 (2017-08-16)
* Remove laziness from `ArbitraryInstances`
* Support an arbitrary predicate for CORS allowed origins
* Support `Access-Control-Expose-Headers` header for CORS
* Fix thread safety issue in `EntityDecoder[XML]`
* Support IPV6 headers in `X-Forwarded-For`
* Add `status` and `successful` methods to client
* Overload `client.fetchAs` and `client.streaming` to accept a `Task[Request]`
* Replace `Instant` with `HttpDate` to avoid silent truncation and constrain
  to dates that are legally renderable in HTTP.
* Fix bug in hash code of `CIString`
* Update `request.pathInfo` when changing `request.withUri`. To keep these
  values in sync, `request.copy` has been deprecated, but copy constructors
  based on `with` have been added.
* Remove `name` from `AttributeKey`.
* Add `withFragment` and `withoutFragment` to `Uri`
* Construct `Content-Length` with `fromLong` to ensure validity, and
  `unsafeFromLong` when you can assert that it's positive.
* Add missing instances to `QueryParamDecoder` and `QueryParamEncoder`.
* Add `response.cookies` method to get a list of cookies from `Set-Cookie`
  header.  `Set-Cookie` is no longer a `Header.Extractable`, as it does
  not adhere to the HTTP spec of being concatenable by commas without
  changing semantics.
* Make servlet `HttpSession` available as a request attribute in servlet
  backends
* Fix `Part.name` to return the name from the `Content-Disposition` header
  instead of the name _of_ the `Content-Disposition` header. Accordingly, it is
  no longer a `CIString`
* `Request.toString` and `Response.toString` now redact sensitive headers. A
  method to redact arbitrary headers is added to `Headers`.
* `Retry-After` is now modeled as a `Either[HttpDate, Long]` to reflect either
  an http-date or delta-seconds value.
* Look for index.html in `StaticFile` when rendering a directory instead of
  returning `401 Unauthorized`.
* Limit dates to a minimum of January 1, 1900, per RFC.
* Add `serviceErrorHandler` to `ServerBuilder` to allow pluggable error handlers
  when a server backend receives a failed task or a thrown Exception when
  invoking a service. The default calls `toHttpResponse` on `MessageFailure` and
  closes the connection with a `500 InternalServerError` on other non-fatal
  errors.  Fatal errors are left to the server.
* `FollowRedirect` does not propagate sensitive headers when redirecting to a
  different authority.
* Add Content-Length header to empty response generators
* Upgraded dependencies:
    * async-http-client-2.0.34
    * http4s-websocket-0.2.0
    * jetty-9.4.6.v20170531
    * json4s-3.5.3
    * log4s-1.3.6
    * metrics-core-3.2.3
    * scala-2.12.3-bin-typelevel-4
    * scalaz-7.2.15
    * tomcat-8.5.20

# v0.15.16 (2017-07-20)
* Backport rendering of details in `ParseFailure.getMessage`

# ~~v0.15.15 (2017-07-20)~~
* Oops. Same as v0.15.14.

# v0.15.14 (2017-07-10)
* Close parens in `Request.toString`
* Use "message" instead of "request" in message body failure messages
* Add `problem+json` media type
* Tolerate `[` and `]` in queries parsing URIs. These characters are parsed, but
  percent-encoded.

# v0.17.0-M3 (2017-05-27)
* Fix file corruption issue when serving static files from the classpath

# v0.16.0-M3 (2017-05-25)
* Fix `WebjarService` so it matches assets.
* `ServerApp` overrides `process` to leave a single abstract method
* Add gzip trailer in `GZip` middleware
* Upgraded dependencies:
    * circe-0.8.0
    * jetty-9.4.5.v20170502
    * scalaz-7.2.13
    * tomcat-8.5.15
* `ProcessApp` uses a `Process[Task, Nothing]` rather than a
  `Process[Task, Unit]`
* `Credentials` is split into `Credentials.AuthParams` for key-value pairs and
  `Credentials.Token` for legacy token-based schemes.  `OAuthBearerToken` is
  subsumed by `Credentials.Token`.  `BasicCredentials` no longer extends
  `Credentials`, but is extractable from one.  This model permits the
  definition of other arbitrary credential schemes.
* Add `fromSeq` constructor to `UrlForm`
* Allow `WebjarService` to pass on methods other than `GET`.  It previously
  threw a `MatchError`.

# v0.15.13 (2017-05-25)
* Patch-level upgrades to dependencies:
    * async-http-client-2.0.32
    * blaze-0.12.6 (fixes infinite loop in some SSL handshakes)
    * jetty-9.3.19.v20170502
    * json4s-3.5.2
    * tomcat-8.0.44

# v0.15.12 (2017-05-11)
* Fix GZip middleware to render a correct stream

# v0.17.0-M2 (2017-04-30)
* `Timeout` middleware takes an implicit `Scheduler` and
  `ExecutionContext`
* Bring back `http4s-async-client`, based on `fs2-reactive-stream`
* Restore support for WebSockets

# v0.16.0-M2 (2017-04-30)
* Upgraded dependencies:
    * argonaut-6.2
    * jetty-9.4.4.v20170414
    * tomcat-8.5.14
* Fix `ProcessApp` to terminate on process errors
* Set `secure` request attribute correctly in blaze server
* Exit with code `-1` when `ProcessApp` fails
* Make `ResourceService` respect `If-Modified-Since`
* Rename `ProcessApp.main` to `ProcessApp.process` to avoid overload confusio
* Avoid intermediate String allocation in Circe's `jsonEncoder`
* Adaptive EntityDecoder[Json] for circe: works directly from a ByteBuffer for
  small bodies, and incrementally through jawn for larger.
* Capture more context in detail message of parse errors

# v0.15.11 (2017-04-29)
* Upgrade to blaze-0.12.5 to pick up fix for `StackOverflowError` in
  SSL handshake

# v0.15.10 (2017-04-28)
* Patch-level upgrades to dependencies
* argonaut-6.2
* scalaz-7.2.12
* Allow preambles and epilogues in multipart bodies
* Limit multipart headers to 40 kilobytes to avoid unbounded buffering
  of long lines in a header
* Remove `' '` and `'?'` from alphabet for generated multipart
  boundaries, as these are not token characters and are known to cause
  trouble for some multipart implementations
* Fix multipart parsing for unlucky input chunk sizes

# v0.15.9 (2017-04-19)
* Terminate `ServerApp` even if the server fails to start
* Make `ResourceService` respect `If-Modified-Since`
* Patch-level upgrades to dependencies:
* async-http-client-2.0.31
* jetty-9.3.18.v20170406
* json4s-3.5.1
* log4s-1.3.4
* metrics-core-3.1.4
* scalacheck-1.13.5
* scalaz-7.1.13 or scalaz-7.2.11
* tomcat-8.0.43

# v0.17.0-M1 (2017-04-08)
* First release on cats and fs2
    * All scalaz types and typeclasses replaced by cats equivalengts
	* `scalaz.concurrent.Task` replaced by `fs2.Task`
	* `scalaz.stream.Process` replaced by `fs2.Stream`
* Roughly at feature parity with v0.16.0-M1. Notable exceptions:
	* Multipart not yet supported
	* Web sockets not yet supported
	* Client retry middleware can't check idempotence of requests
	* Utilties in `org.http4s.util.io` not yet ported

# v0.16.0-M1 (2017-04-08)
* Fix type of `AuthedService.empty`
* Eliminate `Fallthrough` typeclass.  An `HttpService` now returns
  `MaybeResponse`, which can be a `Response` or `Pass`.  There is a
  `Semigroup[MaybeResponse]` instance that allows `HttpService`s to be
  chained as a semigroup.  `service orElse anotherService` is
  deprecated in favor of `service |+| anotherService`.
* Support configuring blaze and Jetty servers with a custom
  `SSLContext`.
* Upgraded dependencies for various modules:
    * async-http-client-2.0.31
    * circe-0.7.1
    * jetty-9.4.3.v20170317
    * json4s-3.5.1
    * logback-1.2.1
    * log4s-1.3.4
    * metrics-3.2.0
    * scalacheck-1.13.5
    * tomcat-8.0.43
* Deprecate `EntityEncoder[ByteBuffer]` and
  `EntityEncoder[CharBuffer]`.
* Add `EntityDecoder[Unit]`.
* Move `ResponseClass`es into `Status`.
* Use `SSLContext.getDefault` by default in blaze-client.  Use
  `BlazeServerConfig.insecure` to ignore certificate validity.  But
  please don't.
* Move `CIString` syntax to `org.http4s.syntax`.
* Bundle an internal version of parboiled2.  This decouples core from
  shapeless, allowing applications to use their preferred version of
  shapeless.
* Rename `endpointAuthentication` to `checkEndpointAuthentication`.
* Add a `WebjarService` for serving files out of web jars.
* Implement `Retry-After` header.
* Stop building with `delambdafy` on Scala 2.11.
* Eliminate finalizer on `BlazeConnection`.
* Respond OK to CORS pre-flight requests even if the wrapped service
  does not return a successful response.  This is to allow `CORS`
  pre-flight checks of authenticated services.
* Deprecate `ServerApp` in favor of `org.http4s.util.ProcessApp`.  A
  `ProcessApp` is easier to compose all the resources a server needs via
  `Process.bracket`.
* Implement a `Referer` header.

# v0.15.8 (2017-04-06)
* Cache charset lookups to avoid synchronization.  Resolution of
  charsets is synchronized, with a cache size of two.  This avoids
  the synchronized call on the HTTP pool.
* Strip fragment from request target in blaze-client.  An HTTP request
  target should not include the fragment, and certain servers respond
  with a `400 Bad Request` in their presence.

# v0.15.7 (2017-03-09)
* Change default server and client executors to a minimum of four
  threads.
* Bring scofflaw async-http-client to justice for its brazen
  violations of Reactive Streams Rule 3.16, requesting of a null
  subscription.
* Destroy Tomcat instances after stopping, so they don't hold the port
* Deprecate `ArbitraryInstances.genCharsetRangeNoQuality`, which can
  cause deadlocks
* Patch-level upgrades to dependencies:
    * async-http-client-2.0.30
    * jetty-9.3.16.v20170120
    * logback-1.1.11
    * metrics-3.1.3
    * scala-xml-1.0.6
    * scalaz-7.2.9
    * tomcat-8.0.41
    * twirl-1.2.1

# v0.15.6 (2017-03-03)
* Log unhandled MessageFailures to `org.http4s.server.message-failures`

# v0.15.5 (2017-02-20)
* Allow services wrapped in CORS middleware to fall through
* Don't log message about invalid CORS headers when no `Origin` header present
* Soften log about invalid CORS headers from info to debug

# v0.15.4 (2017-02-12)
* Call `toHttpResponse` on tasks failed with `MessageFailure`s from
  `HttpService`, to get proper 4xx handling instead of an internal
  server error.

# v0.15.3 (2017-01-17)
* Dispose of redirect responses in `FollowRedirect`. Fixes client deadlock under heavy load
* Refrain from logging headers with potentially sensitive info in blaze-client
* Add `hashCode` and `equals` to `Headers`
* Make `challenge` in auth middlewares public to facilitate composing multiple auth mechanisms
* Fix blaze-client detection of stale connections

# v0.15.2 (2016-12-29)
* Add helpers to add cookies to requests

# v0.12.6 (2016-12-29)
* Backport rendering of details in `ParseFailure.getMessage`

# ~~v0.12.5 (2016-12-29)~~
* ~~Backport rendering of details in `ParseFailure.getMessage`~~ Oops.

# v0.15.1 (2016-12-20)
* Fix GZip middleware to fallthrough non-matching responses
* Fix UnsupportedOperationException in Arbitrary[Uri]
* Upgrade to Scala 2.12.1 and Scalaz 7.2.8

# v0.15.0 (2016-11-30)
* Add support for Scala 2.12
* Added `Client.fromHttpService` to assist with testing.
* Make all case classes final where possible, sealed where not.
* Codec for Server Sent Events (SSE)
* Added JSONP middleware
* Improve Expires header to more easily build the header and support parsing of the header
* Replce lazy `Raw.parsed` field with a simple null check
* Added support for Zipkin headers
* Eliminate response attribute for detecting fallthrough response.
  The fallthrough response must be `Response.fallthrough`.
* Encode URI path segments created with `/`
* Introduce `AuthedRequest` and `AuthedService` types.
* Replace `CharSequenceEncoder` with `CharBufferEncoder`, assuming
  that `CharBuffer` and `String` are the only `CharSequence`s one
  would want to encode.
* Remove `EnittyEncoder[Char]` and `EntityEncoder[Byte]`.  Send an
  array, buffer, or String if you want this.
* Add `DefaultHead` middleware for `HEAD` implementation.
* Decouple `http4s-server` from Dropwizard Metrics.  Metrics code is
  in the new `http4s-metrics` module.
* Allow custom scheduler for timeout middleware.
* Add parametric empty `EntityEncoder` and `EntityEncoder[Unit]`.
* Replace unlawful `Order[CharsetRange]` with `Equal[CharsetRange]`.
* Auth middlewares renamed `BasicAuth` and `DigestAuth`.
* `BasicAuth` passes client password to store instead of requesting
  password from store.
* Remove realm as an argument to the basic and digest auth stores.
* Basic and digest auth stores return a parameterized type instead of
  just a String username.
* Upgrade to argonaut-6.2-RC2, circe-0.6.1, json4s-3.5.0

# v0.14.11 (2016-10-25)
* Fix expansion of `uri` and `q` macros by qualifying with `_root_`

# v0.14.10 (2016-10-12)
* Include timeout type and duration in blaze client timeouts

# v0.14.9 (2016-10-09)
* Don't use `"null"` as query string in servlet backends for requests without a query string

# v0.14.8 (2016-10-04)
* Allow param names in UriTemplate to have encoded, reserved parameters
* Upgrade to blaze-0.12.1, to fix OutOfMemoryError with direct buffers
* Upgrade to Scalaz 7.1.10/7.2.6
* Upgrade to Jetty 9.3.12
* Upgrade to Tomcat 8.0.37

# v0.14.7 (2016-09-25)
* Retry middleware now only retries requests with idempotent methods
  and pure bodies and appropriate status codes
* Fix bug where redirects followed when an effectful chunk (i.e., `Await`) follows pure ones.
* Don't uppercase two hex digits after "%25" when percent encoding.
* Tolerate invalid percent-encodings when decoding.
* Omit scoverage dependencies from POM

# v0.14.6 (2016-09-11)
* Don't treat `Kill`ed responses (i.e., HEAD requests) as abnormal
  termination in metrics

# v0.14.5 (2016-09-02)
* Fix blaze-client handling of HEAD requests

# v0.14.4 (2016-08-29)
* Don't render trailing "/" for URIs with empty paths
* Avoid calling tail of empty list in `/:` extractor

# v0.14.3 (2016-08-24)
* Follow 301 and 302 responses to POST with a GET request.
* Follow all redirect responses to HEAD with a HEAD request.
* Fix bug where redirect response is disposed prematurely even if not followed.
* Fix bug where payload headers are sent from original request when
  following a redirect with a GET or HEAD.
* Return a failed task instead of throwing when a client callback
  throws an exception. Fixes a resource leak.
* Always render `Date` header in GMT.
* Fully support the three date formats specified by RFC 7231.
* Always specify peer information in blaze-client SSL engines
* Patch upgrades to latest async-http-client, jetty, scalaz, and scalaz-stream

# v0.14.2 (2016-08-10)
* Override `getMessage` in `UnexpectedStatus`

# v0.14.1 (2016-06-15)
* Added the possibility to specify custom responses to MessageFailures
* Address issue with Retry middleware leaking connections
* Fixed the status code for a semantically invalid request to `422 UnprocessableEntity`
* Rename `json` to `jsonDecoder` to reduce possibility of implicit shadowing
* Introduce the `ServerApp` trait
* Deprectate `onShutdown` and `awaitShutdown` in `Server`
* Support for multipart messages
* The Path extractor for Long now supports negative numbers
* Upgrade to scalaz-stream-0.8.2(a) for compatibility with scodec-bits-1.1
* Downgrade to argonaut-6.1 (latest stable release) now that it cross builds for scalaz-7.2
* Upgrade parboiled2 for compatibility with shapeless-2.3.x

# ~~v0.14.0 (2016-06-15)~~
* Recalled. Use v0.14.1 instead.

# v0.13.3 (2016-06-15)
* Address issue with Retry middleware leaking connections.
* Pass the reason string when setting the `Status` for a successful `ParseResult`.

# v0.13.2 (2016-04-13)
* Fixes the CanBuildFrom for RequestCookieJar to avoid duplicates.
* Update version of jawn-parser which contains a fix for Json decoding.

# v0.13.1 (2016-04-07)
* Remove implicit resolution of `DefaultExecutor` in blaze-client.

# v0.13.0 (2016-03-29)
* Add support for scalaz-7.2.x (use version 0.13.0a).
* Add a client backed based on async-http-client.
* Encode keys when rendering a query string.
* New entity decoder based on json4s' extract.
* Content-Length now accepts a Long.
* Upgrade to circe-0.3, json4s-3.3, and other patch releases.
* Fix deadlocks in blaze resulting from default executor on single-CPU machines.
* Refactor `DecodeFailure` into a new `RequestFailure` hierarchy.
* New methods for manipulating `UrlForm`.
* All parsed headers get a `parse` method to construct them from their value.
* Improve error message for unsupported media type decoding error.
* Introduce `BlazeClientConfig` class to simplify client construction.
* Unify client executor service semantics between blaze-client and async-http-client.
* Update default response message for UnsupportedMediaType failures.
* Add a `lenient` flag to blazee configuration to accept illegal characters in headers.
* Remove q-value from `MediaRange` and `MediaType`, replaced by `MediaRangeAndQValue`.
* Add `address` to `Server` trait.
* Lazily construct request body in Servlet NIO to support HTTP 100.
* Common operations pushed down to `MessageOps`.
* Fix loop in blaze-client when no connection can be established.
* Privatize most of the blaze internal types.
* Enable configuration of blaze server parser lengths.
* Add trailer support in blaze client.
* Provide an optional external executor to blaze clients.
* Fix Argonaut string interpolation

# v0.12.4 (2016-03-10)
* Fix bug on rejection of invalid URIs.
* Do not send `Transfer-Encoding` or `Content-Length` headers for 304 and others.
* Don't quote cookie values.

# v0.12.3 (2016-02-24)
* Upgrade to jawn-0.8.4 to fix decoding escaped characters in JSON.

# v0.12.2 (2016-02-22)
* ~~Upgrade to jawn-0.8.4 to fix decoding escaped characters in JSON.~~ Oops.

# v0.12.1 (2016-01-30)
* Encode keys as well as values when rendering a query.
* Don't encode '?' or '/' when encoding a query.

# v0.12.0 (2016-01-15)
* Refactor the client API for resource safety when not reading the entire body.
* Rewrite client connection pool to support maximum concurrent
  connections instead of maximum idle connections.
* Optimize body collection for better connection keep-alive rate.
* Move `Service` and `HttpService`, because a `Client` can be viewed as a `Service`.
* Remove custom `DateTime` in favor of `java.time.Instant`.
* Support status 451 Unavailable For Legal Reasons.
* Various blaze-client optimizations.
* Don't let Blaze `IdentityWriter` write more than Content-Length bytes.
* Remove `identity` `Transfer-Encoding`, which was removed in HTTP RFC errata.
* In blaze, `requireClose` is now the return value of `writeEnd`.
* Remove body from `Request.toString` and `Response.toString`.
* Move blaze parser into its own class.
* Trigger a disconnect if an ignored body is too long.
* Configurable thread factories for happier profiling.
* Fix possible deadlock in default client execution context.

# v0.11.3 (2015-12-28)
* Blaze upgrade to fix parsing HTTP responses without a reason phrase.
* Don't write more than Content-Length bytes in blaze.
* Fix infinite loop in non-blocking Servlet I/O.
* Never write a response body on HEAD requests to blaze.
* Add missing `'&'` between multivalued k/v pairs in `UrlFormCodec.encode`

# v0.11.2 (2015-12-04)
* Fix stack safety issue in async servlet I/O.
* Reduce noise from timeout exceptions in `ClientTimeoutStage`.
* Address file descriptor leaks in blaze-client.
* Fix `FollowRedirect` middleware for 303 responses.
* Support keep-alives for client requests with bodies.

# v0.11.1 (2015-11-29)
* Honor `connectorPoolSize` and `bufferSize` parameters in `BlazeBuilder`.
* Add convenient `ETag` header constructor.
* Wait for final chunk to be written before closing the async context in non-blocking servlet I/O.
* Upgrade to jawn-streamz-0.7.0 to use scalaz-stream-0.8 across the board.

# v0.11.0 (2015-11-20)
* Upgrade to scalaz-stream 0.8
* Add Circe JSON support module.
* Add ability to require content-type matching with EntityDecoders.
* Cleanup blaze-client internals.
* Handle empty static files.
* Add ability to disable endpoint authentication for the blaze client.
* Add charset encoding for Argonaut JSON EntityEncoder.

# v0.10.1 (2015-10-07)
* Processes render data in chunked encoding by default.
* Incorporate type name into error message of QueryParam.
* Comma separate Access-Control-Allow-Methods header values.
* Default FallThrough behavior inspects for the FallThrough.fallthroughKey.

# v0.10.0 (2015-09-03)
* Replace `PartialService` with the `Fallthrough` typeclass and `orElse` syntax.
* Rename `withHeaders` to `replaceAllHeaders`
* Set https endpoint identification algorithm when possible.
* Stack-safe `ProcessWriter` in blaze.
* Configureable number of connector threads and buffer size in blaze-server.

# v0.9.3 (2015-08-27)
* Trampoline recursive calls in blaze ProcessWriter.
* Handle server hangup and body termination correctly in blaze client.

# v0.9.2 (2015-08-26)
* Bump http4s-websockets to 1.0.3 to properly decode continuation opcode.
* Fix metrics incompatibility when using Jetty 9.3 backend.
* Preserve original headers when appending as opposed to quoting.

# v0.8.5 (2015-08-26)
* Preserve original headers when appending as opposed to quoting.
* Upgrade to jawn-0.8.3 to avoid transitive dependency on GPL2 jmh

# v0.9.1 (2015-08-19)
* Fix bug in servlet nio handler.

# v0.9.0 (2015-08-15)
* Require Java8.
* `StaticFile` uses the filename extension exclusively to determine media-type.
* Add `/` method to `Uri`.
* Add `UrlFormLifter` middleware to aggregate url-form parameters with the query parameters.
* Add local address information to the `Request` type.
* Add a Http method 'or' (`|`) extractor.
* Add `VirtualHost` middleware for serving multiple sites from one server.
* Add websocket configuration to the blaze server builder.
* Redefine default timeout status code to 500.
* Redefine the `Service` arrow result from `Task[Option[_]]` to `Task[_]`.
* Don't extend `AllInstances` with `Http4s` omnibus import object.
* Use UTF-8 as the default encoding for text bodies.
* Numerous bug fixes by numerous contributors!

# v0.8.4 (2015-07-13)
* Honor the buffer size parameter in gzip middleware.
* Handle service exceptions in servlet backends.
* Respect asyncTimeout in servlet backends.
* Fix prefix mounting bug in blaze-server.
* Do not apply CORS headers to unsuccessful OPTIONS requests.

# v0.8.3 (2015-07-02)
* Fix bug parsing IPv4 addresses found in URI construction.

# v0.8.2 (2015-06-22)
* Patch instrumented handler for Jetty to time async contexts correctly.
* Fix race condition with timeout registration and route execution in blaze client
* Replace `ConcurrentHashMap` with synchronized `HashMap` in `staticcontent` package.
* Fix static content from jars by avoiding `"//"` in path uris when serving static content.
* Quote MediaRange extensions.
* Upgrade to jawn-streamz-0.5.0 and blaze-0.8.2.
* Improve error handling in blaze-client.
* Respect the explicit default encoding passed to `decodeString`.

# v0.8.1 (2015-06-16)
* Authentication middleware integrated into the server package.
* Static content tools integrated into the server package.
* Rename HttpParser to HttpHeaderParser and allow registration and removal of header parsers.
* Make UrlForm EntityDecoder implicitly resolvable.
* Relax UrlForm parser strictness.
* Add 'follow redirect' support as a client middleware.
* Add server middleware for auto retrying uris of form '/foo/' as '/foo'.
* Numerous bug fixes.
* Numerous version bumps.

# ~~v0.8.0 (2015-06-16)~~
* Mistake.  Go straight to v0.8.1.

# v0.7.0 (2015-05-05)
* Add QueryParamMatcher to the dsl which returns a ValidationNel.
* Dsl can differentiate between '/foo/' and '/foo'.
* Added http2 support for blaze backend.
* Added a metrics middleware usable on all server backends.
* Websockets are now modeled by an scalaz.stream.Exchange.
* Add `User-Agent` and `Allow` header types and parsers.
* Allow providing a Host header to the blaze client.
* Upgrade to scalaz-stream-7.0a.
* Added a CORS middleware.
* Numerous bug fixes.
* Numerous version bumps.

# v0.6.5 (2015-03-29)
* Fix bug in Request URI on servlet backend with non-empty context or servlet paths.
* Allow provided Host header for Blaze requests.

# v0.6.4 (2015-03-15)
* Avoid loading javax.servlet.WriteListener when deploying to a servlet 3.0 container.

# ~~v0.6.3 (2015-03-15)~~
* Forgot to pull origin before releasing.  Use v0.6.4 instead.

# v0.6.2 (2015-02-27)
* Use the thread pool provided to the Jetty servlet builder.
* Avoid throwing exceptions when parsing headers.
* Make trailing slash insignificant in service prefixes on servlet containers.
* Fix mapping of servlet query and mount prefix.

# v0.6.1 (2015-02-04)
* Update to blaze-0.5.1
* Remove unneeded error message (90b2f76097215)
* GZip middleware will not throw an exception if the AcceptEncoding header is not gzip (ed1b2a0d68a8)

# v0.6.0 (2015-01-27)

## http4s-core
* Remove ResponseBuilder in favor of Response companion.
* Allow '';'' separators for query pairs.
* Make charset on Message an Option.
* Add a `flatMapR` method to EntityDecoder.
* Various enhancements to QueryParamEncoder and QueryParamDecoder.
* Make Query an IndexedSeq.
* Add parsers for Location and Proxy-Authenticate headers.
* Move EntityDecoder.apply to `Request.decode` and `Request.decodeWith`
* Move headers into `org.http4s.headers` package.
* Make UriTranslation respect scriptName/pathInfo split.
* New method to resolve relative Uris.
* Encode query and fragment of Uri.
* Codec and wrapper type for URL-form-encoded bodies.

## http4s-server
* Add SSL support to all server builders.

## http4s-blaze-server
* Add Date header to blaze-server responses.
* Close connection when error happens during body write in blaze-server.

## http4s-servlet
* Use asynchronous servlet I/O on Servlet 3.1 containers.
* ServletContext syntax for easy mounting in a WAR deployment.
* Support Dropwizard Metrics collection for servlet containers.

## http4s-jawn
* Empty strings are a JSON decoding error.

## http4s-argonaut
* Add codec instances for Argonaut's CodecJson.

## http4s-json4s
* Add codec instances for Json4s' Reader/Writer.

## http4s-twirl
* New module to support Twirl templates

## http4s-scala-xml
* Split scala-xml support into http4s-scala-xml module.
* Change inferred type of `scala.xml.Elem` to `application/xml`.

## http4s-client
* Support for signing oauth-1 requests in client.

## http4s-blaze-client
* Fix blaze-client when receiving HTTP1 response without Content-Length header.
* Change default blaze-client executor to variable size.
* Fix problem with blaze-client timeouts.

# v0.5.4 (2015-01-08)
* Upgrade to blaze 0.4.1 to fix header parsing issue in blaze http/1.x client and server.

# v0.5.3 (2015-01-05)
* Upgrade to argonaut-6.1-M5 to match jawn. [#157](https://github.com/http4s/http4s/issues/157)

# v0.5.2 (2015-01-02)
* Upgrade to jawn-0.7.2.  Old version of jawn was incompatible with argonaut. [#157]](https://github.com/http4s/http4s/issues/157)

# v0.5.1 (2014-12-23)
* Include context path in calculation of scriptName/pathInfo. [#140](https://github.com/http4s/http4s/issues/140)
* Fix bug in UriTemplate for query params with multiple keys.
* Fix StackOverflowError in query parser. [#147](https://github.com/http4s/http4s/issues/147)
* Allow ';' separators for query pairs.

# v0.5.0 (2014-12-11)
* Client syntax has evloved and now will include Accept headers when used with EntityDecoder
* Parse JSON with jawn-streamz.
* EntityDecoder now returns an EitherT to make decoding failure explicit.
* Renamed Writable to EntityEncoder
* New query param typeclasses for encoding and decoding query strings.
* Status equality now discards the reason phrase.
* Match AttributeKeys as singletons.
* Added async timeout listener to servlet backends.
* Start blaze server asynchronously.
* Support specifying timeout and executor in blaze-client.
* Use NIO for encoding files.

# v0.4.2 (2014-12-01)
* Fix whitespace parsing in Authorization header [#87](https://github.com/http4s/http4s/issues/87)

# v0.4.1 (2014-11-20)
* `Uri.query` and `Uri.fragment` are no longer decoded. [#75](https://github.com/http4s/http4s/issues/75)

# v0.4.0 (2014-11-18)

* Change HttpService form a `PartialFunction[Request,Task[Response]]`
  to `Service[Request, Response]`, a type that encapsulates a `Request => Task[Option[Response]]`
* Upgrade to scalaz-stream-0.6a
* Upgrade to blaze-0.3.0
* Drop scala-logging for log4s
* Refactor ServerBuilders into an immutable builder pattern.
* Add a way to control the thread pool used for execution of a Service
* Modernize the Renderable/Renderer framework
* Change Renderable append operator from ~ to <<
* Split out the websocket codec and types into a seperate package
* Added ReplyException, an experimental way to allow an Exception to encode
  a default Response on for EntityDecoder etc.
* Many bug fixes and slight enhancements

# v0.3.0 (2014-08-29)

* New client API with Blaze implementation
* Upgrade to scalaz-7.1.0 and scalaz-stream-0.5a
* JSON Writable support through Argonaut and json4s.
* Add EntityDecoders for parsing bodies.
* Moved request and response generators to http4s-dsl to be more flexible to
  other frameworks'' syntax needs.
* Phased out exception-throwing methods for the construction of various
  model objects in favor of disjunctions and macro-enforced literals.
* Refactored imports to match the structure followed by [scalaz](https://github.com/scalaz/scalaz).

# v0.2.0 (2014-07-15)

* Scala 2.11 support
* Spun off http4s-server module. http4s-core is neutral between server and
the future client.
* New builder for running Blaze, Jetty, and Tomcat servers.
* Configurable timeouts in each server backend.
* Replace Chunk with scodec.bits.ByteVector.
* Many enhancements and bugfixes to URI type.
* Drop joda-time dependency for slimmer date-time class.
* Capitalized method names in http4s-dsl.

# v0.1.0 (2014-04-15)

* Initial public release.<|MERGE_RESOLUTION|>--- conflicted
+++ resolved
@@ -8,7 +8,18 @@
 ordered chronologically, so each release contains all changes described below
 it.
 
-<<<<<<< HEAD
+# v0.21.28 (2021-09-02)
+
+This is a bugfix to yesterday's patch.  It is not a security issue, but a correctness issue.
+
+This release is binary compatible with 0.21.x.
+
+## http4s-server
+
+### Bugfixes
+
+* [#5144](https://github.com/http4s/http4s/pull/5144): In the `CORS` middleware, respond to preflight `OPTIONS` requests with a 200 status.  It was previously passing through to the wrapped `Http`, most of which won't respond to `OPTIONS`.
+
 # v0.22.3 (unreleased)
 
 This release includes a security patch to  [GHSA-52cf-226f-rhr6](https://github.com/http4s/http4s/security/advisories/GHSA-52cf-226f-rhr6), along with all changes in 0.21.26 and 0.21.27.
@@ -48,19 +59,11 @@
 ### Enhancements
 
 * [#5023](https://github.com/http4s/http4s/pull/5023): Parameterize the signature algorithm in the OAuth 1 middleware.  HMAC-SHA256 and HMAC-SHA512 are now supported in addition to HMAC-SHA1.
-=======
-# v0.21.28
-
-This is a bugfix to yesterday's patch.  It is not a security issue, but a correctness issue.
-
-This release is binary compatible with 0.21.x.
->>>>>>> ffcf803d
 
 ## http4s-server
 
 ### Bugfixes
 
-<<<<<<< HEAD
 * [#5056](https://github.com/http4s/http4s/pull/5056): In `GZip` middleware, don't add a `Content-Encoding` header if the response type doesn't support an entity.
 
 ### Enhancements
@@ -108,12 +111,7 @@
 * blaze-0.15.2
 * netty-4.1.67
 
-# v0.21.27 (2021-09-01)
-=======
-* [#5144](https://github.com/http4s/http4s/pull/5144): In the `CORS` middleware, respond to preflight `OPTIONS` requests with a 200 status.  It was previously passing through to the wrapped `Http`, most of which won't respond to `OPTIONS`.
-
 # v0.21.27 (2021-08-31)
->>>>>>> ffcf803d
 
 This is a security release.  It is binary compatible with the 0.21.x series.
 
