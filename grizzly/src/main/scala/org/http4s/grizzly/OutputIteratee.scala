--- conflicted
+++ resolved
@@ -6,10 +6,6 @@
 import concurrent.{ExecutionContext, Future, Promise}
 import org.glassfish.grizzly.http.server.io.NIOOutputStream
 
-<<<<<<< HEAD
-object OutputIteratee {
-  private class PromisedWriteHandler(os: NIOOutputStream, chunkSize: Int) extends WriteHandler {
-=======
 /**
  * @author Bryce Anderson
  * Created on 2/11/13 at 8:44 AM
@@ -18,7 +14,6 @@
 
   // Keep a persistent listener. No need to make more objects than we have too
    private[this] object writeWatcher extends WriteHandler {
->>>>>>> e0ecf3bb
     var promise: Promise[Unit] = _
 
     // Makes a new promise and registers the callback to complete it
@@ -35,16 +30,6 @@
 
     def onWritePossible() = promise.success(Unit)
   }
-}
-/**
- * @author Bryce Anderson
- * Created on 2/11/13 at 8:44 AM
- */
-class OutputIteratee(os: NIOOutputStream, chunkSize: Int)(implicit executionContext: ExecutionContext) extends Iteratee[Chunk,Unit] {
-
-  import OutputIteratee._
-  // Keep a persistent listener. No need to make more objects than we have too
-   private[this] val writeWatcher = new PromisedWriteHandler(os, chunkSize)
 
   def push(in: Input[Chunk]): Iteratee[Chunk,Unit] = {
     in match {
