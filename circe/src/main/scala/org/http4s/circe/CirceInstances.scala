--- conflicted
+++ resolved
@@ -88,17 +88,7 @@
     jsonOfWithSensitiveMedia(redact, MediaType.application.json)
 
   def jsonOfWithMedia[F[_], A](r1: MediaRange, rs: MediaRange*)(implicit
-<<<<<<< HEAD
       F: Concurrent[F],
-      decoder: Decoder[A]): EntityDecoder[F, A] =
-    jsonOfWithMediaHelper[F, A](r1, jsonDecodeError, rs: _*)
-
-  def jsonOfWithSensitiveMedia[F[_], A](redact: Json => String, r1: MediaRange, rs: MediaRange*)(
-      implicit
-      F: Concurrent[F],
-      decoder: Decoder[A]): EntityDecoder[F, A] =
-=======
-      F: Sync[F],
       decoder: Decoder[A],
   ): EntityDecoder[F, A] =
     jsonOfWithMediaHelper[F, A](r1, jsonDecodeError, rs: _*)
@@ -107,8 +97,7 @@
       redact: Json => String,
       r1: MediaRange,
       rs: MediaRange*
-  )(implicit F: Sync[F], decoder: Decoder[A]): EntityDecoder[F, A] =
->>>>>>> 37f452b1
+  )(implicit F: Concurrent[F], decoder: Decoder[A]): EntityDecoder[F, A] =
     jsonOfWithMediaHelper[F, A](
       r1,
       (json, nelDecodeFailures) =>
@@ -119,12 +108,8 @@
   private def jsonOfWithMediaHelper[F[_], A](
       r1: MediaRange,
       decodeErrorHandler: (Json, NonEmptyList[DecodingFailure]) => DecodeFailure,
-<<<<<<< HEAD
-      rs: MediaRange*)(implicit F: Concurrent[F], decoder: Decoder[A]): EntityDecoder[F, A] =
-=======
       rs: MediaRange*
-  )(implicit F: Sync[F], decoder: Decoder[A]): EntityDecoder[F, A] =
->>>>>>> 37f452b1
+  )(implicit F: Concurrent[F], decoder: Decoder[A]): EntityDecoder[F, A] =
     jsonDecoderAdaptive[F](cutoff = 100000, r1, rs: _*).flatMapR { json =>
       decoder
         .decodeJson(json)
@@ -141,7 +126,8 @@
     */
   def accumulatingJsonOf[F[_], A](implicit
       F: Concurrent[F],
-      decoder: Decoder[A]): EntityDecoder[F, A] =
+      decoder: Decoder[A],
+  ): EntityDecoder[F, A] =
     jsonDecoder[F].flatMapR { json =>
       decoder
         .decodeAccumulating(json.hcursor)
