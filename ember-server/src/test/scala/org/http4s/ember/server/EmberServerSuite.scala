/*
 * Copyright 2019 http4s.org
 *
 * Licensed under the Apache License, Version 2.0 (the "License");
 * you may not use this file except in compliance with the License.
 * You may obtain a copy of the License at
 *
 *     http://www.apache.org/licenses/LICENSE-2.0
 *
 * Unless required by applicable law or agreed to in writing, software
 * distributed under the License is distributed on an "AS IS" BASIS,
 * WITHOUT WARRANTIES OR CONDITIONS OF ANY KIND, either express or implied.
 * See the License for the specific language governing permissions and
 * limitations under the License.
 */

package org.http4s.ember.server

import cats.syntax.all._
import cats.effect._
import fs2.Stream
import org.http4s._
import org.http4s.server.Server
import org.http4s.implicits._
import org.http4s.dsl.Http4sDsl
import org.http4s.ember.client.EmberClientBuilder

import java.net.{BindException, ConnectException}

class EmberServerSuite extends Http4sSuite {

  def service[F[_]](implicit F: Async[F]): HttpApp[F] = {
    val dsl = new Http4sDsl[F] {}
    import dsl._

    HttpRoutes
      .of[F] {
        case GET -> Root =>
          Ok("Hello!")
        case req @ POST -> Root / "echo" =>
          Ok(req.body)
      }
      .orNotFound
  }

  val serverResource: Resource[IO, Server] =
    EmberServerBuilder
      .default[IO]
      .withHttpApp(service[IO])
      .build

  val client = ResourceFixture(EmberClientBuilder.default[IO].build)

  def server(receiveBufferSize: Int = 256 * 1024) = ResourceFixture(
    EmberServerBuilder
      .default[IO]
      .withHttpApp(service[IO])
      .withReceiveBufferSize(receiveBufferSize)
      .build)

  def fixture(receiveBufferSize: Int = 256 * 1024) =
    (server(receiveBufferSize), client).mapN(FunFixture.map2(_, _))

  fixture().test("server responds to requests") { case (server, client) =>
    client
      .get(s"http://${server.address.getHostName}:${server.address.getPort}")(_.status.pure[IO])
      .assertEquals(Status.Ok)
  }

<<<<<<< HEAD
  client.test("server shuts down after exiting resource scope") { client =>
    serverResource.use(server => IO.pure(server.address)).flatMap { address =>
      client
        .get(s"http://${address.getHostName}:${address.getPort}")(_.status.pure[IO])
        .intercept[ConnectException]
    }
  }

  server.test("server startup fails if address is already in use") { case _ =>
=======
  server().test("server startup fails if address is already in use") { case _ =>
>>>>>>> 544331ad
    serverResource.use(_ => IO.unit).intercept[BindException]
  }

  fixture(receiveBufferSize = 256).test("#4731 - read socket is drained after writing") {
    case (server, client) =>
      // We set the receive buffer size to be smaller than the request body,
      // so that draining is necessary for a second request.
      import org.http4s.dsl.io._
      import org.http4s.client.dsl.io._

      val body: Stream[IO, Byte] =
        Stream.emits(Seq("hello")).repeatN(256).through(fs2.text.utf8Encode).covary[IO]
      val expected = "hello" * 256

      val uri = Uri
        .fromString(s"http://${server.address.getHostName}:${server.address.getPort}/echo")
        .toOption
        .get
      val request = POST(body, uri)
      for {
        r1 <- client.fetchAs[String](request)
        r2 <- client.fetchAs[String](request)
      } yield assertEquals(expected, r1) && assertEquals(expected, r2)
  }
}<|MERGE_RESOLUTION|>--- conflicted
+++ resolved
@@ -67,7 +67,6 @@
       .assertEquals(Status.Ok)
   }
 
-<<<<<<< HEAD
   client.test("server shuts down after exiting resource scope") { client =>
     serverResource.use(server => IO.pure(server.address)).flatMap { address =>
       client
@@ -76,10 +75,7 @@
     }
   }
 
-  server.test("server startup fails if address is already in use") { case _ =>
-=======
   server().test("server startup fails if address is already in use") { case _ =>
->>>>>>> 544331ad
     serverResource.use(_ => IO.unit).intercept[BindException]
   }
 
