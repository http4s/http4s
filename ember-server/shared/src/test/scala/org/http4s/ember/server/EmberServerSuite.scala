/*
 * Copyright 2019 http4s.org
 *
 * Licensed under the Apache License, Version 2.0 (the "License");
 * you may not use this file except in compliance with the License.
 * You may obtain a copy of the License at
 *
 *     http://www.apache.org/licenses/LICENSE-2.0
 *
 * Unless required by applicable law or agreed to in writing, software
 * distributed under the License is distributed on an "AS IS" BASIS,
 * WITHOUT WARRANTIES OR CONDITIONS OF ANY KIND, either express or implied.
 * See the License for the specific language governing permissions and
 * limitations under the License.
 */

package org.http4s.ember.server

import cats.effect._
import cats.syntax.all._
import com.comcast.ip4s._
import fs2.Stream
import fs2.io.net.BindException
import fs2.io.net.ConnectException
import org.http4s._
import org.http4s.dsl.Http4sDsl
import org.http4s.ember.client.EmberClientBuilder
import org.http4s.implicits._
import org.http4s.server.Server

import scala.concurrent.duration._

class EmberServerSuite extends Http4sSuite {

  def service[F[_]](implicit F: Async[F]): HttpApp[F] = {
    val dsl = new Http4sDsl[F] {}
    import dsl._

    HttpRoutes
      .of[F] {
        case GET -> Root =>
          Ok("Hello!")
        case req @ POST -> Root / "echo" =>
          Ok(req.body)
      }
      .orNotFound
  }

  def url(address: SocketAddress[Host], path: String = ""): String =
    s"http://${Uri.Host.fromIp4sHost(address.host).renderString}:${address.port.value}$path"

  def serverResource(
      f: EmberServerBuilder[IO] => EmberServerBuilder[IO] = identity
  ): Resource[IO, Server] =
    f(
      EmberServerBuilder
        .default[IO]
        .withPort(port"0")
        .withHttpApp(service[IO])
    ).build

  private val client = ResourceFunFixture(EmberClientBuilder.default[IO].build)

  private def server(receiveBufferSize: Int = 256 * 1024) = ResourceFunFixture(
    EmberServerBuilder
      .default[IO]
      .withHttpApp(service[IO])
      .withPort(port"0")
      .withReceiveBufferSize(receiveBufferSize)
      .build
  )

  private def fixture(receiveBufferSize: Int = 256 * 1024) =
    (server(receiveBufferSize), client).mapN(FunFixture.map2(_, _))

  fixture().test("server responds to requests") { case (server, client) =>
    client
      .get(url(server.address))(_.status.pure[IO])
      .assertEquals(Status.Ok)
  }

  client.test("server shuts down after exiting resource scope") { client =>
<<<<<<< HEAD
    serverResource.use(server => IO.pure(server.address)).flatMap { address =>
=======
    serverResource().use(server => IO.pure(server.addressIp4s)).flatMap { address =>
>>>>>>> 37548e54
      client
        .get(url(address))(_.status.pure[IO])
        .intercept[ConnectException]
    }
  }

  client.test("shutdown timeout of 0 doesn't reset connections") { client =>
    serverResource(_.withShutdownTimeout(0.nanos)).use { server =>
      client.expect[String](url(server.addressIp4s)).assertEquals("Hello!")
    }
  }

  server().test("server startup fails if address is already in use") { server =>
    EmberServerBuilder
      .default[IO]
      .withPort(server.address.port)
      .build
      .use(_ => IO.unit)
      .intercept[BindException]
  }

  fixture(receiveBufferSize = 256).test("#4731 - read socket is drained after writing") {
    case (server, client) =>
      // We set the receive buffer size to be smaller than the request body,
      // so that draining is necessary for a second request.
      import org.http4s.dsl.io._
      import org.http4s.client.dsl.io._

      val body: Stream[IO, Byte] =
        Stream.emit("hello").repeatN(256).through(fs2.text.utf8.encode)
      val expected = "hello" * 256

      val uri = Uri
        .fromString(url(server.address, "/echo"))
        .toOption
        .get
      val request = POST(body, uri)
      for {
        r1 <- client.fetchAs[String](request)
        r2 <- client.fetchAs[String](request)
      } yield assertEquals(expected, r1) && assertEquals(expected, r2)
  }
}<|MERGE_RESOLUTION|>--- conflicted
+++ resolved
@@ -80,11 +80,7 @@
   }
 
   client.test("server shuts down after exiting resource scope") { client =>
-<<<<<<< HEAD
-    serverResource.use(server => IO.pure(server.address)).flatMap { address =>
-=======
-    serverResource().use(server => IO.pure(server.addressIp4s)).flatMap { address =>
->>>>>>> 37548e54
+    serverResource().use(server => IO.pure(server.address)).flatMap { address =>
       client
         .get(url(address))(_.status.pure[IO])
         .intercept[ConnectException]
@@ -93,7 +89,7 @@
 
   client.test("shutdown timeout of 0 doesn't reset connections") { client =>
     serverResource(_.withShutdownTimeout(0.nanos)).use { server =>
-      client.expect[String](url(server.addressIp4s)).assertEquals("Hello!")
+      client.expect[String](url(server.address)).assertEquals("Hello!")
     }
   }
 
