--- conflicted
+++ resolved
@@ -515,17 +515,12 @@
                   EmberException.ReadTimeout(_) =>
                 Applicative[F].pure(None)
               case err =>
-<<<<<<< HEAD
-                errorHandler(err)
-                  .handleError(_ => serverFailure)
-=======
                 (err match {
                   case err: Parser.Request.ReqPrelude.ParsePreludeError =>
                     requestLineParseErrorHandler(err)
                   case err =>
                     errorHandler(err)
                 }).handleError(_ => serverFailure.covary[F])
->>>>>>> 5626354f
                   .flatMap(send(socket)(None, _, idleTimeout, onWriteFailure))
                   .as(None)
             }
