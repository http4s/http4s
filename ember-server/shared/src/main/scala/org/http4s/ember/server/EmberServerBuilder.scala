--- conflicted
+++ resolved
@@ -125,13 +125,8 @@
   def withShutdownTimeout(shutdownTimeout: Duration): EmberServerBuilder[F] =
     copy(shutdownTimeout = shutdownTimeout)
 
-<<<<<<< HEAD
-  @deprecated("0.21.17", "Use withErrorHandler - Do not allow the F to fail")
+  @deprecated("Use withErrorHandler - Do not allow the F to fail", "0.21.17")
   def withOnError(onError: Throwable => Response[F]) =
-=======
-  @deprecated("Use withErrorHandler - Do not allow the F to fail", "0.21.17")
-  def withOnError(onError: Throwable => Response[F]): EmberServerBuilder[F] =
->>>>>>> c32c1973
     withErrorHandler { case e => onError(e).pure[F] }
 
   def withErrorHandler(errorHandler: PartialFunction[Throwable, F[Response[F]]]) =
