/*
 * Copyright 2013-2020 http4s.org
 *
 * SPDX-License-Identifier: Apache-2.0
 */

package org.http4s
package server
package blaze

import cats.effect._
import fs2.Stream._
import org.http4s.Charset._
import org.http4s.dsl.Http4sDsl
import org.http4s.headers._
import org.http4s.implicits._
import org.typelevel.ci.CIString

object ServerTestRoutes extends Http4sDsl[IO] {
  val textPlain: Header = `Content-Type`(MediaType.text.plain, `UTF-8`)

  val connClose = Connection(CIString("close"))
  val connKeep = Connection(CIString("keep-alive"))
  val chunked = `Transfer-Encoding`(TransferCoding.chunked)

  def length(l: Long): `Content-Length` = `Content-Length`.unsafeFromLong(l)

  def testRequestResults: Seq[(String, (Status, Set[Header], String))] =
    Seq(
      ("GET /get HTTP/1.0\r\n\r\n", (Status.Ok, Set(length(3), textPlain), "get")),
      /////////////////////////////////
      ("GET /get HTTP/1.1\r\n\r\n", (Status.Ok, Set(length(3), textPlain), "get")),
      /////////////////////////////////
      (
        "GET /get HTTP/1.0\r\nConnection:keep-alive\r\n\r\n",
        (Status.Ok, Set(length(3), textPlain, connKeep), "get")),
      /////////////////////////////////
      (
        "GET /get HTTP/1.1\r\nConnection:keep-alive\r\n\r\n",
        (Status.Ok, Set(length(3), textPlain), "get")),
      /////////////////////////////////
      (
        "GET /get HTTP/1.1\r\nConnection:close\r\n\r\n",
        (Status.Ok, Set(length(3), textPlain, connClose), "get")),
      /////////////////////////////////
      (
        "GET /get HTTP/1.0\r\nConnection:close\r\n\r\n",
        (Status.Ok, Set(length(3), textPlain, connClose), "get")),
      /////////////////////////////////
      (
        "GET /get HTTP/1.1\r\nConnection:close\r\n\r\n",
        (Status.Ok, Set(length(3), textPlain, connClose), "get")),
      //////////////////////////////////////////////////////////////////////
      ("GET /chunked HTTP/1.1\r\n\r\n", (Status.Ok, Set(textPlain, chunked), "chunk")),
      /////////////////////////////////
      (
        "GET /chunked HTTP/1.1\r\nConnection:close\r\n\r\n",
        (Status.Ok, Set(textPlain, chunked, connClose), "chunk")),
      ///////////////////////////////// Content-Length and Transfer-Encoding free responses for HTTP/1.0
      ("GET /chunked HTTP/1.0\r\n\r\n", (Status.Ok, Set(textPlain), "chunk")),
      /////////////////////////////////
      (
        "GET /chunked HTTP/1.0\r\nConnection:Close\r\n\r\n",
        (Status.Ok, Set(textPlain, connClose), "chunk")),
      //////////////////////////////// Requests with a body //////////////////////////////////////
      (
        "POST /post HTTP/1.1\r\nContent-Length:3\r\n\r\nfoo",
        (Status.Ok, Set(textPlain, length(4)), "post")),
      /////////////////////////////////
      (
        "POST /post HTTP/1.1\r\nConnection:close\r\nContent-Length:3\r\n\r\nfoo",
        (Status.Ok, Set(textPlain, length(4), connClose), "post")),
      /////////////////////////////////
      (
        "POST /post HTTP/1.0\r\nConnection:close\r\nContent-Length:3\r\n\r\nfoo",
        (Status.Ok, Set(textPlain, length(4), connClose), "post")),
      /////////////////////////////////
      (
        "POST /post HTTP/1.0\r\nContent-Length:3\r\n\r\nfoo",
        (Status.Ok, Set(textPlain, length(4)), "post")),
      //////////////////////////////////////////////////////////////////////
      (
        "POST /post HTTP/1.1\r\nTransfer-Encoding:chunked\r\n\r\n3\r\nfoo\r\n0\r\n\r\n",
        (Status.Ok, Set(textPlain, length(4)), "post")),
      /////////////////////////////////
      (
        "POST /post HTTP/1.1\r\nConnection:close\r\nTransfer-Encoding:chunked\r\n\r\n3\r\nfoo\r\n0\r\n\r\n",
        (Status.Ok, Set(textPlain, length(4), connClose), "post")),
      (
        "POST /post HTTP/1.1\r\nTransfer-Encoding:chunked\r\n\r\n3\r\nfoo\r\n3\r\nbar\r\n0\r\n\r\n",
        (Status.Ok, Set(textPlain, length(4)), "post")),
      /////////////////////////////////
      (
        "POST /post HTTP/1.1\r\nConnection:Close\r\nTransfer-Encoding:chunked\r\n\r\n3\r\nfoo\r\n0\r\n\r\n",
        (Status.Ok, Set(textPlain, length(4), connClose), "post")),
      ///////////////////////////////// Check corner cases //////////////////
      (
        "GET /twocodings HTTP/1.0\r\nConnection:Close\r\n\r\n",
        (Status.Ok, Set(textPlain, length(3), connClose), "Foo")),
      ///////////////// Work with examples that don't have a body //////////////////////
      ("GET /notmodified HTTP/1.1\r\n\r\n", (Status.NotModified, Set[Header](), "")),
      (
        "GET /notmodified HTTP/1.0\r\nConnection: Keep-Alive\r\n\r\n",
        (Status.NotModified, Set[Header](connKeep), ""))
    )

  def apply()(implicit cs: ContextShift[IO]) =
    HttpRoutes
      .of[IO] {
        case req if req.method == Method.GET && req.pathInfo == path"/get" =>
          Ok("get")

        case req if req.method == Method.GET && req.pathInfo == path"/chunked" =>
          Ok(eval(IO.shift *> IO("chu")) ++ eval(IO.shift *> IO("nk")))

        case req if req.method == Method.POST && req.pathInfo == path"/post" =>
          Ok("post")

        case req if req.method == Method.GET && req.pathInfo == path"/twocodings" =>
          Ok("Foo", `Transfer-Encoding`(TransferCoding.chunked))

<<<<<<< HEAD
        case req if req.method == Method.POST && req.pathInfo == path"/echo" =>
          Ok(emit("post") ++ req.bodyAsText)
=======
        case req if req.method == Method.POST && req.pathInfo == "/echo" =>
          Ok(emit("post") ++ req.bodyText)
>>>>>>> d567eb27

        // Kind of cheating, as the real NotModified response should have a Date header representing the current? time?
        case req if req.method == Method.GET && req.pathInfo == path"/notmodified" =>
          NotModified()
      }
      .orNotFound
}<|MERGE_RESOLUTION|>--- conflicted
+++ resolved
@@ -119,13 +119,8 @@
         case req if req.method == Method.GET && req.pathInfo == path"/twocodings" =>
           Ok("Foo", `Transfer-Encoding`(TransferCoding.chunked))
 
-<<<<<<< HEAD
         case req if req.method == Method.POST && req.pathInfo == path"/echo" =>
-          Ok(emit("post") ++ req.bodyAsText)
-=======
-        case req if req.method == Method.POST && req.pathInfo == "/echo" =>
           Ok(emit("post") ++ req.bodyText)
->>>>>>> d567eb27
 
         // Kind of cheating, as the real NotModified response should have a Date header representing the current? time?
         case req if req.method == Method.GET && req.pathInfo == path"/notmodified" =>
