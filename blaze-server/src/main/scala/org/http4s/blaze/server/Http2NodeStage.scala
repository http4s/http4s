--- conflicted
+++ resolved
@@ -274,11 +274,7 @@
       }
     }
 
-<<<<<<< HEAD
-    new Http2Writer(this, hs, executionContext).writeEntityBody(resp.entity).attempt.map {
-=======
-    new Http2Writer(this, hs).writeEntityBody(resp.body).attempt.map {
->>>>>>> 7b1b8fe0
+    new Http2Writer(this, hs).writeEntityBody(resp.entity).attempt.map {
       case Right(_) => closePipeline(None)
       case Left(Cmd.EOF) => stageShutdown()
       case Left(t) => closePipeline(Some(t))
