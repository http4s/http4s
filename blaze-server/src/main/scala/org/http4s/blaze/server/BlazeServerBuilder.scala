--- conflicted
+++ resolved
@@ -114,11 +114,7 @@
     banner: immutable.Seq[String],
     maxConnections: Int,
     val channelOptions: ChannelOptions,
-<<<<<<< HEAD
-    maxWebSocketBufferSize: Option[Int]
-=======
     maxWebSocketBufferSize: Option[Int],
->>>>>>> 9fed0886
 )(implicit protected val F: ConcurrentEffect[F], timer: Timer[F])
     extends ServerBuilder[F]
     with BlazeBackendBuilder[Server] {
@@ -145,11 +141,7 @@
       banner: immutable.Seq[String] = banner,
       maxConnections: Int = maxConnections,
       channelOptions: ChannelOptions = channelOptions,
-<<<<<<< HEAD
-      maxWebSocketBufferSize: Option[Int] = maxWebSocketBufferSize
-=======
       maxWebSocketBufferSize: Option[Int] = maxWebSocketBufferSize,
->>>>>>> 9fed0886
   ): Self =
     new BlazeServerBuilder(
       socketAddress,
@@ -170,11 +162,7 @@
       banner,
       maxConnections,
       channelOptions,
-<<<<<<< HEAD
-      maxWebSocketBufferSize
-=======
       maxWebSocketBufferSize,
->>>>>>> 9fed0886
     )
 
   /** Configure HTTP parser length limits
@@ -336,11 +324,7 @@
         responseHeaderTimeout,
         idleTimeout,
         scheduler,
-<<<<<<< HEAD
-        maxWebSocketBufferSize
-=======
         maxWebSocketBufferSize,
->>>>>>> 9fed0886
       )
 
     def http2Stage(engine: SSLEngine): ALPNServerSelector =
@@ -356,11 +340,7 @@
         responseHeaderTimeout,
         idleTimeout,
         scheduler,
-<<<<<<< HEAD
-        maxWebSocketBufferSize
-=======
         maxWebSocketBufferSize,
->>>>>>> 9fed0886
       )
 
     Future.successful {
@@ -476,11 +456,7 @@
       banner = defaults.Banner,
       maxConnections = defaults.MaxConnections,
       channelOptions = ChannelOptions(Vector.empty),
-<<<<<<< HEAD
-      maxWebSocketBufferSize = None
-=======
       maxWebSocketBufferSize = None,
->>>>>>> 9fed0886
     )
 
   private def defaultApp[F[_]: Applicative]: HttpApp[F] =
