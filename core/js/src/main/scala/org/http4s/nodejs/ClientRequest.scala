/*
 * Copyright 2013 http4s.org
 *
 * Licensed under the Apache License, Version 2.0 (the "License");
 * you may not use this file except in compliance with the License.
 * You may obtain a copy of the License at
 *
 *     http://www.apache.org/licenses/LICENSE-2.0
 *
 * Unless required by applicable law or agreed to in writing, software
 * distributed under the License is distributed on an "AS IS" BASIS,
 * WITHOUT WARRANTIES OR CONDITIONS OF ANY KIND, either express or implied.
 * See the License for the specific language governing permissions and
 * limitations under the License.
 */

package org.http4s
package nodejs

import cats.effect.Async
import cats.effect.syntax.all._
import cats.syntax.all._
import fs2.io.Writable

import scala.scalajs.concurrent.QueueExecutionContext
import scala.scalajs.js

/** Facade for [[https://nodejs.org/api/http.html#class-httpclientrequest]]
  */
@js.native
<<<<<<< HEAD
private[http4s] trait ClientRequest extends js.Object with Writable {
=======
@nowarn212("cat=unused")
trait ClientRequest extends js.Object with Writable {
>>>>>>> 754a513d

  protected[nodejs] def setHeader(name: String, value: js.Array[String]): Unit = js.native

  protected[nodejs] def getHeader(name: String): js.UndefOr[js.Array[String]] = js.native

  protected[nodejs] def once[E](
      eventName: String,
      listener: js.Function1[E, Unit],
      dummy: Unit,
  ): ClientRequest =
    js.native

  protected[nodejs] def removeListener(
      eventName: String,
      listener: js.Function1[Nothing, Unit],
  ): ClientRequest =
    js.native
}

object ClientRequest {

  implicit def http4sNodeJsServerResponseOps(clientRequest: ClientRequest): ClientRequestOps =
    new ClientRequestOps(clientRequest)

  final class ClientRequestOps(private val clientRequest: ClientRequest) extends AnyVal {

    /** Writes the contents of an http4s [[Request]] to this [[ClientRequest]] */
    def writeRequest[F[_]](request: Request[F])(implicit
        F: Async[F]
    ): F[Unit] = {
      val write = for {
        _ <- F.delay {
          request.headers.foreach { case Header.Raw(name, value) =>
            clientRequest
              .getHeader(name.toString)
              .fold(clientRequest.setHeader(name.toString, js.Array(value))) { values =>
                values.push(value)
                ()
              }
          }
        }
        _ <- request.body
          .through(fs2.io.writeWritable[F](F.pure(clientRequest)))
          .compile
          .drain
      } yield ()

      val error = F.async[Unit] { cb =>
        val fn: js.Function1[js.Error, Unit] = e => cb(Left(js.JavaScriptException(e)))
        F.delay(clientRequest.once[js.Error]("error", fn, ()))
          .as(Some(F.delay {
            clientRequest.removeListener("error", fn)
            ()
          }))
      }

      // register the error listener with high-priority on the promises queue
      error.backgroundOn(QueueExecutionContext.promises()).use { error =>
        write.race(error.flatMap(_.embedNever)).void
      }
    }
  }

}<|MERGE_RESOLUTION|>--- conflicted
+++ resolved
@@ -28,12 +28,7 @@
 /** Facade for [[https://nodejs.org/api/http.html#class-httpclientrequest]]
   */
 @js.native
-<<<<<<< HEAD
-private[http4s] trait ClientRequest extends js.Object with Writable {
-=======
-@nowarn212("cat=unused")
 trait ClientRequest extends js.Object with Writable {
->>>>>>> 754a513d
 
   protected[nodejs] def setHeader(name: String, value: js.Array[String]): Unit = js.native
 
