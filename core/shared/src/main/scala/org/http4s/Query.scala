/*
 * Copyright 2013 http4s.org
 *
 * Licensed under the Apache License, Version 2.0 (the "License");
 * you may not use this file except in compliance with the License.
 * You may obtain a copy of the License at
 *
 *     http://www.apache.org/licenses/LICENSE-2.0
 *
 * Unless required by applicable law or agreed to in writing, software
 * distributed under the License is distributed on an "AS IS" BASIS,
 * WITHOUT WARRANTIES OR CONDITIONS OF ANY KIND, either express or implied.
 * See the License for the specific language governing permissions and
 * limitations under the License.
 */

package org.http4s

import cats.Eval
import cats.Foldable
import cats.Hash
import cats.Order
import cats.Show
import cats.parse.Parser0
import cats.syntax.all._
import org.http4s.Query._
import org.http4s.internal.UriCoding
import org.http4s.internal.parsing.Rfc3986
import org.http4s.parser.QueryParser
import org.http4s.util.Renderable
import org.http4s.util.Writer

import java.nio.charset.StandardCharsets
import scala.collection.mutable
import scala.collection.mutable.ListBuffer

/** Representation of a query string.
  *
  * When a query is none, it is represented by the [[Query.Empty]].
  *
  * When a query is parsed – it is represented by the [[Query.Parsed]],
  * an indexed sequence of key and maybe value pairs
  * which maps precisely to a query string, modulo
  * [[https://datatracker.ietf.org/doc/html/rfc3986#section-2.1 percent-encoding]].
  * The resulting `String` will have the pairs separated
  * by '&' while the key is separated from the value with '='.
  *
  * Otherwise, a query is represented by the [[Query.Raw]] containing unparsed string.
  */

sealed trait Query extends QueryOps with Renderable {
  def pairs: Vector[KeyValue]

  def get(idx: Int): Option[KeyValue] = this match {
    case Query.Empty => None
    case parsed: Query.Parsed => parsed.pairs.get(idx.toLong)
    case raw: Query.Raw => raw.pairs.get(idx.toLong)
  }

  def length: Int = this match {
    case Query.Empty => 0
    case parsed: Query.Parsed => parsed.pairs.length
    case raw: Query.Raw => raw.pairs.length
  }

  def slice(from: Int, until: Int): Query = this match {
    case Query.Empty => this

    case parsed: Query.Parsed =>
      val sliced = parsed.pairs.slice(from, until)
      if (sliced.lengthIs == 0) Query.Empty
      else new Query.Parsed(sliced)

    case raw: Query.Raw =>
      val sliced = raw.pairs.slice(from, until)
      if (sliced.lengthIs == 0) Query.Empty
      else new Query.Parsed(sliced)
  }

  def isEmpty: Boolean = this match {
    case Query.Empty => true
    case parsed: Query.Parsed => parsed.pairs.isEmpty
    case raw: Query.Raw => raw.pairs.isEmpty
  }

  def nonEmpty: Boolean = !isEmpty

  def drop(n: Int): Query = this match {
    case Query.Empty => this

    case parsed: Query.Parsed =>
      val prepared = parsed.pairs.drop(n)
      if (prepared.sizeIs == 0) Query.Empty
      else new Query.Parsed(prepared)

    case raw: Query.Raw =>
      val prepared = raw.pairs.drop(n)
      if (prepared.sizeIs == 0) Query.Empty
      else new Query.Parsed(prepared)
  }

  def dropRight(n: Int): Query = this match {
    case Query.Empty => this

    case parsed: Query.Parsed =>
      val prepared = parsed.pairs.dropRight(n)
      if (prepared.sizeIs == 0) Query.Empty
      else new Query.Parsed(prepared)

    case raw: Query.Raw =>
      val prepared = raw.pairs.dropRight(n)
      if (prepared.sizeIs == 0) Query.Empty
      else new Query.Parsed(prepared)
  }

  def exists(f: KeyValue => Boolean): Boolean = this match {
    case Query.Empty => false
    case parsed: Query.Parsed => parsed.pairs.exists(f)
    case raw: Query.Raw => raw.pairs.exists(f)
  }

  def filter(f: KeyValue => Boolean): Query = this match {
    case Query.Empty => this

    case parsed: Query.Parsed =>
      val prepared = parsed.pairs.filter(f)
      if (prepared.sizeIs == 0) Query.Empty
      else new Query.Parsed(prepared)

    case raw: Query.Raw =>
      val prepared = raw.pairs.filter(f)
      if (prepared.sizeIs == 0) Query.Empty
      else new Query.Parsed(prepared)
  }

  def filterNot(f: KeyValue => Boolean): Query = this match {
    case Query.Empty => this

    case parsed: Query.Parsed =>
      val prepared = parsed.pairs.filterNot(f)
      if (prepared.sizeIs == 0) Query.Empty
      else new Query.Parsed(prepared)

    case raw: Query.Raw =>
      val prepared = raw.pairs.filterNot(f)
      if (prepared.sizeIs == 0) Query.Empty
      else new Query.Parsed(prepared)
  }

  def foreach(f: KeyValue => Unit): Unit = this match {
    case Query.Empty => ()
    case parsed: Query.Parsed => parsed.pairs.foreach(f)
    case raw: Query.Raw => raw.pairs.foreach(f)
  }

  def foldLeft[Z](z: Z)(f: (Z, KeyValue) => Z): Z = this match {
    case Query.Empty => z
    case parsed: Query.Parsed => parsed.pairs.foldLeft(z)(f)
    case raw: Query.Raw => raw.pairs.foldLeft(z)(f)
  }

  def foldRight[Z](z: Eval[Z])(f: (KeyValue, Eval[Z]) => Eval[Z]): Eval[Z] =
    this match {
      case Query.Empty => z
      case parsed: Query.Parsed =>
        Foldable[Vector].foldRight(parsed.pairs, z)(f)
      case raw: Query.Raw =>
        Foldable[Vector].foldRight(raw.pairs, z)(f)
    }

  def +:(elem: KeyValue): Query = this match {
    case Query.Empty =>
      new Query.Parsed(Vector(elem))
    case parsed: Query.Parsed =>
      new Query.Parsed(elem +: parsed.pairs)
    case raw: Query.Raw =>
      new Query.Parsed(elem +: raw.pairs)
  }

  def :+(elem: KeyValue): Query = this match {
    case Query.Empty =>
      new Query.Parsed(Vector(elem))
    case parsed: Query.Parsed =>
      new Query.Parsed(parsed.pairs :+ elem)
    case raw: Query.Raw =>
      new Query.Parsed(raw.pairs :+ elem)
  }

  def ++(pairs: collection.Iterable[(String, Option[String])]): Query =
    this match {
      case Query.Empty =>
        new Query.Parsed(pairs.toVector)
      case parsed: Query.Parsed =>
        new Query.Parsed(parsed.pairs ++ pairs)
      case raw: Query.Raw =>
        new Query.Parsed(raw.pairs ++ pairs)
    }

  def toVector: Vector[(String, Option[String])] = this match {
    case Query.Empty => Vector.empty
    case parsed: Query.Parsed => parsed.pairs
    case raw: Query.Raw => raw.pairs
  }

  def toList: List[(String, Option[String])] = this match {
    case Query.Empty => List.empty
    case parsed: Query.Parsed => parsed.pairs.toList
    case raw: Query.Raw => raw.pairs.toList
  }

  /** Map[String, String] representation of the [[Query]]
    *
    * If multiple values exist for a key, the first is returned. If
    * none exist, the empty `String` "" is returned.
    */
  lazy val params: Map[String, String] = this match {
    case Query.Empty => Map.empty
    case _: Query.Parsed | _: Query.Raw =>
      multiParams.map { case (k, v) =>
        k -> v.headOption.getOrElse("")
      }
  }

  /** `Map[String, List[String]]` representation of the [[Query]]
    *
    * Params are represented as a `List[String]` and may be empty.
    */
  lazy val multiParams: Map[String, List[String]] = this match {
    case Query.Empty => Map.empty
    case _: Query.Parsed | _: Query.Raw =>
      val pairs = toVector

      if (pairs.isEmpty) Map.empty
      else {
        val m = mutable.Map.empty[String, ListBuffer[String]]
        pairs.foreach {
          case (k, None) => m.getOrElseUpdate(k, new ListBuffer)
          case (k, Some(v)) => m.getOrElseUpdate(k, new ListBuffer) += v
        }
        m.view.mapValues(_.toList).toMap
      }
  }

  override protected type Self = Query
  override protected val query: Query = this
  override protected def self: Self = this
  override protected def replaceQuery(query: Query): Self = query
}

object Query {
  case object Empty extends Query {
    def pairs: Vector[KeyValue] = Vector.empty

    override def render(writer: Writer): writer.type =
      writer
  }

  final class Raw private[http4s] (value: String) extends Query {
    private[this] var _pairs: Vector[KeyValue] = _

    def pairs: Vector[KeyValue] = {
      if (_pairs == null) {
        _pairs = Query.parse(value)
      }
      _pairs
    }

    override def render(writer: Writer): writer.type =
      writer.append(value)

    override def equals(that: Any): Boolean =
      that match {
        case that: Query => that.toVector == toVector
        case _ => false
      }

    override def hashCode: Int = 31 + pairs.##
  }

  final class Parsed private[http4s] (val pairs: Vector[KeyValue]) extends Query {

    /** Render the Query as a `String`.
      *
      * Pairs are separated by '&' and keys are separated from values by '='
      */
    override def render(writer: Writer): writer.type = {
      var first = true

      def encode(s: String) =
        UriCoding.encode(
          s,
          spaceIsPlus = false,
          charset = StandardCharsets.UTF_8,
          toSkip = UriCoding.QueryNoEncode,
        )

      pairs.foreach {
        case (n, None) =>
          if (!first) writer.append('&')
          else first = false
          writer.append(encode(n))

        case (n, Some(v)) =>
          if (!first) writer.append('&')
          else first = false
          writer
            .append(encode(n))
            .append("=")
            .append(encode(v))
      }
      writer
    }

    override def equals(that: Any): Boolean =
      that match {
        case that: Query => that.toVector == toVector
        case _ => false
      }

    override def hashCode: Int = 31 + pairs.##
  }

  type KeyValue = (String, Option[String])

  /** Represents the absence of a query string. */
  val empty: Query = Query.Empty

  /** Represents a query string with no keys or values: `?` */
  val blank = new Query.Parsed(Vector("" -> None))

  def apply(xs: (String, Option[String])*): Query =
    if (xs.sizeIs == 0) Query.Empty
    else new Query.Parsed(xs.toVector)

  def fromVector(xs: Vector[(String, Option[String])]): Query =
    if (xs.sizeIs == 0) Query.Empty
    else new Query.Parsed(xs)

  def fromPairs(xs: (String, String)*): Query =
<<<<<<< HEAD
    if (xs.sizeIs == 0) Query.Empty
    else
      new Query.Parsed(
        xs.toList.foldLeft(Vector.empty[KeyValue]) { case (m, (k, s)) =>
          m :+ (k -> Some(s))
        }
      )
=======
    new Query(
      xs.foldLeft(Vector.empty[KeyValue]) { case (m, (k, s)) =>
        m :+ (k -> Some(s))
      }
    )
>>>>>>> 34fbd95c

  /** Generate a [[Query]] from its `String` representation
    *
    * If parsing fails, the empty [[Query]] is returned
    */
  def unsafeFromString(query: String): Query =
    if (query.isEmpty) new Query.Parsed(Vector("" -> None))
    else
      QueryParser.parseQueryString(query) match {
        case Right(query) => query
        case Left(_) => Query.empty
      }

  @deprecated(message = "Use unsafeFromString instead", since = "0.22.0-M6")
  def fromString(query: String): Query =
    unsafeFromString(query)

  /** Build a [[Query]] from the `Map` structure */
  def fromMap(map: collection.Map[String, collection.Seq[String]]): Query =
    new Query.Parsed(map.foldLeft(Vector.empty[KeyValue]) {
      case (m, (k, Seq())) => m :+ (k -> None)
      case (m, (k, vs)) => vs.foldLeft(m) { case (m, v) => m :+ (k -> Some(v)) }
    })

  private def parse(query: String): Vector[KeyValue] =
    if (query.isEmpty) blank.toVector
    else
      QueryParser.parseQueryStringVector(query) match {
        case Right(query) => query
        case Left(_) => Vector.empty
      }

  /** query       = *( pchar / "/" / "?" )
    *
    * These are illegal, but common in the wild.  We will be
    * "conservative in our sending behavior and liberal in our
    * receiving behavior", and encode them.
    */
  private[http4s] lazy val parser: Parser0[Query] = {
    import cats.parse.Parser.charIn
    import Rfc3986.pchar

    pchar.orElse(charIn("/?[]")).rep0.string.map(pchars => new Query.Raw(pchars))
  }

  implicit val catsInstancesForHttp4sQuery: Hash[Query] with Order[Query] with Show[Query] =
    new Hash[Query] with Order[Query] with Show[Query] {
      override def hash(x: Query): Int =
        x.hashCode

      override def compare(x: Query, y: Query): Int =
        x.toVector.compare(y.toVector)

      override def show(a: Query): String =
        a.renderString
    }
}<|MERGE_RESOLUTION|>--- conflicted
+++ resolved
@@ -337,21 +337,13 @@
     else new Query.Parsed(xs)
 
   def fromPairs(xs: (String, String)*): Query =
-<<<<<<< HEAD
     if (xs.sizeIs == 0) Query.Empty
     else
       new Query.Parsed(
-        xs.toList.foldLeft(Vector.empty[KeyValue]) { case (m, (k, s)) =>
+        xs.foldLeft(Vector.empty[KeyValue]) { case (m, (k, s)) =>
           m :+ (k -> Some(s))
         }
       )
-=======
-    new Query(
-      xs.foldLeft(Vector.empty[KeyValue]) { case (m, (k, s)) =>
-        m :+ (k -> Some(s))
-      }
-    )
->>>>>>> 34fbd95c
 
   /** Generate a [[Query]] from its `String` representation
     *
