/*
 * Copyright 2013 http4s.org
 *
 * Licensed under the Apache License, Version 2.0 (the "License");
 * you may not use this file except in compliance with the License.
 * You may obtain a copy of the License at
 *
 *     http://www.apache.org/licenses/LICENSE-2.0
 *
 * Unless required by applicable law or agreed to in writing, software
 * distributed under the License is distributed on an "AS IS" BASIS,
 * WITHOUT WARRANTIES OR CONDITIONS OF ANY KIND, either express or implied.
 * See the License for the specific language governing permissions and
 * limitations under the License.
 */

package org.http4s

trait QueryOps {
  protected type Self <: QueryOps

  protected val query: Query

  protected def self: Self

  protected def replaceQuery(query: Query): Self

  /** alias for containsQueryParam */
  def ?[K: QueryParamKeyLike](name: K): Boolean =
    _containsQueryParam(QueryParamKeyLike[K].getKey(name))

  /** alias for setQueryParams */
  def =?[T: QueryParamEncoder](q: Map[String, List[T]]): Self =
    setQueryParams(q)

  /** alias for withQueryParam */
  def +?[T: QueryParam]: Self =
    _withQueryParam(QueryParam[T].key, None)

  /** alias for withQueryParamValue */
  def +*?[T: QueryParamKeyLike: QueryParamEncoder](value: T): Self =
<<<<<<< HEAD
    _withQueryParam(
      QueryParamKeyLike[T].getKey(value),
      Some(QueryParamEncoder[T].encode(value).value),
    )
=======
    withQueryParamValue(value)
>>>>>>> 36b243fc

  /** alias for withQueryParam */
  def +*?[T: QueryParam: QueryParamEncoder](values: collection.Seq[T]): Self =
    _withQueryParam(QueryParam[T].key, values.map(QueryParamEncoder[T].encode))

  /** alias for withQueryParam */
  def +?[K: QueryParamKeyLike, T: QueryParamEncoder](param: (K, T)): Self =
    ++?((param._1, param._2 :: Nil))

  /** alias for withQueryParam */
  def +?[K: QueryParamKeyLike](name: K): Self =
    _withQueryParam(QueryParamKeyLike[K].getKey(name), None)

  /** alias for withQueryParam
    *
    * {{{
    * scala> import org.http4s.implicits._
    * scala> uri"www.scala.com".++?("key" -> List("value1", "value2", "value3"))
    * res1: Uri = www.scala.com?key=value1&key=value2&key=value3
    * }}}
    */
  def ++?[K: QueryParamKeyLike, T: QueryParamEncoder](param: (K, collection.Seq[T])): Self =
    _withQueryParam(
      QueryParamKeyLike[K].getKey(param._1),
      param._2.map(QueryParamEncoder[T].encode),
    )

  /** alias for withOptionQueryParam */
  def +??[K: QueryParamKeyLike, T: QueryParamEncoder](param: (K, Option[T])): Self =
    _withOptionQueryParam(
      QueryParamKeyLike[K].getKey(param._1),
      param._2.map(QueryParamEncoder[T].encode),
    )

  /** alias for withOptionQueryParam */
  def +??[T: QueryParam: QueryParamEncoder](value: Option[T]): Self =
    _withOptionQueryParam(QueryParam[T].key, value.map(QueryParamEncoder[T].encode))

  /** alias for removeQueryParam */
  def -?[T](implicit key: QueryParam[T]): Self =
    _removeQueryParam(key.key)

  /** alias for removeQueryParam */
  def -?[K: QueryParamKeyLike](key: K): Self =
    _removeQueryParam(QueryParamKeyLike[K].getKey(key))

  /** Checks if a specified parameter exists in the [[Query]]. A parameter
    * without a name can be checked with an empty string.
    */
  def containsQueryParam[T](implicit key: QueryParam[T]): Boolean =
    _containsQueryParam(key.key)

  def containsQueryParam[K: QueryParamKeyLike](key: K): Boolean =
    _containsQueryParam(QueryParamKeyLike[K].getKey(key))

  private def _containsQueryParam(name: QueryParameterKey): Boolean =
    if (query.isEmpty) false
    else query.exists { case (k, _) => k == name.value }

  /** Creates maybe a new `Self` without the specified parameter in query.
    * If no parameter with the given `key` exists then `this` will be
    * returned.
    */
  def removeQueryParam[K: QueryParamKeyLike](key: K): Self =
    _removeQueryParam(QueryParamKeyLike[K].getKey(key))

  private def _removeQueryParam(name: QueryParameterKey): Self =
    if (query.isEmpty) self
    else {
      val newQuery = query.filterNot { case (n, _) => n == name.value }
      replaceQuery(newQuery)
    }

  /** Creates maybe a new `Self` with the specified parameters.
    * If any of the given parameters' keys already exists, the value(s) will be replaced.
    */
  def setQueryParams[K: QueryParamKeyLike, T: QueryParamEncoder](
      params: Map[K, collection.Seq[T]]
  ): Self = {
    val penc = QueryParamKeyLike[K]
    val venc = QueryParamEncoder[T]
    val vec = params.foldLeft(query.toVector) {
      case (m, (k, Seq())) => m :+ (penc.getKey(k).value -> None)
      case (m, (k, vs)) =>
        vs.foldLeft(m) { case (m, v) => m :+ (penc.getKey(k).value -> Some(venc.encode(v).value)) }
    }
    replaceQuery(Query.fromVector(vec))
  }

  /** Creates a new `Self` with the specified parameter in the [[Query]].
    * If a parameter with the given `QueryParam.key` already exists the values will be
    * replaced with an empty list.
    */
  def withQueryParam[T: QueryParam]: Self =
    _withQueryParam(QueryParam[T].key, None)

  /** Creates a new `Self` with the specified parameter in the [[Query]].
    * If a parameter with the given `key` already exists the values will be
    * replaced with an empty list.
    */
  def withQueryParam[K: QueryParamKeyLike](key: K): Self =
    _withQueryParam(QueryParamKeyLike[K].getKey(key), None)

  /** Creates maybe a new `Self` with the specified parameter in the [[Query]].
    * If a parameter with the given `key` already exists the values will be
    * replaced. If the parameter to be added equal the existing entry the same
    * instance of `Self` will be returned.
    */
  def withQueryParam[T: QueryParamEncoder, K: QueryParamKeyLike](key: K, value: T): Self =
    _withQueryParam(
      QueryParamKeyLike[K].getKey(key),
      Some(QueryParamEncoder[T].encode(value).value),
    )

  /** Creates maybe a new `Self` with the specified parameters in the [[Query]].
    * If a parameter with the given `key` already exists the values will be
    * replaced.
    */
  def withQueryParam[T: QueryParamEncoder, K: QueryParamKeyLike](
      key: K,
      values: collection.Seq[T],
  ): Self =
    _withQueryParam(QueryParamKeyLike[K].getKey(key), values.map(QueryParamEncoder[T].encode))

  /** Creates a new `Self` with the specified parameter in the [[Query]].
    * If a parameter with the given `QueryParam.key` already exists the value(s) will be
    * replaced.
    */
  def withQueryParamValue[T: QueryParamKeyLike: QueryParamEncoder](value: T): Self =
    _withQueryParam(QueryParamKeyLike[T].getKey(value), QueryParamEncoder[T].encode(value) :: Nil)

  /** Creates maybe a new `Self` with all the specified parameters in the
    * [[Query]]. If any of the given parameters' keys already exists, the
    * value(s) will be replaced. Parameters from the input map are added
    * left-to-right, so if a parameter with a given key is specified more than
    * once, it will be self-overwriting.
    */
  def withQueryParams[T: QueryParamEncoder, K: QueryParamKeyLike](params: Map[K, T]): Self =
    params.foldLeft(self) { case (s, (k, v)) =>
      replaceQuery(Query.fromVector(s.withQueryParam(k, v).query.toVector))
    }

  /** Creates maybe a new `Self` with all the specified parameters in the
    * [[Query]]. If any of the given parameters' keys already exists, the
    * value(s) will be replaced. Parameters from the input map are added
    * left-to-right, so if a parameter with a given key is specified more than
    * once, it will be self-overwriting.
    */
  def withMultiValueQueryParams[T: QueryParamEncoder, K: QueryParamKeyLike](
      params: Map[K, collection.Seq[T]]
  ): Self =
    params.foldLeft(self) { case (s, (k, v)) =>
      replaceQuery(Query.fromVector(s.withQueryParam(k, v).query.toVector))
    }

  private def _withQueryParam(
      name: QueryParameterKey,
      value: Option[String],
  ): Self =
    if (query == Query.blank || query == Query.empty) {
      replaceQuery(Query(name.value -> value))
    } else {
      val baseQuery = query.toVector.filter(_._1 != name.value)
      replaceQuery(Query.fromVector(baseQuery :+ (name.value -> value)))
    }

  private def _withQueryParam(
      name: QueryParameterKey,
      values: collection.Seq[QueryParameterValue],
  ): Self = {
    val q = if (query == Query.blank) Query.empty else query
    val baseQuery = q.toVector.filter(_._1 != name.value)
    val vec =
      if (values.isEmpty) baseQuery :+ (name.value -> None)
      else
        values.foldLeft(baseQuery) { case (vec, v) =>
          vec :+ (name.value -> Some(v.value))
        }

    replaceQuery(Query.fromVector(vec))
  }

  /** Creates maybe a new `Self` with the specified parameter in the [[Query]].
    * If the value is empty or if the parameter to be added equal the existing
    * entry the same instance of `Self` will be returned.
    * If a parameter with the given `key` already exists the values will be
    * replaced.
    */
  def withOptionQueryParam[T: QueryParamEncoder, K: QueryParamKeyLike](
      key: K,
      value: Option[T],
  ): Self =
    _withOptionQueryParam(QueryParamKeyLike[K].getKey(key), value.map(QueryParamEncoder[T].encode))

  /** Creates maybe a new `Self` with the specified parameter in the [[Query]].
    * If the value is empty or if the parameter to be added equal the existing
    * entry the same instance of `Self` will be returned.
    * If a parameter with the given `name` already exists the values will be
    * replaced.
    */
  def withOptionQueryParam[T: QueryParam: QueryParamEncoder](value: Option[T]): Self =
    _withOptionQueryParam(QueryParam[T].key, value.map(QueryParamEncoder[T].encode))

  private def _withOptionQueryParam(
      name: QueryParameterKey,
      value: Option[QueryParameterValue],
  ): Self =
    value.fold(self)(v => _withQueryParam(name, v :: Nil))
}<|MERGE_RESOLUTION|>--- conflicted
+++ resolved
@@ -39,14 +39,7 @@
 
   /** alias for withQueryParamValue */
   def +*?[T: QueryParamKeyLike: QueryParamEncoder](value: T): Self =
-<<<<<<< HEAD
-    _withQueryParam(
-      QueryParamKeyLike[T].getKey(value),
-      Some(QueryParamEncoder[T].encode(value).value),
-    )
-=======
     withQueryParamValue(value)
->>>>>>> 36b243fc
 
   /** alias for withQueryParam */
   def +*?[T: QueryParam: QueryParamEncoder](values: collection.Seq[T]): Self =
