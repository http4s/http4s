--- conflicted
+++ resolved
@@ -31,30 +31,7 @@
 object Boundary {
   val CRLF = "\r\n"
 
-<<<<<<< HEAD
-  private val DIGIT = ('0' to '9').toList
-  private val ALPHA = ('a' to 'z').toList ++ ('A' to 'Z').toList
-  // ' ' and '?' are also allowed by spec, but mean we need to quote
-  // the boundary in the media type, which causes some implementations
-  // pain.
-  private val OTHER = """'()+_,-./:=""".toSeq
-  private val CHARS = DIGIT ++ ALPHA ++ OTHER
-  private val nchars = CHARS.length
-  private val rand = new Random()
-
-  private def nextChar = CHARS(rand.nextInt(nchars - 1))
-  private def stream: LazyList[Char] =
-    LazyList.continually(nextChar)
-  // Don't use filterNot it works for 2.11.4 and nothing else, it will hang.
-  private def endChar: Char = stream.find(_ != ' ').getOrElse('X')
-  private def value(l: Int): String = stream.take(l).mkString
-
-  def create: Boundary = Boundary(value(BoundaryLength) + endChar)
-=======
   private val defaultRandom = new Random()
-
-  @deprecated("Impure. Use Multiparts.boundary", "0.23.12")
-  def create: Boundary = unsafeCreate()
 
   private[multipart] def unsafeCreate(): Boundary = {
     val bytes = new Array[Byte](30)
@@ -66,7 +43,6 @@
 
   private[multipart] def unsafeFromBytes(bytes: Array[Byte]): Boundary =
     Boundary(encoder.encodeToString(bytes))
->>>>>>> 756c8940
 
   implicit val boundaryEq: Eq[Boundary] = Eq.by(_.value)
 }