/*
 * Copyright 2013 http4s.org
 *
 * Licensed under the Apache License, Version 2.0 (the "License");
 * you may not use this file except in compliance with the License.
 * You may obtain a copy of the License at
 *
 *     http://www.apache.org/licenses/LICENSE-2.0
 *
 * Unless required by applicable law or agreed to in writing, software
 * distributed under the License is distributed on an "AS IS" BASIS,
 * WITHOUT WARRANTIES OR CONDITIONS OF ANY KIND, either express or implied.
 * See the License for the specific language governing permissions and
 * limitations under the License.
 */

package org

import cats.data._
import com.comcast.ip4s
import fs2.Stream
import org.typelevel.ci.CIString

import scala.annotation.nowarn

package object http4s {

  type AuthScheme = CIString

  type EntityBody[+F[_]] = Stream[F, Byte]

  val EmptyBody: EntityBody[Nothing] = Stream.empty[Nothing]

  val ApiVersion: Http4sVersion = Http4sVersion(BuildInfo.apiVersion._1, BuildInfo.apiVersion._2)

  type DecodeResult[F[_], A] = EitherT[F, DecodeFailure, A]

  type ParseResult[+A] = Either[ParseFailure, A]

  val DefaultCharset = Charset.`UTF-8`

  /** A kleisli with a [[Request]] input and a [[Response]] output.  This type
    * is useful for writing middleware that are polymorphic over the return
    * type F.
    *
    * @tparam F the effect type in which the [[Response]] is returned
    * @tparam G the effect type of the [[Request]] and [[Response]] bodies
    */
  type Http[F[_], G[_]] = Kleisli[F, Request[G], Response[G]]

  /** A kleisli with a [[Request]] input and a [[Response]] output, such
    * that the response effect is the same as the request and response bodies'.
    * An HTTP app is total on its inputs.  An HTTP app may be run by a server,
    * and a client can be converted to or from an HTTP app.
    *
    * @tparam F the effect type in which the [[Response]] is returned, and also
    * of the [[Request]] and [[Response]] bodies.
    */
  type HttpApp[F[_]] = Http[F, F]

  /** A kleisli with a [[Request]] input and a [[Response]] output, such
    * that the response effect is an optional inside the effect of the
    * request and response bodies.  HTTP routes can conveniently be
    * constructed from a partial function and combined as a
    * `SemigroupK`.
    *
    * @tparam F the effect type of the [[Request]] and [[Response]] bodies,
    * and the base monad of the `OptionT` in which the response is returned.
    */
  type HttpRoutes[F[_]] = Http[OptionT[F, *], F]

  type AuthedRequest[F[_], T] = ContextRequest[F, T]

  /** The type parameters need to be in this order to make partial unification
    * trigger. See https://github.com/http4s/http4s/issues/1506
    */
  type AuthedRoutes[T, F[_]] = Kleisli[OptionT[F, *], AuthedRequest[F, T], Response[F]]

  type ContextRoutes[T, F[_]] = Kleisli[OptionT[F, *], ContextRequest[F, T], Response[F]]

  type Callback[A] = Either[Throwable, A] => Unit

  /** A stream of server-sent events */
  type EventStream[F[_]] = Stream[F, ServerSentEvent]

<<<<<<< HEAD
  type AnyF[A] = Any

  /** The top type for [[Request]]. Any [[Request]] can be used where an [[AnyRequest]] is needed. */
  type AnyRequest = Request[AnyF]

  /** The top type for [[Response]]. Any [[Response]] can be used where an [[AnyResponse]] is needed. */
  type AnyResponse = Response[AnyF]

  /** The top type for [[Message]]. Any [[Message]] can be used where an [[Message]] is needed. */
  type AnyMessage = Message[AnyF]
=======
  // Syntax to enable JS-cross compilation without splitting files
  // Nobody will actually be able to run these methods b/c they will fail to link

  @nowarn
  private[http4s] implicit class Fs2IoPathCompanionOps(p: fs2.io.file.Path.type) {
    def fromNioPath(path: java.nio.file.Path): fs2.io.file.Path =
      throw new UnsupportedOperationException
  }

  private[http4s] implicit class Fs2IoPathOps(p: fs2.io.file.Path) {
    def toNioPath: java.nio.file.Path = throw new UnsupportedOperationException
  }

  @nowarn
  private[http4s] implicit class Ip4sIpv4AddressCompanionOps(ip: ip4s.Ipv4Address.type) {
    def fromInet4Address(a: java.net.Inet4Address): ip4s.Ipv4Address =
      throw new UnsupportedOperationException
  }

  private[http4s] implicit class Ip4sIpv4AddressOps(ip: ip4s.Ipv4Address) {
    def toInetAddress: java.net.Inet4Address = throw new UnsupportedOperationException
  }

  @nowarn
  private[http4s] implicit class Ip4sIpv6AddressCompanionOps(ip: ip4s.Ipv6Address.type) {
    def fromInet6Address(a: java.net.Inet6Address): ip4s.Ipv6Address =
      throw new UnsupportedOperationException
  }

  private[http4s] implicit class Ip4sIpv6AddressOps(ip: ip4s.Ipv6Address) {
    def toInetAddress: java.net.Inet6Address = throw new UnsupportedOperationException
  }

  private[http4s] implicit class Ip4sIpAddressOps(ip: ip4s.IpAddress) {
    def toInetAddress: java.net.InetAddress = throw new UnsupportedOperationException
  }
>>>>>>> c55eba2e
}<|MERGE_RESOLUTION|>--- conflicted
+++ resolved
@@ -83,18 +83,6 @@
   /** A stream of server-sent events */
   type EventStream[F[_]] = Stream[F, ServerSentEvent]
 
-<<<<<<< HEAD
-  type AnyF[A] = Any
-
-  /** The top type for [[Request]]. Any [[Request]] can be used where an [[AnyRequest]] is needed. */
-  type AnyRequest = Request[AnyF]
-
-  /** The top type for [[Response]]. Any [[Response]] can be used where an [[AnyResponse]] is needed. */
-  type AnyResponse = Response[AnyF]
-
-  /** The top type for [[Message]]. Any [[Message]] can be used where an [[Message]] is needed. */
-  type AnyMessage = Message[AnyF]
-=======
   // Syntax to enable JS-cross compilation without splitting files
   // Nobody will actually be able to run these methods b/c they will fail to link
 
@@ -131,5 +119,15 @@
   private[http4s] implicit class Ip4sIpAddressOps(ip: ip4s.IpAddress) {
     def toInetAddress: java.net.InetAddress = throw new UnsupportedOperationException
   }
->>>>>>> c55eba2e
+
+  type AnyF[A] = Any
+
+  /** The top type for [[Request]]. Any [[Request]] can be used where an [[AnyRequest]] is needed. */
+  type AnyRequest = Request[AnyF]
+
+  /** The top type for [[Response]]. Any [[Response]] can be used where an [[AnyResponse]] is needed. */
+  type AnyResponse = Response[AnyF]
+
+  /** The top type for [[Message]]. Any [[Message]] can be used where an [[Message]] is needed. */
+  type AnyMessage = Message[AnyF]
 }