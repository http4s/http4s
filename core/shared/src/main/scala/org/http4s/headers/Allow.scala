/*
 * Copyright 2013 http4s.org
 *
 * Licensed under the Apache License, Version 2.0 (the "License");
 * you may not use this file except in compliance with the License.
 * You may obtain a copy of the License at
 *
 *     http://www.apache.org/licenses/LICENSE-2.0
 *
 * Unless required by applicable law or agreed to in writing, software
 * distributed under the License is distributed on an "AS IS" BASIS,
 * WITHOUT WARRANTIES OR CONDITIONS OF ANY KIND, either express or implied.
 * See the License for the specific language governing permissions and
 * limitations under the License.
 */

package org.http4s
package headers

import org.http4s.internal.parsing.Rfc7230
import org.typelevel.ci._

object Allow {
  def apply(ms: Method*): Allow = Allow(ms.toSet)

  def parse(s: String): ParseResult[Allow] =
    ParseResult.fromParser(parser, "Invalid Allow header")(s)

  private[http4s] val parser = Rfc7230
    .headerRep1(Rfc7230.token.mapFilter(s => Method.fromString(s).toOption))
    .map(_.toList)
    .?
    .map(_.getOrElse(Nil))
    .map(ms => Allow(ms.toSet))

  implicit val headerInstance: Header[Allow, Header.Single] =
    Header.createRendered(
      ci"Allow",
      _.methods,
      parse
    )
}

<<<<<<< HEAD
/** A Response header that lists the methods that are supported by the target resource. Often
  * attached to responses with status
  * [[https://tools.ietf.org/html/rfc7231#section-6.5.5 405 Not Allowed]].
=======
/** A Response header that lists the methods that are supported by the target resource.
  * Must be attached to responses with status  [[https://tools.ietf.org/html/rfc7231#section-6.5.5 405 Not Allowed]],
  * though in practice not all servers honor this.
>>>>>>> c17d2df0
  *
  * [[https://tools.ietf.org/html/rfc7231#section-7.4.1 RFC-7231 Section 7.4.1 Allow]]
  */
final case class Allow(methods: Set[Method])<|MERGE_RESOLUTION|>--- conflicted
+++ resolved
@@ -41,15 +41,9 @@
     )
 }
 
-<<<<<<< HEAD
-/** A Response header that lists the methods that are supported by the target resource. Often
-  * attached to responses with status
-  * [[https://tools.ietf.org/html/rfc7231#section-6.5.5 405 Not Allowed]].
-=======
 /** A Response header that lists the methods that are supported by the target resource.
   * Must be attached to responses with status  [[https://tools.ietf.org/html/rfc7231#section-6.5.5 405 Not Allowed]],
   * though in practice not all servers honor this.
->>>>>>> c17d2df0
   *
   * [[https://tools.ietf.org/html/rfc7231#section-7.4.1 RFC-7231 Section 7.4.1 Allow]]
   */
