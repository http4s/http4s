import Http4sDependencies._

name := "http4s-core"

description := "Core http4s framework"

libraryDependencies <+= scalaVersion(scalaReflect)

libraryDependencies ++= Seq(
  akkaActor,
  parboiledScala,
  playIteratees,
  rl,
  slf4jApi,
  scalaloggingSlf4j,
<<<<<<< HEAD
  scalazCore,
  shapeless,
=======
  parboiledScala,
  playIteratees,
>>>>>>> 76ca9e92
  typesafeConfig
)

seq(buildInfoSettings:_*)

sourceGenerators in Compile <+= buildInfo

buildInfoKeys := Seq[BuildInfoKey](name, version, scalaVersion, sbtVersion)

buildInfoPackage <<= organization
<|MERGE_RESOLUTION|>--- conflicted
+++ resolved
@@ -13,13 +13,7 @@
   rl,
   slf4jApi,
   scalaloggingSlf4j,
-<<<<<<< HEAD
   scalazCore,
-  shapeless,
-=======
-  parboiledScala,
-  playIteratees,
->>>>>>> 76ca9e92
   typesafeConfig
 )
 
