import Http4sDependencies._

name := "http4s-core"

description := "Core http4s framework"

libraryDependencies <+= scalaVersion(scalaReflect)

libraryDependencies ++= Seq(
  akkaActor,
  parboiledScala,
<<<<<<< HEAD
  playIteratees % "test",
  rl,
  slf4jApi,
  scalazStream,
  scalaloggingSlf4j,
  shapeless,
=======
  playIteratees,
  rl,
  slf4jApi,
  scalaloggingSlf4j,
  scalazCore,
>>>>>>> 42357545
  typesafeConfig
)

seq(buildInfoSettings:_*)

sourceGenerators in Compile <+= buildInfo

buildInfoKeys := Seq[BuildInfoKey](name, version, scalaVersion, sbtVersion)

buildInfoPackage <<= organization
<|MERGE_RESOLUTION|>--- conflicted
+++ resolved
@@ -9,20 +9,11 @@
 libraryDependencies ++= Seq(
   akkaActor,
   parboiledScala,
-<<<<<<< HEAD
   playIteratees % "test",
   rl,
   slf4jApi,
   scalazStream,
   scalaloggingSlf4j,
-  shapeless,
-=======
-  playIteratees,
-  rl,
-  slf4jApi,
-  scalaloggingSlf4j,
-  scalazCore,
->>>>>>> 42357545
   typesafeConfig
 )
 
