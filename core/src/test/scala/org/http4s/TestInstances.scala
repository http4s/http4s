package org.http4s

<<<<<<< HEAD
import java.nio.charset.{Charset => NioCharset}
import java.time._
import java.time.temporal.ChronoUnit

import scala.collection.JavaConverters._
import scala.collection.immutable.BitSet

import cats.data.NonEmptyList
import org.http4s.batteries._
import org.http4s.headers.{Allow, Date, `Content-Length`, `Accept-Charset`}
import org.http4s.util.string._
=======
import java.time.{ Instant, LocalDateTime, ZoneId, ZonedDateTime }
import java.time.temporal.ChronoUnit

import org.http4s.headers._
import org.http4s.util.NonEmptyList
import org.http4s.util.string._
import java.nio.charset.{ Charset => NioCharset }

>>>>>>> 095d56fa
import org.scalacheck.Arbitrary._
import org.scalacheck.Gen._
import org.scalacheck.{ Arbitrary, Gen }

trait TestInstances {
  implicit class ParseResultSyntax[A](self: ParseResult[A]) {
    def yolo: A = self.valueOr(e => sys.error(e.toString))
  }

  implicit def NonEmptyListArbitrary[A: Arbitrary]: Arbitrary[NonEmptyList[A]] =
    Arbitrary { for {
      a <- arbitrary[A]
      list <- arbitrary[List[A]]
    } yield NonEmptyList(a, list) }

  lazy val tchars: Gen[Char] = oneOf {
    Seq('!', '#', '$', '%', '&', '\'', '*', '+', '-', '.', '^', '_', '`', '|', '~') ++
      ('0' to '9') ++ ('A' to 'Z') ++ ('a' to 'z')
  }
  lazy val tokens: Gen[String] =
    nonEmptyListOf(tchars).map(_.mkString)

  lazy val fieldValues: Gen[String] =
    fieldContents

  lazy val fieldContents: Gen[String] =
    for {
      head <- fieldVchars
      tail <- containerOf[Vector, Vector[Char]](
        frequency(
          9 -> fieldVchars.map(Vector(_)),
          1 -> (for {
            spaces <- nonEmptyContainerOf[Vector, Char](oneOf(' ', '\t'))
            fieldVchar <- fieldVchars
          } yield spaces :+ fieldVchar)
        )
      ).map(_.flatten)
    } yield (head +: tail).mkString

  lazy val fieldVchars: Gen[Char] =
    vchars

  lazy val vchars: Gen[Char] =
    oneOf('\u0021' to '\u007e')

  lazy val standardMethods: Gen[Method] =
    oneOf(Method.registered.toSeq)

  implicit lazy val arbitraryMethod: Arbitrary[Method] = Arbitrary(frequency(
    10 -> standardMethods,
    1 -> tokens.map(Method.fromString(_).yolo)
  ))

  lazy val validStatusCodes =
    choose(100, 599)

  lazy val standardStatuses =
    oneOf(Status.registered.toSeq)

  lazy val customStatuses = for {
    code <- validStatusCodes
    reason <- arbString.arbitrary
  } yield Status.fromIntAndReason(code, reason).yolo
  implicit lazy val arbitraryStatus: Arbitrary[Status] = Arbitrary(frequency(
    10 -> standardStatuses,
    1 -> customStatuses
  ))

  implicit lazy val arbitraryQueryParam: Arbitrary[(String, Option[String])] =
    Arbitrary { frequency(
      5 -> { for {
                k <- arbitrary[String]
                v <- arbitrary[Option[String]]
              } yield (k, v)
           },
      2 -> const(("foo" -> Some("bar")))  // Want some repeats
    ) }

  implicit lazy val arbitraryQuery: Arbitrary[Query] =
    Arbitrary { for {
      n <- size
      vs <- containerOfN[Vector, (String, Option[String])](n % 8, arbitraryQueryParam.arbitrary)
    } yield Query(vs:_*) }

  implicit lazy val arbitraryHttpVersion: Arbitrary[HttpVersion] =
    Arbitrary { for {
      major <- choose(0, 9)
      minor <- choose(0, 9)
    } yield HttpVersion.fromVersion(major, minor).yolo }

  implicit lazy val arbitraryNioCharset: Arbitrary[NioCharset] =
    Arbitrary(oneOf(NioCharset.availableCharsets.values.asScala.toSeq))

  implicit lazy val arbitraryCharset: Arbitrary[Charset] =
    Arbitrary { arbitrary[NioCharset].map(Charset.fromNioCharset) }

  implicit lazy val arbitraryQValue: Arbitrary[QValue] =
    Arbitrary { oneOf(const(0), const(1000), choose(0, 1000)).map(QValue.fromThousandths(_).yolo) }

  implicit lazy val arbitraryCharsetRange: Arbitrary[CharsetRange] =
    Arbitrary { for {
      charsetRange <- charsetRangesNoQuality
      q <- arbitrary[QValue]
    } yield charsetRange.withQValue(q) }

  implicit lazy val arbitraryCharsetAtomRange: Arbitrary[CharsetRange.Atom] =
    Arbitrary { for {
      charset <- arbitrary[Charset]
      q <- arbitrary[QValue]
    } yield charset.withQuality(q) }

  implicit lazy val arbitraryCharsetSplatRange: Arbitrary[CharsetRange.`*`] =
    Arbitrary { arbitrary[QValue].map(CharsetRange.`*`.withQValue(_)) }

  lazy val charsetRangesNoQuality: Gen[CharsetRange] =
    frequency(
      3 -> arbitrary[Charset].map(CharsetRange.fromCharset),
      1 -> const(CharsetRange.`*`)
    )

  implicit lazy val arbitraryAcceptCharset: Arbitrary[`Accept-Charset`] =
    Arbitrary { for {
      // make a set first so we don't have contradictory q-values
      charsetRanges <- nonEmptyContainerOf[Set, CharsetRange](charsetRangesNoQuality).map(_.toVector)
      qValues <- containerOfN[Vector, QValue](charsetRanges.size, arbitraryQValue.arbitrary)
      charsetRangesWithQ = charsetRanges.zip(qValues).map { case (range, q) => range.withQValue(q) }
    } yield `Accept-Charset`(charsetRangesWithQ.head, charsetRangesWithQ.tail:_*) }

  implicit lazy val arbitraryUrlForm: Arbitrary[UrlForm] = Arbitrary {
    // new String("\ufffe".getBytes("UTF-16"), "UTF-16") != "\ufffe".
    // Ain't nobody got time for that.
    arbitrary[Map[String, Seq[String]]].map(UrlForm.apply)
      .suchThat(!_.toString.contains('\ufffe'))
  }
 
  implicit lazy val arbitraryBitSet: Arbitrary[BitSet] = Arbitrary(
    Arbitrary.arbitrary[Set[Char]].map(_.map(_.toInt)).map(set => BitSet(set.toSeq: _*))
  )

  implicit lazy val arbitraryAllow: Arbitrary[Allow] =
    Arbitrary { for {
      methods <- nonEmptyContainerOf[Set, Method](arbitrary[Method]).map(_.toList)
    } yield Allow(methods.head, methods.tail:_*) }

  implicit lazy val arbitraryContentLength: Arbitrary[`Content-Length`] =
    Arbitrary { for {
      long <- arbitrary[Long] if long > 0L
    } yield `Content-Length`(long) }

  implicit lazy val arbitraryXB3TraceId: Arbitrary[`X-B3-TraceId`] =
    Arbitrary { for {
      long <- arbitrary[Long]
    } yield `X-B3-TraceId`(long) }

  implicit lazy val arbitraryXB3SpanId: Arbitrary[`X-B3-SpanId`] =
    Arbitrary { for {
      long <- arbitrary[Long]
    } yield `X-B3-SpanId`(long) }

  implicit lazy val arbitraryXB3ParentSpanId: Arbitrary[`X-B3-ParentSpanId`] =
    Arbitrary { for {
      long <- arbitrary[Long]
    } yield `X-B3-ParentSpanId`(long) }

  implicit lazy val arbitraryXB3Flags: Arbitrary[`X-B3-Flags`] =
    Arbitrary { for {
      flags <- Gen.listOfN(3, Gen.oneOf(
        `X-B3-Flags`.Flag.Debug,
        `X-B3-Flags`.Flag.Sampled,
        `X-B3-Flags`.Flag.SamplingSet))
    } yield `X-B3-Flags`(flags.toSet) }

  implicit lazy val arbitraryXB3Sampled: Arbitrary[`X-B3-Sampled`] =
    Arbitrary { for {
      boolean <- arbitrary[Boolean]
    } yield `X-B3-Sampled`(boolean) }

  lazy val httpDateInstant: Gen[Instant] = {
    // RFC 5322 says 1900 is the minimum year
    val min = ZonedDateTime.of(1900, 1, 1, 0, 0, 0, 0, ZoneId.of("UTC")).toInstant.toEpochMilli
    val max = ZonedDateTime.of(9999, 12, 31, 23, 59, 59, 0, ZoneId.of("UTC")).toInstant.toEpochMilli
    choose[Long](min, max).map(Instant.ofEpochMilli(_).truncatedTo(ChronoUnit.SECONDS))
  }

  implicit lazy val arbitraryDateHeader: Arbitrary[headers.Date] =
    Arbitrary { for {
      instant <- httpDateInstant
    } yield headers.Date(instant) }

  lazy val httpExpireInstant: Gen[Instant] = {
    // RFC 2616 says Expires should be between now and 1 year in the future, though other values are allowed
    val min = ZonedDateTime.of(LocalDateTime.now, ZoneId.of("UTC")).toInstant.toEpochMilli
    val max = ZonedDateTime.of(LocalDateTime.now.plusYears(1), ZoneId.of("UTC")).toInstant.toEpochMilli
    choose[Long](min, max).map(Instant.ofEpochMilli(_).truncatedTo(ChronoUnit.SECONDS))
  }

  implicit lazy val arbitraryExpiresHeader: Arbitrary[headers.Expires] =
    Arbitrary { for {
      instant <- httpExpireInstant
    } yield headers.Expires(instant) }

  implicit lazy val arbitraryRawHeader: Arbitrary[Header.Raw] =
    Arbitrary {
      for {
        token <- tokens
        value <- fieldValues
      } yield Header(token, value)
    }

  implicit lazy val arbitraryHeader: Arbitrary[Header] =
    Arbitrary {
      oneOf(
        arbitrary[`Accept-Charset`],
        arbitrary[Allow],
        arbitrary[`Content-Length`],
        arbitrary[Date],
        arbitrary[Header.Raw]
      )
    }
<<<<<<< HEAD
}
=======

  implicit lazy val arbitraryServerSentEvent: Arbitrary[ServerSentEvent] = {
    import ServerSentEvent._
    def singleLineString: Gen[String] =
      arbitrary[String] suchThat { s => !s.contains("\r") && !s.contains("\n") }
    Arbitrary(for {
      data <- singleLineString
      event <- frequency(
        4 -> None,
        1 -> singleLineString.map(Some.apply)
      )
      id <- frequency(
        8 -> None,
        1 -> Some(EventId.reset),
        1 -> (singleLineString suchThat (_.nonEmpty)).map(id => Some(EventId(id)))
      )
      retry <- frequency(
        4 -> None,
        1 -> posNum[Long].map(Some.apply)
      )
    } yield ServerSentEvent(data, event, id, retry))
  }
}

>>>>>>> 095d56fa
<|MERGE_RESOLUTION|>--- conflicted
+++ resolved
@@ -1,6 +1,5 @@
 package org.http4s
 
-<<<<<<< HEAD
 import java.nio.charset.{Charset => NioCharset}
 import java.time._
 import java.time.temporal.ChronoUnit
@@ -10,18 +9,9 @@
 
 import cats.data.NonEmptyList
 import org.http4s.batteries._
-import org.http4s.headers.{Allow, Date, `Content-Length`, `Accept-Charset`}
+import org.http4s.headers._
 import org.http4s.util.string._
-=======
-import java.time.{ Instant, LocalDateTime, ZoneId, ZonedDateTime }
-import java.time.temporal.ChronoUnit
-
-import org.http4s.headers._
-import org.http4s.util.NonEmptyList
-import org.http4s.util.string._
-import java.nio.charset.{ Charset => NioCharset }
-
->>>>>>> 095d56fa
+
 import org.scalacheck.Arbitrary._
 import org.scalacheck.Gen._
 import org.scalacheck.{ Arbitrary, Gen }
@@ -241,10 +231,8 @@
         arbitrary[Header.Raw]
       )
     }
-<<<<<<< HEAD
-}
-=======
-
+
+  /* TODO fs2 port
   implicit lazy val arbitraryServerSentEvent: Arbitrary[ServerSentEvent] = {
     import ServerSentEvent._
     def singleLineString: Gen[String] =
@@ -266,6 +254,5 @@
       )
     } yield ServerSentEvent(data, event, id, retry))
   }
-}
-
->>>>>>> 095d56fa
+   */
+}