package org.http4s

<<<<<<< HEAD
import java.nio.charset.{Charset => NioCharset}
import java.time.{ZonedDateTime, ZoneId, Instant}
=======
import java.time.{ZonedDateTime, ZoneId, Instant, LocalDateTime}
>>>>>>> 3e7173ae
import java.time.temporal.ChronoUnit

import scala.collection.JavaConverters._
import scala.collection.immutable.BitSet

import cats.data.NonEmptyList
import org.http4s.headers.{Allow, Date, `Content-Length`, `Accept-Charset`}
import org.http4s.util.string._
import org.scalacheck.Arbitrary._
import org.scalacheck.Gen._
import org.scalacheck.{Arbitrary, Gen}

trait TestInstances {
  implicit class ParseResultSyntax[A](self: ParseResult[A]) {
    def yolo: A = self.valueOr(e => sys.error(e.toString))
  }

  implicit def NonEmptyListArbitrary[A: Arbitrary]: Arbitrary[NonEmptyList[A]] =
    Arbitrary { for {
      a <- arbitrary[A]
      list <- arbitrary[List[A]]
    } yield NonEmptyList.nel(a, list) }

  lazy val tchars: Gen[Char] = oneOf {
    Seq('!', '#', '$', '%', '&', '\'', '*', '+', '-', '.', '^', '_', '`', '|', '~') ++
      ('0' to '9') ++ ('A' to 'Z') ++ ('a' to 'z')
  }
  lazy val tokens: Gen[String] =
    nonEmptyListOf(tchars).map(_.mkString)

  lazy val fieldValues: Gen[String] =
    fieldContents

  lazy val fieldContents: Gen[String] =
    for {
      head <- fieldVchars
      tail <- containerOf[Vector, Vector[Char]](
        frequency(
          9 -> fieldVchars.map(Vector(_)),
          1 -> (for {
            spaces <- nonEmptyContainerOf[Vector, Char](oneOf(' ', '\t'))
            fieldVchar <- fieldVchars
          } yield spaces :+ fieldVchar)
        )
      ).map(_.flatten)
    } yield (head +: tail).mkString

  lazy val fieldVchars: Gen[Char] =
    vchars

  lazy val vchars: Gen[Char] =
    oneOf('\u0021' to '\u007e')

  lazy val standardMethods: Gen[Method] =
    oneOf(Method.registered.toSeq)

  implicit lazy val arbitraryMethod: Arbitrary[Method] = Arbitrary(frequency(
    10 -> standardMethods,
    1 -> tokens.map(Method.fromString(_).yolo)
  ))

  lazy val validStatusCodes =
    choose(100, 599)

  lazy val standardStatuses =
    oneOf(Status.registered.toSeq)

  lazy val customStatuses = for {
    code <- validStatusCodes
    reason <- arbString.arbitrary
  } yield Status.fromIntAndReason(code, reason).yolo
  implicit lazy val arbitraryStatus: Arbitrary[Status] = Arbitrary(frequency(
    10 -> standardStatuses,
    1 -> customStatuses
  ))

  implicit lazy val arbitraryQueryParam: Arbitrary[(String, Option[String])] =
    Arbitrary { frequency(
      5 -> { for {
                k <- arbitrary[String]
                v <- arbitrary[Option[String]]
              } yield (k, v)
           },
      2 -> const(("foo" -> Some("bar")))  // Want some repeats
    ) }

  implicit lazy val arbitraryQuery: Arbitrary[Query] =
    Arbitrary { for {
      n <- size
      vs <- containerOfN[Vector, (String, Option[String])](n % 8, arbitraryQueryParam.arbitrary)
    } yield Query(vs:_*) }

  implicit lazy val arbitraryHttpVersion: Arbitrary[HttpVersion] =
    Arbitrary { for {
      major <- choose(0, 9)
      minor <- choose(0, 9)
    } yield HttpVersion.fromVersion(major, minor).yolo }

  implicit lazy val arbitraryNioCharset: Arbitrary[NioCharset] =
    Arbitrary(oneOf(NioCharset.availableCharsets.values.asScala.toSeq))

  implicit lazy val arbitraryCharset: Arbitrary[Charset] =
    Arbitrary { arbitrary[NioCharset].map(Charset.fromNioCharset) }

  implicit lazy val arbitraryQValue: Arbitrary[QValue] =
    Arbitrary { oneOf(const(0), const(1000), choose(0, 1000)).map(QValue.fromThousandths(_).yolo) }

  implicit lazy val arbitraryCharsetRange: Arbitrary[CharsetRange] =
    Arbitrary { for {
      charsetRange <- charsetRangesNoQuality
      q <- arbitrary[QValue]
    } yield charsetRange.withQValue(q) }

  implicit lazy val arbitraryCharsetAtomRange: Arbitrary[CharsetRange.Atom] =
    Arbitrary { for {
      charset <- arbitrary[Charset]
      q <- arbitrary[QValue]
    } yield charset.withQuality(q) }

  implicit lazy val arbitraryCharsetSplatRange: Arbitrary[CharsetRange.`*`] =
    Arbitrary { arbitrary[QValue].map(CharsetRange.`*`.withQValue(_)) }

  lazy val charsetRangesNoQuality: Gen[CharsetRange] =
    frequency(
      3 -> arbitrary[Charset].map(CharsetRange.fromCharset),
      1 -> const(CharsetRange.`*`)
    )

  implicit lazy val arbitraryAcceptCharset: Arbitrary[`Accept-Charset`] =
    Arbitrary { for {
      // make a set first so we don't have contradictory q-values
      charsetRanges <- nonEmptyContainerOf[Set, CharsetRange](charsetRangesNoQuality).map(_.toVector)
      qValues <- containerOfN[Vector, QValue](charsetRanges.size, arbitraryQValue.arbitrary)
      charsetRangesWithQ = charsetRanges.zip(qValues).map { case (range, q) => range.withQValue(q) }
    } yield `Accept-Charset`(charsetRangesWithQ.head, charsetRangesWithQ.tail:_*) }

  implicit lazy val arbitraryUrlForm: Arbitrary[UrlForm] = Arbitrary {
    // new String("\ufffe".getBytes("UTF-16"), "UTF-16") != "\ufffe".
    // Ain't nobody got time for that.
    arbitrary[Map[String, Seq[String]]].map(UrlForm.apply)
      .suchThat(!_.toString.contains('\ufffe'))
  }
 
  implicit lazy val arbitraryBitSet: Arbitrary[BitSet] = Arbitrary(
    Arbitrary.arbitrary[Set[Char]].map(_.map(_.toInt)).map(set => BitSet(set.toSeq: _*))
  )

  implicit lazy val arbitraryAllow: Arbitrary[Allow] =
    Arbitrary { for {
      methods <- nonEmptyContainerOf[Set, Method](arbitrary[Method]).map(_.toList)
    } yield Allow(methods.head, methods.tail:_*) }

  implicit lazy val arbitraryContentLength: Arbitrary[`Content-Length`] =
    Arbitrary { for {
      long <- arbitrary[Long] if long > 0L
    } yield `Content-Length`(long) }

  lazy val httpDateInstant: Gen[Instant] = {
    // RFC 5322 says 1900 is the minimum year
    val min = ZonedDateTime.of(1900, 1, 1, 0, 0, 0, 0, ZoneId.of("UTC")).toInstant.toEpochMilli
    val max = ZonedDateTime.of(9999, 12, 31, 23, 59, 59, 0, ZoneId.of("UTC")).toInstant.toEpochMilli
    choose[Long](min, max).map(Instant.ofEpochMilli(_).truncatedTo(ChronoUnit.SECONDS))
  }

  implicit lazy val arbitraryDateHeader: Arbitrary[headers.Date] =
    Arbitrary { for {
      instant <- httpDateInstant
    } yield headers.Date(instant) }

  lazy val httpExpireInstant: Gen[Instant] = {
    // RFC 2616 says Expires should be between now and 1 year in the future, though other values are allowed
    val min = ZonedDateTime.of(LocalDateTime.now, ZoneId.of("UTC")).toInstant.toEpochMilli
    val max = ZonedDateTime.of(LocalDateTime.now.plusYears(1), ZoneId.of("UTC")).toInstant.toEpochMilli
    choose[Long](min, max).map(Instant.ofEpochMilli(_).truncatedTo(ChronoUnit.SECONDS))
  }

  implicit lazy val arbitraryExpiresHeader: Arbitrary[headers.Expires] =
    Arbitrary { for {
      instant <- httpExpireInstant
    } yield headers.Expires(instant) }

  implicit lazy val arbitraryRawHeader: Arbitrary[Header.Raw] =
    Arbitrary {
      for {
        token <- tokens
        value <- fieldValues
      } yield Header.Raw(token.ci, value)
    }

  implicit lazy val arbitraryHeader: Arbitrary[Header] =
    Arbitrary {
      oneOf(
        arbitrary[`Accept-Charset`],
        arbitrary[Allow],
        arbitrary[`Content-Length`],
        arbitrary[Date],
        arbitrary[Header.Raw]
      )
    }
}

<|MERGE_RESOLUTION|>--- conflicted
+++ resolved
@@ -1,11 +1,7 @@
 package org.http4s
 
-<<<<<<< HEAD
-import java.nio.charset.{Charset => NioCharset}
-import java.time.{ZonedDateTime, ZoneId, Instant}
-=======
-import java.time.{ZonedDateTime, ZoneId, Instant, LocalDateTime}
->>>>>>> 3e7173ae
+import java.nio.charset._
+import java.time._
 import java.time.temporal.ChronoUnit
 
 import scala.collection.JavaConverters._
@@ -205,5 +201,4 @@
         arbitrary[Header.Raw]
       )
     }
-}
-
+}