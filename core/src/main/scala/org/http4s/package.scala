--- conflicted
+++ resolved
@@ -1,17 +1,11 @@
 package org
 
 import scala.concurrent.Future
-<<<<<<< HEAD
-=======
 import play.api.libs.iteratee.{Input, Iteratee, Enumerator}
->>>>>>> 42c2aee4
 
 package object http4s {
   type Route = PartialFunction[Request[Raw], Future[Responder[Raw]]]
 
-<<<<<<< HEAD
-  type Handler = Future[Responder]
-=======
   /*
    * Alternatively...
    *
@@ -20,7 +14,6 @@
    */
   type Raw = Enumerator[Chunk]
   val EmptyBody: Raw = Enumerator.eof
->>>>>>> 42c2aee4
 
   type Chunk = Array[Byte]
 
