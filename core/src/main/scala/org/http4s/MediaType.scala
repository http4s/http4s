/*
 * Copyright 2013-2020 http4s.org
 *
 * SPDX-License-Identifier: Apache-2.0
 *
 * Based on https://github.com/spray/spray/blob/v1.1-M7/spray-http/src/main/scala/spray/http/MediaType.scala
 * Copyright (C) 2011-2012 spray.io
 * Based on code copyright (C) 2010-2011 by the BlueEyes Web Framework Team
 */

package org.http4s

import cats.implicits.{catsSyntaxEither => _, _}
import cats.parse.{Parser, Parser1}
import cats.{Eq, Order, Show}
import org.http4s.headers.MediaRangeAndQValue
import org.http4s.parser.Rfc2616BasicRules
import org.http4s.util.{StringWriter, Writer}

import scala.reflect.macros.blackbox
import scala.util.hashing.MurmurHash3

sealed class MediaRange private[http4s] (
    val mainType: String,
    val extensions: Map[String, String] = Map.empty) {

  /** Does that mediaRange satisfy this ranges requirements */
  def satisfiedBy(mediaType: MediaRange): Boolean =
    mainType.charAt(0) === '*' || mainType === mediaType.mainType

  final def satisfies(mediaRange: MediaRange): Boolean = mediaRange.satisfiedBy(this)

  def isApplication: Boolean = mainType === "application"
  def isAudio: Boolean = mainType === "audio"
  def isImage: Boolean = mainType === "image"
  def isMessage: Boolean = mainType === "message"
  def isMultipart: Boolean = mainType === "multipart"
  def isText: Boolean = mainType === "text"
  def isVideo: Boolean = mainType === "video"

  def withQValue(q: QValue): MediaRangeAndQValue = MediaRangeAndQValue(this, q)

  def withExtensions(ext: Map[String, String]): MediaRange = new MediaRange(mainType, ext)

  override def toString: String = s"MediaRange($mainType/*${MediaRange.extensionsToString(this)})"

  override def equals(obj: Any): Boolean =
    obj match {
      case _: MediaType => false
      case x: MediaRange =>
        (this eq x) ||
          mainType === x.mainType &&
          extensions === x.extensions
      case _ =>
        false
    }

  private[this] var hash = 0
  override def hashCode(): Int = {
    if (hash == 0)
      hash = MurmurHash3.mixLast(mainType.toLowerCase.##, extensions.##)
    hash
  }
}

object MediaRange {
  val `*/*` = new MediaRange("*")
  val `application/*` = new MediaRange("application")
  val `audio/*` = new MediaRange("audio")
  val `image/*` = new MediaRange("image")
  val `message/*` = new MediaRange("message")
  val `multipart/*` = new MediaRange("multipart")
  val `text/*` = new MediaRange("text")
  val `video/*` = new MediaRange("video")

  val standard: Map[String, MediaRange] =
    List(
      `*/*`,
      `application/*`,
      `audio/*`,
      `image/*`,
      `message/*`,
      `multipart/*`,
      `text/*`,
      `video/*`).map(x => (x.mainType, x)).toMap

  /** Parse a MediaRange
    */
  def parse(s: String): ParseResult[MediaRange] =
<<<<<<< HEAD
    fullParser.parseAll(s).leftMap(e => ParseFailure("Invalid Media Range", e.toString))
=======
    ParseResult.fromParser(fullParser, "media range")(s)
>>>>>>> e4948c62

  private[http4s] val parser: Parser1[MediaRange] = mediaRangeParser(getMediaRange)

  private[http4s] val fullParser: Parser1[MediaRange] = {
    val extension = Parser.rep1(MediaType.mediaTypeExtension, 1).?

    (parser ~ extension).map { case (mr, ext) =>
      ext.fold(mr)(ex => mr.withExtensions(ex.toList.toMap))
    }
  }

  private[http4s] def renderExtensions(sb: Writer, mr: MediaRange): Unit =
    mr.extensions.foreach { case (k, v) => sb << ';' << ' ' << k << '=' <<# v }

  private[http4s] def extensionsToString(mr: MediaRange): String = {
    val sw = new StringWriter()
    renderExtensions(sw, mr)
    sw.result
  }

  private[http4s] def mediaRangeParser[A](builder: (String, String) => A): Parser1[A] = {
    import Parser.string1
    import org.http4s.internal.parsing.Rfc7230.token

    val anyStr1 = string1("*")

    string1("*/*")
      .as(("*", "*"))
      .orElse1(
        (token <* string1("/")) ~ anyStr1.as("*").orElse1(token)
      )
      .orElse1(
        anyStr1.as(("*", "*"))
      )
      .map { case (s1: String, s2: String) =>
        builder(s1, s2)
      }
  }

  private[http4s] def getMediaRange(mainType: String, subType: String): MediaRange =
    if (subType === "*")
      MediaRange.standard.getOrElse(mainType.toLowerCase, new MediaRange(mainType))
    else
      MediaType.all.getOrElse(
        (mainType.toLowerCase, subType.toLowerCase),
        new MediaType(mainType.toLowerCase, subType.toLowerCase))

  implicit val http4sShowForMediaRange: Show[MediaRange] =
    Show.show(s => s"${s.mainType}/*${MediaRange.extensionsToString(s)}")
  implicit val http4sOrderForMediaRange: Order[MediaRange] =
    Order.from { (x, y) =>
      def orderedSubtype(a: MediaRange) =
        a match {
          case mt: MediaType => mt.subType
          case _ => ""
        }
      def f(a: MediaRange) = (a.mainType, orderedSubtype(a), a.extensions.toVector.sortBy(_._1))
      Order[(String, String, Vector[(String, String)])].compare(f(x), f(y))
    }
  implicit val http4sHttpCodecForMediaRange: HttpCodec[MediaRange] =
    new HttpCodec[MediaRange] {
      override def parse(s: String): ParseResult[MediaRange] =
        MediaRange.parse(s)

      override def render(writer: Writer, mr: MediaRange): writer.type =
        mr match {
          case mt: MediaType => MediaType.http4sHttpCodecForMediaType.render(writer, mt)
          case _ =>
            writer << mr.mainType << "/*"
            renderExtensions(writer, mr)
            writer
        }
    }
}

sealed class MediaType(
    mainType: String,
    val subType: String,
    val compressible: Boolean = false,
    val binary: Boolean = false,
    val fileExtensions: List[String] = Nil,
    extensions: Map[String, String] = Map.empty)
    extends MediaRange(mainType, extensions) {
  override def withExtensions(ext: Map[String, String]): MediaType =
    new MediaType(mainType, subType, compressible, binary, fileExtensions, ext)

  final def satisfies(mediaType: MediaType): Boolean = mediaType.satisfiedBy(this)

  override def satisfiedBy(mediaType: MediaRange): Boolean =
    mediaType match {
      case mediaType: MediaType =>
        (this eq mediaType) ||
          mainType === mediaType.mainType &&
          subType === mediaType.subType

      case _ => false
    }

  override def equals(obj: Any): Boolean =
    obj match {
      case x: MediaType =>
        (this eq x) ||
          mainType === x.mainType &&
          subType === x.subType &&
          extensions === x.extensions
      case _ => false
    }

  private[this] var hash = 0
  override def hashCode(): Int = {
    if (hash == 0)
      hash = MurmurHash3.mixLast(
        mainType.##,
        MurmurHash3.mix(
          subType.##,
          MurmurHash3.mix(
            compressible.##,
            MurmurHash3.mix(binary.##, MurmurHash3.mix(fileExtensions.##, extensions.##)))))
    hash
  }

  override def toString: String =
    s"MediaType($mainType/$subType${MediaRange.extensionsToString(this)})"
}

object MediaType extends MimeDB {
  def forExtension(ext: String): Option[MediaType] = extensionMap.get(ext.toLowerCase)

  def multipartType(subType: String, boundary: Option[String] = None): MediaType = {
    val ext = boundary.map(b => Map("boundary" -> b)).getOrElse(Map.empty)
    new MediaType("multipart", subType, Compressible, NotBinary, Nil, extensions = ext)
  }

  // Curiously text/event-stream isn't included in MimeDB
  lazy val `text/event-stream` = new MediaType("text", "event-stream")

  lazy val all: Map[(String, String), MediaType] =
    (`text/event-stream` :: allMediaTypes)
      .map(m => (m.mainType.toLowerCase, m.subType.toLowerCase) -> m)
      .toMap

  val extensionMap: Map[String, MediaType] =
    allMediaTypes.flatMap(m => m.fileExtensions.map(_ -> m)).toMap

  val parser: Parser1[MediaType] = {
    val mediaType = MediaRange.mediaRangeParser(getMediaType)
    val extension = Parser.rep1(mediaTypeExtension, 1).?

    (mediaType ~ extension).map { case (mr, ext) =>
      ext.fold(mr)(ex => mr.withExtensions(ex.toList.toMap))
    }
  }

  /** Parse a MediaType
    */
  def parse(s: String): ParseResult[MediaType] =
<<<<<<< HEAD
    parser.parseAll(s).leftMap(e => ParseFailure("Invalid Media Type", e.toString))
=======
    ParseResult.fromParser(parser, "media type")(s)
>>>>>>> e4948c62

  /** Parse a MediaType
    *
    * For totality, call [[#parse]]. For compile-time
    * verification of literals, call [[#mediaType]].
    */
  def unsafeParse(s: String): MediaType =
    parse(s).fold(throw _, identity)

  private[http4s] def getMediaType(mainType: String, subType: String): MediaType =
    MediaType.all.getOrElse(
      (mainType.toLowerCase, subType.toLowerCase),
      new MediaType(mainType.toLowerCase, subType.toLowerCase))

  private[http4s] def mediaTypeExtension: Parser1[(String, String)] = {
    import Parser.char
    import Rfc2616BasicRules.optWs
    import org.http4s.internal.parsing.Rfc7230.{quotedString, token}

    val escapedString = "\\\\"
    val unescapedString = "\\"

    (char(';') *> optWs *> token ~ (char('=') *> token.orElse(quotedString)).?).map {
      case (s: String, s2: Option[String]) =>
        (s, s2.map(_.replace(escapedString, unescapedString)).getOrElse(""))
    }
  }

  implicit val http4sEqForMediaType: Eq[MediaType] =
    Eq.fromUniversalEquals
  implicit val http4sShowForMediaType: Show[MediaType] =
    Show.show(s => s"${s.mainType}/${s.subType}${MediaRange.extensionsToString(s)}")
  implicit val http4sHttpCodecForMediaType: HttpCodec[MediaType] =
    new HttpCodec[MediaType] {
      override def parse(s: String): ParseResult[MediaType] =
        MediaType.parse(s)

      override def render(writer: Writer, mt: MediaType): writer.type = {
        writer << mt.mainType << '/' << mt.subType
        MediaRange.renderExtensions(writer, mt)
        writer
      }
    }

  class Macros(val c: blackbox.Context) {
    import c.universe._

    def mediaTypeLiteral(s: c.Expr[String]): Tree =
      s.tree match {
        case Literal(Constant(s: String)) =>
          MediaType
            .parse(s)
            .fold(
              e => c.abort(c.enclosingPosition, e.details),
              _ =>
                q"_root_.org.http4s.MediaType.parse($s).fold(throw _, _root_.scala.Predef.identity)"
            )
        case _ =>
          c.abort(
            c.enclosingPosition,
            s"This method uses a macro to verify that a String literal is a valid media type. Use MediaType.parse if you have a dynamic String that you want to parse as a MediaType."
          )
      }
  }

  /** Literal syntax for MediaTypes.  Invalid or non-literal arguments are rejected
    * at compile time.
    */
  @deprecated("""use mediaType"" string interpolation instead""", "0.20")
  def mediaType(s: String): MediaType = macro MediaType.Macros.mediaTypeLiteral
}<|MERGE_RESOLUTION|>--- conflicted
+++ resolved
@@ -87,11 +87,7 @@
   /** Parse a MediaRange
     */
   def parse(s: String): ParseResult[MediaRange] =
-<<<<<<< HEAD
-    fullParser.parseAll(s).leftMap(e => ParseFailure("Invalid Media Range", e.toString))
-=======
     ParseResult.fromParser(fullParser, "media range")(s)
->>>>>>> e4948c62
 
   private[http4s] val parser: Parser1[MediaRange] = mediaRangeParser(getMediaRange)
 
@@ -248,11 +244,7 @@
   /** Parse a MediaType
     */
   def parse(s: String): ParseResult[MediaType] =
-<<<<<<< HEAD
-    parser.parseAll(s).leftMap(e => ParseFailure("Invalid Media Type", e.toString))
-=======
     ParseResult.fromParser(parser, "media type")(s)
->>>>>>> e4948c62
 
   /** Parse a MediaType
     *
