--- conflicted
+++ resolved
@@ -9,13 +9,8 @@
 import cats.Applicative
 import cats.data.Validated.Valid
 import cats.data.{Chain, ValidatedNel}
-<<<<<<< HEAD
 import cats.effect.Concurrent
-import cats.implicits._
-=======
-import cats.effect.Sync
 import cats.syntax.all._
->>>>>>> 286343d2
 
 /** A decoder ware that uses [[QueryParamDecoder]] to decode values in [[org.http4s.UrlForm]]
   *
