/*
 * Copyright 2013 http4s.org
 *
 * Licensed under the Apache License, Version 2.0 (the "License");
 * you may not use this file except in compliance with the License.
 * You may obtain a copy of the License at
 *
 *     http://www.apache.org/licenses/LICENSE-2.0
 *
 * Unless required by applicable law or agreed to in writing, software
 * distributed under the License is distributed on an "AS IS" BASIS,
 * WITHOUT WARRANTIES OR CONDITIONS OF ANY KIND, either express or implied.
 * See the License for the specific language governing permissions and
 * limitations under the License.
 */

package org.http4s

import cats.Functor
import cats.effect.Clock
import cats.implicits._
import cats.parse.{Parser, Parser1, Rfc5234}
import java.time.{DateTimeException, Instant, ZoneOffset, ZonedDateTime}
import org.http4s.util.{Renderable, Writer}
<<<<<<< HEAD
=======
import scala.concurrent.duration.SECONDS
>>>>>>> e4948c62

/** An HTTP-date value represents time as an instance of Coordinated Universal
  * Time (UTC). It expresses time at a resolution of one second.  By using it
  * over java.time.Instant in the model, we assure that if two headers render
  * equally, their values are equal.
  *
  * @see https://tools.ietf.org/html/rfc7231#page65
  */
class HttpDate private (val epochSecond: Long) extends Renderable with Ordered[HttpDate] {
  def compare(that: HttpDate): Int =
    this.epochSecond.compare(that.epochSecond)

  def toInstant: Instant =
    Instant.ofEpochSecond(epochSecond)

  def render(writer: Writer): writer.type =
    writer << toInstant

  override def equals(o: Any): Boolean =
    o match {
      case that: HttpDate => this.epochSecond == that.epochSecond
      case _ => false
    }

  override def hashCode(): Int =
    epochSecond.##
}

object HttpDate {
  private val MinEpochSecond = -2208988800L
  private val MaxEpochSecond = 253402300799L

  /** The earliest value reprsentable as an HTTP-date, `Mon, 01 Jan 1900 00:00:00 GMT`.
    *
    * The minimum year is specified by RFC5322 as 1900.
    *
    * @see https://tools.ietf.org/html/rfc7231#page-65
    * @see https://tools.ietf.org/html/rfc5322#page-14
    */
  val MinValue = HttpDate.unsafeFromEpochSecond(MinEpochSecond)

  /** The latest value reprsentable by RFC1123, `Fri, 31 Dec 9999 23:59:59 GMT`. */
  val MaxValue = HttpDate.unsafeFromEpochSecond(MaxEpochSecond)

  /** Constructs an `HttpDate` from the current time. Starting on January 1,n
    * 10000, this will throw an exception. The author intends to leave this
    * problem for future generations.
    */
  @deprecated("0.20.16", "Use HttpDate.current instead, this breaks referential transparency")
  def now: HttpDate =
    unsafeFromInstant(Instant.now)

  /** Constructs an [[HttpDate]] from the current time. Starting on January 1,n
    * 10000, this will throw an exception. The author intends to leave this
    * problem for future generations.
    */
  def current[F[_]: Functor: Clock]: F[HttpDate] =
    Clock[F].realTime.map(v => unsafeFromEpochSecond(v.toSeconds))

  /** The `HttpDate` equal to `Thu, Jan 01 1970 00:00:00 GMT` */
  val Epoch: HttpDate =
    unsafeFromEpochSecond(0)

  /** Parses a date according to RFC7321, Section 7.1.1.1
    *
    * @see https://tools.ietf.org/html/rfc7231#page-65
    */
  def fromString(s: String): ParseResult[HttpDate] =
<<<<<<< HEAD
    parser.parseAll(s).leftMap { e =>
      ParseFailure("Invalid HTTP date", e.toString)
    }
=======
    ParseResult.fromParser(parser, "Invalid HTTP date")(s)
>>>>>>> e4948c62

  /** Like `fromString`, but throws on invalid input */
  def unsafeFromString(s: String): HttpDate =
    fromString(s).fold(throw _, identity)

  /** Constructs a date from the seconds since the [[Epoch]]. If out of range,
    *  returns a ParseFailure.
    */
  def fromEpochSecond(epochSecond: Long): ParseResult[HttpDate] =
    if (epochSecond < MinEpochSecond || epochSecond > MaxEpochSecond)
      ParseResult.fail(
        "Invalid HTTP date",
        s"${epochSecond} out of range for HTTP date. Must be between ${MinEpochSecond} and ${MaxEpochSecond}, inclusive")
    else
      ParseResult.success(new HttpDate(epochSecond))

  /** Like `fromEpochSecond`, but throws any parse failures */
  def unsafeFromEpochSecond(epochSecond: Long): HttpDate =
    fromEpochSecond(epochSecond).fold(throw _, identity)

  /** Constructs a date from an instant, truncating to the most recent second. If
    *  out of range, returns a ParseFailure.
    */
  def fromInstant(instant: Instant): ParseResult[HttpDate] =
    fromEpochSecond(instant.toEpochMilli / 1000)

  /** Like `fromInstant`, but throws any parse failures */
  def unsafeFromInstant(instant: Instant): HttpDate =
    unsafeFromEpochSecond(instant.toEpochMilli / 1000)

  /** Constructs a date from an zoned date-time, truncating to the most recent
    *  second. If out of range, returns a ParseFailure.
    */
  def fromZonedDateTime(dateTime: ZonedDateTime): ParseResult[HttpDate] =
    fromInstant(dateTime.toInstant)

  /** Like `fromZonedDateTime`, but throws any parse failures */
  def unsafeFromZonedDateTime(dateTime: ZonedDateTime): HttpDate =
    unsafeFromInstant(dateTime.toInstant)

  /** `HTTP-date = IMF-fixdate / obs-date` */
  private[http4s] val parser: Parser1[HttpDate] = {
<<<<<<< HEAD
    import Parser.{char, failWith, pure, string1}
=======
    import Parser.{char, string1}
>>>>>>> e4948c62
    import Rfc5234.{digit, sp}

    def mkHttpDate(
        year: Int,
        month: Int,
        day: Int,
        hour: Int,
        min: Int,
<<<<<<< HEAD
        sec: Int): Parser[HttpDate] =
      try {
        val dt = ZonedDateTime.of(year, month, day, hour, min, sec, 0, ZoneOffset.UTC)
        pure(org.http4s.HttpDate.unsafeFromZonedDateTime(dt))
      } catch {
        case _: DateTimeException =>
          failWith(s"Invalid IMF-fixdate: $year-$month-$day $hour:$min:$sec")
=======
        sec: Int): Option[HttpDate] =
      try {
        val dt = ZonedDateTime.of(year, month, day, hour, min, sec, 0, ZoneOffset.UTC)
        Some(org.http4s.HttpDate.unsafeFromZonedDateTime(dt))
      } catch {
        case _: DateTimeException =>
          None
>>>>>>> e4948c62
      }

    /* day-name     = %x4D.6F.6E ; "Mon", case-sensitive
     *              / %x54.75.65 ; "Tue", case-sensitive
     *              / %x57.65.64 ; "Wed", case-sensitive
     *              / %x54.68.75 ; "Thu", case-sensitive
     *              / %x46.72.69 ; "Fri", case-sensitive
     *              / %x53.61.74 ; "Sat", case-sensitive
     *              / %x53.75.6E ; "Sun", case-sensitive
     */
    val dayName =
      List("Mon", "Tue", "Wed", "Thu", "Fri", "Sat", "Sun")
        .map(string1)
<<<<<<< HEAD
=======
        .zipWithIndex
        .map { case (s, i) => string1(s).as(i) }
>>>>>>> e4948c62
        .reduceLeft(_.orElse1(_))
        .soft

    /* day          = 2DIGIT */
    val day = (digit ~ digit).string.map(_.toInt)

    /* month        = %x4A.61.6E ; "Jan", case-sensitive
     *              / %x46.65.62 ; "Feb", case-sensitive
     *              / %x4D.61.72 ; "Mar", case-sensitive
     *              / %x41.70.72 ; "Apr", case-sensitive
     *              / %x4D.61.79 ; "May", case-sensitive
     *              / %x4A.75.6E ; "Jun", case-sensitive
     *              / %x4A.75.6C ; "Jul", case-sensitive
     *              / %x41.75.67 ; "Aug", case-sensitive
     *              / %x53.65.70 ; "Sep", case-sensitive
     *              / %x4F.63.74 ; "Oct", case-sensitive
     *              / %x4E.6F.76 ; "Nov", case-sensitive
     *              / %x44.65.63 ; "Dec", case-sensitive
     */
    val month =
      List(
        "Jan",
        "Feb",
        "Mar",
        "Apr",
        "May",
        "Jun",
        "Jul",
        "Aug",
        "Sep",
        "Oct",
        "Nov",
        "Dec").zipWithIndex
        .map { case (s, i) => string1(s).as(i + 1) }
        .reduceLeft(_.orElse1(_))

    /* year         = 4DIGIT */
    val year = (digit ~ digit ~ digit ~ digit).string.map(_.toInt)

    /* date1        = day SP month SP year
     *              ; e.g., 02 Jun 1982
     */
    val date1 = (day <* sp) ~ (month <* sp) ~ year

    /* hour         = 2DIGIT */
    val hour = (digit ~ digit).string.map(_.toInt)

    /* minute       = 2DIGIT */
    val minute = (digit ~ digit).string.map(_.toInt)

    /* second       = 2DIGIT */
    val second = (digit ~ digit).string.map(_.toInt)

    val colon = char(':')
    /* time-of-day  = hour ":" minute ":" second
     *              ; 00:00:00 - 23:59:60 (leap second)
     */
    val timeOfDay = (hour <* colon) ~ (minute <* colon) ~ second

    /* IMF-fixdate  = day-name "," SP date1 SP time-of-day SP GMT
     * ; fixed length/zone/capitalization subset of the format
     * ; see Section 3.3 of [RFC5322]
     *
     * GMT          = %x47.4D.54 ; "GMT", case-sensitive
     */
    val imfFixdate =
<<<<<<< HEAD
      ((dayName <* string1(", ")) ~ (date1 <* sp) ~ (timeOfDay <* string1(" GMT"))).flatMap {
=======
      ((dayName <* string1(", ")) ~ (date1 <* sp) ~ (timeOfDay <* string1(" GMT"))).mapFilter {
>>>>>>> e4948c62
        case ((_, ((day, month), year)), ((hour, min), sec)) =>
          mkHttpDate(year, month, day, hour, min, sec)
      }

    val twoDigit = (digit ~ digit).string.map(_.toInt)

    /* date2        = day "-" month "-" 2DIGIT
     *              ; e.g., 02-Jun-82
     */
    val date2 = (day <* char('-')) ~ (month <* char('-')) ~ twoDigit

    /* day-name-l   = %x4D.6F.6E.64.61.79    ; "Monday", case-sensitive
     *              / %x54.75.65.73.64.61.79       ; "Tuesday", case-sensitive
     *              / %x57.65.64.6E.65.73.64.61.79 ; "Wednesday", case-sensitive
     *              / %x54.68.75.72.73.64.61.79    ; "Thursday", case-sensitive
     *              / %x46.72.69.64.61.79          ; "Friday", case-sensitive
     *              / %x53.61.74.75.72.64.61.79    ; "Saturday", case-sensitive
     *              / %x53.75.6E.64.61.79          ; "Sunday", case-sensitive
     */
    val dayNameL =
      List("Monday", "Tuesday", "Wednesday", "Thursday", "Friday", "Saturday", "Sunday")
        .map(string1)
        .reduceLeft(_.orElse1(_))

    /* rfc850-date  = day-name-l "," SP date2 SP time-of-day SP GMT
     *
     * "Recipients of a timestamp value in rfc850-date format, which uses a
     * two-digit year, MUST interpret a timestamp that appears to be more
     * than 50 years in the future as representing the most recent year in
     * the past that had the same last two digits."
     *
     * Following that rule would make the parser impure for a case
     * rarely seen in the wild anymore.  We're going to observe it
     * from 2020 and hope our descendants are smarter than us.
     */
    val rfc850Date =
<<<<<<< HEAD
      ((dayNameL <* string1(", ")) ~ (date2 <* sp) ~ (timeOfDay <* string1(" GMT"))).flatMap {
=======
      ((dayNameL <* string1(", ")) ~ (date2 <* sp) ~ (timeOfDay <* string1(" GMT"))).mapFilter {
>>>>>>> e4948c62
        case ((_, ((day, month), year)), ((hour, min), sec)) =>
          val wrapYear = if (year < 70) (year + 2000) else (year + 1900)
          mkHttpDate(wrapYear, month, day, hour, min, sec)
      }

    val oneDigit = digit.map(_ - '0')

    /* date3        = month SP ( 2DIGIT / ( SP 1DIGIT )) */
    val date3 = (month <* sp) ~ (twoDigit.orElse1(sp *> oneDigit))

    /* asctime-date = day-name SP date3 SP time-of-day SP year
     *              ; e.g., Jun  2
     */
<<<<<<< HEAD
    val asctimeDate = ((dayName <* sp) ~ (date3 <* sp) ~ (timeOfDay <* sp) ~ year).flatMap {
=======
    val asctimeDate = ((dayName <* sp) ~ (date3 <* sp) ~ (timeOfDay <* sp) ~ year).mapFilter {
>>>>>>> e4948c62
      case (((_, (month, day)), ((hour, min), sec)), year) =>
        mkHttpDate(year, month, day, hour, min, sec)
    }

    /* obs-date     = rfc850-date / asctime-date */
    val obsDate = rfc850Date.orElse1(asctimeDate)

    imfFixdate.orElse1(obsDate)
  }

}<|MERGE_RESOLUTION|>--- conflicted
+++ resolved
@@ -22,10 +22,6 @@
 import cats.parse.{Parser, Parser1, Rfc5234}
 import java.time.{DateTimeException, Instant, ZoneOffset, ZonedDateTime}
 import org.http4s.util.{Renderable, Writer}
-<<<<<<< HEAD
-=======
-import scala.concurrent.duration.SECONDS
->>>>>>> e4948c62
 
 /** An HTTP-date value represents time as an instance of Coordinated Universal
   * Time (UTC). It expresses time at a resolution of one second.  By using it
@@ -94,13 +90,7 @@
     * @see https://tools.ietf.org/html/rfc7231#page-65
     */
   def fromString(s: String): ParseResult[HttpDate] =
-<<<<<<< HEAD
-    parser.parseAll(s).leftMap { e =>
-      ParseFailure("Invalid HTTP date", e.toString)
-    }
-=======
     ParseResult.fromParser(parser, "Invalid HTTP date")(s)
->>>>>>> e4948c62
 
   /** Like `fromString`, but throws on invalid input */
   def unsafeFromString(s: String): HttpDate =
@@ -143,11 +133,7 @@
 
   /** `HTTP-date = IMF-fixdate / obs-date` */
   private[http4s] val parser: Parser1[HttpDate] = {
-<<<<<<< HEAD
-    import Parser.{char, failWith, pure, string1}
-=======
     import Parser.{char, string1}
->>>>>>> e4948c62
     import Rfc5234.{digit, sp}
 
     def mkHttpDate(
@@ -156,15 +142,6 @@
         day: Int,
         hour: Int,
         min: Int,
-<<<<<<< HEAD
-        sec: Int): Parser[HttpDate] =
-      try {
-        val dt = ZonedDateTime.of(year, month, day, hour, min, sec, 0, ZoneOffset.UTC)
-        pure(org.http4s.HttpDate.unsafeFromZonedDateTime(dt))
-      } catch {
-        case _: DateTimeException =>
-          failWith(s"Invalid IMF-fixdate: $year-$month-$day $hour:$min:$sec")
-=======
         sec: Int): Option[HttpDate] =
       try {
         val dt = ZonedDateTime.of(year, month, day, hour, min, sec, 0, ZoneOffset.UTC)
@@ -172,7 +149,6 @@
       } catch {
         case _: DateTimeException =>
           None
->>>>>>> e4948c62
       }
 
     /* day-name     = %x4D.6F.6E ; "Mon", case-sensitive
@@ -186,11 +162,8 @@
     val dayName =
       List("Mon", "Tue", "Wed", "Thu", "Fri", "Sat", "Sun")
         .map(string1)
-<<<<<<< HEAD
-=======
         .zipWithIndex
         .map { case (s, i) => string1(s).as(i) }
->>>>>>> e4948c62
         .reduceLeft(_.orElse1(_))
         .soft
 
@@ -257,11 +230,7 @@
      * GMT          = %x47.4D.54 ; "GMT", case-sensitive
      */
     val imfFixdate =
-<<<<<<< HEAD
-      ((dayName <* string1(", ")) ~ (date1 <* sp) ~ (timeOfDay <* string1(" GMT"))).flatMap {
-=======
       ((dayName <* string1(", ")) ~ (date1 <* sp) ~ (timeOfDay <* string1(" GMT"))).mapFilter {
->>>>>>> e4948c62
         case ((_, ((day, month), year)), ((hour, min), sec)) =>
           mkHttpDate(year, month, day, hour, min, sec)
       }
@@ -298,11 +267,7 @@
      * from 2020 and hope our descendants are smarter than us.
      */
     val rfc850Date =
-<<<<<<< HEAD
-      ((dayNameL <* string1(", ")) ~ (date2 <* sp) ~ (timeOfDay <* string1(" GMT"))).flatMap {
-=======
       ((dayNameL <* string1(", ")) ~ (date2 <* sp) ~ (timeOfDay <* string1(" GMT"))).mapFilter {
->>>>>>> e4948c62
         case ((_, ((day, month), year)), ((hour, min), sec)) =>
           val wrapYear = if (year < 70) (year + 2000) else (year + 1900)
           mkHttpDate(wrapYear, month, day, hour, min, sec)
@@ -316,11 +281,7 @@
     /* asctime-date = day-name SP date3 SP time-of-day SP year
      *              ; e.g., Jun  2
      */
-<<<<<<< HEAD
-    val asctimeDate = ((dayName <* sp) ~ (date3 <* sp) ~ (timeOfDay <* sp) ~ year).flatMap {
-=======
     val asctimeDate = ((dayName <* sp) ~ (date3 <* sp) ~ (timeOfDay <* sp) ~ year).mapFilter {
->>>>>>> e4948c62
       case (((_, (month, day)), ((hour, min), sec)), year) =>
         mkHttpDate(year, month, day, hour, min, sec)
     }
