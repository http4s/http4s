--- conflicted
+++ resolved
@@ -14,25 +14,13 @@
 import java.util
 import org.http4s.Header.Parsed
 import org.http4s.headers._
-<<<<<<< HEAD
 import org.typelevel.ci.CIString
-=======
-import org.http4s.syntax.string._
->>>>>>> e4948c62
 
 object HttpHeaderParser
     extends SimpleHeaders
     with CacheControlHeader
-<<<<<<< HEAD
-    with CookieHeader
     with ForwardedHeader
     with LocationHeader
-    with OriginHeader
-    with RangeParser
-=======
-    with ForwardedHeader
-    with LocationHeader
->>>>>>> e4948c62
     with RefererHeader
     with StrictTransportSecurityHeader
     with ZipkinHeader {
@@ -105,7 +93,6 @@
   }
 
   private def gatherBuiltIn(): Unit = {
-<<<<<<< HEAD
     addParser_(CIString("ACCEPT-PATCH"), `ACCEPT_PATCH`)
     addParser_(CIString("ACCEPT"), Accept.parse)
     addParser_(CIString("ACCEPT-CHARSET"), `Accept-Charset`.parse)
@@ -125,9 +112,9 @@
     addParser_(CIString("CONTENT-LANGUAGE"), `CONTENT_LANGUAGE`)
     addParser_(CIString("CONTENT-LENGTH"), `CONTENT_LENGTH`)
     addParser_(CIString("CONTENT-LOCATION"), `CONTENT_LOCATION`)
-    addParser_(CIString("CONTENT-RANGE"), `CONTENT_RANGE`)
+    addParser_(CIString("CONTENT-RANGE"), `Content-Range`.parse)
     addParser_(CIString("CONTENT-TYPE"), `Content-Type`.parse)
-    addParser_(CIString("COOKIE"), `COOKIE`)
+    addParser_(CIString("COOKIE"), Cookie.parse)
     addParser_(CIString("DATE"), Date.parse)
     addParser_(CIString("ETAG"), ETag.parse)
     addParser_(CIString("EXPIRES"), Expires.parse)
@@ -139,16 +126,15 @@
     addParser_(CIString("IF-UNMODIFIED-SINCE"), `If-Unmodified-Since`.parse)
     addParser_(CIString("LAST-EVENT-ID"), `LAST_EVENT_ID`)
     addParser_(CIString("LAST-MODIFIED"), `Last-Modified`.parse)
-    addParser_(CIString("LINK"), `LINK`)
+    addParser_(CIString("LINK"), Link.parse)
     addParser_(CIString("LOCATION"), `LOCATION`)
     addParser_(CIString("MAX-FORWARDS"), `MAX_FORWARDS`)
-    addParser_(CIString("ORIGIN"), `ORIGIN`)
-    addParser_(CIString("PROXY-AUTHENTICATE"), `PROXY_AUTHENTICATE`)
-    addParser_(CIString("RANGE"), `RANGE`)
+    addParser_(CIString("ORIGIN"), Origin.parse)
+    addParser_(CIString("RANGE"), Range.parse)
     addParser_(CIString("REFERER"), `REFERER`)
     addParser_(CIString("RETRY-AFTER"), `Retry-After`.parse)
     addParser_(CIString("SERVER"), `SERVER`)
-    addParser_(CIString("SET-COOKIE"), `SET_COOKIE`)
+    addParser_(CIString("SET-COOKIE"), `Set-Cookie`.parse)
     addParser_(CIString("STRICT-TRANSPORT-SECURITY"), `STRICT_TRANSPORT_SECURITY`)
     addParser_(CIString("TRANSFER-ENCODING"), `Transfer-Encoding`.parse)
     addParser_(CIString("USER-AGENT"), `USER_AGENT`)
@@ -159,49 +145,5 @@
     addParser_(CIString("X-B3-SPANID"), `X_B3_SPANID`)
     addParser_(CIString("X-B3-TRACEID"), `X_B3_TRACEID`)
     addParser_(CIString("X-FORWARDED-FOR"), `X_FORWARDED_FOR`)
-=======
-    addParser_("ACCEPT".ci, Accept.parse)
-    addParser_("ACCEPT-CHARSET".ci, `Accept-Charset`.parse)
-    addParser_("ACCEPT-ENCODING".ci, `Accept-Encoding`.parse)
-    addParser_("ACCEPT-LANGUAGE".ci, `Accept-Language`.parse)
-    addParser_("ACCEPT-RANGES".ci, `Accept-Ranges`.parse)
-    addParser_("AGE".ci, `AGE`)
-    addParser_("ALLOW".ci, `ALLOW`)
-    addParser_("CACHE-CONTROL".ci, `CACHE_CONTROL`)
-    addParser_("CONNECTION".ci, `CONNECTION`)
-    addParser_("CONTENT-DISPOSITION".ci, `CONTENT_DISPOSITION`)
-    addParser_("CONTENT-ENCODING".ci, `CONTENT_ENCODING`)
-    addParser_("CONTENT-LENGTH".ci, `CONTENT_LENGTH`)
-    addParser_("CONTENT-RANGE".ci, `Content-Range`.parse)
-    addParser_("CONTENT-TYPE".ci, `Content-Type`.parse)
-    addParser_("COOKIE".ci, Cookie.parse)
-    addParser_("DATE".ci, Date.parse)
-    addParser_("ETAG".ci, ETag.parse)
-    addParser_("EXPIRES".ci, Expires.parse)
-    addParser_("FORWARDED".ci, `FORWARDED`)
-    addParser_("HOST".ci, `HOST`)
-    addParser_("IF-MATCH".ci, `IF_MATCH`)
-    addParser_("IF-MODIFIED-SINCE".ci, `If-Modified-Since`.parse)
-    addParser_("IF-NONE-MATCH".ci, `IF_NONE_MATCH`)
-    addParser_("IF-UNMODIFIED-SINCE".ci, `If-Unmodified-Since`.parse)
-    addParser_("LAST-EVENT-ID".ci, `LAST_EVENT_ID`)
-    addParser_("LAST-MODIFIED".ci, `Last-Modified`.parse)
-    addParser_("LINK".ci, Link.parse)
-    addParser_("LOCATION".ci, `LOCATION`)
-    addParser_("ORIGIN".ci, Origin.parse)
-    addParser_("RANGE".ci, Range.parse)
-    addParser_("REFERER".ci, `REFERER`)
-    addParser_("RETRY-AFTER".ci, `Retry-After`.parse)
-    addParser_("SET-COOKIE".ci, `Set-Cookie`.parse)
-    addParser_("STRICT-TRANSPORT-SECURITY".ci, `STRICT_TRANSPORT_SECURITY`)
-    addParser_("TRANSFER-ENCODING".ci, `Transfer-Encoding`.parse)
-    addParser_("USER-AGENT".ci, `USER_AGENT`)
-    addParser_("X-B3-FLAGS".ci, `X_B3_FLAGS`)
-    addParser_("X-B3-PARENTSPANID".ci, `X_B3_PARENTSPANID`)
-    addParser_("X-B3-SAMPLED".ci, `X_B3_SAMPLED`)
-    addParser_("X-B3-SPANID".ci, `X_B3_SPANID`)
-    addParser_("X-B3-TRACEID".ci, `X_B3_TRACEID`)
-    addParser_("X-FORWARDED-FOR".ci, `X_FORWARDED_FOR`)
->>>>>>> e4948c62
   }
 }