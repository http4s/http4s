/*
 * Copyright 2013-2020 http4s.org
 *
 * SPDX-License-Identifier: Apache-2.0
 *
 * Based on https://github.com/spray/spray/blob/v1.1-M7/spray-http/src/main/scala/spray/http/parser/HttpParser.scala
 * Copyright (C) 2011-2012 spray.io
 * Based on code copyright (C) 2010-2011 by the BlueEyes Web Framework Team
 */

package org.http4s
package parser

import java.util
import org.http4s.Header.Parsed
<<<<<<< HEAD
<<<<<<< HEAD
import org.typelevel.ci.CIString
=======
import org.http4s.headers.ETag
=======
import org.http4s.headers._
>>>>>>> fa9ce6a3
import org.http4s.syntax.string._
>>>>>>> dotty

object HttpHeaderParser
    extends SimpleHeaders
    with AcceptCharsetHeader
    with AcceptEncodingHeader
    with AcceptHeader
    with AcceptLanguageHeader
    with AuthorizationHeader
    with CacheControlHeader
    with ContentLanguageHeader
    with ContentLocationHeader
    with ContentTypeHeader
    with CookieHeader
    with ForwardedHeader
    with LinkHeader
    with LocationHeader
    with OriginHeader
    with ProxyAuthenticateHeader
    with RangeParser
    with RefererHeader
    with StrictTransportSecurityHeader
    with WwwAuthenticateHeader
    with ZipkinHeader {
  type HeaderParser = String => ParseResult[Parsed]

  private val allParsers =
    new util.concurrent.ConcurrentHashMap[CIString, HeaderParser]

  // Constructor
  gatherBuiltIn()

  /** Add a parser to the global header parser registry
    *
    * @param key name of the header to register the parser for
    * @param parser [[Header]] parser
    * @return any existing parser already registered to that key
    */
  def addParser(key: CIString, parser: HeaderParser): Option[HeaderParser] =
    Option(allParsers.put(key, parser))

  private def addParser_(key: CIString, parser: HeaderParser): Unit = {
    addParser(key, parser)
    ()
  }

  /** Remove the parser for the specified header key
    *
    * @param key name of the header to be removed
    * @return `Some(parser)` if the parser exists, else `None`
    */
  def dropParser(key: CIString): Option[HeaderParser] =
    Option(allParsers.remove(key))

  def parseHeader(header: Header.Raw): ParseResult[Header] =
    allParsers.get(header.name) match {
      case null =>
        ParseResult.success(header) // if we don't have a rule for the header we leave it unparsed
      case parser =>
        try parser(header.value)
        catch {
          // We need a way to bail on invalid dates without throwing.  There should be a better way.
          case _: ParseFailure =>
            ParseResult.success(header)
        }
    }

  /** Warm up the header parsers by triggering the loading of most classes in this package,
    * so as to increase the speed of the first usage.
    */
  def warmUp(): Unit = {
    val results = List(
      Header("Accept", "*/*,text/plain,custom/custom"),
      Header("Accept-Charset", "*,UTF-8"),
      Header("Accept-Encoding", "gzip,custom"),
      Header("Accept-Language", "*,nl-be,custom"),
      Header("Authorization", "Basic QWxhZGRpbjpvcGVuIHNlc2FtZQ=="),
      Header("Cache-Control", "no-cache"),
      Header("Connection", "close"),
      Header("Content-Disposition", "form-data"),
      Header("Content-Encoding", "deflate"),
      Header("Content-Length", "42"),
      Header("Content-Type", "application/json"),
      Header("Cookie", "http4s=cool"),
      Header("Host", "http4s.org"),
      Header("X-Forwarded-For", "1.2.3.4"),
      Header("Fancy-Custom-Header", "yeah"),
      Header("Origin", "http://example.com:12345")
    ).map(parseHeader)
    assert(results.forall(_.isRight))
  }

  private def gatherBuiltIn(): Unit = {
<<<<<<< HEAD
    addParser_(CIString("ACCEPT-PATCH"), `ACCEPT_PATCH`)
    addParser_(CIString("ACCEPT"), `ACCEPT`)
    addParser_(CIString("ACCEPT-CHARSET"), `ACCEPT_CHARSET`)
    addParser_(CIString("ACCEPT-ENCODING"), `ACCEPT_ENCODING`)
    addParser_(CIString("ACCEPT-LANGUAGE"), `ACCEPT_LANGUAGE`)
    addParser_(CIString("ACCEPT-RANGES"), `ACCEPT_RANGES`)
    addParser_(CIString("ACCESS-CONTROL-ALLOW-CREDENTIALS"), `ACCESS_CONTROL_ALLOW_CREDENTIALS`)
    addParser_(CIString("ACCESS-CONTROL-ALLOW-HEADERS"), `ACCESS_CONTROL_ALLOW_HEADERS`)
    addParser_(CIString("ACCESS-CONTROL-EXPOSE-HEADERS"), `ACCESS_CONTROL_EXPOSE_HEADERS`)
    addParser_(CIString("AGE"), `AGE`)
    addParser_(CIString("ALLOW"), `ALLOW`)
    addParser_(CIString("AUTHORIZATION"), `AUTHORIZATION`)
    addParser_(CIString("CACHE-CONTROL"), `CACHE_CONTROL`)
    addParser_(CIString("CONNECTION"), `CONNECTION`)
    addParser_(CIString("CONTENT-DISPOSITION"), `CONTENT_DISPOSITION`)
    addParser_(CIString("CONTENT-ENCODING"), `CONTENT_ENCODING`)
    addParser_(CIString("CONTENT-LANGUAGE"), `CONTENT_LANGUAGE`)
    addParser_(CIString("CONTENT-LENGTH"), `CONTENT_LENGTH`)
    addParser_(CIString("CONTENT-LOCATION"), `CONTENT_LOCATION`)
    addParser_(CIString("CONTENT-RANGE"), `CONTENT_RANGE`)
    addParser_(CIString("CONTENT-TYPE"), `CONTENT_TYPE`)
    addParser_(CIString("COOKIE"), `COOKIE`)
    addParser_(CIString("DATE"), `DATE`)
    addParser_(CIString("ETAG"), `ETAG`)
    addParser_(CIString("EXPIRES"), `EXPIRES`)
    addParser_(CIString("FORWARDED"), `FORWARDED`)
    addParser_(CIString("HOST"), `HOST`)
    addParser_(CIString("IF-MATCH"), `IF_MATCH`)
    addParser_(CIString("IF-MODIFIED-SINCE"), `IF_MODIFIED_SINCE`)
    addParser_(CIString("IF-NONE-MATCH"), `IF_NONE_MATCH`)
    addParser_(CIString("IF-UNMODIFIED-SINCE"), `IF_UNMODIFIED_SINCE`)
    addParser_(CIString("LAST-EVENT-ID"), `LAST_EVENT_ID`)
    addParser_(CIString("LAST-MODIFIED"), `LAST_MODIFIED`)
    addParser_(CIString("LINK"), `LINK`)
    addParser_(CIString("LOCATION"), `LOCATION`)
    addParser_(CIString("MAX-FORWARDS"), `MAX_FORWARDS`)
    addParser_(CIString("ORIGIN"), `ORIGIN`)
    addParser_(CIString("PROXY-AUTHENTICATE"), `PROXY_AUTHENTICATE`)
    addParser_(CIString("RANGE"), `RANGE`)
    addParser_(CIString("REFERER"), `REFERER`)
    addParser_(CIString("RETRY-AFTER"), `RETRY_AFTER`)
    addParser_(CIString("SERVER"), `SERVER`)
    addParser_(CIString("SET-COOKIE"), `SET_COOKIE`)
    addParser_(CIString("STRICT-TRANSPORT-SECURITY"), `STRICT_TRANSPORT_SECURITY`)
    addParser_(CIString("TRANSFER-ENCODING"), `TRANSFER_ENCODING`)
    addParser_(CIString("USER-AGENT"), `USER_AGENT`)
    addParser_(CIString("WWW-AUTHENTICATE"), `WWW_AUTHENTICATE`)
    addParser_(CIString("X-B3-FLAGS"), `X_B3_FLAGS`)
    addParser_(CIString("X-B3-PARENTSPANID"), `X_B3_PARENTSPANID`)
    addParser_(CIString("X-B3-SAMPLED"), `X_B3_SAMPLED`)
    addParser_(CIString("X-B3-SPANID"), `X_B3_SPANID`)
    addParser_(CIString("X-B3-TRACEID"), `X_B3_TRACEID`)
    addParser_(CIString("X-FORWARDED-FOR"), `X_FORWARDED_FOR`)
=======
    addParser_("ACCEPT".ci, `ACCEPT`)
    addParser_("ACCEPT-CHARSET".ci, `ACCEPT_CHARSET`)
    addParser_("ACCEPT-ENCODING".ci, `ACCEPT_ENCODING`)
    addParser_("ACCEPT-LANGUAGE".ci, `ACCEPT_LANGUAGE`)
    addParser_("ACCEPT-RANGES".ci, `Accept-Ranges`.parse)
    addParser_("AGE".ci, `AGE`)
    addParser_("ALLOW".ci, `ALLOW`)
    addParser_("AUTHORIZATION".ci, `AUTHORIZATION`)
    addParser_("CACHE-CONTROL".ci, `CACHE_CONTROL`)
    addParser_("CONNECTION".ci, `CONNECTION`)
    addParser_("CONTENT-DISPOSITION".ci, `CONTENT_DISPOSITION`)
    addParser_("CONTENT-ENCODING".ci, `CONTENT_ENCODING`)
    addParser_("CONTENT-LENGTH".ci, `CONTENT_LENGTH`)
    addParser_("CONTENT-RANGE".ci, `CONTENT_RANGE`)
    addParser_("CONTENT-TYPE".ci, `CONTENT_TYPE`)
    addParser_("COOKIE".ci, `COOKIE`)
<<<<<<< HEAD
    addParser_("DATE".ci, `DATE`)
    addParser_("ETAG".ci, ETag.parse)
    addParser_("EXPIRES".ci, `EXPIRES`)
=======
    addParser_("DATE".ci, Date.parse)
    addParser_("ETAG".ci, ETag.parse)
    addParser_("EXPIRES".ci, Expires.parse)
>>>>>>> fa9ce6a3
    addParser_("FORWARDED".ci, `FORWARDED`)
    addParser_("HOST".ci, `HOST`)
    addParser_("IF-MATCH".ci, `IF_MATCH`)
    addParser_("IF-MODIFIED-SINCE".ci, `If-Modified-Since`.parse)
    addParser_("IF-NONE-MATCH".ci, `IF_NONE_MATCH`)
    addParser_("IF-UNMODIFIED-SINCE".ci, `If-Unmodified-Since`.parse)
    addParser_("LAST-EVENT-ID".ci, `LAST_EVENT_ID`)
    addParser_("LAST-MODIFIED".ci, `Last-Modified`.parse)
    addParser_("LINK".ci, `LINK`)
    addParser_("LOCATION".ci, `LOCATION`)
    addParser_("ORIGIN".ci, `ORIGIN`)
    addParser_("PROXY-AUTHENTICATE".ci, `PROXY_AUTHENTICATE`)
    addParser_("RANGE".ci, `RANGE`)
    addParser_("REFERER".ci, `REFERER`)
    addParser_("RETRY-AFTER".ci, `Retry-After`.parse)
    addParser_("SET-COOKIE".ci, `SET_COOKIE`)
    addParser_("STRICT-TRANSPORT-SECURITY".ci, `STRICT_TRANSPORT_SECURITY`)
    addParser_("TRANSFER-ENCODING".ci, `TRANSFER_ENCODING`)
    addParser_("USER-AGENT".ci, `USER_AGENT`)
    addParser_("WWW-AUTHENTICATE".ci, `WWW_AUTHENTICATE`)
    addParser_("X-B3-FLAGS".ci, `X_B3_FLAGS`)
    addParser_("X-B3-PARENTSPANID".ci, `X_B3_PARENTSPANID`)
    addParser_("X-B3-SAMPLED".ci, `X_B3_SAMPLED`)
    addParser_("X-B3-SPANID".ci, `X_B3_SPANID`)
    addParser_("X-B3-TRACEID".ci, `X_B3_TRACEID`)
    addParser_("X-FORWARDED-FOR".ci, `X_FORWARDED_FOR`)
>>>>>>> dotty
  }
}<|MERGE_RESOLUTION|>--- conflicted
+++ resolved
@@ -13,16 +13,8 @@
 
 import java.util
 import org.http4s.Header.Parsed
-<<<<<<< HEAD
-<<<<<<< HEAD
+import org.http4s.headers._
 import org.typelevel.ci.CIString
-=======
-import org.http4s.headers.ETag
-=======
-import org.http4s.headers._
->>>>>>> fa9ce6a3
-import org.http4s.syntax.string._
->>>>>>> dotty
 
 object HttpHeaderParser
     extends SimpleHeaders
@@ -115,13 +107,12 @@
   }
 
   private def gatherBuiltIn(): Unit = {
-<<<<<<< HEAD
     addParser_(CIString("ACCEPT-PATCH"), `ACCEPT_PATCH`)
     addParser_(CIString("ACCEPT"), `ACCEPT`)
     addParser_(CIString("ACCEPT-CHARSET"), `ACCEPT_CHARSET`)
     addParser_(CIString("ACCEPT-ENCODING"), `ACCEPT_ENCODING`)
     addParser_(CIString("ACCEPT-LANGUAGE"), `ACCEPT_LANGUAGE`)
-    addParser_(CIString("ACCEPT-RANGES"), `ACCEPT_RANGES`)
+    addParser_(CIString("ACCEPT-RANGES"), `Accept-Ranges`.parse)
     addParser_(CIString("ACCESS-CONTROL-ALLOW-CREDENTIALS"), `ACCESS_CONTROL_ALLOW_CREDENTIALS`)
     addParser_(CIString("ACCESS-CONTROL-ALLOW-HEADERS"), `ACCESS_CONTROL_ALLOW_HEADERS`)
     addParser_(CIString("ACCESS-CONTROL-EXPOSE-HEADERS"), `ACCESS_CONTROL_EXPOSE_HEADERS`)
@@ -138,17 +129,17 @@
     addParser_(CIString("CONTENT-RANGE"), `CONTENT_RANGE`)
     addParser_(CIString("CONTENT-TYPE"), `CONTENT_TYPE`)
     addParser_(CIString("COOKIE"), `COOKIE`)
-    addParser_(CIString("DATE"), `DATE`)
-    addParser_(CIString("ETAG"), `ETAG`)
-    addParser_(CIString("EXPIRES"), `EXPIRES`)
+    addParser_(CIString("DATE"), Date.parse)
+    addParser_(CIString("ETAG"), ETag.parse)
+    addParser_(CIString("EXPIRES"), Expires.parse)
     addParser_(CIString("FORWARDED"), `FORWARDED`)
     addParser_(CIString("HOST"), `HOST`)
     addParser_(CIString("IF-MATCH"), `IF_MATCH`)
-    addParser_(CIString("IF-MODIFIED-SINCE"), `IF_MODIFIED_SINCE`)
+    addParser_(CIString("IF-MODIFIED-SINCE"), `If-Modified-Since`.parse)
     addParser_(CIString("IF-NONE-MATCH"), `IF_NONE_MATCH`)
-    addParser_(CIString("IF-UNMODIFIED-SINCE"), `IF_UNMODIFIED_SINCE`)
+    addParser_(CIString("IF-UNMODIFIED-SINCE"), `If-Unmodified-Since`.parse)
     addParser_(CIString("LAST-EVENT-ID"), `LAST_EVENT_ID`)
-    addParser_(CIString("LAST-MODIFIED"), `LAST_MODIFIED`)
+    addParser_(CIString("LAST-MODIFIED"), `Last-Modified`.parse)
     addParser_(CIString("LINK"), `LINK`)
     addParser_(CIString("LOCATION"), `LOCATION`)
     addParser_(CIString("MAX-FORWARDS"), `MAX_FORWARDS`)
@@ -156,7 +147,7 @@
     addParser_(CIString("PROXY-AUTHENTICATE"), `PROXY_AUTHENTICATE`)
     addParser_(CIString("RANGE"), `RANGE`)
     addParser_(CIString("REFERER"), `REFERER`)
-    addParser_(CIString("RETRY-AFTER"), `RETRY_AFTER`)
+    addParser_(CIString("RETRY-AFTER"), `Retry-After`.parse)
     addParser_(CIString("SERVER"), `SERVER`)
     addParser_(CIString("SET-COOKIE"), `SET_COOKIE`)
     addParser_(CIString("STRICT-TRANSPORT-SECURITY"), `STRICT_TRANSPORT_SECURITY`)
@@ -169,58 +160,5 @@
     addParser_(CIString("X-B3-SPANID"), `X_B3_SPANID`)
     addParser_(CIString("X-B3-TRACEID"), `X_B3_TRACEID`)
     addParser_(CIString("X-FORWARDED-FOR"), `X_FORWARDED_FOR`)
-=======
-    addParser_("ACCEPT".ci, `ACCEPT`)
-    addParser_("ACCEPT-CHARSET".ci, `ACCEPT_CHARSET`)
-    addParser_("ACCEPT-ENCODING".ci, `ACCEPT_ENCODING`)
-    addParser_("ACCEPT-LANGUAGE".ci, `ACCEPT_LANGUAGE`)
-    addParser_("ACCEPT-RANGES".ci, `Accept-Ranges`.parse)
-    addParser_("AGE".ci, `AGE`)
-    addParser_("ALLOW".ci, `ALLOW`)
-    addParser_("AUTHORIZATION".ci, `AUTHORIZATION`)
-    addParser_("CACHE-CONTROL".ci, `CACHE_CONTROL`)
-    addParser_("CONNECTION".ci, `CONNECTION`)
-    addParser_("CONTENT-DISPOSITION".ci, `CONTENT_DISPOSITION`)
-    addParser_("CONTENT-ENCODING".ci, `CONTENT_ENCODING`)
-    addParser_("CONTENT-LENGTH".ci, `CONTENT_LENGTH`)
-    addParser_("CONTENT-RANGE".ci, `CONTENT_RANGE`)
-    addParser_("CONTENT-TYPE".ci, `CONTENT_TYPE`)
-    addParser_("COOKIE".ci, `COOKIE`)
-<<<<<<< HEAD
-    addParser_("DATE".ci, `DATE`)
-    addParser_("ETAG".ci, ETag.parse)
-    addParser_("EXPIRES".ci, `EXPIRES`)
-=======
-    addParser_("DATE".ci, Date.parse)
-    addParser_("ETAG".ci, ETag.parse)
-    addParser_("EXPIRES".ci, Expires.parse)
->>>>>>> fa9ce6a3
-    addParser_("FORWARDED".ci, `FORWARDED`)
-    addParser_("HOST".ci, `HOST`)
-    addParser_("IF-MATCH".ci, `IF_MATCH`)
-    addParser_("IF-MODIFIED-SINCE".ci, `If-Modified-Since`.parse)
-    addParser_("IF-NONE-MATCH".ci, `IF_NONE_MATCH`)
-    addParser_("IF-UNMODIFIED-SINCE".ci, `If-Unmodified-Since`.parse)
-    addParser_("LAST-EVENT-ID".ci, `LAST_EVENT_ID`)
-    addParser_("LAST-MODIFIED".ci, `Last-Modified`.parse)
-    addParser_("LINK".ci, `LINK`)
-    addParser_("LOCATION".ci, `LOCATION`)
-    addParser_("ORIGIN".ci, `ORIGIN`)
-    addParser_("PROXY-AUTHENTICATE".ci, `PROXY_AUTHENTICATE`)
-    addParser_("RANGE".ci, `RANGE`)
-    addParser_("REFERER".ci, `REFERER`)
-    addParser_("RETRY-AFTER".ci, `Retry-After`.parse)
-    addParser_("SET-COOKIE".ci, `SET_COOKIE`)
-    addParser_("STRICT-TRANSPORT-SECURITY".ci, `STRICT_TRANSPORT_SECURITY`)
-    addParser_("TRANSFER-ENCODING".ci, `TRANSFER_ENCODING`)
-    addParser_("USER-AGENT".ci, `USER_AGENT`)
-    addParser_("WWW-AUTHENTICATE".ci, `WWW_AUTHENTICATE`)
-    addParser_("X-B3-FLAGS".ci, `X_B3_FLAGS`)
-    addParser_("X-B3-PARENTSPANID".ci, `X_B3_PARENTSPANID`)
-    addParser_("X-B3-SAMPLED".ci, `X_B3_SAMPLED`)
-    addParser_("X-B3-SPANID".ci, `X_B3_SPANID`)
-    addParser_("X-B3-TRACEID".ci, `X_B3_TRACEID`)
-    addParser_("X-FORWARDED-FOR".ci, `X_FORWARDED_FOR`)
->>>>>>> dotty
   }
 }