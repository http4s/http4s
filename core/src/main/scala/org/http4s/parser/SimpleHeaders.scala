--- conflicted
+++ resolved
@@ -31,13 +31,43 @@
   */
 private[parser] trait SimpleHeaders {
   def ACCEPT_PATCH(value: String): ParseResult[`Accept-Patch`] =
-    new Http4sHeaderParser[`Accept-Patch`](value) with MediaType.MediaTypeParser {
+    new Http4sHeaderParser[`Accept-Patch`](value) {
       def entry =
         rule {
           oneOrMore(MediaTypeFull).separatedBy(ListSep) ~ EOL ~> { (medias: Seq[MediaType]) =>
             `Accept-Patch`(NonEmptyList(medias.head, medias.tail.toList))
           }
         }
+
+      def MediaRangeRule[A](builder: (String, String) => A): Rule1[A] =
+        rule {
+          (("*/*" ~ push("*") ~ push("*")) |
+            (Token ~ "/" ~ (("*" ~ push("*")) | Token)) |
+            ("*" ~ push("*") ~ push("*"))) ~> (builder(_, _))
+        }
+
+      def MediaTypeExtension: Rule1[(String, String)] =
+        rule {
+          ";" ~ OptWS ~ Token ~ optional("=" ~ (Token | QuotedString)) ~> {
+            (s: String, s2: Option[String]) =>
+              (s, s2.getOrElse(""))
+          }
+        }
+
+      def MediaTypeFull: Rule1[MediaType] =
+        rule {
+          MediaTypeDef ~ optional(oneOrMore(MediaTypeExtension)) ~> {
+            (mr: MediaType, ext: Option[collection.Seq[(String, String)]]) =>
+              ext.fold(mr)(ex => mr.withExtensions(ex.toMap))
+          }
+        }
+
+      def MediaTypeDef: Rule1[MediaType] = MediaRangeRule[MediaType](getMediaType)
+
+      private def getMediaType(mainType: String, subType: String): MediaType =
+        MediaType.all.getOrElse(
+          (mainType.toLowerCase, subType.toLowerCase),
+          new MediaType(mainType.toLowerCase, subType.toLowerCase))
     }.parse
 
   def ACCESS_CONTROL_ALLOW_CREDENTIALS(
@@ -182,7 +212,6 @@
         }
     }.parse
 
-<<<<<<< HEAD
   def MAX_FORWARDS(value: String): ParseResult[`Max-Forwards`] =
     new Http4sHeaderParser[`Max-Forwards`](value) {
       def entry =
@@ -191,11 +220,6 @@
         }
     }.parse
 
-  def TRANSFER_ENCODING(value: String): ParseResult[`Transfer-Encoding`] =
-    TransferCoding.parseList(value).map(`Transfer-Encoding`.apply)
-
-=======
->>>>>>> 22354dfe
   def USER_AGENT(value: String): ParseResult[`User-Agent`] =
     AGENT_SERVER(value, `User-Agent`.apply)
 
