package org.http4s

import scala.collection.{mutable, immutable}
import scala.collection.generic.CanBuildFrom

final class HeaderCollection private (private val headers: List[Header])
  extends AnyRef with immutable.Seq[Header]
  with collection.SeqLike[Header, HeaderCollection]
{
  override protected[this] def newBuilder: mutable.Builder[Header, HeaderCollection] = HeaderCollection.newBuilder

  override def tail = new HeaderCollection(headers.tail)

  override def head = headers.head

  override def foreach[B](f: Header => B) = headers.foreach(f)

  def +: (header: Header) = new HeaderCollection(header::headers)

  override def drop(n: Int) = new HeaderCollection(headers.drop(n))

  def length: Int = headers.length

  def apply(idx: Int): Header = headers(idx)

  def iterator: Iterator[Header] = headers.iterator

<<<<<<< HEAD
  def apply[T <: Header](key: HeaderKey[T]) = get(key).get    // YOLO!

  def get[T <: Header](key: HeaderKey[T]): Option[T] =
    key match {
      case recurringKey: RecurringHeaderKey[_, _] =>
        key.findIn(this) match {
          case headers if headers.isEmpty =>
            None
          case headers =>
            Some(headers.reduceLeft(_ + _)
        }
      case singletonKey =>
        key.from(this)
    }
=======
  def get(key: ExtractableHeaderKey): Option[key.HeaderT] = key.from(this)
>>>>>>> abfa1945

  def put(header: Header): HeaderCollection =
    new HeaderCollection(header :: headers.filterNot(_.getClass == header.getClass))
}

object HeaderCollection {
  val empty = apply()

  def apply(headers: Header*): HeaderCollection = HeaderCollection(headers.toList)

  def apply(headers: List[Header]): HeaderCollection = new HeaderCollection(headers)

  implicit def canBuildFrom: CanBuildFrom[Traversable[Header], Header, HeaderCollection] =
    new CanBuildFrom[TraversableOnce[Header], Header, HeaderCollection] {
      def apply(from: TraversableOnce[Header]): mutable.Builder[Header, HeaderCollection] = newBuilder

      def apply(): mutable.Builder[Header, HeaderCollection] = newBuilder
    }

  private def newBuilder: mutable.Builder[Header, HeaderCollection] =
    new mutable.ListBuffer[Header] mapResult (b => new HeaderCollection(b))
}<|MERGE_RESOLUTION|>--- conflicted
+++ resolved
@@ -25,24 +25,7 @@
 
   def iterator: Iterator[Header] = headers.iterator
 
-<<<<<<< HEAD
-  def apply[T <: Header](key: HeaderKey[T]) = get(key).get    // YOLO!
-
-  def get[T <: Header](key: HeaderKey[T]): Option[T] =
-    key match {
-      case recurringKey: RecurringHeaderKey[_, _] =>
-        key.findIn(this) match {
-          case headers if headers.isEmpty =>
-            None
-          case headers =>
-            Some(headers.reduceLeft(_ + _)
-        }
-      case singletonKey =>
-        key.from(this)
-    }
-=======
   def get(key: ExtractableHeaderKey): Option[key.HeaderT] = key.from(this)
->>>>>>> abfa1945
 
   def put(header: Header): HeaderCollection =
     new HeaderCollection(header :: headers.filterNot(_.getClass == header.getClass))
