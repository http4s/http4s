--- conflicted
+++ resolved
@@ -7,14 +7,10 @@
 package org.http4s
 
 import cats.{Eq, Hash, Show}
-<<<<<<< HEAD
-import org.http4s.parser.Rfc2616BasicRules
-=======
 import cats.implicits._
 import cats.parse.Parser1
 import org.http4s.Method.Semantics
 import org.http4s.internal.parsing.Rfc7230
->>>>>>> ac2c963c
 import org.http4s.util.{Renderable, Writer}
 import scala.util.hashing.MurmurHash3
 
@@ -56,19 +52,10 @@
   def fromString(s: String): ParseResult[Method] =
     allByKey.getOrElse(
       s,
-<<<<<<< HEAD
-      Rfc2616BasicRules
-        .token(s)
-        .bimap(
-          e => ParseFailure("Invalid method", e.details),
-          apply(_)
-        ))
-=======
       parser.parseAll(s).leftMap(e => ParseFailure("Invalid method", e.toString)))
 
   private[http4s] val parser: Parser1[Method] =
     Rfc7230.token.map(new Method(_) with Semantics.Default)
->>>>>>> ac2c963c
 
   private def apply(name: String) =
     new Method(name, isSafe = false, isIdempotent = false)
