--- conflicted
+++ resolved
@@ -24,13 +24,7 @@
 
 object `Accept-Charset` extends HeaderKey.Internal[`Accept-Charset`] with HeaderKey.Recurring {
   override def parse(s: String): ParseResult[`Accept-Charset`] =
-<<<<<<< HEAD
-    parser.parseAll(s).leftMap { e =>
-      ParseFailure("Invalid Accept Charset header", e.toString)
-    }
-=======
     ParseResult.fromParser(parser, "Invalid Accept-Charset header")(s)
->>>>>>> e4948c62
 
   private[http4s] val parser: Parser1[`Accept-Charset`] = {
     import cats.parse.Parser._
