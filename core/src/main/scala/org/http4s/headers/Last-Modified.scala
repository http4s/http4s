/*
 * Copyright 2013 http4s.org
 *
 * Licensed under the Apache License, Version 2.0 (the "License");
 * you may not use this file except in compliance with the License.
 * You may obtain a copy of the License at
 *
 *     http://www.apache.org/licenses/LICENSE-2.0
 *
 * Unless required by applicable law or agreed to in writing, software
 * distributed under the License is distributed on an "AS IS" BASIS,
 * WITHOUT WARRANTIES OR CONDITIONS OF ANY KIND, either express or implied.
 * See the License for the specific language governing permissions and
 * limitations under the License.
 */

package org.http4s
package headers

import cats.parse.Parser1
<<<<<<< HEAD
import cats.syntax.all._
=======
>>>>>>> e4948c62
import org.http4s.util.{Renderer, Writer}

object `Last-Modified` extends HeaderKey.Internal[`Last-Modified`] with HeaderKey.Singleton {
  override def parse(s: String): ParseResult[`Last-Modified`] =
<<<<<<< HEAD
    parser.parseAll(s).leftMap { e =>
      ParseFailure("Invalid Last-Modified header", e.toString)
    }
=======
    ParseResult.fromParser(parser, "Last-Modified header")(s)
>>>>>>> e4948c62

  /* `Last-Modified = HTTP-date` */
  private[http4s] val parser: Parser1[`Last-Modified`] =
    HttpDate.parser.map(apply)
}

/** Response header that indicates the time at which the server believes the
  * entity was last modified.
  *
  * [[https://tools.ietf.org/html/rfc7232#section-2.3 RFC-7232]]
  */
final case class `Last-Modified`(date: HttpDate) extends Header.Parsed {
  override def key: `Last-Modified`.type = `Last-Modified`
  override def value: String = Renderer.renderString(date)
  override def renderValue(writer: Writer): writer.type = writer.append(value)
}<|MERGE_RESOLUTION|>--- conflicted
+++ resolved
@@ -18,21 +18,11 @@
 package headers
 
 import cats.parse.Parser1
-<<<<<<< HEAD
-import cats.syntax.all._
-=======
->>>>>>> e4948c62
 import org.http4s.util.{Renderer, Writer}
 
 object `Last-Modified` extends HeaderKey.Internal[`Last-Modified`] with HeaderKey.Singleton {
   override def parse(s: String): ParseResult[`Last-Modified`] =
-<<<<<<< HEAD
-    parser.parseAll(s).leftMap { e =>
-      ParseFailure("Invalid Last-Modified header", e.toString)
-    }
-=======
     ParseResult.fromParser(parser, "Last-Modified header")(s)
->>>>>>> e4948c62
 
   /* `Last-Modified = HTTP-date` */
   private[http4s] val parser: Parser1[`Last-Modified`] =
