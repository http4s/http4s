/*
 * Copyright 2013 http4s.org
 *
 * Licensed under the Apache License, Version 2.0 (the "License");
 * you may not use this file except in compliance with the License.
 * You may obtain a copy of the License at
 *
 *     http://www.apache.org/licenses/LICENSE-2.0
 *
 * Unless required by applicable law or agreed to in writing, software
 * distributed under the License is distributed on an "AS IS" BASIS,
 * WITHOUT WARRANTIES OR CONDITIONS OF ANY KIND, either express or implied.
 * See the License for the specific language governing permissions and
 * limitations under the License.
 */

package org.http4s
package headers

import org.typelevel.ci.CIString
<<<<<<< HEAD
=======
import org.http4s.v2.Header
>>>>>>> e1e1995f
import cats.data.NonEmptyList
import org.http4s.internal.parsing.Rfc7230

object `Access-Control-Expose-Headers` {

<<<<<<< HEAD
=======
  def apply(head: CIString, tail: CIString*): `Access-Control-Expose-Headers` =
    apply(NonEmptyList(head, tail.toList))

>>>>>>> e1e1995f
  def parse(s: String): ParseResult[`Access-Control-Expose-Headers`] =
    ParseResult.fromParser(parser, "Invalid Access-Control-Allow-Headers header")(s)

  private[http4s] val parser =
    Rfc7230.headerRep1(Rfc7230.token.map(CIString(_))).map(`Access-Control-Expose-Headers`(_))

  implicit val headerInstance: Header[`Access-Control-Expose-Headers`, Header.Recurring] =
    Header.createRendered(
      CIString("Access-Control-Expose-Headers"),
      _.values,
      parse
    )

  implicit val headerSemigroupInstance: cats.Semigroup[`Access-Control-Expose-Headers`] =
    (a, b) => `Access-Control-Expose-Headers`(a.values.concatNel(b.values))
}

final case class `Access-Control-Expose-Headers`(values: NonEmptyList[CIString])<|MERGE_RESOLUTION|>--- conflicted
+++ resolved
@@ -18,21 +18,15 @@
 package headers
 
 import org.typelevel.ci.CIString
-<<<<<<< HEAD
-=======
 import org.http4s.v2.Header
->>>>>>> e1e1995f
 import cats.data.NonEmptyList
 import org.http4s.internal.parsing.Rfc7230
 
 object `Access-Control-Expose-Headers` {
 
-<<<<<<< HEAD
-=======
   def apply(head: CIString, tail: CIString*): `Access-Control-Expose-Headers` =
     apply(NonEmptyList(head, tail.toList))
 
->>>>>>> e1e1995f
   def parse(s: String): ParseResult[`Access-Control-Expose-Headers`] =
     ParseResult.fromParser(parser, "Invalid Access-Control-Allow-Headers header")(s)
 
