/*
 * Copyright 2013 http4s.org
 *
 * Licensed under the Apache License, Version 2.0 (the "License");
 * you may not use this file except in compliance with the License.
 * You may obtain a copy of the License at
 *
 *     http://www.apache.org/licenses/LICENSE-2.0
 *
 * Unless required by applicable law or agreed to in writing, software
 * distributed under the License is distributed on an "AS IS" BASIS,
 * WITHOUT WARRANTIES OR CONDITIONS OF ANY KIND, either express or implied.
 * See the License for the specific language governing permissions and
 * limitations under the License.
 */

package org.http4s
package headers

import cats.parse.{Parser, Parser1, Rfc5234}
import cats.Show
<<<<<<< HEAD
import cats.syntax.all._
=======
>>>>>>> e4948c62
import org.http4s.internal.parsing.Rfc7230
import org.http4s.util.Writer

object ETag extends HeaderKey.Internal[ETag] with HeaderKey.Singleton {
  final case class EntityTag(tag: String, weak: Boolean = false) {
    override def toString() =
      if (weak) "W/\"" + tag + '"'
      else "\"" + tag + '"'
  }

  object EntityTag {
    implicit val http4sShowForEntityTag: Show[EntityTag] =
      Show.fromToString
  }

  def apply(tag: String, weak: Boolean = false): ETag = ETag(EntityTag(tag, weak))

  override def parse(s: String): ParseResult[ETag] =
<<<<<<< HEAD
    parser.parseAll(s).leftMap { case e =>
      ParseFailure("Invalid ETag", e.toString)
    }
=======
    ParseResult.fromParser(parser, "ETag header")(s)
>>>>>>> e4948c62

  /* `ETag = entity-tag`
   *
   * @see [[https://tools.ietf.org/html/rfc7232#section-2.3]]
   */
  private[http4s] val parser: Parser1[ETag] = {
    import Parser.{charIn, string1}
    import Rfc5234.{dquote}
    import Rfc7230.{obsText}

    // weak       = %x57.2F ; "W/", case-sensitive
    val weak = string1("W/").as(true)

    // etagc      = %x21 / %x23-7E / obs-text
    //            ; VCHAR except double quotes, plus obs-text
    val etagc = charIn(0x21.toChar, 0x23.toChar to 0x7e.toChar: _*).orElse1(obsText)

    // opaque-tag = DQUOTE *etagc DQUOTE
    val opaqueTag = dquote *> etagc.rep.string <* dquote

    // entity-tag = [ weak ] opaque-tag
    val entityTag = (weak.?.with1 ~ opaqueTag).map { case (weakness, tag) =>
      new EntityTag(tag, weakness.getOrElse(false))
    }

    entityTag.map(ETag.apply)
  }
}

final case class ETag(tag: ETag.EntityTag) extends Header.Parsed {
  def key: ETag.type = ETag
  override def value: String = tag.toString()
  override def renderValue(writer: Writer): writer.type = writer.append(value)
}<|MERGE_RESOLUTION|>--- conflicted
+++ resolved
@@ -19,10 +19,6 @@
 
 import cats.parse.{Parser, Parser1, Rfc5234}
 import cats.Show
-<<<<<<< HEAD
-import cats.syntax.all._
-=======
->>>>>>> e4948c62
 import org.http4s.internal.parsing.Rfc7230
 import org.http4s.util.Writer
 
@@ -41,13 +37,7 @@
   def apply(tag: String, weak: Boolean = false): ETag = ETag(EntityTag(tag, weak))
 
   override def parse(s: String): ParseResult[ETag] =
-<<<<<<< HEAD
-    parser.parseAll(s).leftMap { case e =>
-      ParseFailure("Invalid ETag", e.toString)
-    }
-=======
     ParseResult.fromParser(parser, "ETag header")(s)
->>>>>>> e4948c62
 
   /* `ETag = entity-tag`
    *
