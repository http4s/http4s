/*
 * Copyright 2013 http4s.org
 *
 * Licensed under the Apache License, Version 2.0 (the "License");
 * you may not use this file except in compliance with the License.
 * You may obtain a copy of the License at
 *
 *     http://www.apache.org/licenses/LICENSE-2.0
 *
 * Unless required by applicable law or agreed to in writing, software
 * distributed under the License is distributed on an "AS IS" BASIS,
 * WITHOUT WARRANTIES OR CONDITIONS OF ANY KIND, either express or implied.
 * See the License for the specific language governing permissions and
 * limitations under the License.
 */

package org.http4s
package headers

import cats.parse.Parser1
<<<<<<< HEAD
import cats.syntax.all._
=======
>>>>>>> e4948c62
import org.http4s.util.{Renderer, Writer}

object `If-Unmodified-Since`
    extends HeaderKey.Internal[`If-Unmodified-Since`]
    with HeaderKey.Singleton {
  override def parse(s: String): ParseResult[`If-Unmodified-Since`] =
<<<<<<< HEAD
    parser.parseAll(s).leftMap { e =>
      ParseFailure("Invalid If-Unmodified-Since header", e.toString)
    }
=======
    ParseResult.fromParser(parser, "Invalid If-Unmodified-Since header")(s)
>>>>>>> e4948c62

  /* `If-Modified-Since = HTTP-date` */
  private[http4s] val parser: Parser1[`If-Unmodified-Since`] =
    HttpDate.parser.map(apply)
}

final case class `If-Unmodified-Since`(date: HttpDate) extends Header.Parsed {
  override def key: `If-Unmodified-Since`.type = `If-Unmodified-Since`
  override def value: String = Renderer.renderString(date)
  override def renderValue(writer: Writer): writer.type = writer.append(value)
}<|MERGE_RESOLUTION|>--- conflicted
+++ resolved
@@ -18,23 +18,13 @@
 package headers
 
 import cats.parse.Parser1
-<<<<<<< HEAD
-import cats.syntax.all._
-=======
->>>>>>> e4948c62
 import org.http4s.util.{Renderer, Writer}
 
 object `If-Unmodified-Since`
     extends HeaderKey.Internal[`If-Unmodified-Since`]
     with HeaderKey.Singleton {
   override def parse(s: String): ParseResult[`If-Unmodified-Since`] =
-<<<<<<< HEAD
-    parser.parseAll(s).leftMap { e =>
-      ParseFailure("Invalid If-Unmodified-Since header", e.toString)
-    }
-=======
     ParseResult.fromParser(parser, "Invalid If-Unmodified-Since header")(s)
->>>>>>> e4948c62
 
   /* `If-Modified-Since = HTTP-date` */
   private[http4s] val parser: Parser1[`If-Unmodified-Since`] =
