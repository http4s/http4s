/*
 * Copyright 2013 http4s.org
 *
 * Licensed under the Apache License, Version 2.0 (the "License");
 * you may not use this file except in compliance with the License.
 * You may obtain a copy of the License at
 *
 *     http://www.apache.org/licenses/LICENSE-2.0
 *
 * Unless required by applicable law or agreed to in writing, software
 * distributed under the License is distributed on an "AS IS" BASIS,
 * WITHOUT WARRANTIES OR CONDITIONS OF ANY KIND, either express or implied.
 * See the License for the specific language governing permissions and
 * limitations under the License.
 */

package org.http4s
package headers

import cats.parse.Parser1
<<<<<<< HEAD
import cats.syntax.all._
=======
>>>>>>> e4948c62
import org.http4s.util.Writer

object `Content-Type` extends HeaderKey.Internal[`Content-Type`] with HeaderKey.Singleton {
  def apply(mediaType: MediaType, charset: Charset): `Content-Type` =
    apply(mediaType, Some(charset))
  def apply(mediaType: MediaType): `Content-Type` = apply(mediaType, None)

  override def parse(s: String): ParseResult[`Content-Type`] =
<<<<<<< HEAD
    parser.parseAll(s).leftMap(e => ParseFailure("Invalid Content-Type header", e.toString))
=======
    ParseResult.fromParser(parser, "Invalid Content-Type header")(s)
>>>>>>> e4948c62

  private[http4s] val parser: Parser1[`Content-Type`] =
    (MediaRange.parser ~ MediaType.mediaTypeExtension.rep).map {
      case (range: MediaRange, exts: Seq[(String, String)]) =>
        val mediaType = range match {
          case m: MediaType => m
          case _ =>
            throw new ParseFailure(
              "Invalid Content-Type header",
              "Content-Type header doesn't support media ranges")
        }

        val (ext, charset) =
          exts.foldLeft((Map.empty[String, String], None: Option[Charset])) {
            case ((ext, charset), p @ (k, v)) =>
              if (k == "charset") (ext, Charset.fromString(v).toOption)
              else (ext + p, charset)
          }

        `Content-Type`(if (ext.isEmpty) mediaType else mediaType.withExtensions(ext), charset)
    }

}

/** {{{
  *   The "Content-Type" header field indicates the media type of the
  *   associated representation: either the representation enclosed in the
  *   message payload or the selected representation, as determined by the
  *   message semantics.
  * }}}
  *
  * [[https://tools.ietf.org/html/rfc7231#section-3.1.1.5 RFC-7231]]
  */
final case class `Content-Type` private (mediaType: MediaType, charset: Option[Charset])
    extends Header.Parsed {
  override def key: `Content-Type`.type = `Content-Type`
  override def renderValue(writer: Writer): writer.type =
    charset match {
      case Some(cs) => writer << mediaType << "; charset=" << cs
      case _ => MediaRange.http4sHttpCodecForMediaRange.render(writer, mediaType)
    }

  def withMediaType(mediaType: MediaType): `Content-Type` =
    if (mediaType != this.mediaType) copy(mediaType = mediaType) else this
  def withCharset(charset: Charset): `Content-Type` =
    if (noCharsetDefined || charset != this.charset.get) copy(charset = Some(charset)) else this
  def withoutDefinedCharset: `Content-Type` =
    if (isCharsetDefined) copy(charset = None) else this

  def isCharsetDefined: Boolean = charset.isDefined
  def noCharsetDefined: Boolean = charset.isEmpty
}<|MERGE_RESOLUTION|>--- conflicted
+++ resolved
@@ -18,10 +18,6 @@
 package headers
 
 import cats.parse.Parser1
-<<<<<<< HEAD
-import cats.syntax.all._
-=======
->>>>>>> e4948c62
 import org.http4s.util.Writer
 
 object `Content-Type` extends HeaderKey.Internal[`Content-Type`] with HeaderKey.Singleton {
@@ -30,11 +26,7 @@
   def apply(mediaType: MediaType): `Content-Type` = apply(mediaType, None)
 
   override def parse(s: String): ParseResult[`Content-Type`] =
-<<<<<<< HEAD
-    parser.parseAll(s).leftMap(e => ParseFailure("Invalid Content-Type header", e.toString))
-=======
     ParseResult.fromParser(parser, "Invalid Content-Type header")(s)
->>>>>>> e4948c62
 
   private[http4s] val parser: Parser1[`Content-Type`] =
     (MediaRange.parser ~ MediaType.mediaTypeExtension.rep).map {
