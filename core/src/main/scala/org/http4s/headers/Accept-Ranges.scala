--- conflicted
+++ resolved
@@ -17,10 +17,6 @@
 package org.http4s
 package headers
 import cats.parse.{Parser => P}
-<<<<<<< HEAD
-import cats.implicits._
-=======
->>>>>>> e4948c62
 import org.http4s.internal.parsing.Rfc7230
 import org.http4s.util.Writer
 
@@ -30,13 +26,7 @@
   def none: `Accept-Ranges` = apply(Nil)
 
   override def parse(s: String): ParseResult[`Accept-Ranges`] =
-<<<<<<< HEAD
-    parser.parseAll(s).leftMap { e =>
-      ParseFailure("Invalid Accept-Ranges header", e.toString)
-    }
-=======
     ParseResult.fromParser(parser, "Accept-Ranges header")(s)
->>>>>>> e4948c62
 
   /* https://tools.ietf.org/html/rfc7233#appendix-C */
   val parser: P[`Accept-Ranges`] = {
