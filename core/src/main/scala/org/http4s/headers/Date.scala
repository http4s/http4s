/*
 * Copyright 2013 http4s.org
 *
 * Licensed under the Apache License, Version 2.0 (the "License");
 * you may not use this file except in compliance with the License.
 * You may obtain a copy of the License at
 *
 *     http://www.apache.org/licenses/LICENSE-2.0
 *
 * Unless required by applicable law or agreed to in writing, software
 * distributed under the License is distributed on an "AS IS" BASIS,
 * WITHOUT WARRANTIES OR CONDITIONS OF ANY KIND, either express or implied.
 * See the License for the specific language governing permissions and
 * limitations under the License.
 */

package org.http4s
package headers

import cats.parse.Parser1
<<<<<<< HEAD
import cats.syntax.all._
=======
>>>>>>> e4948c62
import org.http4s.util.{Renderer, Writer}

object Date extends HeaderKey.Internal[Date] with HeaderKey.Singleton {
  override def parse(s: String): ParseResult[Date] =
<<<<<<< HEAD
    parser.parseAll(s).leftMap { e =>
      ParseFailure("Invalid Date header", e.toString)
    }
=======
    ParseResult.fromParser(parser, "Invalid Date header")(s)
>>>>>>> e4948c62

  /* `Date = HTTP-date` */
  private[http4s] val parser: Parser1[`Date`] =
    HttpDate.parser.map(apply)
}

final case class Date(date: HttpDate) extends Header.Parsed {
  def key: Date.type = Date
  override def value: String = Renderer.renderString(date)
  override def renderValue(writer: Writer): writer.type = writer.append(value)
}<|MERGE_RESOLUTION|>--- conflicted
+++ resolved
@@ -18,21 +18,11 @@
 package headers
 
 import cats.parse.Parser1
-<<<<<<< HEAD
-import cats.syntax.all._
-=======
->>>>>>> e4948c62
 import org.http4s.util.{Renderer, Writer}
 
 object Date extends HeaderKey.Internal[Date] with HeaderKey.Singleton {
   override def parse(s: String): ParseResult[Date] =
-<<<<<<< HEAD
-    parser.parseAll(s).leftMap { e =>
-      ParseFailure("Invalid Date header", e.toString)
-    }
-=======
     ParseResult.fromParser(parser, "Invalid Date header")(s)
->>>>>>> e4948c62
 
   /* `Date = HTTP-date` */
   private[http4s] val parser: Parser1[`Date`] =
