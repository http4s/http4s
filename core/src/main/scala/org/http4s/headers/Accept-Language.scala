/*
 * Copyright 2013 http4s.org
 *
 * Licensed under the Apache License, Version 2.0 (the "License");
 * you may not use this file except in compliance with the License.
 * You may obtain a copy of the License at
 *
 *     http://www.apache.org/licenses/LICENSE-2.0
 *
 * Unless required by applicable law or agreed to in writing, software
 * distributed under the License is distributed on an "AS IS" BASIS,
 * WITHOUT WARRANTIES OR CONDITIONS OF ANY KIND, either express or implied.
 * See the License for the specific language governing permissions and
 * limitations under the License.
 */

package org.http4s
package headers

import cats.data.NonEmptyList
import cats.parse.Parser1
<<<<<<< HEAD
import cats.syntax.either._
=======
>>>>>>> e4948c62
import org.http4s.internal.parsing.Rfc7230

object `Accept-Language` extends HeaderKey.Internal[`Accept-Language`] with HeaderKey.Recurring {
  override def parse(s: String): ParseResult[`Accept-Language`] =
<<<<<<< HEAD
    parser.parseAll(s).leftMap { e =>
      ParseFailure("Invalid Accept Language header", e.toString)
    }
=======
    ParseResult.fromParser(parser, "Invalid Accept-Language header")(s)
>>>>>>> e4948c62

  private[http4s] val parser: Parser1[`Accept-Language`] = {
    import cats.parse.Parser.{char => ch, _}
    import cats.parse.Rfc5234._
    import org.http4s.internal.parsing.Rfc7230.headerRep1

    val languageTag =
      (string1(alpha.rep1(1)) ~ (ch('-') *> Rfc7230.token).rep ~ QValue.parser).map {
        case ((main, sub), q) => LanguageTag(main, q, sub)
      }

    headerRep1(languageTag).map(tags => `Accept-Language`(tags.head, tags.tail: _*))
  }
}

/** Request header used to indicate which natural language would be preferred for the response
  * to be translated into.
  *
  * [[https://tools.ietf.org/html/rfc7231#section-5.3.5 RFC-7231 Section 5.3.5]]
  */
final case class `Accept-Language`(values: NonEmptyList[LanguageTag])
    extends Header.RecurringRenderable {
  def key: `Accept-Language`.type = `Accept-Language`
  type Value = LanguageTag

  @deprecated("Has confusing semantics in the presence of splat. Do not use.", "0.16.1")
  def preferred: LanguageTag = values.tail.fold(values.head)((a, b) => if (a.q >= b.q) a else b)

  def qValue(languageTag: LanguageTag): QValue =
    values.toList
      .collect {
        case tag: LanguageTag if tag.matches(languageTag) =>
          if (tag.primaryTag == "*") (0, tag.q)
          else (1 + tag.subTags.size, tag.q)
      }
      .sortBy(-_._1)
      .headOption
      .fold(QValue.Zero)(_._2)

  def satisfiedBy(languageTag: LanguageTag): Boolean = qValue(languageTag) > QValue.Zero
}<|MERGE_RESOLUTION|>--- conflicted
+++ resolved
@@ -19,21 +19,11 @@
 
 import cats.data.NonEmptyList
 import cats.parse.Parser1
-<<<<<<< HEAD
-import cats.syntax.either._
-=======
->>>>>>> e4948c62
 import org.http4s.internal.parsing.Rfc7230
 
 object `Accept-Language` extends HeaderKey.Internal[`Accept-Language`] with HeaderKey.Recurring {
   override def parse(s: String): ParseResult[`Accept-Language`] =
-<<<<<<< HEAD
-    parser.parseAll(s).leftMap { e =>
-      ParseFailure("Invalid Accept Language header", e.toString)
-    }
-=======
     ParseResult.fromParser(parser, "Invalid Accept-Language header")(s)
->>>>>>> e4948c62
 
   private[http4s] val parser: Parser1[`Accept-Language`] = {
     import cats.parse.Parser.{char => ch, _}
