/*
 * Copyright 2013 http4s.org
 *
 * Licensed under the Apache License, Version 2.0 (the "License");
 * you may not use this file except in compliance with the License.
 * You may obtain a copy of the License at
 *
 *     http://www.apache.org/licenses/LICENSE-2.0
 *
 * Unless required by applicable law or agreed to in writing, software
 * distributed under the License is distributed on an "AS IS" BASIS,
 * WITHOUT WARRANTIES OR CONDITIONS OF ANY KIND, either express or implied.
 * See the License for the specific language governing permissions and
 * limitations under the License.
 */

package org.http4s
package headers

import cats.parse.Parser
<<<<<<< HEAD
import cats.syntax.all._
=======
>>>>>>> e4948c62
import org.http4s.util.{Renderer, Writer}

object Expires extends HeaderKey.Internal[Expires] with HeaderKey.Singleton {
  override def parse(s: String): ParseResult[Expires] =
<<<<<<< HEAD
    parser.parseAll(s).leftMap { e =>
      ParseFailure("Invalid Expires header", e.toString)
    }
=======
    ParseResult.fromParser(parser, "Invalid Expires header")(s)
>>>>>>> e4948c62

  /* `Expires = HTTP-date` */
  private[http4s] val parser: Parser[Expires] = {
    import Parser.anyChar

    def httpDate = HttpDate.parser

    // A cache recipient MUST interpret invalid date formats, especially the
    // value "0", as representing a time in the past (i.e., "already
    // expired").
    def invalid = anyChar.rep.as(HttpDate.Epoch)

    httpDate.orElse(invalid).map(apply)
  }
}

/** A Response header that _gives the date/time after which the response is considered stale_.
  *
  * The HTTP RFCs indicate that Expires should be in the range of now to 1 year in the future.
  * However, it is a usual practice to set it to the past of far in the future
  * Thus any instant is in practice allowed
  *
  * [[https://tools.ietf.org/html/rfc7234#section-5.3 RFC-7234 Section 5.3]]
  *
  * @param expirationDate the date of expiration. The RFC has a warning, that using large values
  * can cause problems due to integer or clock overflows.
  */
final case class Expires(expirationDate: HttpDate) extends Header.Parsed {
  val key = `Expires`
  override val value = Renderer.renderString(expirationDate)
  override def renderValue(writer: Writer): writer.type = writer.append(value)
}<|MERGE_RESOLUTION|>--- conflicted
+++ resolved
@@ -18,21 +18,11 @@
 package headers
 
 import cats.parse.Parser
-<<<<<<< HEAD
-import cats.syntax.all._
-=======
->>>>>>> e4948c62
 import org.http4s.util.{Renderer, Writer}
 
 object Expires extends HeaderKey.Internal[Expires] with HeaderKey.Singleton {
   override def parse(s: String): ParseResult[Expires] =
-<<<<<<< HEAD
-    parser.parseAll(s).leftMap { e =>
-      ParseFailure("Invalid Expires header", e.toString)
-    }
-=======
     ParseResult.fromParser(parser, "Invalid Expires header")(s)
->>>>>>> e4948c62
 
   /* `Expires = HTTP-date` */
   private[http4s] val parser: Parser[Expires] = {
