--- conflicted
+++ resolved
@@ -15,11 +15,7 @@
   def dropHeaders(f: Header => Boolean): Responder =
     copy(prelude = prelude.copy(headers = prelude.headers.filter(f)))
 
-<<<<<<< HEAD
-  def dropHeader(header: HeaderKey[_]): Responder = dropHeaders(_.lowercaseName != header.name)
-=======
   def dropHeader(headerKey: HeaderKey[_]): Responder = dropHeaders(_ isNot headerKey)
->>>>>>> 3a233772
 
   def contentType: Option[ContentType] =  prelude.headers.get(Headers.ContentType).map(_.contentType)
 
