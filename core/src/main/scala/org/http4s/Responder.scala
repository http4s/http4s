package org.http4s



import scala.concurrent.Future

import play.api.libs.iteratee._

case class Responder(
  statusLine: StatusLine = StatusLine.Ok,
  headers: Headers = Headers.Empty,
  body: Responder.Body = Responder.EmptyBody)
{
  def body[A](body: A)(implicit w: Writable[A]): Responder =
    copy(body = Responder.replace(Enumerator(w.toChunk(body))))

  def feed[A](enumerator: Enumerator[A])(implicit w: Writable[A]): Responder =
    copy(body = Responder.replace(enumerator.map(w.toChunk)))
}

object Responder {
  type Body = Enumeratee[Chunk, Chunk]

  def replace[F, T](enumerator: Enumerator[T]): Enumeratee[F, T] = new Enumeratee[F, T] {
    def applyOn[A](inner: Iteratee[T, A]): Iteratee[F, Iteratee[T, A]] =
      Done(Iteratee.flatten(enumerator(inner)), Input.Empty)
  }

  val EmptyBody: Enumeratee[Chunk, Chunk] = replace(Enumerator.eof)
}

case class StatusLine(code: Int, reason: String) extends Ordered[StatusLine] {
  def apply[A](body: A)(implicit w: Writable[A]): Responder = feed(Enumerator(body))

  def feed[A](body: Enumerator[A] = Enumerator.eof)(implicit w: Writable[A]): Responder =
    Responder(this, Headers.Empty, Responder.replace(body.map(w.toChunk(_))))

  def transform(enumeratee: Enumeratee[Chunk, Chunk]) =
    Responder(this, Headers.Empty, Enumeratee.passAlong compose enumeratee)

  def compare(that: StatusLine) = code.compareTo(that.code)

  def line = {
    val buf = new StringBuilder(reason.length + 5)
    buf.append(code)
    buf.append(' ')
    buf.append(reason)
    buf.toString()
  }
}

object StatusLine {
  /**
   * Status code list taken from http://www.iana.org/assignments/http-status-codes/http-status-codes.xml
   */
  val Continue = StatusLine(100, "Continue")
  val SwitchingProtocols = StatusLine(101, "Switching Protocols")
  val Processing = StatusLine(102, "Processing")
  val Ok = StatusLine(200, "OK")
  val Created = StatusLine(201, "Created")
  val Accepted = StatusLine(202, "Accepted")
  val NonAuthoritativeInformation = StatusLine(203, "Non-Authoritative Information")
  val NoContent = StatusLine(204, "No Content")
  val ResetContent = StatusLine(205, "Reset Content")
  val PartialContent = StatusLine(206, "Partial Content")
  val MultiStatus = StatusLine(207, "Multi-Status")
  val AlreadyReported = StatusLine(208, "Already Reported")
  val IMUsed = StatusLine(226, "IM Used")
  val MultipleChoices = StatusLine(300, "Multiple Choices")
  val MovedPermanently = StatusLine(301, "Moved Permanently")
  val Found = StatusLine(302, "Found")
  val SeeOther = StatusLine(303, "See Other")
  val NotModified = StatusLine(304, "Not Modified")
  val UseProxy = StatusLine(305, "Use Proxy")
  val TemporaryRedirect = StatusLine(307, "Temporary Redirect")
  val BadRequest = StatusLine(400, "Bad Request")
  val Unauthorized = StatusLine(401, "Unauthorized")
  val PaymentRequired = StatusLine(402, "Payment Required")
  val Forbidden = StatusLine(403, "Forbidden")
  val NotFound = StatusLine(404, "Not Found")
  val MethodNotAllowed = StatusLine(405, "Method Not Allowed")
  val NotAcceptable = StatusLine(406, "Not Acceptable")
  val ProxyAuthenticationRequred = StatusLine(407, "Proxy Authentication Required")
  val RequestTimeOut = StatusLine(408, "Request Time-out")
  val Conflict = StatusLine(409, "Conflict")
  val Gone = StatusLine(410, "Gone")
  val LengthRequired = StatusLine(411, "Length Required")
  val PreconditionFailed = StatusLine(412, "Precondition Failed")
  val RequestEntityTooLarge = StatusLine(413, "Request Entity Too Large")
  val RequestUriTooLarge = StatusLine(414, "Request-URI Too Large")
  val UnsupportedMediaType = StatusLine(415, "Unsupported Media Type")
  val RequestedRangeNotSatisfiable = StatusLine(416, "Requested Range Not Satisfiable")
  val ExpectationFailed = StatusLine(417, "ExpectationFailed")
  val ImATeapot = StatusLine(418, "I'm a teapot")
  val UnprocessableEntity = StatusLine(422, "Unprocessable Entity")
  val Locked = StatusLine(423, "Locked")
  val FailedDependency = StatusLine(424, "Failed Dependency")
  val UnorderedCollection = StatusLine(425, "Unordered Collection")
  val UpgradeRequired = StatusLine(426, "Upgrade Required")
  val PreconditionRequired = StatusLine(428, "Precondition Required")
  val TooManyRequests = StatusLine(429, "Too Many Requests")
  val RequestHeaderFieldsTooLarge = StatusLine(431, "Request Header Fields Too Large")
  val InternalServerError = StatusLine(500, "Internal Server Error")
  val NotImplemented = StatusLine(501, "Not Implemented")
  val BadGateway = StatusLine(502, "Bad Gateway")
  val ServiceUnavailable = StatusLine(503, "Service Unavailable")
  val GatewayTimeOut = StatusLine(504, "Gateway Time-out")
  val HttpVersionNotSupported = StatusLine(505, "HTTP Version not supported")
  val VariantAlsoNegotiates = StatusLine(506, "Variant Also Negotiates")
  val InsufficientStorage = StatusLine(507, "Insufficient Storage")
  val LoopDetected = StatusLine(508, "Loop Detected")
  val NotExtended = StatusLine(510, "Not Extended")
  val NetworkAuthenticationRequired = StatusLine(511, "Network Authentication Required")


  /**
   * Status code list taken from http://www.iana.org/assignments/http-status-codes/http-status-codes.xml
   */
  private[this] val ReasonMap = Map(
    (for {
      line <- getClass.getMethods
      if line.getReturnType.isAssignableFrom(classOf[StatusLine]) && line.getParameterTypes.isEmpty
      status = line.invoke(this).asInstanceOf[StatusLine]
    } yield status.code -> status.reason):_*
  )


  def apply(code: Int): StatusLine =
    StatusLine(code, ReasonMap.getOrElse(code, ""))

}

object ResponderGenerators {
<<<<<<< HEAD
  import Bodies._
  def genRouteErrorResponse(t: Throwable): Responder[HttpChunk] = {
    Responder( StatusLine.InternalServerError, body = s"${t.getMessage}\n\nStacktrace:\n${t.getStackTraceString}" )
  }

  def genRouteNotFound(request: Request[_]): Responder[HttpChunk] = {
    Responder( StatusLine.NotFound, body = s"${request.pathInfo} Not Found." )
=======
  import StatusLine._

  def genRouteErrorResponse(t: Throwable): Responder = {
    InternalServerError(s"${t.getMessage}\n\nStacktrace:\n${t.getStackTraceString}")
  }

  def genRouteNotFound(request: RequestHead): Responder = {
    NotFound(s"${request.pathInfo} Not Found.")
>>>>>>> 942a8ec8
  }
}<|MERGE_RESOLUTION|>--- conflicted
+++ resolved
@@ -19,14 +19,14 @@
 }
 
 object Responder {
-  type Body = Enumeratee[Chunk, Chunk]
+  type Body = Enumeratee[Raw, HttpEntity]
 
   def replace[F, T](enumerator: Enumerator[T]): Enumeratee[F, T] = new Enumeratee[F, T] {
     def applyOn[A](inner: Iteratee[T, A]): Iteratee[F, Iteratee[T, A]] =
       Done(Iteratee.flatten(enumerator(inner)), Input.Empty)
   }
 
-  val EmptyBody: Enumeratee[Chunk, Chunk] = replace(Enumerator.eof)
+  val EmptyBody: Enumeratee[Raw, HttpEntity] = replace(Enumerator.eof)
 }
 
 case class StatusLine(code: Int, reason: String) extends Ordered[StatusLine] {
@@ -35,7 +35,7 @@
   def feed[A](body: Enumerator[A] = Enumerator.eof)(implicit w: Writable[A]): Responder =
     Responder(this, Headers.Empty, Responder.replace(body.map(w.toChunk(_))))
 
-  def transform(enumeratee: Enumeratee[Chunk, Chunk]) =
+  def transform(enumeratee: Enumeratee[Raw, HttpEntity]) =
     Responder(this, Headers.Empty, Enumeratee.passAlong compose enumeratee)
 
   def compare(that: StatusLine) = code.compareTo(that.code)
@@ -131,15 +131,6 @@
 }
 
 object ResponderGenerators {
-<<<<<<< HEAD
-  import Bodies._
-  def genRouteErrorResponse(t: Throwable): Responder[HttpChunk] = {
-    Responder( StatusLine.InternalServerError, body = s"${t.getMessage}\n\nStacktrace:\n${t.getStackTraceString}" )
-  }
-
-  def genRouteNotFound(request: Request[_]): Responder[HttpChunk] = {
-    Responder( StatusLine.NotFound, body = s"${request.pathInfo} Not Found." )
-=======
   import StatusLine._
 
   def genRouteErrorResponse(t: Throwable): Responder = {
@@ -148,6 +139,5 @@
 
   def genRouteNotFound(request: RequestHead): Responder = {
     NotFound(s"${request.pathInfo} Not Found.")
->>>>>>> 942a8ec8
   }
 }