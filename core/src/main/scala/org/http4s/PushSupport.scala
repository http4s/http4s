--- conflicted
+++ resolved
@@ -14,17 +14,7 @@
   import concurrent.ExecutionContext.Implicits.global
 
   // An implicit conversion class
-<<<<<<< HEAD
-  implicit class PushSupportResponder(responder: Response) extends AnyRef {
-    def push(url: String, cascade: Boolean = true): Response = {
-      val newPushResouces = responder.attributes.get(pushLocationKey)
-          .map(_ :+ PushLocation(url, cascade))
-          .getOrElse(Vector(PushLocation(url,cascade)))
-
-      Response(responder.prelude, responder.body,
-        responder.attributes.put(PushSupport.pushLocationKey, newPushResouces))
-=======
-  implicit class PushSupportResponder(response: Response) extends AnyRef {
+  implicit class PushSupportResponse(response: Response) extends AnyRef {
     def push(url: String, cascade: Boolean = true): Response = {
       val newPushResouces = response.attributes.get(pushLocationKey)
           .map(_ :+ PushLocation(url, cascade))
@@ -32,7 +22,6 @@
 
       Response(response.prelude, response.body,
         response.attributes.put(PushSupport.pushLocationKey, newPushResouces))
->>>>>>> 49340f65
     }
   }
 
@@ -43,40 +32,22 @@
   private def locToRequest(push: PushLocation, req: Request): Request =
     Request(RequestPrelude(pathInfo = push.location, headers = req.prelude.headers))
 
-<<<<<<< HEAD
-  private def collectResponder(r: Vector[PushLocation], req: Request, route: HttpService): Task[Vector[PushResponder]] =
-    r.foldLeft(Task.delay(Vector.empty[PushResponder])){ (facc, v) =>
+  private def collectResponse(r: Vector[PushLocation], req: Request, route: HttpService): Task[Vector[PushResponse]] =
+    r.foldLeft(Task.delay(Vector.empty[PushResponse])){ (facc, v) =>
       val newReq = locToRequest(v, req)
       if (v.cascade) facc.flatMap { accumulated => // Need to gather the sub resources
         try route(newReq)
-=======
-  private def collectResponder(r: Vector[PushLocation], req: RequestPrelude, route: Route): Future[Vector[PushResponse]] = 
-    r.foldLeft(Future.successful(Vector.empty[PushResponse])){ (facc, v) =>
-      val newReq = locToRequest(v, req)
-      if (v.cascade) facc.flatMap { accumulated => // Need to gather the sub resources
-        try route(newReq).run
->>>>>>> 49340f65
           .flatMap { response =>                  // Inside the future result of this pushed resource
             response.attributes.get(pushLocationKey)
             .map { pushed =>
-              collectResponder(pushed, req, route)
-<<<<<<< HEAD
-                .map(accumulated ++ _ :+ PushResponder(v.location, response))
-            }.getOrElse(Task.delay(accumulated:+PushResponder(v.location, response)))
-=======
+              collectResponse(pushed, req, route)
                 .map(accumulated ++ _ :+ PushResponse(v.location, response))
-            }.getOrElse(Future.successful(accumulated:+PushResponse(v.location, response)))
->>>>>>> 49340f65
+            }.getOrElse(Task.delay(accumulated:+PushResponse(v.location, response)))
           }
         catch { case t: Throwable => handleException(t); facc }
       } else {
         try route(newReq)   // Need to make sure to catch exceptions
-<<<<<<< HEAD
-          .flatMap( resp => facc.map(_ :+ PushResponder(v.location, resp)))
-=======
-          .run
           .flatMap( resp => facc.map(_ :+ PushResponse(v.location, resp)))
->>>>>>> 49340f65
         catch { case t: Throwable => handleException(t); facc }
       }
     }
@@ -87,44 +58,23 @@
    * @param route Route to transform
    * @return      Transformed route
    */
-<<<<<<< HEAD
   def apply(route: HttpService): HttpService = {
     def gather(req: Request, i: Task[Response]): Task[Response] = i map { resp =>
       resp.attributes.get(pushLocationKey).map { fresource =>
-        val collected: Task[Vector[PushResponder]] = collectResponder(fresource, req, route)
-        Response(resp.prelude, resp.body, resp.attributes.put(pushRespondersKey, collected))
+        val collected: Task[Vector[PushResponse]] = collectResponse(fresource, req, route)
+        Response(resp.prelude, resp.body, resp.attributes.put(pushResponsesKey, collected))
       }.getOrElse(resp)
     }
 
     new HttpService {
       def apply(v1: Request): Task[Response] = gather(v1, route(v1))
 //      def isDefinedAt(x: Request): Boolean = route.isDefinedAt(x)
-=======
-  def apply(route: Route): Route = {
-    def gather(req: RequestPrelude, i: Iteratee[Chunk, Response]): Iteratee[Chunk, Response] = i map { resp =>
-      resp.attributes.get(pushLocationKey).map { fresource =>
-        val collected: Future[Vector[PushResponse]] = collectResponder(fresource, req, route)
-        Response(resp.prelude, resp.body, resp.attributes.put(pushResponseKey, collected))
-      }.getOrElse(resp)
-    }
-
-    new Route {
-      def apply(v1: RequestPrelude): Iteratee[Chunk, Response] = gather(v1, route(v1))
-      def isDefinedAt(x: RequestPrelude): Boolean = route.isDefinedAt(x)
->>>>>>> 49340f65
     }
   }
 
   private [PushSupport] case class PushLocation(location: String, cascade: Boolean)
-<<<<<<< HEAD
-  private [PushSupport] case class PushResponder(location: String, resp: Response)
-
-  private[PushSupport] val pushLocationKey = AttributeKey[Vector[PushLocation]]("http4sPush")
-  private[http4s] val pushRespondersKey = AttributeKey[Task[Vector[PushResponder]]]("http4sPushResponders")
-=======
   private [PushSupport] case class PushResponse(location: String, resp: Response)
 
   private[PushSupport] val pushLocationKey = AttributeKey[Vector[PushLocation]]("http4sPush")
-  private[http4s] val pushResponseKey = AttributeKey[Future[Vector[PushResponse]]]("http4sPushResponders")
->>>>>>> 49340f65
+  private[http4s] val pushResponsesKey = AttributeKey[Task[Vector[PushResponse]]]("http4sPushResponses")
 }