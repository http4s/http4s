--- conflicted
+++ resolved
@@ -79,28 +79,9 @@
     * @tparam T type of the Body
     * @return a new message with the new body
     */
-<<<<<<< HEAD
   def withEntity[T](b: T)(implicit w: EntityEncoder[F, T]): Self =
-    change(entity = w.toEntity(b)).putHeaders(w.headers.toList: _*)
-=======
-  def withEntity[T](b: T)(implicit w: EntityEncoder[F, T]): Self = {
-    val entity = w.toEntity(b)
-    val hs = entity.length match {
-      case Some(l) =>
-        `Content-Length`
-          .fromLong(l)
-          .fold[Headers](
-            _ => {
-              Message.logger.warn(s"Attempt to provide a negative content length of $l")
-              w.headers
-            },
-            cl => Headers(cl, w.headers.headers))
-
-      case None => w.headers
-    }
-    change(body = entity.body, headers = headers.transform(_ ++ hs.headers))
-  }
->>>>>>> 88fe521d
+    change(entity = w.toEntity(b), headers = headers ++ w.headers)
+
 
   /** Sets the entity body without affecting headers such as `Transfer-Encoding`
     * or `Content-Length`. Most use cases are better served by [[withEntity]],
@@ -601,18 +582,10 @@
   private[this] val pureNotFound: Response[Pure] =
     Response(
       Status.NotFound,
-<<<<<<< HEAD
       entity = Entity.Strict(
         fs2.Chunk.array("Not found".getBytes(StandardCharsets.UTF_8))
       ),
       headers = Headers(`Content-Type`(MediaType.text.plain, Charset.`UTF-8`) :: Nil)
-=======
-      body = Stream("Not found").through(utf8Encode),
-      headers = Headers(
-        `Content-Type`(MediaType.text.plain, Charset.`UTF-8`),
-        `Content-Length`.unsafeFromLong(9L)
-      )
->>>>>>> 88fe521d
     )
 
   def notFound[F[_]]: Response[F] = pureNotFound.covary[F]
