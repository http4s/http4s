--- conflicted
+++ resolved
@@ -16,20 +16,11 @@
 
 package org.http4s.internal
 
-<<<<<<< HEAD
-import cats.effect.Resource
-import cats.effect.MonadCancel
+import cats.effect.{MonadCancelThrow, Resource}
 import fs2.Stream
 
 private[http4s] trait BackendBuilder[F[_], A] {
-  protected implicit def F: MonadCancel[F, Throwable]
-=======
-import cats.effect.{BracketThrow, Resource}
-import fs2.Stream
-
-private[http4s] trait BackendBuilder[F[_], A] {
-  protected implicit def F: BracketThrow[F]
->>>>>>> 9f58f1cd
+  protected implicit def F: MonadCancelThrow[F]
 
   /** Returns the backend as a resource.  Resource acquire waits
     * until the backend is ready to process requests.
