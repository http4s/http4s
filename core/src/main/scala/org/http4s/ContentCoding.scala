--- conflicted
+++ resolved
@@ -101,13 +101,7 @@
   /** Parse a Content Coding
     */
   def parse(s: String): ParseResult[ContentCoding] =
-<<<<<<< HEAD
-    parser.parseAll(s).leftMap { e =>
-      ParseFailure("Invalid Content Coding", e.toString)
-    }
-=======
     ParseResult.fromParser(parser, "content coding")(s)
->>>>>>> e4948c62
 
   implicit val http4sOrderForContentCoding: Order[ContentCoding] =
     Order.by(c => (c.coding.toLowerCase(ju.Locale.ENGLISH), c.qValue))
