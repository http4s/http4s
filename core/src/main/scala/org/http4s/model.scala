package org.http4s

import java.io.InputStream
import java.io.File
import java.net.{URI, InetAddress}
import collection.{mutable, IndexedSeqOptimized}
import scala.collection.generic.CanBuildFrom
import scalaz.stream.Process
import scalaz.{RopeBuilder, Rope}
import java.nio.charset.Charset
import java.nio.ByteBuffer
import scala.io.Codec

sealed trait HttpPrelude

sealed trait HttpChunk extends IndexedSeq[Byte] {
  // TODO optimize for array reads
  def asInputStream: InputStream = new InputStream {
    var pos = 0

    def read(): Int = {
      val result = if (pos < length) apply(pos) else -1
      pos += 1
      result
    }
  }

  def decodeString(charset: HttpCharset): String = new String(toArray, charset.value)
}

class BodyChunk private (private val self: Rope[Byte]) extends HttpChunk with IndexedSeqOptimized[Byte, BodyChunk]
{
  override def apply(idx: Int): Byte = self.get(idx).getOrElse(throw new IndexOutOfBoundsException(idx.toString))

  def length: Int = self.length

  override protected[this] def newBuilder: mutable.Builder[Byte, BodyChunk] = BodyChunk.newBuilder
/*
  override def iterator: ByteIterator = bytes.iterator

  /**
   * Returns a read-only ByteBuffer that directly wraps this ByteString
   * if it is not fragmented.
   */
  def asByteBuffer: ByteBuffer = bytes.asByteBuffer

  /**
   * Creates a new ByteBuffer with a copy of all bytes contained in this
   * ByteString.
   */
  def toByteBuffer: ByteBuffer = bytes.toByteBuffer

  /**
   * Decodes this ByteString as a UTF-8 encoded String.
   */
  final def utf8String: String = decodeString(HttpCharsets.`UTF-8`)
*/

  def ++(b: BodyChunk): BodyChunk = BodyChunk(self ++ b.self)
}

object BodyChunk {
  type Builder = mutable.Builder[Byte, BodyChunk]

  def apply(rope: Rope[Byte]): BodyChunk = new BodyChunk(rope)

  def apply(bytes: Array[Byte]): BodyChunk = BodyChunk(Rope.fromArray(bytes))

  def apply(bytes: Byte*): BodyChunk = BodyChunk(bytes: _*)

  def apply(bytes: ByteBuffer): BodyChunk = BodyChunk(bytes.array)

  def apply(string: String): BodyChunk = apply(string, Codec.UTF8.charSet)

  def apply(string: String, charset: Charset): BodyChunk = BodyChunk(Rope.fromArray(string.getBytes(charset)))

  def fromArray(array: Array[Byte], offset: Int, length: Int): BodyChunk = BodyChunk(array.slice(offset, length))

  val empty: BodyChunk = BodyChunk(Rope.empty[Byte])

  private def newBuilder: Builder = (new RopeBuilder[Byte]).mapResult(BodyChunk.apply _)

  implicit def canBuildFrom: CanBuildFrom[TraversableOnce[Byte], Byte, BodyChunk] =
    new CanBuildFrom[TraversableOnce[Byte], Byte, BodyChunk] {
      def apply(from: TraversableOnce[Byte]): Builder = newBuilder
      def apply(): Builder = newBuilder
    }
}

<<<<<<< HEAD
case class TrailerChunk(headers: HttpHeaders = HttpHeaders.empty) extends HttpChunk {
  override def apply(idx: Int): Byte = throw new IndexOutOfBoundsException(idx.toString)

  def length: Int = 0
=======
case class TrailerChunk(headers: HeaderCollection = HeaderCollection.empty) extends HttpChunk {
  final def bytes: ByteString = ByteString.empty
>>>>>>> 38a0b54e
}

case class RequestPrelude(
  requestMethod: Method = Method.Get,
  scriptName: String = "",
  pathInfo: String = "",
  queryString: String = "",
  pathTranslated: Option[File] = None,
  protocol: ServerProtocol = HttpVersion.`Http/1.1`,
  headers: HeaderCollection = HeaderCollection.empty,
  urlScheme: UrlScheme = HttpUrlScheme.Http,
  serverName: String = InetAddress.getLocalHost.getHostName,
  serverPort: Int = 80,
  serverSoftware: ServerSoftware = ServerSoftware.Unknown,
  remote: InetAddress = InetAddress.getLocalHost,
  attributes: AttributeMap = AttributeMap.empty
) {
  def contentLength: Option[Int] = headers.get(Headers.ContentLength).map(_.length)

  def contentType: Option[ContentType] = headers.get(Headers.ContentType).map(_.contentType)

  def charset: HttpCharset = contentType.map(_.charset) getOrElse HttpCharsets.`ISO-8859-1`

  val uri: URI = new URI(urlScheme.toString, null, serverName, serverPort, scriptName+pathInfo, queryString, null)

  lazy val authType: Option[AuthType] = None

  lazy val remoteAddr = remote.getHostAddress
  lazy val remoteHost = remote.getHostName

  lazy val remoteUser: Option[String] = None

  /* Attributes proxy */
  def updated[T](key: AttributeKey[T], value: T) = copy(attributes = attributes.put(key, value))
  def apply[T](key: AttributeKey[T]): T = attributes(key)
  def get[T](key: AttributeKey[T]): Option[T] = attributes.get(key)
  def getOrElse[T](key: AttributeKey[T], default: => T) = get(key).getOrElse(default)
  def +[T](kv: (AttributeKey[T], T)) = updated(kv._1, kv._2)
  def -[T](key: AttributeKey[T]) = copy(attributes = attributes.remove(key))
  def contains[T](key: AttributeKey[T]): Boolean = attributes.contains(key)
}
<<<<<<< HEAD

case class Request(prelude: RequestPrelude = RequestPrelude(), body: HttpBody = Process.halt)

case class ResponsePrelude(status: Status = Status.Ok, headers: HttpHeaders = HttpHeaders.empty) extends HttpPrelude
=======
case class ResponsePrelude(status: Status, headers: HeaderCollection = HeaderCollection.empty) extends HttpPrelude
>>>>>>> 38a0b54e
<|MERGE_RESOLUTION|>--- conflicted
+++ resolved
@@ -87,15 +87,10 @@
     }
 }
 
-<<<<<<< HEAD
-case class TrailerChunk(headers: HttpHeaders = HttpHeaders.empty) extends HttpChunk {
+case class TrailerChunk(headers: HeaderCollection = HeaderCollection.empty) extends HttpChunk {
   override def apply(idx: Int): Byte = throw new IndexOutOfBoundsException(idx.toString)
 
   def length: Int = 0
-=======
-case class TrailerChunk(headers: HeaderCollection = HeaderCollection.empty) extends HttpChunk {
-  final def bytes: ByteString = ByteString.empty
->>>>>>> 38a0b54e
 }
 
 case class RequestPrelude(
@@ -137,11 +132,7 @@
   def -[T](key: AttributeKey[T]) = copy(attributes = attributes.remove(key))
   def contains[T](key: AttributeKey[T]): Boolean = attributes.contains(key)
 }
-<<<<<<< HEAD
 
 case class Request(prelude: RequestPrelude = RequestPrelude(), body: HttpBody = Process.halt)
 
-case class ResponsePrelude(status: Status = Status.Ok, headers: HttpHeaders = HttpHeaders.empty) extends HttpPrelude
-=======
-case class ResponsePrelude(status: Status, headers: HeaderCollection = HeaderCollection.empty) extends HttpPrelude
->>>>>>> 38a0b54e
+case class ResponsePrelude(status: Status = Status.Ok, headers: HeaderCollection = HeaderCollection.empty) extends HttpPrelude