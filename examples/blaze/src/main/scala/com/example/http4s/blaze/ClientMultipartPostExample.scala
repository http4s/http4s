/*
 * Copyright 2013 http4s.org
 *
 * Licensed under the Apache License, Version 2.0 (the "License");
 * you may not use this file except in compliance with the License.
 * You may obtain a copy of the License at
 *
 *     http://www.apache.org/licenses/LICENSE-2.0
 *
 * Unless required by applicable law or agreed to in writing, software
 * distributed under the License is distributed on an "AS IS" BASIS,
 * WITHOUT WARRANTIES OR CONDITIONS OF ANY KIND, either express or implied.
 * See the License for the specific language governing permissions and
 * limitations under the License.
 */

package com.example.http4s.blaze

import cats.effect.ExitCode
import cats.effect.IO
import cats.effect.IOApp
import org.http4s.Uri._
import org.http4s._
import org.http4s.blaze.client.BlazeClientBuilder
import org.http4s.client.Client
import org.http4s.client.dsl.Http4sClientDsl
import org.http4s.headers._
import org.http4s.multipart._
import org.http4s.syntax.literals._

import java.net.URL

object ClientMultipartPostExample extends IOApp with Http4sClientDsl[IO] {
  val bottle: URL = getClass.getResource("/beerbottle.png")

  def go(client: Client[IO]): IO[String] = {
    // n.b. This service does not appear to gracefully handle chunked requests.
    val url = Uri(
      scheme = Some(Scheme.http),
      authority = Some(Authority(host = RegName("ptscom"))),
      path = path"/t/http4s/post",
    )

    val multipart = Multipart[IO](
      Vector(
        Part.formData("text", "This is text."),
<<<<<<< HEAD
        Part.fileData("BALL", bottle, `Content-Type`(MediaType.image.png))
      ))
=======
        Part.fileData("BALL", bottle, blocker, `Content-Type`(MediaType.image.png)),
      )
    )
>>>>>>> 37f452b1

    val request: Request[IO] =
      Method.POST(multipart, url).withHeaders(multipart.headers)

    client.expect[String](request)
  }

  def run(args: List[String]): IO[ExitCode] =
    BlazeClientBuilder[IO].resource
      .use(go)
      .flatMap(s => IO.println(s))
      .as(ExitCode.Success)
}<|MERGE_RESOLUTION|>--- conflicted
+++ resolved
@@ -44,14 +44,9 @@
     val multipart = Multipart[IO](
       Vector(
         Part.formData("text", "This is text."),
-<<<<<<< HEAD
-        Part.fileData("BALL", bottle, `Content-Type`(MediaType.image.png))
-      ))
-=======
-        Part.fileData("BALL", bottle, blocker, `Content-Type`(MediaType.image.png)),
+        Part.fileData("BALL", bottle, `Content-Type`(MediaType.image.png)),
       )
     )
->>>>>>> 37f452b1
 
     val request: Request[IO] =
       Method.POST(multipart, url).withHeaders(multipart.headers)
