package com.example.http4s

<<<<<<< HEAD
=======
import java.util.concurrent.ExecutorService
import scala.concurrent._
import scala.concurrent.duration._

import fs2._
import fs2.interop.cats._
>>>>>>> 95017f4a
import _root_.io.circe.Json
import cats._
import cats.effect.IO
import cats.implicits._
import fs2._
import org.http4s.MediaType._
import org.http4s._
import org.http4s.server._
import org.http4s.circe._
import org.http4s.dsl._
import org.http4s.headers._
import org.http4s.server.middleware.authentication.BasicAuth
import org.http4s.twirl._

import scala.concurrent._
import scala.concurrent.duration._

object ExampleService {

  // A Router can mount multiple services to prefixes.  The request is passed to the
  // service with the longest matching prefix.
  def service(implicit ec: ExecutionContext = ExecutionContext.global): HttpService[IO] =
    Router[IO](
      "" -> rootService,
      "/auth" -> authService,
      "/science" -> ScienceExperiments.service
    )

  def rootService(implicit ec: ExecutionContext = ExecutionContext.global) = HttpService[IO] {
    case GET -> Root =>
      // Supports Play Framework template -- see src/main/twirl.
      Ok(html.index())

    case _ -> Root =>
      // The default route result is NotFound. Sometimes MethodNotAllowed is more appropriate.
      MethodNotAllowed()

    case GET -> Root / "ping" =>
      // EntityEncoder allows for easy conversion of types to a response body
      Ok("pong")

<<<<<<< HEAD
  case GET -> Root / "future" =>
    // EntityEncoder allows rendering asynchronous results as well
    Ok(IO.fromFuture(Eval.always(Future("Hello from the future!"))))

  case GET -> Root / "streaming" =>
    // Its also easy to stream responses to clients
    Ok(dataStream(100))

  case req @ GET -> Root / "ip" =>
    // Its possible to define an EntityEncoder anywhere so you're not limited to built in types
    val json = Json.obj("origin" -> Json.fromString(req.remoteAddr.getOrElse("unknown")))
    Ok(json)

  case GET -> Root / "redirect" =>
    // Not every response must be Ok using a EntityEncoder: some have meaning only for specific types
    TemporaryRedirect(uri("/http4s/"))

  case GET -> Root / "content-change" =>
    // EntityEncoder typically deals with appropriate headers, but they can be overridden
    Ok("<h2>This will have an html content type!</h2>")
      .withContentType(Some(`Content-Type`(`text/html`)))

  case req @ GET -> "static" /: path =>
    // captures everything after "/static" into `path`
    // Try http://localhost:8080/http4s/static/nasa_blackhole_image.jpg
    // See also org.http4s.server.staticcontent to create a mountable service for static content
    StaticFile.fromResource(path.toString, Some(req)).fold(NotFound())(IO.pure(_))

  ///////////////////////////////////////////////////////////////
  //////////////// Dealing with the message body ////////////////
  case req @ POST -> Root / "echo" =>
    // The body can be used in the response
    Ok(req.body).map(_.putHeaders(`Content-Type`(`text/plain`)))

  case GET -> Root / "echo" =>
    Ok(html.submissionForm("echo data"))

  case req @ POST -> Root / "echo2" =>
    // Even more useful, the body can be transformed in the response
    Ok(req.body.drop(6))
      .putHeaders(`Content-Type`(`text/plain`))

  case GET -> Root / "echo2" =>
    Ok(html.submissionForm("echo data"))

  case req @ POST -> Root / "sum"  =>
    // EntityDecoders allow turning the body into something useful
    req.decode[UrlForm] { data =>
      data.values.get("sum") match {
        case Some(Seq(s, _*)) =>
          val sum = s.split(' ').filter(_.length > 0).map(_.trim.toInt).sum
          Ok(sum.toString)

        case None => BadRequest(s"Invalid data: " + data)
      }
    } handleErrorWith {    // We can handle errors using Task methods
      case e: NumberFormatException => BadRequest("Not an int: " + e.getMessage)
    }

  case GET -> Root / "sum" =>
    Ok(html.submissionForm("sum"))

  ///////////////////////////////////////////////////////////////
  ////////////////////// Blaze examples /////////////////////////

  // You can use the same service for GET and HEAD. For HEAD request,
  // only the Content-Length is sent (if static content)
  case GET -> Root / "helloworld" =>
    helloWorldService
  case HEAD -> Root / "helloworld" =>
    helloWorldService

  // HEAD responses with Content-Lenght, but empty content
  case HEAD -> Root / "head" =>
    Ok("").putHeaders(`Content-Length`.unsafeFromLong(1024))

  // Response with invalid Content-Length header generates
  // an error (underflow causes the connection to be closed)
  case GET -> Root / "underflow" =>
    Ok("foo").putHeaders(`Content-Length`.unsafeFromLong(4))

  // Response with invalid Content-Length header generates
  // an error (overflow causes the extra bytes to be ignored)
  case GET -> Root / "overflow" =>
    Ok("foo").putHeaders(`Content-Length`.unsafeFromLong(2))

  ///////////////////////////////////////////////////////////////
  //////////////// Form encoding example ////////////////////////
  case GET -> Root / "form-encoded" =>
    Ok(html.formEncoded())

  case req @ POST -> Root / "form-encoded" =>
    // EntityDecoders return a Task[A] which is easy to sequence
    req.decode[UrlForm] { m =>
      val s = m.values.mkString("\n")
      Ok(s"Form Encoded Data\n$s")
    }

  ///////////////////////////////////////////////////////////////
  //////////////////////// Server Push //////////////////////////
    /*
  case req @ GET -> Root / "push" =>
    // http4s intends to be a forward looking library made with http2.0 in mind
    val data = <html><body><img src="image.jpg"/></body></html>
    Ok(data)
      .withContentType(Some(`Content-Type`(`text/html`)))
      .push("/image.jpg")(req)
     */

  case req @ GET -> Root / "image.jpg" =>
    StaticFile.fromResource("/nasa_blackhole_image.jpg", Some(req))
      .map(IO.pure)
      .getOrElse(NotFound())
=======
    case GET -> Root / "future" =>
      // EntityEncoder allows rendering asynchronous results as well
      Ok(Future("Hello from the future!"))

    case GET -> Root / "streaming" =>
      // Its also easy to stream responses to clients
      implicit val s = Strategy.fromExecutionContext(ec)
      Ok(dataStream(100))

    case req @ GET -> Root / "ip" =>
      // Its possible to define an EntityEncoder anywhere so you're not limited to built in types
      val json = Json.obj("origin" -> Json.fromString(req.remoteAddr.getOrElse("unknown")))
      Ok(json)

    case req @ GET -> Root / "redirect" =>
      // Not every response must be Ok using a EntityEncoder: some have meaning only for specific types
      TemporaryRedirect(uri("/http4s/"))

    case GET -> Root / "content-change" =>
      // EntityEncoder typically deals with appropriate headers, but they can be overridden
      Ok("<h2>This will have an html content type!</h2>")
          .withContentType(Some(`Content-Type`(`text/html`)))

    case req @ GET -> "static" /: path =>
      // captures everything after "/static" into `path`
      // Try http://localhost:8080/http4s/static/nasa_blackhole_image.jpg
      // See also org.http4s.server.staticcontent to create a mountable service for static content
      StaticFile.fromResource(path.toString, Some(req)).getOrElseF(NotFound())

    ///////////////////////////////////////////////////////////////
    //////////////// Dealing with the message body ////////////////
    case req @ POST -> Root / "echo" =>
      // The body can be used in the response
      Ok(req.body).putHeaders(`Content-Type`(`text/plain`))

    case req @ GET -> Root / "echo" =>
      Ok(html.submissionForm("echo data"))

    case req @ POST -> Root / "echo2" =>
      // Even more useful, the body can be transformed in the response
      Ok(req.body.drop(6))
        .putHeaders(`Content-Type`(`text/plain`))

    case req @ GET -> Root / "echo2" =>
      Ok(html.submissionForm("echo data"))

    case req @ POST -> Root / "sum"  =>
      // EntityDecoders allow turning the body into something useful
      req.decode[UrlForm] { data =>
        data.values.get("sum") match {
          case Some(Seq(s, _*)) =>
            val sum = s.split(' ').filter(_.length > 0).map(_.trim.toInt).sum
            Ok(sum.toString)

          case None => BadRequest(s"Invalid data: " + data)
        }
      } handleWith {    // We can handle errors using Task methods
        case e: NumberFormatException => BadRequest("Not an int: " + e.getMessage)
      }

    case req @ GET -> Root / "sum" =>
      Ok(html.submissionForm("sum"))

    ///////////////////////////////////////////////////////////////
    ////////////////////// Blaze examples /////////////////////////

    // You can use the same service for GET and HEAD. For HEAD request,
    // only the Content-Length is sent (if static content)
    case req @ GET -> Root / "helloworld" =>
      helloWorldService
    case req @ HEAD -> Root / "helloworld" =>
      helloWorldService

    // HEAD responses with Content-Lenght, but empty content
    case req @ HEAD -> Root / "head" =>
      Ok("").putHeaders(`Content-Length`.unsafeFromLong(1024))

    // Response with invalid Content-Length header generates
    // an error (underflow causes the connection to be closed)
    case req @ GET -> Root / "underflow" =>
      Ok("foo").putHeaders(`Content-Length`.unsafeFromLong(4))

    // Response with invalid Content-Length header generates
    // an error (overflow causes the extra bytes to be ignored)
    case req @ GET -> Root / "overflow" =>
      Ok("foo").putHeaders(`Content-Length`.unsafeFromLong(2))

    ///////////////////////////////////////////////////////////////
    //////////////// Form encoding example ////////////////////////
    case req @ GET -> Root / "form-encoded" =>
      Ok(html.formEncoded())

    case req @ POST -> Root / "form-encoded" =>
      // EntityDecoders return a Task[A] which is easy to sequence
      req.decode[UrlForm] { m =>
        val s = m.values.mkString("\n")
        Ok(s"Form Encoded Data\n$s")
      }

    ///////////////////////////////////////////////////////////////
    //////////////////////// Server Push //////////////////////////
    case req @ GET -> Root / "push" =>
      // http4s intends to be a forward looking library made with http2.0 in mind
      val data = <html><body><img src="image.jpg"/></body></html>
      Ok(data)
        .withContentType(Some(`Content-Type`(`text/html`)))
        .push("/image.jpg")(req)

    case req @ GET -> Root / "image.jpg" =>
      StaticFile.fromResource("/nasa_blackhole_image.jpg", Some(req))
        .getOrElseF(NotFound())
>>>>>>> 95017f4a

    ///////////////////////////////////////////////////////////////
    //////////////////////// Multi Part //////////////////////////
      /* TODO fs2 port
    case req @ GET -> Root / "form" =>
            println("FORM")
      Ok(html.form())

    case req @ POST -> Root / "multipart" =>
      println("MULTIPART")
      req.decode[Multipart] { m =>
        Ok(s"""Multipart Data\nParts:${m.parts.length}\n${m.parts.map { case f: Part => f.name }.mkString("\n")}""")
      }
       */
  }

  val scheduler = Scheduler.allocate[IO](corePoolSize = 1).map(_._1).unsafeRunSync()

  def helloWorldService: IO[Response[IO]] = Ok("Hello World!")

  // This is a mock data source, but could be a Process representing results from a database
  def dataStream(n: Int)(implicit ec: ExecutionContext): Stream[IO, String] = {
    val interval = 100.millis
    val stream =
      scheduler
        .awakeEvery[IO](interval)
        .map(_ => s"Current system time: ${System.currentTimeMillis()} ms\n")
        .take(n.toLong)

    Stream.emit(s"Starting $interval stream intervals, taking $n results\n\n") ++ stream
  }

  // Services can be protected using HTTP authentication.
  val realm = "testrealm"

  def authStore(creds: BasicCredentials) =
    if (creds.username == "username" && creds.password == "password") IO.pure(Some(creds.username))
    else IO.pure(None)

  // An AuthedService[A] is a Service[(A, Request), Response] for some
  // user type A.  `BasicAuth` is an auth middleware, which binds an
  // AuthedService to an authentication store.
  val basicAuth = BasicAuth(realm, authStore)
  def authService: HttpService[IO] = basicAuth(AuthedService[IO, String] {
    // AuthedServices look like Services, but the user is extracted with `as`.
    case req @ GET -> Root / "protected" as user =>
      Ok(s"This page is protected using HTTP authentication; logged in as $user")
  })
}<|MERGE_RESOLUTION|>--- conflicted
+++ resolved
@@ -1,20 +1,13 @@
 package com.example.http4s
 
-<<<<<<< HEAD
-=======
-import java.util.concurrent.ExecutorService
-import scala.concurrent._
-import scala.concurrent.duration._
-
-import fs2._
-import fs2.interop.cats._
->>>>>>> 95017f4a
 import _root_.io.circe.Json
 import cats._
 import cats.effect.IO
 import cats.implicits._
 import fs2._
 import org.http4s.MediaType._
+import fs2.interop.cats._
+import _root_.io.circe.Json
 import org.http4s._
 import org.http4s.server._
 import org.http4s.circe._
@@ -50,7 +43,6 @@
       // EntityEncoder allows for easy conversion of types to a response body
       Ok("pong")
 
-<<<<<<< HEAD
   case GET -> Root / "future" =>
     // EntityEncoder allows rendering asynchronous results as well
     Ok(IO.fromFuture(Eval.always(Future("Hello from the future!"))))
@@ -73,11 +65,11 @@
     Ok("<h2>This will have an html content type!</h2>")
       .withContentType(Some(`Content-Type`(`text/html`)))
 
-  case req @ GET -> "static" /: path =>
-    // captures everything after "/static" into `path`
-    // Try http://localhost:8080/http4s/static/nasa_blackhole_image.jpg
-    // See also org.http4s.server.staticcontent to create a mountable service for static content
-    StaticFile.fromResource(path.toString, Some(req)).fold(NotFound())(IO.pure(_))
+    case req @ GET -> "static" /: path =>
+      // captures everything after "/static" into `path`
+      // Try http://localhost:8080/http4s/static/nasa_blackhole_image.jpg
+      // See also org.http4s.server.staticcontent to create a mountable service for static content
+      StaticFile.fromResource(path.toString, Some(req)).getOrElseF(NotFound())
 
   ///////////////////////////////////////////////////////////////
   //////////////// Dealing with the message body ////////////////
@@ -160,123 +152,9 @@
       .push("/image.jpg")(req)
      */
 
-  case req @ GET -> Root / "image.jpg" =>
-    StaticFile.fromResource("/nasa_blackhole_image.jpg", Some(req))
-      .map(IO.pure)
-      .getOrElse(NotFound())
-=======
-    case GET -> Root / "future" =>
-      // EntityEncoder allows rendering asynchronous results as well
-      Ok(Future("Hello from the future!"))
-
-    case GET -> Root / "streaming" =>
-      // Its also easy to stream responses to clients
-      implicit val s = Strategy.fromExecutionContext(ec)
-      Ok(dataStream(100))
-
-    case req @ GET -> Root / "ip" =>
-      // Its possible to define an EntityEncoder anywhere so you're not limited to built in types
-      val json = Json.obj("origin" -> Json.fromString(req.remoteAddr.getOrElse("unknown")))
-      Ok(json)
-
-    case req @ GET -> Root / "redirect" =>
-      // Not every response must be Ok using a EntityEncoder: some have meaning only for specific types
-      TemporaryRedirect(uri("/http4s/"))
-
-    case GET -> Root / "content-change" =>
-      // EntityEncoder typically deals with appropriate headers, but they can be overridden
-      Ok("<h2>This will have an html content type!</h2>")
-          .withContentType(Some(`Content-Type`(`text/html`)))
-
-    case req @ GET -> "static" /: path =>
-      // captures everything after "/static" into `path`
-      // Try http://localhost:8080/http4s/static/nasa_blackhole_image.jpg
-      // See also org.http4s.server.staticcontent to create a mountable service for static content
-      StaticFile.fromResource(path.toString, Some(req)).getOrElseF(NotFound())
-
-    ///////////////////////////////////////////////////////////////
-    //////////////// Dealing with the message body ////////////////
-    case req @ POST -> Root / "echo" =>
-      // The body can be used in the response
-      Ok(req.body).putHeaders(`Content-Type`(`text/plain`))
-
-    case req @ GET -> Root / "echo" =>
-      Ok(html.submissionForm("echo data"))
-
-    case req @ POST -> Root / "echo2" =>
-      // Even more useful, the body can be transformed in the response
-      Ok(req.body.drop(6))
-        .putHeaders(`Content-Type`(`text/plain`))
-
-    case req @ GET -> Root / "echo2" =>
-      Ok(html.submissionForm("echo data"))
-
-    case req @ POST -> Root / "sum"  =>
-      // EntityDecoders allow turning the body into something useful
-      req.decode[UrlForm] { data =>
-        data.values.get("sum") match {
-          case Some(Seq(s, _*)) =>
-            val sum = s.split(' ').filter(_.length > 0).map(_.trim.toInt).sum
-            Ok(sum.toString)
-
-          case None => BadRequest(s"Invalid data: " + data)
-        }
-      } handleWith {    // We can handle errors using Task methods
-        case e: NumberFormatException => BadRequest("Not an int: " + e.getMessage)
-      }
-
-    case req @ GET -> Root / "sum" =>
-      Ok(html.submissionForm("sum"))
-
-    ///////////////////////////////////////////////////////////////
-    ////////////////////// Blaze examples /////////////////////////
-
-    // You can use the same service for GET and HEAD. For HEAD request,
-    // only the Content-Length is sent (if static content)
-    case req @ GET -> Root / "helloworld" =>
-      helloWorldService
-    case req @ HEAD -> Root / "helloworld" =>
-      helloWorldService
-
-    // HEAD responses with Content-Lenght, but empty content
-    case req @ HEAD -> Root / "head" =>
-      Ok("").putHeaders(`Content-Length`.unsafeFromLong(1024))
-
-    // Response with invalid Content-Length header generates
-    // an error (underflow causes the connection to be closed)
-    case req @ GET -> Root / "underflow" =>
-      Ok("foo").putHeaders(`Content-Length`.unsafeFromLong(4))
-
-    // Response with invalid Content-Length header generates
-    // an error (overflow causes the extra bytes to be ignored)
-    case req @ GET -> Root / "overflow" =>
-      Ok("foo").putHeaders(`Content-Length`.unsafeFromLong(2))
-
-    ///////////////////////////////////////////////////////////////
-    //////////////// Form encoding example ////////////////////////
-    case req @ GET -> Root / "form-encoded" =>
-      Ok(html.formEncoded())
-
-    case req @ POST -> Root / "form-encoded" =>
-      // EntityDecoders return a Task[A] which is easy to sequence
-      req.decode[UrlForm] { m =>
-        val s = m.values.mkString("\n")
-        Ok(s"Form Encoded Data\n$s")
-      }
-
-    ///////////////////////////////////////////////////////////////
-    //////////////////////// Server Push //////////////////////////
-    case req @ GET -> Root / "push" =>
-      // http4s intends to be a forward looking library made with http2.0 in mind
-      val data = <html><body><img src="image.jpg"/></body></html>
-      Ok(data)
-        .withContentType(Some(`Content-Type`(`text/html`)))
-        .push("/image.jpg")(req)
-
     case req @ GET -> Root / "image.jpg" =>
       StaticFile.fromResource("/nasa_blackhole_image.jpg", Some(req))
         .getOrElseF(NotFound())
->>>>>>> 95017f4a
 
     ///////////////////////////////////////////////////////////////
     //////////////////////// Multi Part //////////////////////////
