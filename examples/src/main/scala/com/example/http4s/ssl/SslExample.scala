--- conflicted
+++ resolved
@@ -3,15 +3,10 @@
 
 import java.nio.file.Paths
 
-<<<<<<< HEAD
 import fs2._
 import org.http4s.server._, SSLSupport._
-=======
-import com.example.http4s.ExampleService
 import org.http4s.server.SSLKeyStoreSupport.StoreInfo
 import org.http4s.server.{ SSLKeyStoreSupport, Server, ServerApp, ServerBuilder }
-import scalaz.concurrent.Task
->>>>>>> 9a547c49
 
 trait SslExample extends ServerApp {
   // TODO: Reference server.jks from something other than one child down.
