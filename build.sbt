--- conflicted
+++ resolved
@@ -75,11 +75,6 @@
   jawn,
   circe,
   playJson,
-<<<<<<< HEAD
-  scalaXml,
-=======
-  twirl,
->>>>>>> 744df160
   scalatags,
   bench,
   jsArtifactSizeTest,
@@ -926,36 +921,6 @@
     mimaPreviousArtifacts := { if (tlIsScala3.value) Set.empty else mimaPreviousArtifacts.value },
   )
   .dependsOn(jawn.jvm % "compile;test->test")
-
-<<<<<<< HEAD
-lazy val scalaXml = libraryProject("scala-xml")
-  .settings(
-    description := "Provides scala-xml codecs for http4s",
-    startYear := Some(2014),
-    libraryDependencies ++= Seq(
-      Http4sPlugin.scalaXml
-    ),
-  )
-=======
-lazy val twirl = http4sProject("twirl")
-  .settings(
-    description := "Twirl template support for http4s",
-    startYear := Some(2014),
-    TwirlKeys.templateImports := Nil,
-    libraryDependencies := {
-      libraryDependencies.value.map {
-        case module if module.name == "twirl-api" && tlIsScala3.value =>
-          module.cross(CrossVersion.for3Use2_13)
-        case module => module
-      }
-    },
-    publish / skip := tlIsScala3.value,
-    skipUnusedDependenciesTestOnScala3,
-    mimaPreviousArtifacts := { if (tlIsScala3.value) Set.empty else mimaPreviousArtifacts.value },
-  )
-  .enablePlugins(SbtTwirl)
->>>>>>> 744df160
-  .dependsOn(core.jvm, testing.jvm % "test->test")
 
 lazy val scalatags = http4sProject("scalatags")
   .settings(
@@ -1077,12 +1042,7 @@
       logbackClassic % Runtime,
     ),
   )
-<<<<<<< HEAD
-  .dependsOn(server.jvm, dropwizardMetrics, theDsl.jvm, circe.jvm, scalaXml)
-=======
-  .dependsOn(server.jvm, dropwizardMetrics, theDsl.jvm, circe.jvm /*, twirl*/ )
-// todo enable when twirl supports dotty .enablePlugins(SbtTwirl)
->>>>>>> 744df160
+  .dependsOn(server.jvm, dropwizardMetrics, theDsl.jvm, circe.jvm)
 
 lazy val examplesBlaze = exampleProject("examples-blaze")
   .settings(Revolver.settings)
