import com.typesafe.tools.mima.core._
import org.http4s.build.Http4sPlugin._
import scala.xml.transform.{RewriteRule, RuleTransformer}

// Global settings
ThisBuild / organization := "org.http4s"
ThisBuild / scalaVersion := scala_213
Global / cancelable := true

lazy val modules: List[ProjectReference] = List(
  core,
  laws,
  testing,
  tests,
  server,
  prometheusMetrics,
  client,
  dropwizardMetrics,
  emberCore,
  emberServer,
  emberClient,
  blazeCore,
  blazeServer,
  blazeClient,
  asyncHttpClient,
  jettyClient,
  okHttpClient,
  servlet,
  jetty,
  tomcat,
  theDsl,
  jawn,
  argonaut,
  boopickle,
  circe,
  json4s,
  json4sNative,
  json4sJackson,
  playJson,
  scalaXml,
  twirl,
  scalatags,
  bench,
  examples,
  examplesBlaze,
  examplesDocker,
  examplesEmber,
  examplesJetty,
  examplesTomcat,
  examplesWar
)

lazy val root = project.in(file("."))
  .enablePlugins(PrivateProjectPlugin)
  .settings(
    // Root project
    name := "http4s",
    description := "A minimal, Scala-idiomatic library for HTTP",
  )
  .aggregate(modules: _*)

lazy val core = libraryProject("core")
  .enablePlugins(
    BuildInfoPlugin,
    MimeLoaderPlugin
  )
  .settings(
    description := "Core http4s library for servers and clients",
    buildInfoKeys := Seq[BuildInfoKey](
      version,
      scalaVersion,
      BuildInfoKey.map(http4sApiVersion) { case (_, v) => "apiVersion" -> v }
    ),
    buildInfoPackage := organization.value,
    resolvers += "Sonatype OSS Snapshots".at(
      "https://oss.sonatype.org/content/repositories/snapshots"),
    libraryDependencies ++= Seq(
      cats,
      catsEffect,
      fs2Io,
      log4s,
      parboiled,
      scalaReflect(scalaVersion.value) % Provided,
      vault,
    ),
  )

lazy val laws = libraryProject("laws")
  .settings(
    description := "Instances and laws for testing http4s code",
    libraryDependencies ++= Seq(
      catsEffectLaws,
    ),
  )
  .dependsOn(core)

lazy val testing = libraryProject("testing")
  .settings(
    description := "Instances and laws for testing http4s code",
    libraryDependencies ++= Seq(
      catsEffectLaws,
      specs2Matcher,
    ),
  )
  .dependsOn(laws)

// Defined outside core/src/test so it can depend on published testing
lazy val tests = libraryProject("tests")
  .enablePlugins(PrivateProjectPlugin)
  .settings(
    description := "Tests for core project",
  )
  .dependsOn(core, testing % "test->test")

lazy val server = libraryProject("server")
  .settings(
    description := "Base library for building http4s servers"
  )
<<<<<<< HEAD
  .settings(silencerSettings)
=======
  .settings(BuildInfoPlugin.buildInfoScopedSettings(Test))
  .settings(BuildInfoPlugin.buildInfoDefaultSettings)
  .settings(
    buildInfoKeys := Seq[BuildInfoKey](
      resourceDirectory in Test,
    ),
    buildInfoPackage := "org.http4s.server.test"
  )
>>>>>>> f6eddf2e
  .dependsOn(core, testing % "test->test", theDsl % "test->compile")

lazy val prometheusMetrics = libraryProject("prometheus-metrics")
  .settings(
    description := "Support for Prometheus Metrics",
    libraryDependencies ++= Seq(
      prometheusCommon,
      prometheusHotspot,
      prometheusClient
    ),
  )
  .dependsOn(
    core % "compile->compile",
    theDsl % "compile->compile",
    testing % "test->test",
    server % "test->compile",
    client % "test->compile"
  )
lazy val client = libraryProject("client")
  .settings(
    description := "Base library for building http4s clients",
    libraryDependencies += jettyServlet % "test"
  )
  .settings(silencerSettings)
  .dependsOn(
    core,
    testing % "test->test",
    server % "test->compile",
    theDsl % "test->compile",
    scalaXml % "test->compile")

lazy val dropwizardMetrics = libraryProject("dropwizard-metrics")
  .settings(
    description := "Support for Dropwizard Metrics",
    libraryDependencies ++= Seq(
      dropwizardMetricsCore,
      dropwizardMetricsJson
    ))
  .dependsOn(
    core % "compile->compile",
    testing % "test->test",
    theDsl % "test->compile",
    client % "test->compile",
    server % "test->compile"
  )

lazy val emberCore = libraryProject("ember-core")
  .settings(
    description := "Base library for ember http4s clients and servers",
    libraryDependencies ++= Seq(log4catsCore, log4catsTesting % Test)
  )
  .dependsOn(core, testing % "test->test")

lazy val emberServer = libraryProject("ember-server")
  .settings(
    description := "ember implementation for http4s servers",
    libraryDependencies ++= Seq(log4catsSlf4j)
  )
  .dependsOn(emberCore % "compile;test->test", server % "compile;test->test")

lazy val emberClient = libraryProject("ember-client")
  .settings(
    description := "ember implementation for http4s clients",
    libraryDependencies ++= Seq(keypool, log4catsSlf4j)
  )
  .dependsOn(emberCore % "compile;test->test", client % "compile;test->test")

lazy val blazeCore = libraryProject("blaze-core")
  .settings(
    description := "Base library for binding blaze to http4s clients and servers",
    libraryDependencies += blaze,
    mimaBinaryIssueFilters ++= List(
      // Private API
      ProblemFilters.exclude[IncompatibleMethTypeProblem]("org.http4s.blazecore.ResponseHeaderTimeoutStage.this")
    ),
  )
  .dependsOn(core, testing % "test->test")

lazy val blazeServer = libraryProject("blaze-server")
  .settings(
    description := "blaze implementation for http4s servers"
  )
  .dependsOn(blazeCore % "compile;test->test", server % "compile;test->test")

lazy val blazeClient = libraryProject("blaze-client")
  .settings(
    description := "blaze implementation for http4s clients"
  )
  .dependsOn(blazeCore % "compile;test->test", client % "compile;test->test")

lazy val asyncHttpClient = libraryProject("async-http-client")
  .settings(
    description := "async http client implementation for http4s clients",
    libraryDependencies ++= Seq(
      Http4sPlugin.asyncHttpClient,
      fs2ReactiveStreams,
    )
  )
  .dependsOn(core, testing % "test->test", client % "compile;test->test")

lazy val jettyClient = libraryProject("jetty-client")
  .settings(
    description := "jetty implementation for http4s clients",
    libraryDependencies ++= Seq(
      Http4sPlugin.jettyClient
    ),
    mimaPreviousArtifacts := Set.empty // remove me once merged
  )
  .dependsOn(core, testing % "test->test", client % "compile;test->test")

lazy val okHttpClient = libraryProject("okhttp-client")
  .settings(
    description := "okhttp implementation for http4s clients",
    libraryDependencies ++= Seq(
      Http4sPlugin.okhttp
    ),
  )
  .dependsOn(core, testing % "test->test", client % "compile;test->test")

lazy val servlet = libraryProject("servlet")
  .settings(
    description := "Portable servlet implementation for http4s servers",
    libraryDependencies ++= Seq(
      javaxServletApi % "provided",
      jettyServer % "test",
      jettyServlet % "test",
      mockito % "test"
    ),
  )
  .dependsOn(server % "compile;test->test")

lazy val jetty = libraryProject("jetty")
  .settings(
    description := "Jetty implementation for http4s servers",
    libraryDependencies ++= Seq(
      jettyServlet
    )
  )
  .dependsOn(servlet % "compile;test->test", theDsl % "test->test")

lazy val tomcat = libraryProject("tomcat")
  .settings(
    description := "Tomcat implementation for http4s servers",
    libraryDependencies ++= Seq(
      tomcatCatalina,
      tomcatCoyote
    )
  )
  .dependsOn(servlet % "compile;test->test")

// `dsl` name conflicts with modern SBT
lazy val theDsl = libraryProject("dsl")
  .settings(
    description := "Simple DSL for writing http4s services"
  )
  .dependsOn(core, testing % "test->test")

lazy val jawn = libraryProject("jawn")
  .settings(
    description := "Base library to parse JSON to various ASTs for http4s",
    libraryDependencies += jawnFs2
  )
  .dependsOn(core, testing % "test->test")

lazy val argonaut = libraryProject("argonaut")
  .settings(
    description := "Provides Argonaut codecs for http4s",
    libraryDependencies ++= Seq(
      Http4sPlugin.argonaut
    )
  )
  .dependsOn(core, testing % "test->test", jawn % "compile;test->test")

lazy val boopickle = libraryProject("boopickle")
  .settings(
    description := "Provides Boopickle codecs for http4s",
    libraryDependencies ++= Seq(
      Http4sPlugin.boopickle
    )
  )
  .dependsOn(core, testing % "test->test")

lazy val circe = libraryProject("circe")
  .settings(
    description := "Provides Circe codecs for http4s",
    libraryDependencies ++= Seq(
      circeJawn,
      circeTesting % "test"
    )
  )
  .dependsOn(core, testing % "test->test", jawn % "compile;test->test")

lazy val json4s = libraryProject("json4s")
  .settings(
    description := "Base library for json4s codecs for http4s",
    libraryDependencies ++= Seq(
      jawnJson4s,
      json4sCore
    ),
  )
  .dependsOn(jawn % "compile;test->test")

lazy val json4sNative = libraryProject("json4s-native")
  .settings(
    description := "Provides json4s-native codecs for http4s",
    libraryDependencies += Http4sPlugin.json4sNative
  )
  .dependsOn(json4s % "compile;test->test")

lazy val json4sJackson = libraryProject("json4s-jackson")
  .settings(
    description := "Provides json4s-jackson codecs for http4s",
    libraryDependencies += Http4sPlugin.json4sJackson
  )
  .dependsOn(json4s % "compile;test->test")

lazy val playJson = libraryProject("play-json")
  .settings(
    description := "Provides Play json codecs for http4s",
    libraryDependencies ++= Seq(
      jawnPlay,
      Http4sPlugin.playJson
    ),
  )
  .dependsOn(jawn % "compile;test->test")

lazy val scalaXml = libraryProject("scala-xml")
  .settings(
    description := "Provides scala-xml codecs for http4s",
    libraryDependencies ++= scalaVersion(VersionNumber(_).numbers match {
      case Seq(2, scalaMajor, _*) if scalaMajor >= 11 => Seq(Http4sPlugin.scalaXml)
      case _ => Seq.empty
    }).value,
  )
  .dependsOn(core, testing % "test->test")

lazy val twirl = http4sProject("twirl")
  .settings(
    description := "Twirl template support for http4s",
    TwirlKeys.templateImports := Nil
  )
  .enablePlugins(SbtTwirl)
  .dependsOn(core, testing % "test->test")

lazy val scalatags = http4sProject("scalatags")
  .settings(
    description := "Scalatags template support for http4s",
    libraryDependencies += scalatagsApi,
  )
  .dependsOn(core, testing % "test->test")

lazy val bench = http4sProject("bench")
  .enablePlugins(JmhPlugin)
  .enablePlugins(PrivateProjectPlugin)
  .settings(
    description := "Benchmarks for http4s",
    libraryDependencies += circeParser,
  )
  .dependsOn(core, circe)

lazy val docs = http4sProject("docs")
  .enablePlugins(
    GhpagesPlugin,
    HugoPlugin,
    PrivateProjectPlugin,
    ScalaUnidocPlugin,
    TutPlugin
  )
  .settings(
    crossScalaVersions := List(scala_212),
    libraryDependencies ++= Seq(
      circeGeneric,
      circeLiteral,
      cryptobits
    ),
    description := "Documentation for http4s",
    autoAPIMappings := true,
    ScalaUnidoc / unidoc / unidocProjectFilter := inAnyProject --
      inProjects( // TODO would be nice if these could be introspected from noPublishSettings
        bench,
        examples,
        examplesBlaze,
        examplesDocker,
        examplesJetty,
        examplesTomcat,
        examplesWar,
      ),
    Tut / scalacOptions ~= {
      val unwanted = Set("-Ywarn-unused:params", "-Ywarn-unused:imports")
      // unused params warnings are disabled due to undefined functions in the doc
      _.filterNot(unwanted) :+ "-Xfatal-warnings"
    },
    Compile / doc / scalacOptions ++= {
      scmInfo.value match {
        case Some(s) =>
          val isMaster = git.gitCurrentBranch.value == "master"
          val isSnapshot =
            git.gitCurrentTags.value.map(git.gitTagToVersionNumber.value).flatten.isEmpty
          val gitHeadCommit = git.gitHeadCommit.value
          val v = version.value
          val path =
            if (isSnapshot && isMaster)
              s"${s.browseUrl}/tree/master€{FILE_PATH}.scala"
            else if (isSnapshot)
              s"${s.browseUrl}/blob/${gitHeadCommit.get}€{FILE_PATH}.scala"
            else
              s"${s.browseUrl}/blob/v${v}€{FILE_PATH}.scala"

          Seq(
            "-implicits",
            "-doc-source-url",
            path,
            "-sourcepath",
            (ThisBuild / baseDirectory).value.getAbsolutePath
          )
        case _ => Seq.empty
      }
    },
    Compile / doc / scalacOptions -= "-Ywarn-unused:imports",
    makeSite := makeSite.dependsOn(tutQuick, http4sBuildData).value,
    Hugo / baseURL := {
      val docsPrefix = extractDocsPrefix(version.value)
      if (isCi.value) new URI(s"https://http4s.org${docsPrefix}")
      else new URI(s"http://127.0.0.1:${previewFixedPort.value.getOrElse(4000)}${docsPrefix}")
    },
    siteMappings := {
      val docsPrefix = extractDocsPrefix(version.value)
      for ((f, d) <- siteMappings.value) yield (f, docsPrefix + "/" + d)
    },
    siteMappings ++= {
      val docsPrefix = extractDocsPrefix(version.value)
      for ((f, d) <- (ScalaUnidoc / packageDoc / mappings).value)
        yield (f, s"$docsPrefix/api/$d")
    },
    ghpagesCleanSite / includeFilter := {
      new FileFilter {
        val docsPrefix = extractDocsPrefix(version.value)
        def accept(f: File) =
          f.getCanonicalPath.startsWith(
            (ghpagesRepository.value / s"${docsPrefix}").getCanonicalPath)
      }
    },
  )
  .dependsOn(client, core, theDsl, blazeServer, blazeClient, circe, dropwizardMetrics, prometheusMetrics)

lazy val website = http4sProject("website")
  .enablePlugins(HugoPlugin, GhpagesPlugin, PrivateProjectPlugin)
  .settings(
    description := "Common area of http4s.org",
    Hugo / baseURL := {
      if (isCi.value) new URI(s"https://http4s.org")
      else new URI(s"http://127.0.0.1:${previewFixedPort.value.getOrElse(4000)}")
    },
    makeSite := makeSite.dependsOn(http4sBuildData).value,
    // all .md|markdown files go into `content` dir for hugo processing
    ghpagesNoJekyll := true,
    ghpagesCleanSite / excludeFilter  :=
      new FileFilter {
        val v = ghpagesRepository.value.getCanonicalPath + "/v"
        def accept(f: File) =
          f.getCanonicalPath.startsWith(v) &&
            f.getCanonicalPath.charAt(v.size).isDigit
      }
  )

lazy val examples = http4sProject("examples")
  .enablePlugins(PrivateProjectPlugin)
  .settings(
    description := "Common code for http4s examples",
    libraryDependencies ++= Seq(
      circeGeneric,
      logbackClassic % "runtime",
      jspApi % "runtime" // http://forums.yourkit.com/viewtopic.php?f=2&t=3733
    ),
    TwirlKeys.templateImports := Nil
  )
  .dependsOn(server, dropwizardMetrics, theDsl, circe, scalaXml, twirl)
  .enablePlugins(SbtTwirl)

lazy val examplesBlaze = exampleProject("examples-blaze")
  .settings(Revolver.settings)
  .settings(
    description := "Examples of http4s server and clients on blaze",
    fork := true,
    libraryDependencies ++= Seq(alpnBoot, dropwizardMetricsJson),
    run / javaOptions ++= addAlpnPath((Runtime / managedClasspath).value)
  )
  .dependsOn(blazeServer, blazeClient)

lazy val examplesEmber = exampleProject("examples-ember")
  .settings(Revolver.settings)
  .settings(
    description := "Examples of http4s server and clients on blaze",
    fork := true
  )
  .dependsOn(emberServer, emberClient)

lazy val examplesDocker = http4sProject("examples-docker")
  .in(file("examples/docker"))
  .enablePlugins(JavaAppPackaging, DockerPlugin, PrivateProjectPlugin)
  .settings(
    description := "Builds a docker image for a blaze-server",
    Docker / packageName := "http4s/blaze-server",
    Docker / maintainer := "http4s",
    dockerUpdateLatest := true,
    dockerExposedPorts := List(8080),
  )
  .dependsOn(blazeServer, theDsl)

lazy val examplesJetty = exampleProject("examples-jetty")
  .settings(Revolver.settings)
  .settings(
    description := "Example of http4s server on Jetty",
    fork := true,
    reStart / mainClass := Some("com.example.http4s.jetty.JettyExample")
  )
  .dependsOn(jetty)

lazy val examplesTomcat = exampleProject("examples-tomcat")
  .settings(Revolver.settings)
  .settings(
    description := "Example of http4s server on Tomcat",
    fork := true,
    reStart / mainClass := Some("com.example.http4s.tomcat.TomcatExample")
  )
  .dependsOn(tomcat)

// Run this with jetty:start
lazy val examplesWar = exampleProject("examples-war")
  .enablePlugins(JettyPlugin)
  .settings(
    description := "Example of a WAR deployment of an http4s service",
    fork := true,
    libraryDependencies += javaxServletApi % "provided",
    Jetty / containerLibs := List(jettyRunner),
  )
  .dependsOn(servlet)

def http4sProject(name: String) =
  Project(name, file(name))
    .settings(commonSettings)
    .settings(
      moduleName := s"http4s-$name",
      Test / testOptions += Tests.Argument(TestFrameworks.Specs2, "showtimes", "failtrace"),
      initCommands()
    )

def libraryProject(name: String) = http4sProject(name)

def exampleProject(name: String) =
  http4sProject(name)
    .in(file(name.replace("examples-", "examples/")))
    .enablePlugins(PrivateProjectPlugin)
    .settings(libraryDependencies += logbackClassic % "runtime")
    .dependsOn(examples)

lazy val commonSettings = Seq(
  http4sJvmTarget := scalaVersion.map {
    VersionNumber(_).numbers match {
      case Seq(2, 10, _*) => "1.7"
      case _ => "1.8"
    }
  }.value,
  Compile / scalacOptions ++= Seq(
    s"-target:jvm-${http4sJvmTarget.value}"
  ),
  Compile / doc / scalacOptions += "-no-link-warnings",
  javacOptions ++= Seq(
    "-source",
    http4sJvmTarget.value,
    "-target",
    http4sJvmTarget.value,
    "-Xlint:deprecation",
    "-Xlint:unchecked"
  ),
  libraryDependencies ++= Seq(
    catsEffectTestingSpecs2,
    catsLaws,
    catsKernelLaws,
    disciplineSpecs2,
    logbackClassic,
    scalacheck,
    specs2Cats,
    specs2Core,
    specs2MatcherExtra,
    specs2Scalacheck
  ).map(_ % "test"),
  ivyLoggingLevel := UpdateLogging.Quiet, // This doesn't seem to work? We see this in MiMa
  git.remoteRepo := "git@github.com:http4s/http4s.git",
  Hugo / includeFilter := (
    "*.html" | "*.png" | "*.jpg" | "*.gif" | "*.ico" | "*.svg" |
      "*.js" | "*.swf" | "*.json" | "*.md" |
      "*.css" | "*.woff" | "*.woff2" | "*.ttf" |
      "CNAME" | "_config.yml" | "_redirects"
  )
)

def initCommands(additionalImports: String*) =
  initialCommands := (List(
    "fs2._",
    "cats._",
    "cats.data._",
    "cats.effect._",
    "cats.implicits._"
  ) ++ additionalImports).mkString("import ", ", ", "")

// Everything is driven through release steps and the http4s* variables
// This won't actually release unless on Travis.
addCommandAlias("ci", ";clean ;release with-defaults")<|MERGE_RESOLUTION|>--- conflicted
+++ resolved
@@ -116,9 +116,7 @@
   .settings(
     description := "Base library for building http4s servers"
   )
-<<<<<<< HEAD
   .settings(silencerSettings)
-=======
   .settings(BuildInfoPlugin.buildInfoScopedSettings(Test))
   .settings(BuildInfoPlugin.buildInfoDefaultSettings)
   .settings(
@@ -127,7 +125,6 @@
     ),
     buildInfoPackage := "org.http4s.server.test"
   )
->>>>>>> f6eddf2e
   .dependsOn(core, testing % "test->test", theDsl % "test->compile")
 
 lazy val prometheusMetrics = libraryProject("prometheus-metrics")
