--- conflicted
+++ resolved
@@ -232,14 +232,6 @@
     description := "Base library for building http4s servers",
     startYear := Some(2014),
     mimaBinaryIssueFilters ++= Seq(
-<<<<<<< HEAD
-      ProblemFilters.exclude[IncompatibleMethTypeProblem]("org.http4s.server.middleware.CSRF.this"), // private[middleware]
-      ProblemFilters.exclude[IncompatibleMethTypeProblem]("org.http4s.server.middleware.CSRF#CSRFBuilder.this"), // private[middleware]
-      ProblemFilters.exclude[DirectMissingMethodProblem]("org.http4s.server.middleware.authentication.DigestUtil.computeResponse"), // private[authentication]
-      ProblemFilters.exclude[MissingClassProblem]("org.http4s.server.middleware.GZip$TrailerGen"), // private
-      ProblemFilters.exclude[MissingClassProblem]("org.http4s.server.middleware.GZip$TrailerGen$"), // private
-    )
-=======
       ProblemFilters.exclude[IncompatibleMethTypeProblem](
         "org.http4s.server.middleware.CSRF.this"
       ), // private[middleware]
@@ -269,7 +261,6 @@
       ProblemFilters
         .exclude[FinalClassProblem]("org.http4s.server.middleware.CORSPolicy$MaxAge$Some"),
     ),
->>>>>>> 9fed0886
   )
   .settings(BuildInfoPlugin.buildInfoScopedSettings(Test))
   .settings(BuildInfoPlugin.buildInfoDefaultSettings)
@@ -388,11 +379,7 @@
     startYear := Some(2019),
     libraryDependencies ++= Seq(
       log4catsSlf4j,
-<<<<<<< HEAD
-      javaWebSocket % Test
-=======
       javaWebSocket % Test,
->>>>>>> 9fed0886
     ),
     mimaBinaryIssueFilters ++= Seq(
       ProblemFilters.exclude[DirectMissingMethodProblem](
@@ -443,17 +430,11 @@
     description := "blaze implementation for http4s servers",
     startYear := Some(2014),
     mimaBinaryIssueFilters ++= Seq(
-<<<<<<< HEAD
-      ProblemFilters.exclude[DirectMissingMethodProblem]("org.http4s.blaze.server.BlazeServerBuilder.this"),
-      ProblemFilters.exclude[DirectMissingMethodProblem]("org.http4s.blaze.server.WebSocketDecoder.this")
-    )
-=======
       ProblemFilters
         .exclude[DirectMissingMethodProblem]("org.http4s.blaze.server.BlazeServerBuilder.this"),
       ProblemFilters
         .exclude[DirectMissingMethodProblem]("org.http4s.blaze.server.WebSocketDecoder.this"),
     ),
->>>>>>> 9fed0886
   )
   .dependsOn(blazeCore % "compile;test->test", server % "compile;test->test")
 
