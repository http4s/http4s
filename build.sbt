import com.typesafe.tools.mima.core._
import explicitdeps.ExplicitDepsPlugin.autoImport.moduleFilterRemoveValue
import org.http4s.sbt.Http4sPlugin._
import org.http4s.sbt.ScaladocApiMapping
import scala.xml.transform.{RewriteRule, RuleTransformer}

// Global settings
ThisBuild / crossScalaVersions := Seq(scala_212, scala_213)
ThisBuild / scalaVersion := (ThisBuild / crossScalaVersions).value.filter(_.startsWith("2.")).last
ThisBuild / baseVersion := "1.0"
ThisBuild / publishGithubUser := "rossabaker"
ThisBuild / publishFullName   := "Ross A. Baker"

enablePlugins(SonatypeCiReleasePlugin)

versionIntroduced := Map(
  // There is, and will hopefully not be, an 0.22.0. But this hushes
  // MiMa for now while we bootstrap Dotty support.
  "3.0.0-M2" -> "0.22.0",
  "3.0.0-M3" -> "0.22.0",
)

lazy val modules: List[ProjectReference] = List(
  core,
  laws,
  testing,
  tests,
  server,
  prometheusMetrics,
  client,
  dropwizardMetrics,
  emberCore,
  emberServer,
  emberClient,
  blazeCore,
  blazeServer,
  blazeClient,
  asyncHttpClient,
  jettyClient,
  okHttpClient,
  servlet,
  jetty,
  tomcat,
  theDsl,
  jawn,
  argonaut,
  boopickle,
  circe,
  json4s,
  json4sNative,
  json4sJackson,
  playJson,
  scalaXml,
  twirl,
  scalatags,
  bench,
  examples,
  examplesBlaze,
  examplesDocker,
  examplesEmber,
  examplesJetty,
  examplesTomcat,
  examplesWar,
  scalafixInput,
  scalafixOutput,
  scalafixRules,
  // TODO: broken on scalafix-0.9.24
  // scalafixTests,
)

lazy val root = project.in(file("."))
  .enablePlugins(NoPublishPlugin)
  .settings(
    // Root project
    name := "http4s",
    description := "A minimal, Scala-idiomatic library for HTTP",
    startYear := Some(2013),
  )
  .aggregate(modules: _*)

lazy val core = libraryProject("core")
  .enablePlugins(
    BuildInfoPlugin,
    MimeLoaderPlugin,
    NowarnCompatPlugin,
  )
  .settings(
    description := "Core http4s library for servers and clients",
    startYear := Some(2013),
    buildInfoKeys := Seq[BuildInfoKey](
      version,
      scalaVersion,
      BuildInfoKey.map(http4sApiVersion) { case (_, v) => "apiVersion" -> v }
    ),
    buildInfoPackage := organization.value,
    libraryDependencies ++= Seq(
      caseInsensitive,
      catsCore,
      catsEffect,
      catsParse.exclude("org.typelevel", "cats-core_2.13"),
      fs2Core,
      fs2Io,
      log4s,
      scodecBits,
      slf4jApi, // residual dependency from macros
      // vault, inlined pending -M2 and -M3 release
    ),
    libraryDependencies ++= {
      if (isDotty.value) Seq.empty
      else Seq(
        scalaReflect(scalaVersion.value) % Provided,
        parboiled,
      )
    },
    unusedCompileDependenciesFilter -= moduleFilter("org.scala-lang", "scala-reflect"),
<<<<<<< HEAD
=======
    mimaBinaryIssueFilters ++= Seq(
      // These were private[this], surfaced by 2.13.4's exhaustiveness checker
      ProblemFilters.exclude[MissingClassProblem]("org.http4s.headers.Forwarded$Node$Port$C"),
      ProblemFilters.exclude[MissingClassProblem]("org.http4s.headers.Forwarded$Node$Port$C$"),
    ),
    Compile / packageBin / mappings ~= { _.filterNot(_._2.startsWith("scala/")) },
>>>>>>> 659c58ba
  )

lazy val laws = libraryProject("laws")
  .settings(
    description := "Instances and laws for testing http4s code",
    startYear := Some(2019),
    libraryDependencies ++= Seq(
      caseInsensitiveTesting,
      catsEffectLaws,
      catsLaws,
      disciplineCore,
      scalacheck,
    ),
  )
  .dependsOn(core)

lazy val testing = libraryProject("testing")
  .settings(
    description := "Instances and laws for testing http4s code",
    startYear := Some(2016),
    libraryDependencies ++= Seq(
      catsEffectLaws,
      scalacheck,
      specs2Common,
      specs2Matcher,
      munitCatsEffect,
      munitDiscipline,
      scalacheckEffect,
      scalacheckEffectMunit,
    ),
    unusedCompileDependenciesFilter -= moduleFilter(organization = "org.typelevel", name = "discipline-munit"),
    unusedCompileDependenciesFilter -= moduleFilter(organization = "org.typelevel", name = "munit-cats-effect-2"),
    unusedCompileDependenciesFilter -= moduleFilter(organization = "org.typelevel", name = "scalacheck-effect"),
    unusedCompileDependenciesFilter -= moduleFilter(organization = "org.typelevel", name = "scalacheck-effect-munit"),
  )
  .dependsOn(laws)

// Defined outside core/src/test so it can depend on published testing
lazy val tests = libraryProject("tests")
  .enablePlugins(NoPublishPlugin)
  .settings(
    description := "Tests for core project",
    startYear := Some(2013),
  )
  .dependsOn(core, testing % "test->test")

lazy val server = libraryProject("server")
  .enablePlugins(NowarnCompatPlugin)
  .settings(
    description := "Base library for building http4s servers",
    startYear := Some(2014),
  )
  .settings(BuildInfoPlugin.buildInfoScopedSettings(Test))
  .settings(BuildInfoPlugin.buildInfoDefaultSettings)
  .settings(
    buildInfoKeys := Seq[BuildInfoKey](
      resourceDirectory in Test,
    ),
    buildInfoPackage := "org.http4s.server.test",
  )
  .dependsOn(core, testing % "test->test", theDsl % "test->compile")

lazy val prometheusMetrics = libraryProject("prometheus-metrics")
  .settings(
    description := "Support for Prometheus Metrics",
    startYear := Some(2018),
    libraryDependencies ++= Seq(
      prometheusClient,
      prometheusCommon,
      prometheusHotspot,
    ),
  )
  .dependsOn(
    core % "compile->compile",
    theDsl % "test->compile",
    testing % "test->test",
    server % "test->compile",
    client % "test->compile"
  )

lazy val client = libraryProject("client")
  .enablePlugins(NowarnCompatPlugin)
  .settings(
    description := "Base library for building http4s clients",
    startYear := Some(2014),
    libraryDependencies ++= Seq(
      jettyServlet % Test,
    )
  )
  .dependsOn(
    core,
    testing % "test->test",
    server % "test->compile",
    theDsl % "test->compile",
    scalaXml % "test->compile")

lazy val dropwizardMetrics = libraryProject("dropwizard-metrics")
  .settings(
    description := "Support for Dropwizard Metrics",
    startYear := Some(2018),
    libraryDependencies ++= Seq(
      dropwizardMetricsCore,
      dropwizardMetricsJson,
      jacksonDatabind,
    ))
  .dependsOn(
    core % "compile->compile",
    testing % "test->test",
    theDsl % "test->compile",
    client % "test->compile",
    server % "test->compile"
  )

lazy val emberCore = libraryProject("ember-core")
  .settings(
    description := "Base library for ember http4s clients and servers",
    startYear := Some(2019),
    unusedCompileDependenciesFilter -= moduleFilter("io.chrisdavenport", "log4cats-core"),
    libraryDependencies ++= Seq(
      log4catsTesting % Test,
    ),
  )
  .dependsOn(core, testing % "test->test")

lazy val emberServer = libraryProject("ember-server")
  .settings(
    description := "ember implementation for http4s servers",
    startYear := Some(2019),
    libraryDependencies ++= Seq(
      log4catsSlf4j,
    ),
  )
  .dependsOn(emberCore % "compile;test->test", server % "compile;test->test")

lazy val emberClient = libraryProject("ember-client")
  .settings(
    description := "ember implementation for http4s clients",
    startYear := Some(2019),
    libraryDependencies ++= Seq(
      keypool,
      log4catsSlf4j,
    ),
  )
  .dependsOn(emberCore % "compile;test->test", client % "compile;test->test")

lazy val blazeCore = libraryProject("blaze-core")
  .settings(
    description := "Base library for binding blaze to http4s clients and servers",
    startYear := Some(2014),
    libraryDependencies ++= Seq(
      blazeHttp,
    )
  )
  .dependsOn(core, testing % "test->test")

lazy val blazeServer = libraryProject("blaze-server")
  .settings(
    description := "blaze implementation for http4s servers",
    startYear := Some(2014),
  )
  .dependsOn(blazeCore % "compile;test->test", server % "compile;test->test")

lazy val blazeClient = libraryProject("blaze-client")
  .settings(
    description := "blaze implementation for http4s clients",
    startYear := Some(2014),
  )
  .dependsOn(blazeCore % "compile;test->test", client % "compile;test->test")

lazy val asyncHttpClient = libraryProject("async-http-client")
  .settings(
    description := "async http client implementation for http4s clients",
    startYear := Some(2016),
    libraryDependencies ++= Seq(
      Http4sPlugin.asyncHttpClient,
      fs2ReactiveStreams,
      nettyBuffer,
      nettyCodecHttp,
      reactiveStreams,
    )
  )
  .dependsOn(core, testing % "test->test", client % "compile;test->test")

lazy val jettyClient = libraryProject("jetty-client")
  .settings(
    description := "jetty implementation for http4s clients",
    startYear := Some(2018),
    libraryDependencies ++= Seq(
      Http4sPlugin.jettyClient,
      jettyHttp,
      jettyUtil,
    ),
  )
  .dependsOn(core, testing % "test->test", client % "compile;test->test")

lazy val okHttpClient = libraryProject("okhttp-client")
  .settings(
    description := "okhttp implementation for http4s clients",
    startYear := Some(2018),
    libraryDependencies ++= Seq(
      Http4sPlugin.okhttp,
      okio,
    ),
  )
  .dependsOn(core, testing % "test->test", client % "compile;test->test")

lazy val servlet = libraryProject("servlet")
  .settings(
    description := "Portable servlet implementation for http4s servers",
    startYear := Some(2013),
    libraryDependencies ++= Seq(
      javaxServletApi % Provided,
      jettyServer % Test,
      jettyServlet % Test,
    ),
  )
  .dependsOn(server % "compile;test->test")

lazy val jetty = libraryProject("jetty")
  .settings(
    description := "Jetty implementation for http4s servers",
    startYear := Some(2014),
    libraryDependencies ++= Seq(
      jettyHttp2Server,
      jettyServer,
      jettyServlet,
      jettyUtil,
    )
  )
  .dependsOn(servlet % "compile;test->test", theDsl % "test->test")

lazy val tomcat = libraryProject("tomcat")
  .settings(
    description := "Tomcat implementation for http4s servers",
    startYear := Some(2014),
    libraryDependencies ++= Seq(
      tomcatCatalina,
      tomcatCoyote,
      tomcatUtilScan,
    )
  )
  .dependsOn(servlet % "compile;test->test")

// `dsl` name conflicts with modern SBT
lazy val theDsl = libraryProject("dsl")
  .settings(
    description := "Simple DSL for writing http4s services",
    startYear := Some(2013),
  )
  .dependsOn(core, testing % "test->test")

lazy val jawn = libraryProject("jawn")
  .settings(
    description := "Base library to parse JSON to various ASTs for http4s",
    startYear := Some(2014),
    libraryDependencies ++= Seq(
      jawnFs2,
      jawnParser,
    )
  )
  .dependsOn(core, testing % "test->test")

lazy val argonaut = libraryProject("argonaut")
  .settings(
    description := "Provides Argonaut codecs for http4s",
    startYear := Some(2014),
    libraryDependencies ++= Seq(
      Http4sPlugin.argonaut,
      argonautJawn
    )
  )
  .dependsOn(core, testing % "test->test", jawn % "compile;test->test")

lazy val boopickle = libraryProject("boopickle")
  .settings(
    description := "Provides Boopickle codecs for http4s",
    startYear := Some(2018),
    libraryDependencies ++= Seq(
      Http4sPlugin.boopickle,
    )
  )
  .dependsOn(core, testing % "test->test")

lazy val circe = libraryProject("circe")
  .settings(
    description := "Provides Circe codecs for http4s",
    startYear := Some(2015),
    libraryDependencies ++= Seq(
      circeCore,
      circeJawn,
      circeTesting % Test,
    )
  )
  .dependsOn(core, testing % "test->test", jawn % "compile;test->test")

lazy val json4s = libraryProject("json4s")
  .settings(
    description := "Base library for json4s codecs for http4s",
    startYear := Some(2014),
    libraryDependencies ++= Seq(
      jawnJson4s,
      json4sCore,
    ),
  )
  .dependsOn(jawn % "compile;test->test")

lazy val json4sNative = libraryProject("json4s-native")
  .settings(
    description := "Provides json4s-native codecs for http4s",
    startYear := Some(2014),
    libraryDependencies ++= Seq(
      Http4sPlugin.json4sNative,
    )
  )
  .dependsOn(json4s % "compile;test->test")

lazy val json4sJackson = libraryProject("json4s-jackson")
  .settings(
    description := "Provides json4s-jackson codecs for http4s",
    startYear := Some(2014),
    libraryDependencies ++= Seq(
      Http4sPlugin.json4sJackson,
    )
  )
  .dependsOn(json4s % "compile;test->test")

lazy val playJson = libraryProject("play-json")
  .settings(
    description := "Provides Play json codecs for http4s",
    startYear := Some(2018),
    libraryDependencies ++= Seq(
      jawnPlay,
      Http4sPlugin.playJson,
    ),
  )
  .dependsOn(jawn % "compile;test->test")

lazy val scalaXml = libraryProject("scala-xml")
  .settings(
    description := "Provides scala-xml codecs for http4s",
    startYear := Some(2014),
    libraryDependencies ++= Seq(
      Http4sPlugin.scalaXml,
    ),
  )
  .dependsOn(core, testing % "test->test")

lazy val twirl = http4sProject("twirl")
  .settings(
    description := "Twirl template support for http4s",
    startYear := Some(2014),
    TwirlKeys.templateImports := Nil
  )
  .enablePlugins(SbtTwirl)
  .dependsOn(core, testing % "test->test")

lazy val scalatags = http4sProject("scalatags")
  .settings(
    description := "Scalatags template support for http4s",
    startYear := Some(2018),
    libraryDependencies ++= Seq(
      scalatagsApi,
    )
  )
  .dependsOn(core, testing % "test->test")

lazy val bench = http4sProject("bench")
  .enablePlugins(JmhPlugin)
  .enablePlugins(NoPublishPlugin)
  .settings(
    description := "Benchmarks for http4s",
    startYear := Some(2015),
    libraryDependencies += circeParser,
    undeclaredCompileDependenciesTest := {},
    unusedCompileDependenciesTest := {},
  )
  .dependsOn(core, circe)

lazy val docs = http4sProject("docs")
  .enablePlugins(
    GhpagesPlugin,
    HugoPlugin,
    NoPublishPlugin,
    ScalaUnidocPlugin,
    MdocPlugin
  )
  .settings(docsProjectSettings)
  .settings(
    libraryDependencies ++= Seq(
      circeGeneric,
      circeLiteral,
      cryptobits
    ),
    description := "Documentation for http4s",
    startYear := Some(2013),
    autoAPIMappings := true,
    ScalaUnidoc / unidoc / unidocProjectFilter := inAnyProject --
      inProjects( // TODO would be nice if these could be introspected from noPublishSettings
        bench,
        examples,
        examplesBlaze,
        examplesDocker,
        examplesJetty,
        examplesTomcat,
        examplesWar,
        scalafixInput,
        scalafixOutput,
        scalafixRules,
        scalafixTests
      ),
    mdocIn := (sourceDirectory in Compile).value / "mdoc",
    makeSite := makeSite.dependsOn(mdoc.toTask(""), http4sBuildData).value,
    fatalWarningsInCI := false,
    Hugo / baseURL := {
      val docsPrefix = extractDocsPrefix(version.value)
      if (isCi.value) new URI(s"https://http4s.org${docsPrefix}")
      else new URI(s"http://127.0.0.1:${previewFixedPort.value.getOrElse(4000)}${docsPrefix}")
    },
    siteMappings := {
      val docsPrefix = extractDocsPrefix(version.value)
      for ((f, d) <- siteMappings.value) yield (f, docsPrefix + "/" + d)
    },
    siteMappings ++= {
      val docsPrefix = extractDocsPrefix(version.value)
      for ((f, d) <- (ScalaUnidoc / packageDoc / mappings).value)
        yield (f, s"$docsPrefix/api/$d")
    },
    ghpagesCleanSite / includeFilter := {
      new FileFilter {
        val docsPrefix = extractDocsPrefix(version.value)
        def accept(f: File) =
          f.getCanonicalPath.startsWith(
            (ghpagesRepository.value / s"${docsPrefix}").getCanonicalPath)
      }
    },
    apiMappings ++= {
      ScaladocApiMapping.mappings(
        (ScalaUnidoc / unidoc / unidocAllClasspaths).value, scalaBinaryVersion.value
      )
    }
  )
  .dependsOn(client, core, theDsl, blazeServer, blazeClient, circe, dropwizardMetrics, prometheusMetrics)

lazy val website = http4sProject("website")
  .enablePlugins(HugoPlugin, GhpagesPlugin, NoPublishPlugin)
  .settings(docsProjectSettings)
  .settings(
    description := "Common area of http4s.org",
    startYear := Some(2013),
    Hugo / baseURL := {
      if (isCi.value) new URI(s"https://http4s.org")
      else new URI(s"http://127.0.0.1:${previewFixedPort.value.getOrElse(4000)}")
    },
    makeSite := makeSite.dependsOn(http4sBuildData).value,
    // all .md|markdown files go into `content` dir for hugo processing
    ghpagesNoJekyll := true,
    ghpagesCleanSite / excludeFilter  :=
      new FileFilter {
        val v = ghpagesRepository.value.getCanonicalPath + "/v"
        def accept(f: File) =
          f.getCanonicalPath.startsWith(v) &&
            f.getCanonicalPath.charAt(v.size).isDigit
      }
  )

lazy val examples = http4sProject("examples")
  .enablePlugins(NoPublishPlugin)
  .settings(
    description := "Common code for http4s examples",
    startYear := Some(2013),
    libraryDependencies ++= Seq(
      circeGeneric % Runtime,
      logbackClassic % Runtime
    ),
    TwirlKeys.templateImports := Nil,
  )
  .dependsOn(server, dropwizardMetrics, theDsl, circe, scalaXml, twirl)
  .enablePlugins(SbtTwirl)

lazy val examplesBlaze = exampleProject("examples-blaze")
  .enablePlugins(AlpnBootPlugin)
  .settings(Revolver.settings)
  .settings(
    description := "Examples of http4s server and clients on blaze",
    startYear := Some(2013),
    fork := true,
    libraryDependencies ++= Seq(
      circeGeneric,
    ),
  )
  .dependsOn(blazeServer, blazeClient)

lazy val examplesEmber = exampleProject("examples-ember")
  .settings(Revolver.settings)
  .settings(
    description := "Examples of http4s server and clients on blaze",
    startYear := Some(2020),
    fork := true,
  )
  .dependsOn(emberServer, emberClient)

lazy val examplesDocker = http4sProject("examples-docker")
  .in(file("examples/docker"))
  .enablePlugins(JavaAppPackaging, DockerPlugin, NoPublishPlugin)
  .settings(
    description := "Builds a docker image for a blaze-server",
    startYear := Some(2017),
    Docker / packageName := "http4s/blaze-server",
    Docker / maintainer := "http4s",
    dockerUpdateLatest := true,
    dockerExposedPorts := List(8080),
  )
  .dependsOn(blazeServer, theDsl)

lazy val examplesJetty = exampleProject("examples-jetty")
  .settings(Revolver.settings)
  .settings(
    description := "Example of http4s server on Jetty",
    startYear := Some(2014),
    fork := true,
    reStart / mainClass := Some("com.example.http4s.jetty.JettyExample"),
  )
  .dependsOn(jetty)

lazy val examplesTomcat = exampleProject("examples-tomcat")
  .settings(Revolver.settings)
  .settings(
    description := "Example of http4s server on Tomcat",
    startYear := Some(2014),
    fork := true,
    reStart / mainClass := Some("com.example.http4s.tomcat.TomcatExample"),
  )
  .dependsOn(tomcat)

// Run this with jetty:start
lazy val examplesWar = exampleProject("examples-war")
  .enablePlugins(JettyPlugin)
  .settings(
    description := "Example of a WAR deployment of an http4s service",
    startYear := Some(2014),
    fork := true,
    libraryDependencies += javaxServletApi % Provided,
    Jetty / containerLibs := List(jettyRunner),
  )
  .dependsOn(servlet)

lazy val scalafixSettings: Seq[Setting[_]] = Seq(
  developers ++= List(
    Developer(
      "amarrella",
      "Alessandro Marrella",
      "hello@alessandromarrella.com",
      url("https://alessandromarrella.com")
    ),
    Developer(
      "satorg",
      "Sergey Torgashov",
      "satorg@gmail.com",
      url("https://github.com/satorg")
    ),
  ),
  addCompilerPlugin(scalafixSemanticdb),
  scalacOptions += "-Yrangepos",
  mimaPreviousArtifacts := Set.empty,
  startYear := Some(2018)
)

lazy val scalafixRules = project
  .in(file("scalafix/rules"))
  .settings(scalafixSettings)
  .settings(
    moduleName := "http4s-scalafix",
    libraryDependencies += "ch.epfl.scala" %% "scalafix-core" % V.scalafix,
  )
  .enablePlugins(AutomateHeaderPlugin)

lazy val scalafixInput = project
  .in(file("scalafix/input"))
  .settings(scalafixSettings)
  .settings(
    libraryDependencies ++= List(
      "http4s-blaze-client",
      "http4s-blaze-server",
      "http4s-client",
      "http4s-core",
      "http4s-dsl",
    ).map("org.http4s" %% _ % "0.21.14"),
    // TODO: I think these are false positives
    unusedCompileDependenciesFilter -= moduleFilter(organization = "org.http4s"),
    scalacOptions -= "-Xfatal-warnings",
    scalacOptions ~= { _.filterNot(_.startsWith("-Wunused:")) },
    excludeFilter in headerSources := { _ => true },
  )
  // Syntax matters as much as semantics here.
  .enablePlugins(NoPublishPlugin)
  .disablePlugins(ScalafmtPlugin)

lazy val scalafixOutput = project
  .in(file("scalafix/output"))
  .settings(scalafixSettings)
  .settings(
    skip in compile := true,
    Compile / doc / sources := Nil,
    excludeFilter in headerSources := { _ => true },
  )
  // Auto-formatting prevents the tests from passing
  .enablePlugins(NoPublishPlugin)
  .disablePlugins(ScalafmtPlugin)

lazy val scalafixTests = project
  .in(file("scalafix/tests"))
  .settings(commonSettings)
  .settings(scalafixSettings)
  .settings(
    skip in publish := true,
    libraryDependencies += "ch.epfl.scala" % "scalafix-testkit" % V.scalafix % Test cross CrossVersion.full,
    Compile / compile :=
      (Compile / compile).dependsOn(scalafixInput / Compile / compile).value,
    scalafixTestkitOutputSourceDirectories :=
      (scalafixOutput / Compile / sourceDirectories).value,
    scalafixTestkitInputSourceDirectories :=
      (scalafixInput / Compile / sourceDirectories).value,
    scalafixTestkitInputClasspath :=
      (scalafixInput / Compile / fullClasspath).value,
  )
  .dependsOn(scalafixRules)
  .enablePlugins(NoPublishPlugin)
  .enablePlugins(ScalafixTestkitPlugin)
  .enablePlugins(AutomateHeaderPlugin)

def http4sProject(name: String) =
  Project(name, file(name))
    .settings(commonSettings)
    .settings(
      moduleName := s"http4s-$name",
      Test / testOptions += Tests.Argument(TestFrameworks.Specs2, "showtimes", "failtrace"),
      testFrameworks += new TestFramework("munit.Framework"),
      initCommands()
    )
    .enablePlugins(Http4sPlugin)

def libraryProject(name: String) = http4sProject(name)

def exampleProject(name: String) =
  http4sProject(name)
    .in(file(name.replace("examples-", "examples/")))
    .enablePlugins(NoPublishPlugin)
    .settings(libraryDependencies += logbackClassic % Runtime)
    .dependsOn(examples)

lazy val commonSettings = Seq(
  Compile / doc / scalacOptions += "-no-link-warnings",
  libraryDependencies ++= Seq(
    catsEffectTestingSpecs2,
    catsLaws,
    disciplineSpecs2,
    logbackClassic,
    scalacheck,
    specs2Core.withDottyCompat(scalaVersion.value),
    specs2MatcherExtra.withDottyCompat(scalaVersion.value),
  ).map(_ % Test),
  libraryDependencies ++= {
    if (isDotty.value)
      libraryDependencies.value
    else
      // These are going to be a problem
      Seq(
        specs2Cats,
        specs2Scalacheck
      ).map(_ % Test)
  },
  apiURL := Some(url(s"https://http4s.org/v${baseVersion.value}/api")),
)

def initCommands(additionalImports: String*) =
  initialCommands := (List(
    "fs2._",
    "cats._",
    "cats.data._",
    "cats.effect._",
    "cats.implicits._"
  ) ++ additionalImports).mkString("import ", ", ", "")

// Everything is driven through release steps and the http4s* variables
// This won't actually release unless on Travis.
addCommandAlias("ci", ";clean ;release with-defaults")<|MERGE_RESOLUTION|>--- conflicted
+++ resolved
@@ -113,15 +113,7 @@
       )
     },
     unusedCompileDependenciesFilter -= moduleFilter("org.scala-lang", "scala-reflect"),
-<<<<<<< HEAD
-=======
-    mimaBinaryIssueFilters ++= Seq(
-      // These were private[this], surfaced by 2.13.4's exhaustiveness checker
-      ProblemFilters.exclude[MissingClassProblem]("org.http4s.headers.Forwarded$Node$Port$C"),
-      ProblemFilters.exclude[MissingClassProblem]("org.http4s.headers.Forwarded$Node$Port$C$"),
-    ),
     Compile / packageBin / mappings ~= { _.filterNot(_._2.startsWith("scala/")) },
->>>>>>> 659c58ba
   )
 
 lazy val laws = libraryProject("laws")
