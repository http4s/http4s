import com.typesafe.tools.mima.core._
import explicitdeps.ExplicitDepsPlugin.autoImport.moduleFilterRemoveValue
import org.http4s.sbt.Http4sPlugin._
import org.http4s.sbt.ScaladocApiMapping

import scala.xml.transform.{RewriteRule, RuleTransformer}

// Global settings
ThisBuild / crossScalaVersions := Seq(scala_213, scala_212, scala_3)
ThisBuild / scalaVersion := (ThisBuild / crossScalaVersions).value.filter(_.startsWith("2.")).last
ThisBuild / baseVersion := "0.23"
ThisBuild / publishGithubUser := "rossabaker"
ThisBuild / publishFullName   := "Ross A. Baker"

ThisBuild / githubWorkflowBuild := Seq(
      // todo remove once salafmt properly supports scala3
      WorkflowStep.Sbt(List("scalafmtCheckAll"), name = Some("Check formatting"), cond = Some(s"matrix.scala != '$scala_3'")),
      WorkflowStep.Sbt(List("headerCheck", "test:headerCheck"), name = Some("Check headers")),
      WorkflowStep.Sbt(List("test:compile"), name = Some("Compile")),
      WorkflowStep.Sbt(List("mimaReportBinaryIssues"), name = Some("Check binary compatibility")),
      // TODO: this gives false positives for boopickle, scalatags, twirl and play-json
      // WorkflowStep.Sbt(
        // List("unusedCompileDependenciesTest"),
        // name = Some("Check unused compile dependencies"), cond = Some(s"matrix.scala != '$scala_3'")), // todo disable on dotty for now
      WorkflowStep.Sbt(List("test"), name = Some("Run tests")),
      WorkflowStep.Sbt(List("doc"), name = Some("Build docs"))
    )

ThisBuild / githubWorkflowAddedJobs ++= Seq(
  WorkflowJob(
    "scalafix",
    "Scalafix",
    githubWorkflowJobSetup.value.toList ::: List(
      WorkflowStep.Run(
        List("cd scalafix", "sbt ci"),
        name = Some("Scalafix tests"),
        cond = Some(s"matrix.scala == '$scala_213'")
      )
    ),
    scalas = crossScalaVersions.value.toList
  ))


enablePlugins(SonatypeCiReleasePlugin)

versionIntroduced.withRank(KeyRanks.Invisible) := Map(
  scala_3 -> "0.22.0",
)

lazy val modules: List[ProjectReference] = List(
  core,
  laws,
  testing,
  tests,
  server,
  prometheusMetrics,
  client,
  dropwizardMetrics,
  emberCore,
  emberServer,
  emberClient,
  blazeCore,
  blazeServer,
  blazeClient,
  asyncHttpClient,
  jettyServer,
  jettyClient,
  okHttpClient,
  servlet,
  tomcatServer,
  theDsl,
  jawn,
  boopickle,
  circe,
  playJson,
  scalaXml,
  twirl,
  scalatags,
  bench,
  examples,
  examplesBlaze,
  examplesDocker,
  examplesEmber,
  examplesJetty,
  examplesTomcat,
  examplesWar
)

lazy val root = project.in(file("."))
  .enablePlugins(NoPublishPlugin)
  .settings(
    // Root project
    name := "http4s",
    description := "A minimal, Scala-idiomatic library for HTTP",
    startYear := Some(2013),
  )
  .aggregate(modules: _*)

lazy val core = libraryProject("core")
  .enablePlugins(
    BuildInfoPlugin,
    MimeLoaderPlugin,
  )
  .settings(
    description := "Core http4s library for servers and clients",
    startYear := Some(2013),
    buildInfoKeys := Seq[BuildInfoKey](
      version,
      scalaVersion,
      BuildInfoKey.map(http4sApiVersion) { case (_, v) => "apiVersion" -> v }
    ),
    buildInfoPackage := organization.value,
    libraryDependencies ++= Seq(
      caseInsensitive,
      catsCore,
      catsEffectStd,
      catsParse.exclude("org.typelevel", "cats-core_2.13"),
      fs2Core,
      fs2Io,
      ip4sCore,
      literally,
      log4s,
      munit % Test,
      scodecBits,
      slf4jApi, // residual dependency from macros
      vault,
    ),
    libraryDependencies ++= {
      if (isDotty.value) Seq.empty
      else Seq(
        scalaReflect(scalaVersion.value) % Provided
      )
    },
    unusedCompileDependenciesFilter -= moduleFilter("org.scala-lang", "scala-reflect"),
    mimaBinaryIssueFilters ++= Seq(
      // These will only cause problems when called via Java interop
      ProblemFilters.exclude[IncompatibleMethTypeProblem]("org.http4s.HttpApp.apply"),
      ProblemFilters.exclude[IncompatibleMethTypeProblem]("org.http4s.HttpApp.local"),
      ProblemFilters.exclude[IncompatibleMethTypeProblem]("org.http4s.internal.Logger.logMessageWithBodyText")
    )
  )

lazy val laws = libraryProject("laws")
  .settings(
    description := "Instances and laws for testing http4s code",
    startYear := Some(2019),
    libraryDependencies ++= Seq(
      caseInsensitiveTesting,
      catsEffect,
      catsEffectTestkit,
      catsLaws,
      disciplineCore,
      ip4sTestKit,
      scalacheck,
      scalacheckEffectMunit,
      munitCatsEffect
    ),
    unusedCompileDependenciesFilter -= moduleFilter(organization = "org.typelevel", name = "scalacheck-effect-munit"),
  )
  .dependsOn(core)

lazy val testing = libraryProject("testing")
  .enablePlugins(NoPublishPlugin)
  .settings(
    description := "Internal utilities for http4s tests",
    startYear := Some(2016),
    libraryDependencies ++= Seq(
      catsEffectLaws,
      munitCatsEffect,
      munitDiscipline,
      scalacheck,
      scalacheckEffect,
      scalacheckEffectMunit,
    ).map(_ % Test),
  )
  .dependsOn(laws)

// Defined outside core/src/test so it can depend on published testing
lazy val tests = libraryProject("tests")
  .enablePlugins(NoPublishPlugin)
  .settings(
    description := "Tests for core project",
    startYear := Some(2013),
  )
  .dependsOn(core, testing % "test->test")

lazy val server = libraryProject("server")
  .settings(
    description := "Base library for building http4s servers",
    startYear := Some(2014),
  )
  .settings(BuildInfoPlugin.buildInfoScopedSettings(Test))
  .settings(BuildInfoPlugin.buildInfoDefaultSettings)
  .settings(
    buildInfoKeys := Seq[BuildInfoKey](Test / resourceDirectory),
    buildInfoPackage := "org.http4s.server.test",
  )
  .dependsOn(core, testing % "test->test", theDsl % "test->compile")

lazy val prometheusMetrics = libraryProject("prometheus-metrics")
  .settings(
    description := "Support for Prometheus Metrics",
    startYear := Some(2018),
    libraryDependencies ++= Seq(
      prometheusClient,
      prometheusCommon,
      prometheusHotspot,
    ),
  )
  .dependsOn(
    core % "compile->compile",
    theDsl % "test->compile",
    testing % "test->test",
    server % "test->compile",
    client % "test->compile"
  )

lazy val client = libraryProject("client")
  .settings(
    description := "Base library for building http4s clients",
    startYear := Some(2014),
  )
  .dependsOn(
    core,
    testing % "test->test",
    server % "test->compile",
    theDsl % "test->compile")

lazy val dropwizardMetrics = libraryProject("dropwizard-metrics")
  .settings(
    description := "Support for Dropwizard Metrics",
    startYear := Some(2018),
    libraryDependencies ++= Seq(
      dropwizardMetricsCore,
      dropwizardMetricsJson,
    ))
  .dependsOn(
    core % "compile->compile",
    testing % "test->test",
    theDsl % "test->compile",
    client % "test->compile",
    server % "test->compile"
  )

lazy val emberCore = libraryProject("ember-core")
  .settings(
    description := "Base library for ember http4s clients and servers",
    startYear := Some(2019),
    unusedCompileDependenciesFilter -= moduleFilter("io.chrisdavenport", "log4cats-core"),
    libraryDependencies ++= Seq(
      log4catsTesting % Test,
    ),
    mimaBinaryIssueFilters ++= Seq(
      ProblemFilters.exclude[MissingClassProblem]("org.http4s.ember.core.Parser$MessageP$EndOfStreamError"),
      ProblemFilters.exclude[MissingClassProblem]("org.http4s.ember.core.EmptyStreamError$"),
      ProblemFilters.exclude[MissingClassProblem]("org.http4s.ember.core.Parser$MessageP$MessageTooLongError$"),
      ProblemFilters.exclude[MissingClassProblem]("org.http4s.ember.core.Parser$MessageP$EndOfStreamError$"),
      ProblemFilters.exclude[MissingClassProblem]("org.http4s.ember.core.EmptyStreamError"),
      ProblemFilters.exclude[MissingClassProblem]("org.http4s.ember.core.Parser$MessageP$MessageTooLongError"),
      ProblemFilters.exclude[DirectMissingMethodProblem]("org.http4s.ember.core.Parser#Response#RespPrelude.parsePrelude"),
      ProblemFilters.exclude[DirectMissingMethodProblem]("org.http4s.ember.core.Parser#Request#ReqPrelude.parsePrelude"),
      ProblemFilters.exclude[DirectMissingMethodProblem]("org.http4s.ember.core.Parser#HeaderP.copy"),
      ProblemFilters.exclude[DirectMissingMethodProblem]("org.http4s.ember.core.Parser#HeaderP.this"),
      ProblemFilters.exclude[DirectMissingMethodProblem]("org.http4s.ember.core.Parser#HeaderP.parseHeaders"),
      ProblemFilters.exclude[DirectMissingMethodProblem]("org.http4s.ember.core.Parser#HeaderP.apply"),
      ProblemFilters.exclude[MissingClassProblem]("org.http4s.ember.core.Parser$MessageP"),
      ProblemFilters.exclude[MissingTypesProblem]("org.http4s.ember.core.Parser$MessageP$"),
      ProblemFilters.exclude[DirectMissingMethodProblem]("org.http4s.ember.core.Parser#MessageP.parseMessage"),
      ProblemFilters.exclude[DirectMissingMethodProblem]("org.http4s.ember.core.Parser#MessageP.apply"),
      ProblemFilters.exclude[DirectMissingMethodProblem]("org.http4s.ember.core.Parser#MessageP.unapply")
    )
  )
  .dependsOn(core, testing % "test->test")

lazy val emberServer = libraryProject("ember-server")
  .settings(
    description := "ember implementation for http4s servers",
    startYear := Some(2019),
    libraryDependencies ++= Seq(
      log4catsSlf4j, 
      javaWebSocket % Test
    ),
    mimaBinaryIssueFilters ++= Seq(
      ProblemFilters.exclude[DirectMissingMethodProblem]("org.http4s.ember.server.EmberServerBuilder#Defaults.maxConcurrency"),
      ProblemFilters.exclude[DirectMissingMethodProblem]("org.http4s.ember.server.internal.ServerHelpers.isKeepAlive"),
<<<<<<< HEAD
=======
      ProblemFilters.exclude[DirectMissingMethodProblem]("org.http4s.ember.server.EmberServerBuilder#Defaults.maxConcurrency"),
>>>>>>> 77c37994
      ProblemFilters.exclude[IncompatibleMethTypeProblem]("org.http4s.ember.server.internal.ServerHelpers.runApp")
    ),
    Test / parallelExecution := false
  )
  .dependsOn(emberCore % "compile;test->test", server % "compile;test->test", emberClient % "test->compile")

lazy val emberClient = libraryProject("ember-client")
  .settings(
    description := "ember implementation for http4s clients",
    startYear := Some(2019),
    libraryDependencies ++= Seq(
      keypool,
      log4catsSlf4j,
    ),
    mimaBinaryIssueFilters := Seq(
      ProblemFilters.exclude[DirectMissingMethodProblem]("org.http4s.ember.client.EmberClientBuilder.this")
    )
  )
  .dependsOn(emberCore % "compile;test->test", client % "compile;test->test")

lazy val blazeCore = libraryProject("blaze-core")
  .settings(
    description := "Base library for binding blaze to http4s clients and servers",
    startYear := Some(2014),
    libraryDependencies ++= Seq(
      blazeHttp,
    )
  )
  .dependsOn(core, testing % "test->test")

lazy val blazeServer = libraryProject("blaze-server")
  .settings(
    description := "blaze implementation for http4s servers",
    startYear := Some(2014),
    mimaBinaryIssueFilters := Seq(
      // private constructor 
      ProblemFilters.exclude[IncompatibleMethTypeProblem]("org.http4s.blaze.server.BlazeServerBuilder.this")
    )
  )
  .dependsOn(blazeCore % "compile;test->test", server % "compile;test->test")

lazy val blazeClient = libraryProject("blaze-client")
  .settings(
    description := "blaze implementation for http4s clients",
    startYear := Some(2014),
    mimaBinaryIssueFilters ++= Seq(),
  )
  .dependsOn(blazeCore % "compile;test->test", client % "compile;test->test")

lazy val asyncHttpClient = libraryProject("async-http-client")
  .settings(
    description := "async http client implementation for http4s clients",
    startYear := Some(2016),
    libraryDependencies ++= Seq(
      Http4sPlugin.asyncHttpClient,
      fs2ReactiveStreams,
      nettyBuffer,
      nettyCodecHttp,
      reactiveStreams,
    ),
    Test / parallelExecution := false
  )
  .dependsOn(core, testing % "test->test", client % "compile;test->test")

lazy val jettyClient = libraryProject("jetty-client")
  .settings(
    description := "jetty implementation for http4s clients",
    startYear := Some(2018),
    libraryDependencies ++= Seq(
      Http4sPlugin.jettyClient,
      jettyHttp,
      jettyUtil,
    ),
  )
  .dependsOn(core, testing % "test->test", client % "compile;test->test")

lazy val okHttpClient = libraryProject("okhttp-client")
  .settings(
    description := "okhttp implementation for http4s clients",
    startYear := Some(2018),
    libraryDependencies ++= Seq(
      Http4sPlugin.okhttp,
      okio,
    ),
  )
  .dependsOn(core, testing % "test->test", client % "compile;test->test")

lazy val servlet = libraryProject("servlet")
  .settings(
    description := "Portable servlet implementation for http4s servers",
    startYear := Some(2013),
    libraryDependencies ++= Seq(
      javaxServletApi % Provided,
      Http4sPlugin.jettyServer % Test,
      jettyServlet % Test,
      Http4sPlugin.asyncHttpClient % Test
    ),
  )
  .dependsOn(server % "compile;test->test")

lazy val jettyServer = libraryProject("jetty-server")
  .settings(
    description := "Jetty implementation for http4s servers",
    startYear := Some(2014),
    libraryDependencies ++= Seq(
      jettyHttp2Server,
      Http4sPlugin.jettyServer,
      jettyServlet,
      jettyUtil,
    )
  )
  .dependsOn(servlet % "compile;test->test", theDsl % "test->test")

lazy val tomcatServer = libraryProject("tomcat-server")
  .settings(
    description := "Tomcat implementation for http4s servers",
    startYear := Some(2014),
    libraryDependencies ++= Seq(
      tomcatCatalina,
      tomcatCoyote,
      tomcatUtilScan,
    )
  )
  .dependsOn(servlet % "compile;test->test")

// `dsl` name conflicts with modern SBT
lazy val theDsl = libraryProject("dsl")
  .settings(
    description := "Simple DSL for writing http4s services",
    startYear := Some(2013),
  )
  .dependsOn(core, testing % "test->test")

lazy val jawn = libraryProject("jawn")
  .settings(
    description := "Base library to parse JSON to various ASTs for http4s",
    startYear := Some(2014),
    libraryDependencies ++= Seq(
      jawnFs2,
      jawnParser,
    )
  )
  .dependsOn(core, testing % "test->test")

lazy val boopickle = libraryProject("boopickle")
  .settings(
    description := "Provides Boopickle codecs for http4s",
    startYear := Some(2018),
    libraryDependencies ++= Seq(
      Http4sPlugin.boopickle
    ),
  )
  .dependsOn(core, testing % "test->test")

lazy val circe = libraryProject("circe")
  .settings(
    description := "Provides Circe codecs for http4s",
    startYear := Some(2015),
    libraryDependencies ++= Seq(
      circeCore,
      circeJawn,
      circeTesting % Test
    )
  )
  .dependsOn(core, testing % "test->test", jawn % "compile;test->test")

lazy val playJson = libraryProject("play-json")
  .settings(
    description := "Provides Play json codecs for http4s",
    startYear := Some(2018),
    libraryDependencies ++= Seq(
      Http4sPlugin.playJson.cross(CrossVersion.for3Use2_13)
    ),
    publish / skip := isDotty.value,
    compile / skip := isDotty.value
  )
  .dependsOn(jawn % "compile;test->test")

lazy val scalaXml = libraryProject("scala-xml")
  .settings(
    description := "Provides scala-xml codecs for http4s",
    startYear := Some(2014),
    libraryDependencies ++= Seq(
      Http4sPlugin.scalaXml,
    ),
  )
  .dependsOn(core, testing % "test->test")

lazy val twirl = http4sProject("twirl")
  .settings(
    description := "Twirl template support for http4s",
    startYear := Some(2014),
    TwirlKeys.templateImports := Nil,
    libraryDependencies := {
      libraryDependencies.value.map {
        case module if module.name == "twirl-api" =>
          module.cross(CrossVersion.for3Use2_13)
        case module => module
      }
    },
    publish / skip := isDotty.value
  )
  .enablePlugins(SbtTwirl)
  .dependsOn(core, testing % "test->test")

lazy val scalatags = http4sProject("scalatags")
  .settings(
    description := "Scalatags template support for http4s",
    startYear := Some(2018),
    libraryDependencies ++= Seq(
      scalatagsApi.cross(CrossVersion.for3Use2_13)
    ),
    publish / skip := isDotty.value
  )
  .dependsOn(core, testing % "test->test")

lazy val bench = http4sProject("bench")
  .enablePlugins(JmhPlugin)
  .enablePlugins(NoPublishPlugin)
  .settings(
    description := "Benchmarks for http4s",
    startYear := Some(2015),
    libraryDependencies += circeParser,
    undeclaredCompileDependenciesTest := {},
    unusedCompileDependenciesTest := {},
  )
  .dependsOn(core, circe, emberCore)

lazy val docs = http4sProject("docs")
  .enablePlugins(
    GhpagesPlugin,
    HugoPlugin,
    NoPublishPlugin,
    ScalaUnidocPlugin,
    MdocPlugin
  )
  .settings(docsProjectSettings)
  .settings(
    libraryDependencies ++= Seq(
      circeGeneric,
      circeLiteral,
      cryptobits
    ),
    description := "Documentation for http4s",
    startYear := Some(2013),
    autoAPIMappings := true,
    ScalaUnidoc / unidoc / unidocProjectFilter := inAnyProject --
      inProjects( // TODO would be nice if these could be introspected from noPublishSettings
        bench,
        examples,
        examplesBlaze,
        examplesDocker,
        examplesJetty,
        examplesTomcat,
        examplesWar
      ),
    mdocIn := (Compile / sourceDirectory).value / "mdoc",
    makeSite := makeSite.dependsOn(mdoc.toTask(""), http4sBuildData).value,
    fatalWarningsInCI := false,
    Hugo / baseURL := {
      val docsPrefix = extractDocsPrefix(version.value)
      if (isCi.value) new URI(s"https://http4s.org${docsPrefix}")
      else new URI(s"http://127.0.0.1:${previewFixedPort.value.getOrElse(4000)}${docsPrefix}")
    },
    siteMappings := {
      val docsPrefix = extractDocsPrefix(version.value)
      for ((f, d) <- siteMappings.value) yield (f, docsPrefix + "/" + d)
    },
    siteMappings ++= {
      val docsPrefix = extractDocsPrefix(version.value)
      for ((f, d) <- (ScalaUnidoc / packageDoc / mappings).value)
        yield (f, s"$docsPrefix/api/$d")
    },
    ghpagesCleanSite / includeFilter := {
      new FileFilter {
        val docsPrefix = extractDocsPrefix(version.value)
        def accept(f: File) =
          f.getCanonicalPath.startsWith(
            (ghpagesRepository.value / s"${docsPrefix}").getCanonicalPath)
      }
    },
    apiMappings ++= {
      ScaladocApiMapping.mappings(
        (ScalaUnidoc / unidoc / unidocAllClasspaths).value, scalaBinaryVersion.value
      )
    }
  )
  .dependsOn(client, core, theDsl, blazeServer, blazeClient, circe, dropwizardMetrics, prometheusMetrics)

lazy val website = http4sProject("website")
  .enablePlugins(HugoPlugin, GhpagesPlugin, NoPublishPlugin)
  .settings(docsProjectSettings)
  .settings(
    description := "Common area of http4s.org",
    startYear := Some(2013),
    Hugo / baseURL := {
      if (isCi.value) new URI(s"https://http4s.org")
      else new URI(s"http://127.0.0.1:${previewFixedPort.value.getOrElse(4000)}")
    },
    makeSite := makeSite.dependsOn(http4sBuildData).value,
    // all .md|markdown files go into `content` dir for hugo processing
    ghpagesNoJekyll := true,
    ghpagesCleanSite / excludeFilter  :=
      new FileFilter {
        val v = ghpagesRepository.value.getCanonicalPath + "/v"
        def accept(f: File) =
          f.getCanonicalPath.startsWith(v) &&
            f.getCanonicalPath.charAt(v.size).isDigit
      }
  )

lazy val examples = http4sProject("examples")
  .enablePlugins(NoPublishPlugin)
  .settings(
    description := "Common code for http4s examples",
    startYear := Some(2013),
    libraryDependencies ++= Seq(
      circeGeneric % Runtime,
      logbackClassic % Runtime
    ),
    // todo enable when twirl supports dotty TwirlKeys.templateImports := Nil,
  )
  .dependsOn(server, dropwizardMetrics, theDsl, circe, scalaXml/*, twirl*/)
  // todo enable when twirl supports dotty .enablePlugins(SbtTwirl)

lazy val examplesBlaze = exampleProject("examples-blaze")
  .settings(Revolver.settings)
  .settings(
    description := "Examples of http4s server and clients on blaze",
    startYear := Some(2013),
    fork := true,
    libraryDependencies ++= Seq(
      circeGeneric,
    ),
  )
  .dependsOn(blazeServer, blazeClient)

lazy val examplesEmber = exampleProject("examples-ember")
  .settings(Revolver.settings)
  .settings(
    description := "Examples of http4s server and clients on blaze",
    startYear := Some(2020),
    fork := true,
  )
  .dependsOn(emberServer, emberClient)

lazy val examplesDocker = http4sProject("examples-docker")
  .in(file("examples/docker"))
  .enablePlugins(JavaAppPackaging, DockerPlugin, NoPublishPlugin)
  .settings(
    description := "Builds a docker image for a blaze-server",
    startYear := Some(2017),
    Docker / packageName := "http4s/blaze-server",
    Docker / maintainer := "http4s",
    dockerUpdateLatest := true,
    dockerExposedPorts := List(8080),
  )
  .dependsOn(blazeServer, theDsl)

lazy val examplesJetty = exampleProject("examples-jetty")
  .settings(Revolver.settings)
  .settings(
    description := "Example of http4s server on Jetty",
    startYear := Some(2014),
    fork := true,
    reStart / mainClass := Some("com.example.http4s.jetty.JettyExample"),
  )
  .dependsOn(jettyServer)

lazy val examplesTomcat = exampleProject("examples-tomcat")
  .settings(Revolver.settings)
  .settings(
    description := "Example of http4s server on Tomcat",
    startYear := Some(2014),
    fork := true,
    reStart / mainClass := Some("com.example.http4s.tomcat.TomcatExample"),
  )
  .dependsOn(tomcatServer)

// Run this with jetty:start
lazy val examplesWar = exampleProject("examples-war")
  .enablePlugins(JettyPlugin)
  .settings(
    description := "Example of a WAR deployment of an http4s service",
    startYear := Some(2014),
    fork := true,
    libraryDependencies += javaxServletApi % Provided,
    Jetty / containerLibs := List(jettyRunner),
  )
  .dependsOn(servlet)

def http4sProject(name: String) =
  Project(name, file(name))
    .settings(commonSettings)
    .settings(
      moduleName := s"http4s-$name",
      testFrameworks += new TestFramework("munit.Framework"),
      initCommands()
    )
    .enablePlugins(Http4sPlugin)

def libraryProject(name: String) = http4sProject(name)

def exampleProject(name: String) =
  http4sProject(name)
    .in(file(name.replace("examples-", "examples/")))
    .enablePlugins(NoPublishPlugin)
    .settings(libraryDependencies += logbackClassic % Runtime)
    .dependsOn(examples)

lazy val commonSettings = Seq(
  Compile / doc / scalacOptions += "-no-link-warnings",
  libraryDependencies ++= Seq(
    catsLaws,
    logbackClassic,
    scalacheck,
  ).map(_ % Test),
  apiURL := Some(url(s"https://http4s.org/v${baseVersion.value}/api")),
)

def initCommands(additionalImports: String*) =
  initialCommands := (List(
    "fs2._",
    "cats._",
    "cats.data._",
    "cats.effect._",
    "cats.implicits._"
  ) ++ additionalImports).mkString("import ", ", ", "")

// Everything is driven through release steps and the http4s* variables
// This won't actually release unless on Travis.
addCommandAlias("ci", ";clean ;release with-defaults")<|MERGE_RESOLUTION|>--- conflicted
+++ resolved
@@ -283,10 +283,7 @@
     mimaBinaryIssueFilters ++= Seq(
       ProblemFilters.exclude[DirectMissingMethodProblem]("org.http4s.ember.server.EmberServerBuilder#Defaults.maxConcurrency"),
       ProblemFilters.exclude[DirectMissingMethodProblem]("org.http4s.ember.server.internal.ServerHelpers.isKeepAlive"),
-<<<<<<< HEAD
-=======
       ProblemFilters.exclude[DirectMissingMethodProblem]("org.http4s.ember.server.EmberServerBuilder#Defaults.maxConcurrency"),
->>>>>>> 77c37994
       ProblemFilters.exclude[IncompatibleMethTypeProblem]("org.http4s.ember.server.internal.ServerHelpers.runApp")
     ),
     Test / parallelExecution := false
@@ -353,8 +350,7 @@
 
 lazy val jettyClient = libraryProject("jetty-client")
   .settings(
-    description := "jetty implementation for http4s clients",
-    startYear := Some(2018),
+    description := "jetty implementation for http4s clients", startYear := Some(2018),
     libraryDependencies ++= Seq(
       Http4sPlugin.jettyClient,
       jettyHttp,
