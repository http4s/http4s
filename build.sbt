--- conflicted
+++ resolved
@@ -84,11 +84,6 @@
   examplesDocker,
   examplesEmber,
   examplesJetty,
-<<<<<<< HEAD
-  examplesWar,
-=======
-  examplesTomcat,
->>>>>>> 433ecc4f
   scalafixInternalRules,
   scalafixInternalInput,
   scalafixInternalOutput,
@@ -1122,11 +1117,6 @@
           examplesBlaze,
           examplesDocker,
           examplesJetty,
-<<<<<<< HEAD
-          examplesWar,
-=======
-          examplesTomcat,
->>>>>>> 433ecc4f
           examplesEmber,
           exampleEmberServerH2,
           exampleEmberClientH2,
@@ -1238,30 +1228,6 @@
     reStart / mainClass := Some("com.example.http4s.jetty.JettyExample"),
   )
   .dependsOn(jettyServer)
-
-<<<<<<< HEAD
-// Run this with jetty:start
-lazy val examplesWar = exampleProject("examples-war")
-  .enablePlugins(JettyPlugin)
-  .settings(
-    description := "Example of a WAR deployment of an http4s service",
-    startYear := Some(2014),
-    fork := true,
-    libraryDependencies += javaxServletApi % Provided,
-    Jetty / containerLibs := List(jettyRunner),
-  )
-  .dependsOn(servlet)
-=======
-lazy val examplesTomcat = exampleProject("examples-tomcat")
-  .settings(Revolver.settings)
-  .settings(
-    description := "Example of http4s server on Tomcat",
-    startYear := Some(2014),
-    fork := true,
-    reStart / mainClass := Some("com.example.http4s.tomcat.TomcatExample"),
-  )
-  .dependsOn(tomcatServer)
->>>>>>> 433ecc4f
 
 lazy val scalafixInternalRules = project
   .in(file("scalafix-internal/rules"))
