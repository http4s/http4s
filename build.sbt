import com.typesafe.tools.mima.core._
import explicitdeps.ExplicitDepsPlugin.autoImport.moduleFilterRemoveValue
import org.http4s.sbt.Http4sPlugin._
import org.http4s.sbt.ScaladocApiMapping

import scala.xml.transform.{RewriteRule, RuleTransformer}

// Global settings
ThisBuild / crossScalaVersions := Seq(scala_213, scala_212, scala_3)
ThisBuild / scalaVersion := (ThisBuild / crossScalaVersions).value.filter(_.startsWith("2.")).last
ThisBuild / baseVersion := "0.23"
ThisBuild / publishGithubUser := "rossabaker"
ThisBuild / publishFullName   := "Ross A. Baker"

ThisBuild / githubWorkflowBuild := Seq(
      // todo remove once salafmt properly supports scala3
      WorkflowStep.Sbt(List("scalafmtCheckAll"), name = Some("Check formatting"), cond = Some(s"matrix.scala != '$scala_3'")),
      WorkflowStep.Sbt(List("headerCheck", "test:headerCheck"), name = Some("Check headers")),
      WorkflowStep.Sbt(List("test:compile"), name = Some("Compile")),
      WorkflowStep.Sbt(List("mimaReportBinaryIssues"), name = Some("Check binary compatibility")),
      // TODO: this gives false positives for boopickle, scalatags, twirl and play-json
      // WorkflowStep.Sbt(
        // List("unusedCompileDependenciesTest"),
        // name = Some("Check unused compile dependencies"), cond = Some(s"matrix.scala != '$scala_3'")), // todo disable on dotty for now
      WorkflowStep.Sbt(List("test"), name = Some("Run tests")),
      WorkflowStep.Sbt(List("doc"), name = Some("Build docs"))
    )

ThisBuild / githubWorkflowAddedJobs ++= Seq(
  WorkflowJob(
    "scalafix",
    "Scalafix",
    githubWorkflowJobSetup.value.toList ::: List(
      WorkflowStep.Run(
        List("cd scalafix", "sbt ci"),
        name = Some("Scalafix tests"),
        cond = Some(s"matrix.scala == '$scala_213'")
      )
    ),
    scalas = crossScalaVersions.value.toList
  ))


enablePlugins(SonatypeCiReleasePlugin)

versionIntroduced.withRank(KeyRanks.Invisible) := Map(
  scala_3 -> "0.22.0",
)

lazy val modules: List[ProjectReference] = List(
  core,
  laws,
  testing,
  tests,
  server,
  prometheusMetrics,
  client,
  dropwizardMetrics,
  emberCore,
  emberServer,
  emberClient,
  blazeCore,
  blazeServer,
  blazeClient,
  asyncHttpClient,
  jettyServer,
  jettyClient,
  okHttpClient,
  servlet,
  tomcatServer,
  theDsl,
  jawn,
  boopickle,
  circe,
  playJson,
  scalaXml,
  twirl,
  scalatags,
  bench,
  examples,
  examplesBlaze,
  examplesDocker,
  examplesEmber,
  examplesJetty,
  examplesTomcat,
  examplesWar
)

lazy val root = project.in(file("."))
  .enablePlugins(NoPublishPlugin)
  .settings(
    // Root project
    name := "http4s",
    description := "A minimal, Scala-idiomatic library for HTTP",
    startYear := Some(2013),
  )
  .aggregate(modules: _*)

lazy val core = libraryProject("core")
  .enablePlugins(
    BuildInfoPlugin,
    MimeLoaderPlugin,
  )
  .settings(
    description := "Core http4s library for servers and clients",
    startYear := Some(2013),
    buildInfoKeys := Seq[BuildInfoKey](
      version,
      scalaVersion,
      BuildInfoKey.map(http4sApiVersion) { case (_, v) => "apiVersion" -> v }
    ),
    buildInfoPackage := organization.value,
    libraryDependencies ++= Seq(
      caseInsensitive,
      catsCore,
      catsEffectStd,
      catsParse.exclude("org.typelevel", "cats-core_2.13"),
      crypto,
      fs2Core,
      fs2Io,
      ip4sCore,
      literally,
      log4s,
      munit % Test,
      scodecBits,
      slf4jApi, // residual dependency from macros
      vault,
    ),
    libraryDependencies ++= {
      if (isDotty.value) Seq.empty
      else Seq(
        scalaReflect(scalaVersion.value) % Provided
      )
    },
    unusedCompileDependenciesFilter -= moduleFilter("org.scala-lang", "scala-reflect"),
    mimaBinaryIssueFilters ++= Seq(
      // These will only cause problems when called via Java interop
      ProblemFilters.exclude[IncompatibleMethTypeProblem]("org.http4s.HttpApp.apply"),
      ProblemFilters.exclude[IncompatibleMethTypeProblem]("org.http4s.HttpApp.local"),
      ProblemFilters.exclude[IncompatibleMethTypeProblem]("org.http4s.internal.Logger.logMessageWithBodyText")
    )
  )

lazy val laws = libraryProject("laws")
  .settings(
    description := "Instances and laws for testing http4s code",
    startYear := Some(2019),
    libraryDependencies ++= Seq(
      caseInsensitiveTesting,
      catsEffect,
      catsEffectTestkit,
      catsLaws,
      disciplineCore,
      ip4sTestKit,
      scalacheck,
      scalacheckEffectMunit,
      munitCatsEffect
    ),
    unusedCompileDependenciesFilter -= moduleFilter(organization = "org.typelevel", name = "scalacheck-effect-munit"),
  )
  .dependsOn(core)

lazy val testing = libraryProject("testing")
  .enablePlugins(NoPublishPlugin)
  .settings(
    description := "Internal utilities for http4s tests",
    startYear := Some(2016),
    libraryDependencies ++= Seq(
      catsEffectLaws,
      munitCatsEffect,
      munitDiscipline,
      scalacheck,
      scalacheckEffect,
      scalacheckEffectMunit,
    ).map(_ % Test),
  )
  .dependsOn(laws)

// Defined outside core/src/test so it can depend on published testing
lazy val tests = libraryProject("tests")
  .enablePlugins(NoPublishPlugin)
  .settings(
    description := "Tests for core project",
    startYear := Some(2013),
  )
  .dependsOn(core, testing % "test->test")

lazy val server = libraryProject("server")
  .settings(
    description := "Base library for building http4s servers",
    startYear := Some(2014),
    mimaBinaryIssueFilters ++= Seq(
      ProblemFilters.exclude[IncompatibleMethTypeProblem]("org.http4s.server.middleware.CSRF.this"), // private[middleware]
      ProblemFilters.exclude[IncompatibleMethTypeProblem]("org.http4s.server.middleware.CSRF#CSRFBuilder.this"), // private[middleware]
      ProblemFilters.exclude[DirectMissingMethodProblem]("org.http4s.server.middleware.authentication.DigestUtil.computeResponse"), // private[authentication]
    )
  )
  .settings(BuildInfoPlugin.buildInfoScopedSettings(Test))
  .settings(BuildInfoPlugin.buildInfoDefaultSettings)
  .settings(
    buildInfoKeys := Seq[BuildInfoKey](Test / resourceDirectory),
    buildInfoPackage := "org.http4s.server.test",
  )
  .dependsOn(core, testing % "test->test", theDsl % "test->compile")

lazy val prometheusMetrics = libraryProject("prometheus-metrics")
  .settings(
    description := "Support for Prometheus Metrics",
    startYear := Some(2018),
    libraryDependencies ++= Seq(
      prometheusClient,
      prometheusCommon,
      prometheusHotspot,
    ),
  )
  .dependsOn(
    core % "compile->compile",
    theDsl % "test->compile",
    testing % "test->test",
    server % "test->compile",
    client % "test->compile"
  )

lazy val client = libraryProject("client")
  .settings(
    description := "Base library for building http4s clients",
    startYear := Some(2014),
<<<<<<< HEAD
=======
    libraryDependencies ++= Seq(
      jettyServlet % Test,
    ),
    mimaBinaryIssueFilters ++= Seq(
      ProblemFilters.exclude[Problem]("org.http4s.client.oauth1.package.genAuthHeader"), // private[oauth1]
      ProblemFilters.exclude[DirectMissingMethodProblem]("org.http4s.client.oauth1.package.makeSHASig"), // private[oauth1]
      ProblemFilters.exclude[DirectMissingMethodProblem]("org.http4s.client.oauth1.*.generateHMAC"), // private[oauth1]
    )
>>>>>>> a3b346ac
  )
  .dependsOn(
    core,
    testing % "test->test",
    server % "test->compile",
    theDsl % "test->compile")

lazy val dropwizardMetrics = libraryProject("dropwizard-metrics")
  .settings(
    description := "Support for Dropwizard Metrics",
    startYear := Some(2018),
    libraryDependencies ++= Seq(
      dropwizardMetricsCore,
      dropwizardMetricsJson,
    ))
  .dependsOn(
    core % "compile->compile",
    testing % "test->test",
    theDsl % "test->compile",
    client % "test->compile",
    server % "test->compile"
  )

lazy val emberCore = libraryProject("ember-core")
  .settings(
    description := "Base library for ember http4s clients and servers",
    startYear := Some(2019),
    unusedCompileDependenciesFilter -= moduleFilter("io.chrisdavenport", "log4cats-core"),
    libraryDependencies ++= Seq(
      log4catsTesting % Test,
    ),
    mimaBinaryIssueFilters ++= Seq(
      ProblemFilters.exclude[DirectMissingMethodProblem]("org.http4s.ember.core.Encoder.reqToBytes"),
      ProblemFilters.exclude[DirectMissingMethodProblem]("org.http4s.ember.core.Parser#HeaderP.apply"),
      ProblemFilters.exclude[DirectMissingMethodProblem]("org.http4s.ember.core.Parser#HeaderP.copy"),
      ProblemFilters.exclude[DirectMissingMethodProblem]("org.http4s.ember.core.Parser#HeaderP.parseHeaders"),
      ProblemFilters.exclude[DirectMissingMethodProblem]("org.http4s.ember.core.Parser#HeaderP.this"),
      ProblemFilters.exclude[DirectMissingMethodProblem]("org.http4s.ember.core.Parser#MessageP.apply"),
      ProblemFilters.exclude[DirectMissingMethodProblem]("org.http4s.ember.core.Parser#MessageP.parseMessage"),
      ProblemFilters.exclude[DirectMissingMethodProblem]("org.http4s.ember.core.Parser#MessageP.unapply"),
      ProblemFilters.exclude[DirectMissingMethodProblem]("org.http4s.ember.core.Parser#Request#ReqPrelude.parsePrelude"),
      ProblemFilters.exclude[DirectMissingMethodProblem]("org.http4s.ember.core.Parser#Response#RespPrelude.parsePrelude"),
      ProblemFilters.exclude[MissingClassProblem]("org.http4s.ember.core.EmptyStreamError"),
      ProblemFilters.exclude[MissingClassProblem]("org.http4s.ember.core.EmptyStreamError$"),
      ProblemFilters.exclude[MissingClassProblem]("org.http4s.ember.core.Parser$MessageP"),
      ProblemFilters.exclude[MissingClassProblem]("org.http4s.ember.core.Parser$MessageP$EndOfStreamError"),
      ProblemFilters.exclude[MissingClassProblem]("org.http4s.ember.core.Parser$MessageP$EndOfStreamError$"),
      ProblemFilters.exclude[MissingClassProblem]("org.http4s.ember.core.Parser$MessageP$MessageTooLongError"),
      ProblemFilters.exclude[MissingClassProblem]("org.http4s.ember.core.Parser$MessageP$MessageTooLongError$"),
      ProblemFilters.exclude[MissingTypesProblem]("org.http4s.ember.core.Parser$MessageP$"),
    )
  )
  .dependsOn(core, testing % "test->test")

lazy val emberServer = libraryProject("ember-server")
  .settings(
    description := "ember implementation for http4s servers",
    startYear := Some(2019),
    libraryDependencies ++= Seq(
      log4catsSlf4j, 
      javaWebSocket % Test
    ),
    mimaBinaryIssueFilters ++= Seq(
      ProblemFilters.exclude[DirectMissingMethodProblem]("org.http4s.ember.server.EmberServerBuilder#Defaults.maxConcurrency"),
      ProblemFilters.exclude[DirectMissingMethodProblem]("org.http4s.ember.server.internal.ServerHelpers.isKeepAlive"),
      ProblemFilters.exclude[DirectMissingMethodProblem]("org.http4s.ember.server.EmberServerBuilder#Defaults.maxConcurrency"),
      ProblemFilters.exclude[IncompatibleMethTypeProblem]("org.http4s.ember.server.internal.ServerHelpers.runApp")
    ),
    Test / parallelExecution := false
  )
  .dependsOn(emberCore % "compile;test->test", server % "compile;test->test", emberClient % "test->compile")

lazy val emberClient = libraryProject("ember-client")
  .settings(
    description := "ember implementation for http4s clients",
    startYear := Some(2019),
    libraryDependencies ++= Seq(
      keypool,
      log4catsSlf4j,
    ),
    mimaBinaryIssueFilters := Seq(
      ProblemFilters.exclude[DirectMissingMethodProblem]("org.http4s.ember.client.EmberClientBuilder.this")
    )
  )
  .dependsOn(emberCore % "compile;test->test", client % "compile;test->test")

lazy val blazeCore = libraryProject("blaze-core")
  .settings(
    description := "Base library for binding blaze to http4s clients and servers",
    startYear := Some(2014),
    libraryDependencies ++= Seq(
      blazeHttp,
    )
  )
  .dependsOn(core, testing % "test->test")

lazy val blazeServer = libraryProject("blaze-server")
  .settings(
    description := "blaze implementation for http4s servers",
    startYear := Some(2014),
    mimaBinaryIssueFilters := Seq(
      // private constructor 
      ProblemFilters.exclude[IncompatibleMethTypeProblem]("org.http4s.blaze.server.BlazeServerBuilder.this")
    )
  )
  .dependsOn(blazeCore % "compile;test->test", server % "compile;test->test")

lazy val blazeClient = libraryProject("blaze-client")
  .settings(
    description := "blaze implementation for http4s clients",
    startYear := Some(2014),
    mimaBinaryIssueFilters ++= Seq(),
  )
  .dependsOn(blazeCore % "compile;test->test", client % "compile;test->test")

lazy val asyncHttpClient = libraryProject("async-http-client")
  .settings(
    description := "async http client implementation for http4s clients",
    startYear := Some(2016),
    libraryDependencies ++= Seq(
      Http4sPlugin.asyncHttpClient,
      fs2ReactiveStreams,
      nettyBuffer,
      nettyCodecHttp,
      reactiveStreams,
    ),
    Test / parallelExecution := false
  )
  .dependsOn(core, testing % "test->test", client % "compile;test->test")

lazy val jettyClient = libraryProject("jetty-client")
  .settings(
    description := "jetty implementation for http4s clients", startYear := Some(2018),
    libraryDependencies ++= Seq(
      Http4sPlugin.jettyClient,
      jettyHttp,
      jettyUtil,
    ),
  )
  .dependsOn(core, testing % "test->test", client % "compile;test->test")

lazy val okHttpClient = libraryProject("okhttp-client")
  .settings(
    description := "okhttp implementation for http4s clients",
    startYear := Some(2018),
    libraryDependencies ++= Seq(
      Http4sPlugin.okhttp,
      okio,
    ),
  )
  .dependsOn(core, testing % "test->test", client % "compile;test->test")

lazy val servlet = libraryProject("servlet")
  .settings(
    description := "Portable servlet implementation for http4s servers",
    startYear := Some(2013),
    libraryDependencies ++= Seq(
      javaxServletApi % Provided,
      Http4sPlugin.jettyServer % Test,
      jettyServlet % Test,
      Http4sPlugin.asyncHttpClient % Test
    ),
  )
  .dependsOn(server % "compile;test->test")

lazy val jettyServer = libraryProject("jetty-server")
  .settings(
    description := "Jetty implementation for http4s servers",
    startYear := Some(2014),
    libraryDependencies ++= Seq(
      jettyHttp2Server,
      Http4sPlugin.jettyServer,
      jettyServlet,
      jettyUtil,
    )
  )
  .dependsOn(servlet % "compile;test->test", theDsl % "test->test")

lazy val tomcatServer = libraryProject("tomcat-server")
  .settings(
    description := "Tomcat implementation for http4s servers",
    startYear := Some(2014),
    libraryDependencies ++= Seq(
      tomcatCatalina,
      tomcatCoyote,
      tomcatUtilScan,
    )
  )
  .dependsOn(servlet % "compile;test->test")

// `dsl` name conflicts with modern SBT
lazy val theDsl = libraryProject("dsl")
  .settings(
    description := "Simple DSL for writing http4s services",
    startYear := Some(2013),
  )
  .dependsOn(core, testing % "test->test")

lazy val jawn = libraryProject("jawn")
  .settings(
    description := "Base library to parse JSON to various ASTs for http4s",
    startYear := Some(2014),
    libraryDependencies ++= Seq(
      jawnFs2,
      jawnParser,
    )
  )
  .dependsOn(core, testing % "test->test")

lazy val boopickle = libraryProject("boopickle")
  .settings(
    description := "Provides Boopickle codecs for http4s",
    startYear := Some(2018),
    libraryDependencies ++= Seq(
      Http4sPlugin.boopickle
    ),
  )
  .dependsOn(core, testing % "test->test")

lazy val circe = libraryProject("circe")
  .settings(
    description := "Provides Circe codecs for http4s",
    startYear := Some(2015),
    libraryDependencies ++= Seq(
      circeCore,
      circeJawn,
      circeTesting % Test
    )
  )
  .dependsOn(core, testing % "test->test", jawn % "compile;test->test")

lazy val playJson = libraryProject("play-json")
  .settings(
    description := "Provides Play json codecs for http4s",
    startYear := Some(2018),
    libraryDependencies ++= Seq(
      Http4sPlugin.playJson.cross(CrossVersion.for3Use2_13)
    ),
    publish / skip := isDotty.value,
    compile / skip := isDotty.value
  )
  .dependsOn(jawn % "compile;test->test")

lazy val scalaXml = libraryProject("scala-xml")
  .settings(
    description := "Provides scala-xml codecs for http4s",
    startYear := Some(2014),
    libraryDependencies ++= Seq(
      Http4sPlugin.scalaXml,
    ),
  )
  .dependsOn(core, testing % "test->test")

lazy val twirl = http4sProject("twirl")
  .settings(
    description := "Twirl template support for http4s",
    startYear := Some(2014),
    TwirlKeys.templateImports := Nil,
    libraryDependencies := {
      libraryDependencies.value.map {
        case module if module.name == "twirl-api" =>
          module.cross(CrossVersion.for3Use2_13)
        case module => module
      }
    },
    publish / skip := isDotty.value
  )
  .enablePlugins(SbtTwirl)
  .dependsOn(core, testing % "test->test")

lazy val scalatags = http4sProject("scalatags")
  .settings(
    description := "Scalatags template support for http4s",
    startYear := Some(2018),
    libraryDependencies ++= Seq(
      scalatagsApi.cross(CrossVersion.for3Use2_13)
    ),
    publish / skip := isDotty.value
  )
  .dependsOn(core, testing % "test->test")

lazy val bench = http4sProject("bench")
  .enablePlugins(JmhPlugin)
  .enablePlugins(NoPublishPlugin)
  .settings(
    description := "Benchmarks for http4s",
    startYear := Some(2015),
    libraryDependencies += circeParser,
    undeclaredCompileDependenciesTest := {},
    unusedCompileDependenciesTest := {},
  )
  .dependsOn(core, circe, emberCore)

lazy val docs = http4sProject("docs")
  .enablePlugins(
    GhpagesPlugin,
    HugoPlugin,
    NoPublishPlugin,
    ScalaUnidocPlugin,
    MdocPlugin
  )
  .settings(docsProjectSettings)
  .settings(
    libraryDependencies ++= Seq(
      circeGeneric,
      circeLiteral,
      cryptobits
    ),
    description := "Documentation for http4s",
    startYear := Some(2013),
    autoAPIMappings := true,
    ScalaUnidoc / unidoc / unidocProjectFilter := inAnyProject --
      inProjects( // TODO would be nice if these could be introspected from noPublishSettings
        bench,
        examples,
        examplesBlaze,
        examplesDocker,
        examplesJetty,
        examplesTomcat,
        examplesWar
      ),
    mdocIn := (Compile / sourceDirectory).value / "mdoc",
    makeSite := makeSite.dependsOn(mdoc.toTask(""), http4sBuildData).value,
    fatalWarningsInCI := false,
    Hugo / baseURL := {
      val docsPrefix = extractDocsPrefix(version.value)
      if (isCi.value) new URI(s"https://http4s.org${docsPrefix}")
      else new URI(s"http://127.0.0.1:${previewFixedPort.value.getOrElse(4000)}${docsPrefix}")
    },
    siteMappings := {
      val docsPrefix = extractDocsPrefix(version.value)
      for ((f, d) <- siteMappings.value) yield (f, docsPrefix + "/" + d)
    },
    siteMappings ++= {
      val docsPrefix = extractDocsPrefix(version.value)
      for ((f, d) <- (ScalaUnidoc / packageDoc / mappings).value)
        yield (f, s"$docsPrefix/api/$d")
    },
    ghpagesCleanSite / includeFilter := {
      new FileFilter {
        val docsPrefix = extractDocsPrefix(version.value)
        def accept(f: File) =
          f.getCanonicalPath.startsWith(
            (ghpagesRepository.value / s"${docsPrefix}").getCanonicalPath)
      }
    },
    apiMappings ++= {
      ScaladocApiMapping.mappings(
        (ScalaUnidoc / unidoc / unidocAllClasspaths).value, scalaBinaryVersion.value
      )
    }
  )
  .dependsOn(client, core, theDsl, blazeServer, blazeClient, circe, dropwizardMetrics, prometheusMetrics)

lazy val website = http4sProject("website")
  .enablePlugins(HugoPlugin, GhpagesPlugin, NoPublishPlugin)
  .settings(docsProjectSettings)
  .settings(
    description := "Common area of http4s.org",
    startYear := Some(2013),
    Hugo / baseURL := {
      if (isCi.value) new URI(s"https://http4s.org")
      else new URI(s"http://127.0.0.1:${previewFixedPort.value.getOrElse(4000)}")
    },
    makeSite := makeSite.dependsOn(http4sBuildData).value,
    // all .md|markdown files go into `content` dir for hugo processing
    ghpagesNoJekyll := true,
    ghpagesCleanSite / excludeFilter  :=
      new FileFilter {
        val v = ghpagesRepository.value.getCanonicalPath + "/v"
        def accept(f: File) =
          f.getCanonicalPath.startsWith(v) &&
            f.getCanonicalPath.charAt(v.size).isDigit
      }
  )

lazy val examples = http4sProject("examples")
  .enablePlugins(NoPublishPlugin)
  .settings(
    description := "Common code for http4s examples",
    startYear := Some(2013),
    libraryDependencies ++= Seq(
      circeGeneric % Runtime,
      logbackClassic % Runtime
    ),
    // todo enable when twirl supports dotty TwirlKeys.templateImports := Nil,
  )
  .dependsOn(server, dropwizardMetrics, theDsl, circe, scalaXml/*, twirl*/)
  // todo enable when twirl supports dotty .enablePlugins(SbtTwirl)

lazy val examplesBlaze = exampleProject("examples-blaze")
  .settings(Revolver.settings)
  .settings(
    description := "Examples of http4s server and clients on blaze",
    startYear := Some(2013),
    fork := true,
    libraryDependencies ++= Seq(
      circeGeneric,
    ),
  )
  .dependsOn(blazeServer, blazeClient)

lazy val examplesEmber = exampleProject("examples-ember")
  .settings(Revolver.settings)
  .settings(
    description := "Examples of http4s server and clients on blaze",
    startYear := Some(2020),
    fork := true,
  )
  .dependsOn(emberServer, emberClient)

lazy val examplesDocker = http4sProject("examples-docker")
  .in(file("examples/docker"))
  .enablePlugins(JavaAppPackaging, DockerPlugin, NoPublishPlugin)
  .settings(
    description := "Builds a docker image for a blaze-server",
    startYear := Some(2017),
    Docker / packageName := "http4s/blaze-server",
    Docker / maintainer := "http4s",
    dockerUpdateLatest := true,
    dockerExposedPorts := List(8080),
  )
  .dependsOn(blazeServer, theDsl)

lazy val examplesJetty = exampleProject("examples-jetty")
  .settings(Revolver.settings)
  .settings(
    description := "Example of http4s server on Jetty",
    startYear := Some(2014),
    fork := true,
    reStart / mainClass := Some("com.example.http4s.jetty.JettyExample"),
  )
  .dependsOn(jettyServer)

lazy val examplesTomcat = exampleProject("examples-tomcat")
  .settings(Revolver.settings)
  .settings(
    description := "Example of http4s server on Tomcat",
    startYear := Some(2014),
    fork := true,
    reStart / mainClass := Some("com.example.http4s.tomcat.TomcatExample"),
  )
  .dependsOn(tomcatServer)

// Run this with jetty:start
lazy val examplesWar = exampleProject("examples-war")
  .enablePlugins(JettyPlugin)
  .settings(
    description := "Example of a WAR deployment of an http4s service",
    startYear := Some(2014),
    fork := true,
    libraryDependencies += javaxServletApi % Provided,
    Jetty / containerLibs := List(jettyRunner),
  )
  .dependsOn(servlet)

def http4sProject(name: String) =
  Project(name, file(name))
    .settings(commonSettings)
    .settings(
      moduleName := s"http4s-$name",
      testFrameworks += new TestFramework("munit.Framework"),
      initCommands()
    )
    .enablePlugins(Http4sPlugin)

def libraryProject(name: String) = http4sProject(name)

def exampleProject(name: String) =
  http4sProject(name)
    .in(file(name.replace("examples-", "examples/")))
    .enablePlugins(NoPublishPlugin)
    .settings(libraryDependencies += logbackClassic % Runtime)
    .dependsOn(examples)

lazy val commonSettings = Seq(
  Compile / doc / scalacOptions += "-no-link-warnings",
  libraryDependencies ++= Seq(
    catsLaws,
    logbackClassic,
    scalacheck,
  ).map(_ % Test),
  apiURL := Some(url(s"https://http4s.org/v${baseVersion.value}/api")),
)

def initCommands(additionalImports: String*) =
  initialCommands := (List(
    "fs2._",
    "cats._",
    "cats.data._",
    "cats.effect._",
    "cats.implicits._"
  ) ++ additionalImports).mkString("import ", ", ", "")

// Everything is driven through release steps and the http4s* variables
// This won't actually release unless on Travis.
addCommandAlias("ci", ";clean ;release with-defaults")<|MERGE_RESOLUTION|>--- conflicted
+++ resolved
@@ -225,17 +225,11 @@
   .settings(
     description := "Base library for building http4s clients",
     startYear := Some(2014),
-<<<<<<< HEAD
-=======
-    libraryDependencies ++= Seq(
-      jettyServlet % Test,
-    ),
     mimaBinaryIssueFilters ++= Seq(
       ProblemFilters.exclude[Problem]("org.http4s.client.oauth1.package.genAuthHeader"), // private[oauth1]
       ProblemFilters.exclude[DirectMissingMethodProblem]("org.http4s.client.oauth1.package.makeSHASig"), // private[oauth1]
       ProblemFilters.exclude[DirectMissingMethodProblem]("org.http4s.client.oauth1.*.generateHMAC"), // private[oauth1]
     )
->>>>>>> a3b346ac
   )
   .dependsOn(
     core,
