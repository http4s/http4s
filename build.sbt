import com.typesafe.tools.mima.core._
import explicitdeps.ExplicitDepsPlugin.autoImport.moduleFilterRemoveValue
import org.http4s.sbt.Http4sPlugin._
import org.http4s.sbt.{ScaladocApiMapping, SiteConfig}

Global / excludeLintKeys += laikaDescribe

// Global settings
<<<<<<< HEAD
ThisBuild / crossScalaVersions := Seq(scala_213, scala_212, scala_3)
ThisBuild / scalaVersion := (ThisBuild / crossScalaVersions).value.filter(_.startsWith("2.")).last
ThisBuild / baseVersion := "1.0"
ThisBuild / publishGithubUser := "rossabaker"
ThisBuild / publishFullName := "Ross A. Baker"
=======
ThisBuild / crossScalaVersions := Seq(scala_3, scala_212, scala_213)
ThisBuild / tlBaseVersion := "0.23"
ThisBuild / developers += tlGitHubDev("rossabaker", "Ross A. Baker")
>>>>>>> 12a9fd5b

ThisBuild / semanticdbEnabled := true
ThisBuild / semanticdbOptions ++= Seq("-P:semanticdb:synthetics:on").filter(_ => !tlIsScala3.value)
ThisBuild / semanticdbVersion := scalafixSemanticdb.revision
ThisBuild / scalafixScalaBinaryVersion := CrossVersion.binaryScalaVersion(scalaVersion.value)
ThisBuild / scalafixDependencies += "com.github.liancheng" %% "organize-imports" % "0.5.0"

ThisBuild / scalafixAll / skip := tlIsScala3.value
ThisBuild / ScalafixConfig / skip := tlIsScala3.value

<<<<<<< HEAD
ThisBuild / githubWorkflowBuildPreamble +=
  WorkflowStep.Use(
    UseRef.Public("actions", "setup-node", "v2.4.0"),
    name = Some("Setup NodeJS v16"),
    params = Map("node-version" -> "16"),
    cond = Some("matrix.ci == 'ciNodeJS'"),
  )

ThisBuild / githubWorkflowBuild := Seq(
  WorkflowStep.Sbt(
    List("${{ matrix.ci }}", "scalafmtCheckAll", "scalafmtSbtCheck"),
    name = Some("Check formatting"),
  ),
  WorkflowStep
    .Sbt(List("${{ matrix.ci }}", "headerCheck", "test:headerCheck"), name = Some("Check headers")),
  WorkflowStep.Sbt(List("${{ matrix.ci }}", "test:compile"), name = Some("Compile")),
=======
ThisBuild / githubWorkflowBuild ++= Seq(
>>>>>>> 12a9fd5b
  WorkflowStep.Sbt(
    List("${{ matrix.ci }}", "scalafixAll --check"),
    name = Some("Check Scalafix rules"),
    cond = Some(s"matrix.scala != '$scala_3'"),
  )
)

ThisBuild / githubWorkflowAddedJobs ++= Seq(
  WorkflowJob(
    "scalafix",
    "Scalafix",
    githubWorkflowJobSetup.value.toList ::: List(
      WorkflowStep.Run(
        List("cd scalafix", "sbt ci"),
        name = Some("Scalafix tests"),
        cond = Some(s"matrix.scala == '$scala_213'"),
      )
    ),
    scalas = crossScalaVersions.value.toList,
    javas = List(JavaSpec.temurin("8")),
  )
)

lazy val modules: List[CompositeProject] = List(
  core,
  laws,
  testing,
  tests,
  server,
  prometheusMetrics,
  client,
  dropwizardMetrics,
  emberCore,
  emberServer,
  emberClient,
  blazeCore,
  blazeServer,
  blazeClient,
  asyncHttpClient,
  jettyServer,
  jettyClient,
  okHttpClient,
  servlet,
  tomcatServer,
  nodeServerless,
  theDsl,
  jawn,
  boopickle,
  circe,
  playJson,
  scalaXml,
  twirl,
  scalatags,
  bench,
  examples,
  examplesBlaze,
  examplesDocker,
  examplesEmber,
  examplesJetty,
  examplesTomcat,
  examplesWar,
  scalafixInternalRules,
  scalafixInternalInput,
  scalafixInternalOutput,
  scalafixInternalTests,
)

lazy val root = tlCrossRootProject
  .disablePlugins(ScalafixPlugin)
  .settings(
    // Root project
    name := "http4s",
    description := "A minimal, Scala-idiomatic library for HTTP",
    startYear := Some(2013),
  )
  .aggregate(modules: _*)

lazy val core = libraryCrossProject("core")
  .enablePlugins(
    BuildInfoPlugin,
    MimeLoaderPlugin,
  )
  .settings(
    description := "Core http4s library for servers and clients",
    startYear := Some(2013),
    buildInfoKeys := Seq[BuildInfoKey](
      version,
      scalaVersion,
      BuildInfoKey.map(http4sApiVersion) { case (_, v) => "apiVersion" -> v },
    ),
    buildInfoPackage := organization.value,
    libraryDependencies ++= Seq(
      caseInsensitive.value,
      catsCore.value,
      catsEffectStd.value,
      catsParse.value.exclude("org.typelevel", "cats-core_2.13"),
      crypto.value,
      fs2Core.value,
      fs2Io.value,
      ip4sCore.value,
      literally.value,
      log4s.value,
      munit.value % Test,
      scodecBits.value,
      vault.value,
    ),
    libraryDependencies ++= {
      if (tlIsScala3.value) Seq.empty
      else
        Seq(
          slf4jApi, // residual dependency from macros
          scalaReflect(scalaVersion.value) % Provided,
        )
    },
    unusedCompileDependenciesFilter -= moduleFilter("org.scala-lang", "scala-reflect"),
    mimaBinaryIssueFilters ++= Seq(
      // These will only cause problems when called via Java interop
      ProblemFilters.exclude[IncompatibleMethTypeProblem]("org.http4s.HttpApp.apply"),
      ProblemFilters.exclude[IncompatibleMethTypeProblem]("org.http4s.HttpApp.local"),
      ProblemFilters
        .exclude[IncompatibleMethTypeProblem]("org.http4s.internal.Logger.logMessageWithBodyText"),

      // private constructors so effectively final already
      ProblemFilters.exclude[FinalClassProblem]("org.http4s.internal.CharPredicate$General"),
      ProblemFilters.exclude[FinalClassProblem]("org.http4s.internal.CharPredicate$ArrayBased"),
      ProblemFilters.exclude[FinalClassProblem]("org.http4s.internal.CharPredicate$RangeBased"),
      ProblemFilters.exclude[FinalClassProblem]("org.http4s.internal.CharPredicate$MaskBased"),
    ) ++ {
      if (tlIsScala3.value)
        Seq(
          // private[syntax]
          ProblemFilters.exclude[MissingFieldProblem]("org.http4s.syntax.LiteralsSyntax.uri"),
          ProblemFilters.exclude[MissingFieldProblem]("org.http4s.syntax.LiteralsSyntax.urischeme"),
          ProblemFilters.exclude[MissingFieldProblem]("org.http4s.syntax.LiteralsSyntax.uripath"),
          ProblemFilters.exclude[MissingFieldProblem]("org.http4s.syntax.LiteralsSyntax.mediatype"),
          ProblemFilters.exclude[MissingFieldProblem]("org.http4s.syntax.LiteralsSyntax.qvalue"),
          ProblemFilters
            .exclude[DirectMissingMethodProblem]("org.http4s.syntax.LiteralsSyntax.validateUri"),
          ProblemFilters
            .exclude[DirectMissingMethodProblem](
              "org.http4s.syntax.LiteralsSyntax.validateUriScheme"
            ),
          ProblemFilters
            .exclude[DirectMissingMethodProblem]("org.http4s.syntax.LiteralsSyntax.validatePath"),
          ProblemFilters
            .exclude[DirectMissingMethodProblem](
              "org.http4s.syntax.LiteralsSyntax.validateMediatype"
            ),
          ProblemFilters
            .exclude[DirectMissingMethodProblem]("org.http4s.syntax.LiteralsSyntax.validateQvalue"),
          ProblemFilters
            .exclude[DirectMissingMethodProblem]("org.http4s.syntax.LiteralsSyntax.validate"),
          ProblemFilters.exclude[MissingClassProblem]("org.http4s.syntax.LiteralsSyntax$Validator"),
          ProblemFilters
            .exclude[MissingClassProblem]("org.http4s.syntax.LiteralsSyntax$mediatype$"),
          ProblemFilters.exclude[MissingClassProblem]("org.http4s.syntax.LiteralsSyntax$qvalue$"),
          ProblemFilters.exclude[MissingClassProblem]("org.http4s.syntax.LiteralsSyntax$uri$"),
          ProblemFilters.exclude[MissingClassProblem]("org.http4s.syntax.LiteralsSyntax$uripath$"),
          ProblemFilters
            .exclude[MissingClassProblem]("org.http4s.syntax.LiteralsSyntax$urischeme$"),
          ProblemFilters
            .exclude[IncompatibleResultTypeProblem]("org.http4s.headers.Max-Forwards.parser"),
          ProblemFilters
            .exclude[IncompatibleResultTypeProblem]("org.http4s.headers.Max-Forwards.parser"),
          ProblemFilters.exclude[IncompatibleResultTypeProblem]("org.http4s.headers.Server.parser"),
          ProblemFilters.exclude[IncompatibleResultTypeProblem]("org.http4s.headers.Server.parser"),
          ProblemFilters
            .exclude[IncompatibleResultTypeProblem]("org.http4s.headers.Upgrade.parser"),
          ProblemFilters.exclude[IncompatibleResultTypeProblem](
            "org.http4s.headers.Upgrade.parser"
          ),
          ProblemFilters.exclude[DirectMissingMethodProblem]("org.http4s.StaticFile.<clinit>"),
          ProblemFilters.exclude[ReversedMissingMethodProblem](
            "org.http4s.websocket.WebSocket.imapK"
          ),
        )
      else Seq.empty
    },
  )
  .jvmSettings(
    libraryDependencies ++= {
      if (tlIsScala3.value) Seq.empty
      else
        Seq(
          slf4jApi // residual dependency from macros
        )
    }
  )
  .jsSettings(
    libraryDependencies ++= Seq(
      scalaJavaLocalesEnUS.value,
      scalaJavaTime.value,
    ),
    jsVersionIntroduced("0.23.5"),
  )

lazy val laws = libraryCrossProject("laws", CrossType.Pure)
  .settings(
    description := "Instances and laws for testing http4s code",
    startYear := Some(2019),
    libraryDependencies ++= Seq(
      caseInsensitiveTesting.value,
      catsEffect.value,
      catsEffectTestkit.value,
      catsLaws.value,
      disciplineCore.value,
      ip4sTestKit.value,
      scalacheck.value,
      scalacheckEffectMunit.value,
      munitCatsEffect.value,
    ),
    unusedCompileDependenciesFilter -= moduleFilter(
      organization = "org.typelevel",
      name = "scalacheck-effect-munit",
    ),
    mimaBinaryIssueFilters ++= Seq(
      ProblemFilters.exclude[IncompatibleMethTypeProblem](
        "org.http4s.laws.discipline.ArbitraryInstances#ParseResultSyntax.this"
      ) // private
    ) ++ {
      if (tlIsScala3.value)
        Seq(
          // private[discipline]
          ProblemFilters.exclude[ReversedMissingMethodProblem](
            "org.http4s.laws.discipline.ArbitraryInstances.http4sGenMediaType"
          ),
          ProblemFilters.exclude[ReversedMissingMethodProblem](
            "org.http4s.laws.discipline.ArbitraryInstances.org$http4s$laws$discipline$ArbitraryInstances$_setter_$http4sGenMediaType_="
          ),
          ProblemFilters.exclude[ReversedMissingMethodProblem](
            "org.http4s.laws.discipline.ArbitraryInstances.http4sTestingArbitraryForAccessControlAllowMethodsHeader"
          ),
          ProblemFilters.exclude[ReversedMissingMethodProblem](
            "org.http4s.laws.discipline.ArbitraryInstances.org$http4s$laws$discipline$ArbitraryInstances$_setter_$http4sTestingArbitraryForAccessControlAllowMethodsHeader_="
          ),
          ProblemFilters.exclude[ReversedMissingMethodProblem](
            "org.http4s.laws.discipline.ArbitraryInstancesBinCompat0.genObsText"
          ),
          ProblemFilters.exclude[ReversedMissingMethodProblem](
            "org.http4s.laws.discipline.ArbitraryInstancesBinCompat0.org$http4s$laws$discipline$ArbitraryInstancesBinCompat0$_setter_$genObsText_="
          ),
          ProblemFilters.exclude[ReversedMissingMethodProblem](
            "org.http4s.laws.discipline.ArbitraryInstancesBinCompat0.genVcharExceptDquote"
          ),
          ProblemFilters.exclude[ReversedMissingMethodProblem](
            "org.http4s.laws.discipline.ArbitraryInstancesBinCompat0.org$http4s$laws$discipline$ArbitraryInstancesBinCompat0$_setter_$genVcharExceptDquote_="
          ),
          ProblemFilters.exclude[ReversedMissingMethodProblem](
            "org.http4s.laws.discipline.ArbitraryInstancesBinCompat0.genEntityTag"
          ),
          ProblemFilters.exclude[ReversedMissingMethodProblem](
            "org.http4s.laws.discipline.ArbitraryInstancesBinCompat0.org$http4s$laws$discipline$ArbitraryInstancesBinCompat0$_setter_$genEntityTag_="
          ),
          ProblemFilters.exclude[ReversedMissingMethodProblem](
            "org.http4s.laws.discipline.ArbitraryInstancesBinCompat0.http4sTestingArbitraryForIfRangeLastModified"
          ),
          ProblemFilters.exclude[ReversedMissingMethodProblem](
            "org.http4s.laws.discipline.ArbitraryInstancesBinCompat0.org$http4s$laws$discipline$ArbitraryInstancesBinCompat0$_setter_$http4sTestingArbitraryForIfRangeLastModified_="
          ),
          ProblemFilters.exclude[ReversedMissingMethodProblem](
            "org.http4s.laws.discipline.ArbitraryInstancesBinCompat0.http4sTestingArbitraryTrailer"
          ),
          ProblemFilters.exclude[ReversedMissingMethodProblem](
            "org.http4s.laws.discipline.ArbitraryInstancesBinCompat0.org$http4s$laws$discipline$ArbitraryInstancesBinCompat0$_setter_$http4sTestingArbitraryTrailer_="
          ),
          ProblemFilters.exclude[ReversedMissingMethodProblem](
            "org.http4s.laws.discipline.ArbitraryInstancesBinCompat0.http4sTestingArbitraryForKeepAlive"
          ),
          ProblemFilters.exclude[ReversedMissingMethodProblem](
            "org.http4s.laws.discipline.ArbitraryInstancesBinCompat0.org$http4s$laws$discipline$ArbitraryInstancesBinCompat0$_setter_$http4sTestingArbitraryForKeepAlive_="
          ),
        )
      else Seq.empty
    },
  )
  .dependsOn(core)
  .jsSettings(
    jsVersionIntroduced("0.23.5")
  )

lazy val testing = libraryCrossProject("testing", CrossType.Full)
  .enablePlugins(NoPublishPlugin)
  .settings(
    description := "Internal utilities for http4s tests",
    startYear := Some(2016),
    libraryDependencies ++= Seq(
      catsEffectLaws.value,
      munitCatsEffect.value,
      munitDiscipline.value,
      scalacheck.value,
      scalacheckEffect.value,
      scalacheckEffectMunit.value,
    ).map(_ % Test),
  )
  .jsSettings(
    libraryDependencies ++= Seq(
      scalaJavaTimeTzdb.value
    ).map(_ % Test)
  )
  .dependsOn(laws)

// Defined outside core/src/test so it can depend on published testing
lazy val tests = libraryCrossProject("tests")
  .enablePlugins(NoPublishPlugin)
  .settings(
    description := "Tests for core project",
    startYear := Some(2013),
  )
  .dependsOn(core, testing % "test->test")

lazy val server = libraryCrossProject("server")
  .settings(
    description := "Base library for building http4s servers",
    startYear := Some(2014),
    mimaBinaryIssueFilters ++= Seq(
      ProblemFilters.exclude[IncompatibleMethTypeProblem](
        "org.http4s.server.middleware.CSRF.this"
      ), // private[middleware]
      ProblemFilters.exclude[IncompatibleMethTypeProblem](
        "org.http4s.server.middleware.CSRF#CSRFBuilder.this"
      ), // private[middleware]
      ProblemFilters.exclude[DirectMissingMethodProblem](
        "org.http4s.server.middleware.authentication.DigestUtil.computeResponse"
      ), // private[authentication]
      ProblemFilters.exclude[MissingClassProblem](
        "org.http4s.server.middleware.GZip$TrailerGen"
      ), // private
      ProblemFilters.exclude[MissingClassProblem](
        "org.http4s.server.middleware.GZip$TrailerGen$"
      ), // private
      // the following are private[middleware]
      ProblemFilters
        .exclude[FinalClassProblem]("org.http4s.server.middleware.CORSPolicy$AllowHeaders$In"),
      ProblemFilters
        .exclude[FinalClassProblem]("org.http4s.server.middleware.CORSPolicy$AllowHeaders$Static"),
      ProblemFilters
        .exclude[FinalClassProblem]("org.http4s.server.middleware.CORSPolicy$AllowMethods$In"),
      ProblemFilters
        .exclude[FinalClassProblem]("org.http4s.server.middleware.CORSPolicy$AllowOrigin$Match"),
      ProblemFilters
        .exclude[FinalClassProblem]("org.http4s.server.middleware.CORSPolicy$ExposeHeaders$In"),
      ProblemFilters
        .exclude[FinalClassProblem]("org.http4s.server.middleware.CORSPolicy$MaxAge$Some"),
    ),
  )
  .settings(BuildInfoPlugin.buildInfoScopedSettings(Test))
  .settings(BuildInfoPlugin.buildInfoDefaultSettings)
  .settings(
    buildInfoKeys := Seq[BuildInfoKey](
      BuildInfoKey.map(Test / resourceDirectory) { case (k, v) => k -> v.toString }
    ),
    buildInfoPackage := "org.http4s.server.test",
  )
  .jsSettings(
    jsVersionIntroduced("0.23.7")
  )
  .dependsOn(core, testing % "test->test", theDsl % "test->compile")

lazy val prometheusMetrics = libraryProject("prometheus-metrics")
  .settings(
    description := "Support for Prometheus Metrics",
    startYear := Some(2018),
    libraryDependencies ++= Seq(
      prometheusClient,
      prometheusCommon,
      prometheusHotspot,
    ),
  )
  .dependsOn(
    core.jvm % "compile->compile",
    theDsl.jvm % "test->compile",
    testing.jvm % "test->test",
    server.jvm % "test->compile",
    client.jvm % "test->compile",
  )

lazy val client = libraryCrossProject("client")
  .settings(
    description := "Base library for building http4s clients",
    startYear := Some(2014),
    mimaBinaryIssueFilters ++= Seq(
      ProblemFilters
        .exclude[Problem]("org.http4s.client.oauth1.package.genAuthHeader"), // private[oauth1]
      ProblemFilters.exclude[DirectMissingMethodProblem](
        "org.http4s.client.oauth1.package.makeSHASig"
      ), // private[oauth1]
      ProblemFilters.exclude[DirectMissingMethodProblem](
        "org.http4s.client.oauth1.*.generateHMAC"
      ), // private[oauth1]
    ) ++ {
      if (tlIsScala3.value)
        Seq( // private[oauth1]
          ProblemFilters
            .exclude[DirectMissingMethodProblem]("org.http4s.client.oauth1.package.SHA1"),
          ProblemFilters
            .exclude[DirectMissingMethodProblem]("org.http4s.client.oauth1.package.UTF_8"),
          ProblemFilters
            .exclude[DirectMissingMethodProblem]("org.http4s.client.oauth1.package.bytes"),
          ProblemFilters
            .exclude[DirectMissingMethodProblem]("org.http4s.client.oauth1.package.SHA1"),
          ProblemFilters
            .exclude[DirectMissingMethodProblem]("org.http4s.client.oauth1.package.UTF_8"),
          ProblemFilters
            .exclude[DirectMissingMethodProblem]("org.http4s.client.oauth1.package.bytes"),
          ProblemFilters.exclude[DirectMissingMethodProblem](
            "org.http4s.WaitQueueTimeoutException.getStackTraceDepth"
          ),
          ProblemFilters.exclude[DirectMissingMethodProblem](
            "org.http4s.WaitQueueTimeoutException.getStackTraceElement"
          ),
        )
      else Seq.empty
    },
  )
  .jvmSettings(
    libraryDependencies ++= Seq(
      nettyBuffer % Test,
      nettyCodecHttp % Test,
    )
  )
  .jsSettings(
    jsVersionIntroduced("0.23.5"),
    mimaBinaryIssueFilters ++= Seq(
      ProblemFilters.exclude[MissingClassProblem]("org.http4s.client.JavaNetClientBuilder"),
      ProblemFilters.exclude[MissingClassProblem]("org.http4s.client.JavaNetClientBuilder$"),
    ),
  )
  .dependsOn(core, server % Test, testing % "test->test", theDsl % "test->compile")
  .jsConfigure(_.dependsOn(nodeServerless % Test))

lazy val dropwizardMetrics = libraryProject("dropwizard-metrics")
  .settings(
    description := "Support for Dropwizard Metrics",
    startYear := Some(2018),
    libraryDependencies ++= Seq(
      dropwizardMetricsCore,
      dropwizardMetricsJson,
    ),
  )
  .dependsOn(
    core.jvm % "compile->compile",
    testing.jvm % "test->test",
    theDsl.jvm % "test->compile",
    client.jvm % "test->compile",
    server.jvm % "test->compile",
  )

lazy val emberCore = libraryCrossProject("ember-core", CrossType.Pure)
  .settings(
    description := "Base library for ember http4s clients and servers",
    startYear := Some(2019),
    unusedCompileDependenciesFilter -= moduleFilter("io.chrisdavenport", "log4cats-core"),
    libraryDependencies ++= Seq(
      log4catsTesting.value % Test
    ),
    mimaBinaryIssueFilters ++= Seq(
      ProblemFilters
        .exclude[DirectMissingMethodProblem]("org.http4s.ember.core.Encoder.reqToBytes"),
      ProblemFilters
        .exclude[DirectMissingMethodProblem]("org.http4s.ember.core.Parser#HeaderP.apply"),
      ProblemFilters
        .exclude[DirectMissingMethodProblem]("org.http4s.ember.core.Parser#HeaderP.copy"),
      ProblemFilters
        .exclude[DirectMissingMethodProblem]("org.http4s.ember.core.Parser#HeaderP.parseHeaders"),
      ProblemFilters
        .exclude[DirectMissingMethodProblem]("org.http4s.ember.core.Parser#HeaderP.this"),
      ProblemFilters
        .exclude[DirectMissingMethodProblem]("org.http4s.ember.core.Parser#MessageP.apply"),
      ProblemFilters
        .exclude[DirectMissingMethodProblem]("org.http4s.ember.core.Parser#MessageP.parseMessage"),
      ProblemFilters
        .exclude[DirectMissingMethodProblem]("org.http4s.ember.core.Parser#MessageP.unapply"),
      ProblemFilters.exclude[DirectMissingMethodProblem](
        "org.http4s.ember.core.Parser#Request#ReqPrelude.parsePrelude"
      ),
      ProblemFilters.exclude[DirectMissingMethodProblem](
        "org.http4s.ember.core.Parser#Response#RespPrelude.parsePrelude"
      ),
      ProblemFilters.exclude[MissingClassProblem]("org.http4s.ember.core.EmptyStreamError"),
      ProblemFilters.exclude[MissingClassProblem]("org.http4s.ember.core.EmptyStreamError$"),
      ProblemFilters.exclude[MissingClassProblem]("org.http4s.ember.core.Parser$MessageP"),
      ProblemFilters
        .exclude[MissingClassProblem]("org.http4s.ember.core.Parser$MessageP$EndOfStreamError"),
      ProblemFilters
        .exclude[MissingClassProblem]("org.http4s.ember.core.Parser$MessageP$EndOfStreamError$"),
      ProblemFilters
        .exclude[MissingClassProblem]("org.http4s.ember.core.Parser$MessageP$MessageTooLongError"),
      ProblemFilters
        .exclude[MissingClassProblem]("org.http4s.ember.core.Parser$MessageP$MessageTooLongError$"),
      ProblemFilters.exclude[MissingTypesProblem]("org.http4s.ember.core.Parser$MessageP$"),
    ) ++ {
      if (tlIsScala3.value)
        Seq(
          // private[ember]
          ProblemFilters
            .exclude[MissingFieldProblem](
              "org.http4s.ember.core.Parser#MessageP.MessageTooLongError"
            ),
          ProblemFilters
            .exclude[MissingFieldProblem]("org.http4s.ember.core.Parser#MessageP.EndOfStreamError"),
          ProblemFilters
            .exclude[DirectMissingMethodProblem](
              "org.http4s.ember.core.Parser#MessageP.fromProduct"
            ),
        )
      else Seq.empty
    },
  )
  .jsSettings(
    jsVersionIntroduced("0.23.5")
  )
  .dependsOn(core, testing % "test->test")

lazy val emberServer = libraryCrossProject("ember-server")
  .settings(
    description := "ember implementation for http4s servers",
    startYear := Some(2019),
    mimaBinaryIssueFilters ++= Seq(
      ProblemFilters.exclude[DirectMissingMethodProblem](
        "org.http4s.ember.server.EmberServerBuilder#Defaults.maxConcurrency"
      ),
      ProblemFilters.exclude[DirectMissingMethodProblem](
        "org.http4s.ember.server.internal.ServerHelpers.isKeepAlive"
      ),
      ProblemFilters.exclude[DirectMissingMethodProblem](
        "org.http4s.ember.server.EmberServerBuilder#Defaults.maxConcurrency"
      ),
      ProblemFilters.exclude[IncompatibleMethTypeProblem](
        "org.http4s.ember.server.internal.ServerHelpers.runApp"
      ),
      ProblemFilters.exclude[Problem]("org.http4s.ember.server.EmberServerBuilder.this"),
      ProblemFilters.exclude[DirectMissingMethodProblem](
        "org.http4s.ember.server.internal.ServerHelpers.runApp"
      ),
      ProblemFilters.exclude[DirectMissingMethodProblem](
        "org.http4s.ember.server.internal.ServerHelpers.runConnection"
      ),
    ) ++ {
      if (tlIsScala3.value)
        Seq(
          ProblemFilters.exclude[DirectMissingMethodProblem](
            "org.http4s.ember.server.internal.ServerHelpers.server"
          )
        )
      else
        Seq.empty
    },
    Test / parallelExecution := false,
  )
  .jvmSettings(
    libraryDependencies ++= Seq(
      log4catsSlf4j,
      javaWebSocket % Test,
      jnrUnixSocket % Test, // Necessary for jdk < 16
    )
  )
  .jsSettings(
    libraryDependencies ++= Seq(
      log4catsNoop.value
    ),
<<<<<<< HEAD
    Test / npmDevDependencies += "ws" -> "8.2.2",
    useYarn := true,
    yarnExtraArgs += "--frozen-lockfile",
=======
    jsVersionIntroduced("0.23.7"),
>>>>>>> 12a9fd5b
  )
  .dependsOn(
    emberCore % "compile;test->test",
    server % "compile;test->test",
    emberClient % "test->compile",
  )
  .jsEnablePlugins(ScalaJSBundlerPlugin)

lazy val emberClient = libraryCrossProject("ember-client")
  .settings(
    description := "ember implementation for http4s clients",
    startYear := Some(2019),
    libraryDependencies ++= Seq(
      keypool.value
    ),
    mimaBinaryIssueFilters := Seq(
      ProblemFilters
        .exclude[DirectMissingMethodProblem]("org.http4s.ember.client.EmberClientBuilder.this")
    ) ++ {
      if (tlIsScala3.value)
        Seq(
          ProblemFilters.exclude[DirectMissingMethodProblem](
            "org.http4s.ember.client.internal.ClientHelpers#RetryLogic.isEmptyStreamError"
          )
        )
      else Seq.empty
    },
  )
  .jvmSettings(
    libraryDependencies ++= Seq(
      log4catsSlf4j
    )
  )
  .jsSettings(
    libraryDependencies ++= Seq(
      log4catsNoop.value
    ),
    jsVersionIntroduced("0.23.5"),
  )
  .dependsOn(emberCore % "compile;test->test", client % "compile;test->test")

lazy val blazeCore = libraryProject("blaze-core")
  .settings(
    description := "Base library for binding blaze to http4s clients and servers",
    startYear := Some(2014),
    libraryDependencies ++= Seq(
      blazeHttp
    ),
  )
  .dependsOn(core.jvm, testing.jvm % "test->test")

lazy val blazeServer = libraryProject("blaze-server")
  .settings(
    description := "blaze implementation for http4s servers",
    startYear := Some(2014),
    mimaBinaryIssueFilters := Seq(
      ProblemFilters.exclude[DirectMissingMethodProblem](
        "org.http4s.blaze.server.BlazeServerBuilder.this"
      ), // private
      ProblemFilters.exclude[DirectMissingMethodProblem](
        "org.http4s.blaze.server.WebSocketDecoder.this"
      ), // private
      ProblemFilters.exclude[IncompatibleMethTypeProblem](
        "org.http4s.blaze.server.BlazeServerBuilder.this"
      ), // private
      ProblemFilters.exclude[MissingClassProblem](
        "org.http4s.blaze.server.BlazeServerBuilder$ExecutionContextConfig"
      ), // private
      ProblemFilters.exclude[MissingClassProblem](
        "org.http4s.blaze.server.BlazeServerBuilder$ExecutionContextConfig$"
      ), // private
      ProblemFilters.exclude[MissingClassProblem](
        "org.http4s.blaze.server.BlazeServerBuilder$ExecutionContextConfig$DefaultContext$"
      ), // private
      ProblemFilters.exclude[MissingClassProblem](
        "org.http4s.blaze.server.BlazeServerBuilder$ExecutionContextConfig$ExplicitContext"
      ), // private
      ProblemFilters.exclude[MissingClassProblem](
        "org.http4s.blaze.server.BlazeServerBuilder$ExecutionContextConfig$ExplicitContext$"
      ), // private
      ProblemFilters
        .exclude[DirectMissingMethodProblem]("org.http4s.blaze.server.BlazeServerBuilder.this"),
      ProblemFilters
        .exclude[DirectMissingMethodProblem]("org.http4s.blaze.server.WebSocketDecoder.this"),
    ) ++ {
      if (tlIsScala3.value)
        Seq(
          ProblemFilters
            .exclude[DirectMissingMethodProblem]("org.http4s.blaze.server.Http1ServerStage.apply"),
          ProblemFilters
            .exclude[DirectMissingMethodProblem]("org.http4s.blaze.server.Http1ServerStage.apply"),
          ProblemFilters
            .exclude[DirectMissingMethodProblem]("org.http4s.blaze.server.ProtocolSelector.apply"),
          ProblemFilters
            .exclude[DirectMissingMethodProblem]("org.http4s.blaze.server.ProtocolSelector.apply"),
          ProblemFilters.exclude[ReversedMissingMethodProblem](
            "org.http4s.blaze.server.WebSocketSupport.maxBufferSize"
          ),
          ProblemFilters.exclude[ReversedMissingMethodProblem](
            "org.http4s.blaze.server.WebSocketSupport.webSocketKey"
          ),
        )
      else Seq.empty,
    },
  )
  .dependsOn(blazeCore % "compile;test->test", server.jvm % "compile;test->test")

lazy val blazeClient = libraryProject("blaze-client")
  .settings(
    description := "blaze implementation for http4s clients",
    startYear := Some(2014),
    mimaBinaryIssueFilters ++= Seq(
      // private constructor
      ProblemFilters
        .exclude[IncompatibleMethTypeProblem]("org.http4s.blaze.client.BlazeClientBuilder.this"),
      ProblemFilters
        .exclude[IncompatibleMethTypeProblem]("org.http4s.blaze.client.Http1Support.this"),
<<<<<<< HEAD
    ),
=======
      // These are all private to blaze-client and fallout from from
      // the deprecation of org.http4s.client.Connection
      ProblemFilters
        .exclude[IncompatibleMethTypeProblem]("org.http4s.blaze.client.BasicManager.invalidate"),
      ProblemFilters
        .exclude[IncompatibleMethTypeProblem]("org.http4s.blaze.client.BasicManager.release"),
      ProblemFilters.exclude[MissingTypesProblem]("org.http4s.blaze.client.BlazeConnection"),
      ProblemFilters
        .exclude[IncompatibleMethTypeProblem]("org.http4s.blaze.client.ConnectionManager.release"),
      ProblemFilters.exclude[IncompatibleMethTypeProblem](
        "org.http4s.blaze.client.ConnectionManager.invalidate"
      ),
      ProblemFilters
        .exclude[ReversedMissingMethodProblem]("org.http4s.blaze.client.ConnectionManager.release"),
      ProblemFilters.exclude[ReversedMissingMethodProblem](
        "org.http4s.blaze.client.ConnectionManager.invalidate"
      ),
      ProblemFilters.exclude[IncompatibleResultTypeProblem](
        "org.http4s.blaze.client.ConnectionManager#NextConnection.connection"
      ),
      ProblemFilters.exclude[IncompatibleMethTypeProblem](
        "org.http4s.blaze.client.ConnectionManager#NextConnection.copy"
      ),
      ProblemFilters.exclude[IncompatibleResultTypeProblem](
        "org.http4s.blaze.client.ConnectionManager#NextConnection.copy$default$1"
      ),
      ProblemFilters.exclude[IncompatibleMethTypeProblem](
        "org.http4s.blaze.client.ConnectionManager#NextConnection.this"
      ),
      ProblemFilters.exclude[IncompatibleMethTypeProblem](
        "org.http4s.blaze.client.ConnectionManager#NextConnection.apply"
      ),
      ProblemFilters.exclude[MissingTypesProblem]("org.http4s.blaze.client.Http1Connection"),
      ProblemFilters
        .exclude[IncompatibleMethTypeProblem]("org.http4s.blaze.client.PoolManager.release"),
      ProblemFilters
        .exclude[IncompatibleMethTypeProblem]("org.http4s.blaze.client.PoolManager.invalidate"),
      ProblemFilters
        .exclude[IncompatibleMethTypeProblem]("org.http4s.blaze.client.BasicManager.this"),
      ProblemFilters
        .exclude[IncompatibleMethTypeProblem]("org.http4s.blaze.client.ConnectionManager.pool"),
      ProblemFilters
        .exclude[IncompatibleMethTypeProblem]("org.http4s.blaze.client.ConnectionManager.basic"),
      ProblemFilters
        .exclude[IncompatibleMethTypeProblem]("org.http4s.blaze.client.PoolManager.this"),
    ) ++ {
      if (tlIsScala3.value)
        Seq(
          ProblemFilters.exclude[IncompatibleResultTypeProblem](
            "org.http4s.blaze.client.ConnectionManager#NextConnection._1"
          ),
          ProblemFilters
            .exclude[DirectMissingMethodProblem]("org.http4s.blaze.client.BlazeClient.makeClient"),
        )
      else Seq.empty
    },
>>>>>>> 12a9fd5b
  )
  .dependsOn(blazeCore % "compile;test->test", client.jvm % "compile;test->test")

lazy val asyncHttpClient = libraryProject("async-http-client")
  .settings(
    description := "async http client implementation for http4s clients",
    startYear := Some(2016),
    libraryDependencies ++= Seq(
      Http4sPlugin.asyncHttpClient,
      fs2ReactiveStreams,
      nettyBuffer,
      nettyCodecHttp,
      reactiveStreams,
    ),
    Test / parallelExecution := false,
  )
  .dependsOn(core.jvm, testing.jvm % "test->test", client.jvm % "compile;test->test")

lazy val jettyClient = libraryProject("jetty-client")
  .settings(
    description := "jetty implementation for http4s clients",
    startYear := Some(2018),
    libraryDependencies ++= Seq(
      Http4sPlugin.jettyClient,
      jettyHttp,
      jettyUtil,
    ),
  )
  .dependsOn(core.jvm, testing.jvm % "test->test", client.jvm % "compile;test->test")

lazy val nodeServerless = libraryProject("node-serverless")
  .enablePlugins(ScalaJSPlugin)
  .settings(
    description := "Node.js serverless wrapper for http4s apps",
    startYear := Some(2021),
  )
  .dependsOn(core.js)

lazy val okHttpClient = libraryProject("okhttp-client")
  .settings(
    description := "okhttp implementation for http4s clients",
    startYear := Some(2018),
    libraryDependencies ++= Seq(
      Http4sPlugin.okhttp,
      okio,
    ),
  )
  .dependsOn(core.jvm, testing.jvm % "test->test", client.jvm % "compile;test->test")

lazy val servlet = libraryProject("servlet")
  .settings(
    description := "Portable servlet implementation for http4s servers",
    startYear := Some(2013),
    libraryDependencies ++= Seq(
      javaxServletApi % Provided,
      Http4sPlugin.jettyServer % Test,
      jettyServlet % Test,
      Http4sPlugin.asyncHttpClient % Test,
    ),
  )
  .dependsOn(server.jvm % "compile;test->test")

lazy val jettyServer = libraryProject("jetty-server")
  .settings(
    description := "Jetty implementation for http4s servers",
    startYear := Some(2014),
    libraryDependencies ++= Seq(
      jettyHttp2Server,
      Http4sPlugin.jettyServer,
      jettyServlet,
      jettyUtil,
    ),
  )
  .dependsOn(servlet % "compile;test->test", theDsl.jvm % "test->test")

lazy val tomcatServer = libraryProject("tomcat-server")
  .settings(
    description := "Tomcat implementation for http4s servers",
    startYear := Some(2014),
    libraryDependencies ++= Seq(
      tomcatCatalina,
      tomcatCoyote,
      tomcatUtilScan,
    ),
  )
  .dependsOn(servlet % "compile;test->test")

// `dsl` name conflicts with modern SBT
lazy val theDsl = libraryCrossProject("dsl", CrossType.Pure)
  .settings(
    description := "Simple DSL for writing http4s services",
    startYear := Some(2013),
  )
  .jsSettings(
    jsVersionIntroduced("0.23.5")
  )
  .dependsOn(core, testing % "test->test")

lazy val jawn = libraryCrossProject("jawn", CrossType.Pure)
  .settings(
    description := "Base library to parse JSON to various ASTs for http4s",
    startYear := Some(2014),
    libraryDependencies ++= Seq(
      jawnFs2.value,
      jawnParser.value,
    ),
  )
  .jsSettings(
    jsVersionIntroduced("0.23.5")
  )
  .dependsOn(core, testing % "test->test")

lazy val boopickle = libraryCrossProject("boopickle", CrossType.Pure)
  .settings(
    description := "Provides Boopickle codecs for http4s",
    startYear := Some(2018),
    libraryDependencies ++= Seq(
      Http4sPlugin.boopickle.value
    ),
    tlVersionIntroduced ~= { _.updated("3", "0.22.1") },
  )
  .jsSettings(
    jsVersionIntroduced("0.23.5")
  )
  .dependsOn(core, testing % "test->test")

lazy val circe = libraryCrossProject("circe", CrossType.Pure)
  .settings(
    description := "Provides Circe codecs for http4s",
    startYear := Some(2015),
    libraryDependencies ++= Seq(
      circeCore.value,
      circeJawn.value,
      circeTesting.value % Test,
    ),
  )
<<<<<<< HEAD
=======
  .jsSettings(
    jsVersionIntroduced("0.23.5")
  )
  .jvmSettings(libraryDependencies += circeJawn.value)
  .jsSettings(libraryDependencies += circeJawn15.value)
>>>>>>> 12a9fd5b
  .dependsOn(core, testing % "test->test", jawn % "compile;test->test")

lazy val playJson = libraryProject("play-json")
  .settings(
    description := "Provides Play json codecs for http4s",
    startYear := Some(2018),
    libraryDependencies ++= Seq(
      if (tlIsScala3.value)
        Http4sPlugin.playJson.cross(CrossVersion.for3Use2_13)
      else
        Http4sPlugin.playJson
    ),
    publish / skip := tlIsScala3.value,
    compile / skip := tlIsScala3.value,
    skipUnusedDependenciesTestOnScala3,
    mimaPreviousArtifacts := { if (tlIsScala3.value) Set.empty else mimaPreviousArtifacts.value },
  )
  .dependsOn(jawn.jvm % "compile;test->test")

lazy val scalaXml = libraryProject("scala-xml")
  .settings(
    description := "Provides scala-xml codecs for http4s",
    startYear := Some(2014),
    libraryDependencies ++= Seq(
      Http4sPlugin.scalaXml
    ),
  )
  .dependsOn(core.jvm, testing.jvm % "test->test")

lazy val twirl = http4sProject("twirl")
  .settings(
    description := "Twirl template support for http4s",
    startYear := Some(2014),
    TwirlKeys.templateImports := Nil,
    libraryDependencies := {
      libraryDependencies.value.map {
        case module if module.name == "twirl-api" && tlIsScala3.value =>
          module.cross(CrossVersion.for3Use2_13)
        case module => module
      }
    },
    publish / skip := tlIsScala3.value,
    skipUnusedDependenciesTestOnScala3,
    mimaPreviousArtifacts := { if (tlIsScala3.value) Set.empty else mimaPreviousArtifacts.value },
  )
  .enablePlugins(SbtTwirl)
  .dependsOn(core.jvm, testing.jvm % "test->test")

lazy val scalatags = http4sProject("scalatags")
  .settings(
    description := "Scalatags template support for http4s",
    startYear := Some(2018),
    libraryDependencies ++= Seq(
      if (tlIsScala3.value)
        scalatagsApi.cross(CrossVersion.for3Use2_13)
      else
        scalatagsApi
    ),
<<<<<<< HEAD
=======
    publish / skip := tlIsScala3.value,
    skipUnusedDependenciesTestOnScala3,
    mimaPreviousArtifacts := { if (tlIsScala3.value) Set.empty else mimaPreviousArtifacts.value },
>>>>>>> 12a9fd5b
  )
  .dependsOn(core.jvm, testing.jvm % "test->test")

lazy val bench = http4sProject("bench")
  .enablePlugins(JmhPlugin)
  .enablePlugins(NoPublishPlugin)
  .settings(
    description := "Benchmarks for http4s",
    startYear := Some(2015),
    libraryDependencies += circeParser,
    undeclaredCompileDependenciesTest := {},
    unusedCompileDependenciesTest := {},
  )
  .dependsOn(core.jvm, circe.jvm, emberCore.jvm)

lazy val docs = http4sProject("docs")
  .enablePlugins(
    GhpagesPlugin,
    NoPublishPlugin,
    ScalaUnidocPlugin,
    MdocPlugin,
    LaikaPlugin,
  )
  .settings(docsProjectSettings)
  .settings(
    libraryDependencies ++= Seq(
      circeGeneric,
      circeLiteral,
      cryptobits,
    ),
    description := "Documentation for http4s",
    startYear := Some(2013),
    autoAPIMappings := true,
    ScalaUnidoc / unidoc / unidocProjectFilter := inAnyProject --
      inProjects( // TODO would be nice if these could be introspected from noPublishSettings
        (List[ProjectReference](
          bench,
          examples,
          examplesBlaze,
          examplesDocker,
          examplesJetty,
          examplesTomcat,
          examplesWar,
          scalafixInternalInput,
          scalafixInternalOutput,
          scalafixInternalRules,
          scalafixInternalTests,
        ) ++ root.js.aggregate): _*
      ),
    mdocIn := (Compile / sourceDirectory).value / "mdoc",
    tlFatalWarningsInCi := false,
    laikaExtensions := SiteConfig.extensions,
    laikaConfig := SiteConfig.config(versioned = true).value,
    laikaTheme := SiteConfig.theme(
      currentVersion = SiteConfig.versions.current,
      SiteConfig.variables.value,
      SiteConfig.homeURL.value,
      includeLandingPage = false,
    ),
    laikaDescribe := "<disabled>",
    laikaIncludeEPUB := true,
    laikaIncludePDF := false,
    Laika / sourceDirectories := Seq(mdocOut.value),
    ghpagesPrivateMappings := (laikaSite / mappings).value ++ {
      val docsPrefix = extractDocsPrefix(version.value)
      for ((f, d) <- (ScalaUnidoc / packageDoc / mappings).value)
        yield (f, s"$docsPrefix/api/$d")
    },
    ghpagesCleanSite / includeFilter := {
      new FileFilter {
        val docsPrefix = extractDocsPrefix(version.value)
        def accept(f: File): Boolean = f.getCanonicalPath.startsWith(
          (ghpagesRepository.value / s"${docsPrefix}").getCanonicalPath
        )
      }
    },
    apiMappings ++= {
      ScaladocApiMapping.mappings(
        (ScalaUnidoc / unidoc / unidocAllClasspaths).value,
        scalaBinaryVersion.value,
      )
    },
  )
  .dependsOn(
    client.jvm,
    core.jvm,
    theDsl.jvm,
    blazeServer,
    blazeClient,
    circe.jvm,
    dropwizardMetrics,
    prometheusMetrics,
  )

lazy val website = http4sProject("website")
  .enablePlugins(GhpagesPlugin, LaikaPlugin, NoPublishPlugin)
  .settings(docsProjectSettings)
  .settings(
    description := "Common area of http4s.org",
    startYear := Some(2013),
    laikaExtensions := SiteConfig.extensions,
    laikaConfig := SiteConfig.config(versioned = false).value,
    laikaTheme := SiteConfig.theme(
      currentVersion = SiteConfig.versions.current,
      SiteConfig.variables.value,
      SiteConfig.homeURL.value,
      includeLandingPage = true,
    ),
    laikaDescribe := "<disabled>",
    Laika / sourceDirectories := Seq(
      baseDirectory.value / "src" / "hugo" / "content",
      baseDirectory.value / "src" / "hugo" / "static",
    ),
    ghpagesNoJekyll := true,
    ghpagesPrivateMappings := (laikaSite / mappings).value,
    ghpagesCleanSite / excludeFilter :=
      new FileFilter {
        val v = ghpagesRepository.value.getCanonicalPath + "/v"
        def accept(f: File) =
          f.getCanonicalPath.startsWith(v) &&
            f.getCanonicalPath.charAt(v.size).isDigit
      },
  )

lazy val examples = http4sProject("examples")
  .enablePlugins(NoPublishPlugin)
  .settings(
    description := "Common code for http4s examples",
    startYear := Some(2013),
    libraryDependencies ++= Seq(
      circeGeneric % Runtime,
      logbackClassic % Runtime,
    ),
    // todo enable when twirl supports dotty TwirlKeys.templateImports := Nil,
  )
  .dependsOn(server.jvm, dropwizardMetrics, theDsl.jvm, circe.jvm, scalaXml /*, twirl*/ )
// todo enable when twirl supports dotty .enablePlugins(SbtTwirl)

lazy val examplesBlaze = exampleProject("examples-blaze")
  .settings(Revolver.settings)
  .settings(
    description := "Examples of http4s server and clients on blaze",
    startYear := Some(2013),
    fork := true,
    libraryDependencies ++= Seq(
      circeGeneric
    ),
  )
  .dependsOn(blazeServer, blazeClient)

lazy val examplesEmber = exampleProject("examples-ember")
  .settings(Revolver.settings)
  .settings(
    description := "Examples of http4s server and clients on blaze",
    startYear := Some(2020),
    fork := true,
  )
  .dependsOn(emberServer.jvm, emberClient.jvm)

lazy val examplesDocker = http4sProject("examples-docker")
  .in(file("examples/docker"))
  .enablePlugins(JavaAppPackaging, DockerPlugin, NoPublishPlugin)
  .settings(
    description := "Builds a docker image for a blaze-server",
    startYear := Some(2017),
    Docker / packageName := "http4s/blaze-server",
    Docker / maintainer := "http4s",
    dockerUpdateLatest := true,
    dockerExposedPorts := List(8080),
  )
  .dependsOn(blazeServer, theDsl.jvm)

lazy val examplesJetty = exampleProject("examples-jetty")
  .settings(Revolver.settings)
  .settings(
    description := "Example of http4s server on Jetty",
    startYear := Some(2014),
    fork := true,
    reStart / mainClass := Some("com.example.http4s.jetty.JettyExample"),
  )
  .dependsOn(jettyServer)

lazy val examplesTomcat = exampleProject("examples-tomcat")
  .settings(Revolver.settings)
  .settings(
    description := "Example of http4s server on Tomcat",
    startYear := Some(2014),
    fork := true,
    reStart / mainClass := Some("com.example.http4s.tomcat.TomcatExample"),
  )
  .dependsOn(tomcatServer)

// Run this with jetty:start
lazy val examplesWar = exampleProject("examples-war")
  .enablePlugins(JettyPlugin)
  .settings(
    description := "Example of a WAR deployment of an http4s service",
    startYear := Some(2014),
    fork := true,
    libraryDependencies += javaxServletApi % Provided,
    Jetty / containerLibs := List(jettyRunner),
  )
  .dependsOn(servlet)

lazy val scalafixInternalRules = project
  .in(file("scalafix-internal/rules"))
  .enablePlugins(NoPublishPlugin)
  .disablePlugins(ScalafixPlugin)
  .settings(
    startYear := Some(2021),
    libraryDependencies ++= Seq(
      "ch.epfl.scala" %% "scalafix-core" % _root_.scalafix.sbt.BuildInfo.scalafixVersion
    ).filter(_ => !tlIsScala3.value),
  )

lazy val scalafixInternalInput = project
  .in(file("scalafix-internal/input"))
  .enablePlugins(NoPublishPlugin)
  .disablePlugins(ScalafixPlugin)
  .settings(headerSources / excludeFilter := AllPassFilter, scalacOptions -= "-Xfatal-warnings")
  .dependsOn(core.jvm)

lazy val scalafixInternalOutput = project
  .in(file("scalafix-internal/output"))
  .enablePlugins(NoPublishPlugin)
  .disablePlugins(ScalafixPlugin)
  .settings(headerSources / excludeFilter := AllPassFilter, scalacOptions -= "-Xfatal-warnings")
  .dependsOn(core.jvm)

lazy val scalafixInternalTests = project
  .in(file("scalafix-internal/tests"))
  .enablePlugins(NoPublishPlugin)
  .enablePlugins(ScalafixTestkitPlugin)
  .settings(
    libraryDependencies ++= Seq(
      ("ch.epfl.scala" %% "scalafix-testkit" % _root_.scalafix.sbt.BuildInfo.scalafixVersion % Test)
        .cross(CrossVersion.full)
    ).filter(_ => !tlIsScala3.value),
    Compile / compile :=
      (Compile / compile).dependsOn(scalafixInternalInput / Compile / compile).value,
    scalafixTestkitOutputSourceDirectories :=
      (scalafixInternalOutput / Compile / sourceDirectories).value,
    scalafixTestkitInputSourceDirectories :=
      (scalafixInternalInput / Compile / sourceDirectories).value,
    scalafixTestkitInputClasspath :=
      (scalafixInternalInput / Compile / fullClasspath).value,
    scalafixTestkitInputScalacOptions := (scalafixInternalInput / Compile / scalacOptions).value,
    scalacOptions += "-Yrangepos",
  )
  .settings(headerSources / excludeFilter := AllPassFilter)
  .disablePlugins(ScalafixPlugin)
  .dependsOn(scalafixInternalRules)

def http4sProject(name: String) =
  Project(name, file(name))
    .settings(commonSettings)
    .settings(
      moduleName := s"http4s-$name"
    )
    .enablePlugins(Http4sPlugin)
    .dependsOn(scalafixInternalRules % ScalafixConfig)

def http4sCrossProject(name: String, crossType: CrossType) =
  sbtcrossproject
    .CrossProject(name, file(name))(JVMPlatform, JSPlatform)
    .withoutSuffixFor(JVMPlatform)
    .crossType(crossType)
    .settings(commonSettings)
    .settings(
      moduleName := s"http4s-$name",
      Test / test := {
        val result = (Test / test).value
        if (crossType == CrossType.Full) { // Check for misplaced srcs
          val dir = baseDirectory.value / ".." / "src"
          if (dir.exists) sys.error(s"Misplaced sources in ${dir.toPath().normalize()}")
        }
        result
      },
    )
    .jsSettings(
      Test / scalaJSLinkerConfig ~= (_.withModuleKind(ModuleKind.CommonJSModule))
    )
    .enablePlugins(Http4sPlugin)
    .jsConfigure(_.disablePlugins(DoctestPlugin))
    .configure(_.dependsOn(scalafixInternalRules % ScalafixConfig))

def libraryProject(name: String) = http4sProject(name)
def libraryCrossProject(name: String, crossType: CrossType = CrossType.Full) =
  http4sCrossProject(name, crossType)

def exampleProject(name: String) =
  http4sProject(name)
    .in(file(name.replace("examples-", "examples/")))
    .enablePlugins(NoPublishPlugin)
    .settings(libraryDependencies += logbackClassic % Runtime)
    .dependsOn(examples)

lazy val commonSettings = Seq(
  Compile / doc / scalacOptions += "-no-link-warnings",
  libraryDependencies ++= Seq(
    catsLaws.value,
    logbackClassic,
    scalacheck.value,
  ).map(_ % Test),
  apiURL := Some(url(s"https://http4s.org/v${tlBaseVersion.value}/api")),
)

def jsVersionIntroduced(v: String) = Seq(
  tlVersionIntroduced := List("2.12", "2.13", "3").map(_ -> v).toMap
)

lazy val skipUnusedDependenciesTestOnScala3 = Seq(
  unusedCompileDependenciesTest := Def.taskDyn {
    val skip = tlIsScala3.value
    Def.task {
      if (!skip) unusedCompileDependenciesTest.value
    }
  }
)

def initCommands(additionalImports: String*) =
  initialCommands := (List(
    "fs2._",
    "cats._",
    "cats.data._",
    "cats.effect._",
    "cats.implicits._",
  ) ++ additionalImports).mkString("import ", ", ", "")

// Everything is driven through release steps and the http4s* variables
// This won't actually release unless on Travis.
addCommandAlias("ci", ";clean ;release with-defaults")

lazy val enableFatalWarnings: String =
  """set ThisBuild / scalacOptions += "-Xfatal-warnings""""

lazy val disableFatalWarnings: String =
  """set ThisBuild / scalacOptions -= "-Xfatal-warnings""""

addCommandAlias(
  "quicklint",
  List(
    enableFatalWarnings,
    "scalafixAll --triggered",
    "scalafixAll",
    "scalafmtAll",
    "scalafmtSbt",
    disableFatalWarnings,
  ).mkString(" ;"),
)

// Use this command for checking before submitting a PR
addCommandAlias(
  "lint",
  List(
    enableFatalWarnings,
    "clean",
    "+test:compile",
    "scalafixAll --triggered",
    "scalafixAll",
    "+scalafmtAll",
    "scalafmtSbt",
    "+mimaReportBinaryIssues",
    disableFatalWarnings,
  ).mkString(" ;"),
)<|MERGE_RESOLUTION|>--- conflicted
+++ resolved
@@ -6,17 +6,9 @@
 Global / excludeLintKeys += laikaDescribe
 
 // Global settings
-<<<<<<< HEAD
-ThisBuild / crossScalaVersions := Seq(scala_213, scala_212, scala_3)
-ThisBuild / scalaVersion := (ThisBuild / crossScalaVersions).value.filter(_.startsWith("2.")).last
-ThisBuild / baseVersion := "1.0"
-ThisBuild / publishGithubUser := "rossabaker"
-ThisBuild / publishFullName := "Ross A. Baker"
-=======
 ThisBuild / crossScalaVersions := Seq(scala_3, scala_212, scala_213)
 ThisBuild / tlBaseVersion := "0.23"
 ThisBuild / developers += tlGitHubDev("rossabaker", "Ross A. Baker")
->>>>>>> 12a9fd5b
 
 ThisBuild / semanticdbEnabled := true
 ThisBuild / semanticdbOptions ++= Seq("-P:semanticdb:synthetics:on").filter(_ => !tlIsScala3.value)
@@ -27,26 +19,7 @@
 ThisBuild / scalafixAll / skip := tlIsScala3.value
 ThisBuild / ScalafixConfig / skip := tlIsScala3.value
 
-<<<<<<< HEAD
-ThisBuild / githubWorkflowBuildPreamble +=
-  WorkflowStep.Use(
-    UseRef.Public("actions", "setup-node", "v2.4.0"),
-    name = Some("Setup NodeJS v16"),
-    params = Map("node-version" -> "16"),
-    cond = Some("matrix.ci == 'ciNodeJS'"),
-  )
-
-ThisBuild / githubWorkflowBuild := Seq(
-  WorkflowStep.Sbt(
-    List("${{ matrix.ci }}", "scalafmtCheckAll", "scalafmtSbtCheck"),
-    name = Some("Check formatting"),
-  ),
-  WorkflowStep
-    .Sbt(List("${{ matrix.ci }}", "headerCheck", "test:headerCheck"), name = Some("Check headers")),
-  WorkflowStep.Sbt(List("${{ matrix.ci }}", "test:compile"), name = Some("Compile")),
-=======
 ThisBuild / githubWorkflowBuild ++= Seq(
->>>>>>> 12a9fd5b
   WorkflowStep.Sbt(
     List("${{ matrix.ci }}", "scalafixAll --check"),
     name = Some("Check Scalafix rules"),
@@ -607,13 +580,10 @@
     libraryDependencies ++= Seq(
       log4catsNoop.value
     ),
-<<<<<<< HEAD
     Test / npmDevDependencies += "ws" -> "8.2.2",
     useYarn := true,
     yarnExtraArgs += "--frozen-lockfile",
-=======
     jsVersionIntroduced("0.23.7"),
->>>>>>> 12a9fd5b
   )
   .dependsOn(
     emberCore % "compile;test->test",
@@ -731,66 +701,7 @@
         .exclude[IncompatibleMethTypeProblem]("org.http4s.blaze.client.BlazeClientBuilder.this"),
       ProblemFilters
         .exclude[IncompatibleMethTypeProblem]("org.http4s.blaze.client.Http1Support.this"),
-<<<<<<< HEAD
-    ),
-=======
-      // These are all private to blaze-client and fallout from from
-      // the deprecation of org.http4s.client.Connection
-      ProblemFilters
-        .exclude[IncompatibleMethTypeProblem]("org.http4s.blaze.client.BasicManager.invalidate"),
-      ProblemFilters
-        .exclude[IncompatibleMethTypeProblem]("org.http4s.blaze.client.BasicManager.release"),
-      ProblemFilters.exclude[MissingTypesProblem]("org.http4s.blaze.client.BlazeConnection"),
-      ProblemFilters
-        .exclude[IncompatibleMethTypeProblem]("org.http4s.blaze.client.ConnectionManager.release"),
-      ProblemFilters.exclude[IncompatibleMethTypeProblem](
-        "org.http4s.blaze.client.ConnectionManager.invalidate"
-      ),
-      ProblemFilters
-        .exclude[ReversedMissingMethodProblem]("org.http4s.blaze.client.ConnectionManager.release"),
-      ProblemFilters.exclude[ReversedMissingMethodProblem](
-        "org.http4s.blaze.client.ConnectionManager.invalidate"
-      ),
-      ProblemFilters.exclude[IncompatibleResultTypeProblem](
-        "org.http4s.blaze.client.ConnectionManager#NextConnection.connection"
-      ),
-      ProblemFilters.exclude[IncompatibleMethTypeProblem](
-        "org.http4s.blaze.client.ConnectionManager#NextConnection.copy"
-      ),
-      ProblemFilters.exclude[IncompatibleResultTypeProblem](
-        "org.http4s.blaze.client.ConnectionManager#NextConnection.copy$default$1"
-      ),
-      ProblemFilters.exclude[IncompatibleMethTypeProblem](
-        "org.http4s.blaze.client.ConnectionManager#NextConnection.this"
-      ),
-      ProblemFilters.exclude[IncompatibleMethTypeProblem](
-        "org.http4s.blaze.client.ConnectionManager#NextConnection.apply"
-      ),
-      ProblemFilters.exclude[MissingTypesProblem]("org.http4s.blaze.client.Http1Connection"),
-      ProblemFilters
-        .exclude[IncompatibleMethTypeProblem]("org.http4s.blaze.client.PoolManager.release"),
-      ProblemFilters
-        .exclude[IncompatibleMethTypeProblem]("org.http4s.blaze.client.PoolManager.invalidate"),
-      ProblemFilters
-        .exclude[IncompatibleMethTypeProblem]("org.http4s.blaze.client.BasicManager.this"),
-      ProblemFilters
-        .exclude[IncompatibleMethTypeProblem]("org.http4s.blaze.client.ConnectionManager.pool"),
-      ProblemFilters
-        .exclude[IncompatibleMethTypeProblem]("org.http4s.blaze.client.ConnectionManager.basic"),
-      ProblemFilters
-        .exclude[IncompatibleMethTypeProblem]("org.http4s.blaze.client.PoolManager.this"),
-    ) ++ {
-      if (tlIsScala3.value)
-        Seq(
-          ProblemFilters.exclude[IncompatibleResultTypeProblem](
-            "org.http4s.blaze.client.ConnectionManager#NextConnection._1"
-          ),
-          ProblemFilters
-            .exclude[DirectMissingMethodProblem]("org.http4s.blaze.client.BlazeClient.makeClient"),
-        )
-      else Seq.empty
-    },
->>>>>>> 12a9fd5b
+    ),
   )
   .dependsOn(blazeCore % "compile;test->test", client.jvm % "compile;test->test")
 
@@ -927,14 +838,9 @@
       circeTesting.value % Test,
     ),
   )
-<<<<<<< HEAD
-=======
   .jsSettings(
     jsVersionIntroduced("0.23.5")
   )
-  .jvmSettings(libraryDependencies += circeJawn.value)
-  .jsSettings(libraryDependencies += circeJawn15.value)
->>>>>>> 12a9fd5b
   .dependsOn(core, testing % "test->test", jawn % "compile;test->test")
 
 lazy val playJson = libraryProject("play-json")
@@ -993,12 +899,6 @@
       else
         scalatagsApi
     ),
-<<<<<<< HEAD
-=======
-    publish / skip := tlIsScala3.value,
-    skipUnusedDependenciesTestOnScala3,
-    mimaPreviousArtifacts := { if (tlIsScala3.value) Set.empty else mimaPreviousArtifacts.value },
->>>>>>> 12a9fd5b
   )
   .dependsOn(core.jvm, testing.jvm % "test->test")
 
