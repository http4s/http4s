import com.typesafe.tools.mima.core._
import explicitdeps.ExplicitDepsPlugin.autoImport.moduleFilterRemoveValue
import org.http4s.sbt.Http4sPlugin._
import scala.xml.transform.{RewriteRule, RuleTransformer}

// Global settings
ThisBuild / scalaVersion := scala_213

lazy val modules: List[ProjectReference] = List(
  core,
  laws,
  testing,
  // tests,
  // server,
  // prometheusMetrics,
  // client,
  // dropwizardMetrics,
  // emberCore,
  // emberServer,
  // emberClient,
  // blazeCore,
  // blazeServer,
  // blazeClient,
  // asyncHttpClient,
  // jettyClient,
  // okHttpClient,
  // servlet,
  // jetty,
  // tomcat,
  // theDsl,
   jawn,
   argonaut,
  boopickle,
  // circe,
   json4s,
   json4sNative,
   json4sJackson,
   playJson,
  // scalaXml,
  twirl,
  scalatags,
  // bench,
  // examples,
  // examplesBlaze,
  // examplesDocker,
  // examplesEmber,
  // examplesJetty,
  // examplesTomcat,
  // examplesWar,
  // scalafixInput,
  // scalafixOutput,
  // scalafixRules,
  // scalafixTests
)

lazy val root = project.in(file("."))
  .enablePlugins(PrivateProjectPlugin)
  .settings(
    // Root project
    name := "http4s",
    description := "A minimal, Scala-idiomatic library for HTTP",
  )
  .aggregate(modules: _*)

lazy val core = libraryProject("core")
  .disablePlugins(SilencerPlugin)
  .enablePlugins(
    BuildInfoPlugin,
    MimeLoaderPlugin,
    SilencerPlugin2
  )
  .settings(
    description := "Core http4s library for servers and clients",
    buildInfoKeys := Seq[BuildInfoKey](
      version,
      scalaVersion,
      BuildInfoKey.map(http4sApiVersion) { case (_, v) => "apiVersion" -> v }
    ),
    buildInfoPackage := organization.value,
    libraryDependencies ++= Seq(
      caseInsensitive,
      catsCore,
      catsEffect,
      catsParse.exclude("org.typelevel", "cats-core_2.13"),
      fs2Core,
      fs2Io,
      log4s,
      scodecBits,
      slf4jApi, // residual dependency from macros
      vault,
    ),
    libraryDependencies ++= {
      if (isDotty.value) Seq.empty
      else Seq(
        scalaReflect(scalaVersion.value) % Provided,
        parboiled,
      )
    },
    unusedCompileDependenciesFilter -= moduleFilter("org.scala-lang", "scala-reflect"),
    mimaBinaryIssueFilters ++= Seq(
<<<<<<< HEAD
=======
      ProblemFilters.exclude[DirectMissingMethodProblem]("org.http4s.parser.HttpHeaderParser.ETAG"),
      ProblemFilters.exclude[DirectMissingMethodProblem]("org.http4s.parser.SimpleHeaders.ETAG"),
>>>>>>> 12c53f36
      ProblemFilters.exclude[MissingClassProblem]("org.http4s.HttpVersion$Parser"),
    ),
  )

lazy val laws = libraryProject("laws")
  .settings(
    description := "Instances and laws for testing http4s code",
    libraryDependencies ++= Seq(
      caseInsensitiveTesting,
      catsEffectTestkit,
      catsLaws,
      disciplineCore,
      scalacheck,
    ),
  )
  .dependsOn(core)

lazy val testing = libraryProject("testing")
  .settings(
    description := "Instances and laws for testing http4s code",
    libraryDependencies ++= Seq(
      specs2Common,
      specs2Matcher,
      munitCatsEffect,
      munitDiscipline,
      scalacheckEffect,
      scalacheckEffectMunit,
    ),
    unusedCompileDependenciesFilter -= moduleFilter(organization = "org.typelevel", name = "discipline-munit"),
    unusedCompileDependenciesFilter -= moduleFilter(organization = "org.typelevel", name = "munit-cats-effect-3"),
    unusedCompileDependenciesFilter -= moduleFilter(organization = "org.typelevel", name = "scalacheck-effect"),
    unusedCompileDependenciesFilter -= moduleFilter(organization = "org.typelevel", name = "scalacheck-effect-munit"),
  )
  .dependsOn(laws)

// Defined outside core/src/test so it can depend on published testing
lazy val tests = libraryProject("tests")
  .enablePlugins(PrivateProjectPlugin)
  .settings(
    description := "Tests for core project",
  )
  .dependsOn(core, testing % "test->test")

lazy val server = libraryProject("server")
  .enablePlugins(SilencerPlugin)
  .settings(
    description := "Base library for building http4s servers"
  )
  .settings(BuildInfoPlugin.buildInfoScopedSettings(Test))
  .settings(BuildInfoPlugin.buildInfoDefaultSettings)
  .settings(
    buildInfoKeys := Seq[BuildInfoKey](
      resourceDirectory in Test,
    ),
    buildInfoPackage := "org.http4s.server.test",
  )
  .dependsOn(core, testing % "test->test", theDsl % "test->compile")

lazy val prometheusMetrics = libraryProject("prometheus-metrics")
  .settings(
    description := "Support for Prometheus Metrics",
    libraryDependencies ++= Seq(
      prometheusClient,
      prometheusCommon,
      prometheusHotspot,
    ),
  )
  .dependsOn(
    core % "compile->compile",
    theDsl % "test->compile",
    testing % "test->test",
    server % "test->compile",
    client % "test->compile"
  )

lazy val client = libraryProject("client")
  .enablePlugins(SilencerPlugin)
  .settings(
    description := "Base library for building http4s clients",
    libraryDependencies ++= Seq(
      jettyServlet % Test,
    )
  )
  .dependsOn(
    core,
    testing % "test->test",
    server % "test->compile",
    theDsl % "test->compile",
    scalaXml % "test->compile")

lazy val dropwizardMetrics = libraryProject("dropwizard-metrics")
  .settings(
    description := "Support for Dropwizard Metrics",
    libraryDependencies ++= Seq(
      dropwizardMetricsCore,
      dropwizardMetricsJson,
      jacksonDatabind,
    ))
  .dependsOn(
    core % "compile->compile",
    testing % "test->test",
    theDsl % "test->compile",
    client % "test->compile",
    server % "test->compile"
  )

lazy val emberCore = libraryProject("ember-core")
  .settings(
    description := "Base library for ember http4s clients and servers",
    unusedCompileDependenciesFilter -= moduleFilter("io.chrisdavenport", "log4cats-core"),
    libraryDependencies ++= Seq(
      log4catsTesting % Test,
    ),
    mimaBinaryIssueFilters ++= Seq(
      ProblemFilters.exclude[DirectMissingMethodProblem]("org.http4s.ember.core.ChunkedEncoding.decode"),
      ProblemFilters.exclude[DirectMissingMethodProblem]("org.http4s.ember.core.ChunkedEncoding.decode"),
      ProblemFilters.exclude[DirectMissingMethodProblem]("org.http4s.ember.core.Shared.chunk2ByteVector"),
      ProblemFilters.exclude[IncompatibleMethTypeProblem]("org.http4s.ember.core.Parser#Request.parser"),
      ProblemFilters.exclude[IncompatibleMethTypeProblem]("org.http4s.ember.core.Parser#Response.parser"),
      ProblemFilters.exclude[IncompatibleResultTypeProblem]("org.http4s.ember.core.Parser#Response.parser"),
      ProblemFilters.exclude[DirectMissingMethodProblem]("org.http4s.ember.core.Encoder.respToBytes"),
      ProblemFilters.exclude[DirectMissingMethodProblem]("org.http4s.ember.core.Encoder.reqToBytes"),
      ProblemFilters.exclude[DirectMissingMethodProblem]("org.http4s.ember.core.Parser#Request.parser"),
      ProblemFilters.exclude[DirectMissingMethodProblem]("org.http4s.ember.core.Encoder.reqToBytes"),
      ProblemFilters.exclude[DirectMissingMethodProblem]("org.http4s.ember.core.Encoder.respToBytes"),
      ProblemFilters.exclude[DirectMissingMethodProblem]("org.http4s.ember.core.Parser.httpHeaderAndBody"),
      ProblemFilters.exclude[DirectMissingMethodProblem]("org.http4s.ember.core.Parser.generateHeaders"),
      ProblemFilters.exclude[DirectMissingMethodProblem]("org.http4s.ember.core.Parser.splitHeader"),
      ProblemFilters.exclude[DirectMissingMethodProblem]("org.http4s.ember.core.Parser.generateHeaders"),
      ProblemFilters.exclude[DirectMissingMethodProblem]("org.http4s.ember.core.Parser.httpHeaderAndBody"),
      ProblemFilters.exclude[DirectMissingMethodProblem]("org.http4s.ember.core.Parser#Response.parser")
    )
  )
  .dependsOn(core, testing % "test->test")

lazy val emberServer = libraryProject("ember-server")
  .settings(
    description := "ember implementation for http4s servers",
    libraryDependencies ++= Seq(
      log4catsSlf4j,
    ),
    mimaBinaryIssueFilters ++= Seq(
      ProblemFilters.exclude[DirectMissingMethodProblem]("org.http4s.ember.server.internal.ServerHelpers.server"),
      ProblemFilters.exclude[IncompatibleResultTypeProblem]("org.http4s.ember.server.internal.ServerHelpers.server$default$12"),
      ProblemFilters.exclude[IncompatibleResultTypeProblem]("org.http4s.ember.server.internal.ServerHelpers.server$default$12"),
    )
  )
  .dependsOn(emberCore % "compile;test->test", server % "compile;test->test")

lazy val emberClient = libraryProject("ember-client")
  .settings(
    description := "ember implementation for http4s clients",
    libraryDependencies ++= Seq(
      keypool,
      log4catsSlf4j,
    ),
    mimaBinaryIssueFilters ++= Seq(
      ProblemFilters.exclude[DirectMissingMethodProblem]("org.http4s.ember.client.internal.ClientHelpers.request"),
      ProblemFilters.exclude[IncompatibleResultTypeProblem]("org.http4s.ember.client.internal.ClientHelpers.request"),
      ProblemFilters.exclude[IncompatibleResultTypeProblem]("org.http4s.ember.core.Parser#Response.parser"),
    )
  )
  .dependsOn(emberCore % "compile;test->test", client % "compile;test->test")

lazy val blazeCore = libraryProject("blaze-core")
  .settings(
    description := "Base library for binding blaze to http4s clients and servers",
    libraryDependencies ++= Seq(
      blazeHttp,
    )
  )
  .dependsOn(core, testing % "test->test")

lazy val blazeServer = libraryProject("blaze-server")
  .settings(
    description := "blaze implementation for http4s servers",
  )
  .dependsOn(blazeCore % "compile;test->test", server % "compile;test->test")

lazy val blazeClient = libraryProject("blaze-client")
  .settings(
    description := "blaze implementation for http4s clients",
  )
  .dependsOn(blazeCore % "compile;test->test", client % "compile;test->test")

lazy val asyncHttpClient = libraryProject("async-http-client")
  .settings(
    description := "async http client implementation for http4s clients",
    libraryDependencies ++= Seq(
      Http4sPlugin.asyncHttpClient,
      fs2ReactiveStreams,
      nettyBuffer,
      nettyCodecHttp,
      reactiveStreams,
    )
  )
  .dependsOn(core, testing % "test->test", client % "compile;test->test")

lazy val jettyClient = libraryProject("jetty-client")
  .settings(
    description := "jetty implementation for http4s clients",
    libraryDependencies ++= Seq(
      Http4sPlugin.jettyClient,
      jettyHttp,
      jettyUtil,
    ),
  )
  .dependsOn(core, testing % "test->test", client % "compile;test->test")

lazy val okHttpClient = libraryProject("okhttp-client")
  .settings(
    description := "okhttp implementation for http4s clients",
    libraryDependencies ++= Seq(
      Http4sPlugin.okhttp,
      okio,
    ),
  )
  .dependsOn(core, testing % "test->test", client % "compile;test->test")

lazy val servlet = libraryProject("servlet")
  .settings(
    description := "Portable servlet implementation for http4s servers",
    libraryDependencies ++= Seq(
      javaxServletApi % Provided,
      jettyServer % Test,
      jettyServlet % Test,
    ),
  )
  .dependsOn(server % "compile;test->test")

lazy val jetty = libraryProject("jetty")
  .settings(
    description := "Jetty implementation for http4s servers",
    libraryDependencies ++= Seq(
      jettyHttp2Server,
      jettyServer,
      jettyServlet,
      jettyUtil,
    )
  )
  .dependsOn(servlet % "compile;test->test", theDsl % "test->test")

lazy val tomcat = libraryProject("tomcat")
  .settings(
    description := "Tomcat implementation for http4s servers",
    libraryDependencies ++= Seq(
      tomcatCatalina,
      tomcatCoyote,
      tomcatUtilScan,
    )
  )
  .dependsOn(servlet % "compile;test->test")

// `dsl` name conflicts with modern SBT
lazy val theDsl = libraryProject("dsl")
  .settings(
    description := "Simple DSL for writing http4s services",
  )
  .dependsOn(core, testing % "test->test")

lazy val jawn = libraryProject("jawn")
  .settings(
    description := "Base library to parse JSON to various ASTs for http4s",
    libraryDependencies ++= Seq(
      jawnFs2,
      jawnParser,
    )
  )
  .dependsOn(core, testing % "test->test")

lazy val argonaut = libraryProject("argonaut")
  .settings(
    description := "Provides Argonaut codecs for http4s",
    libraryDependencies ++= Seq(
      Http4sPlugin.argonaut,
      argonautJawn
    )
  )
  .dependsOn(core, testing % "test->test", jawn % "compile;test->test")

lazy val boopickle = libraryProject("boopickle")
  .settings(
    description := "Provides Boopickle codecs for http4s",
    libraryDependencies ++= Seq(
      Http4sPlugin.boopickle,
    )
  )
  .dependsOn(core, testing % "test->test")

lazy val circe = libraryProject("circe")
  .settings(
    description := "Provides Circe codecs for http4s",
    libraryDependencies ++= Seq(
      circeCore,
      circeJawn,
      circeTesting % Test,
    )
  )
  .dependsOn(core, testing % "test->test", jawn % "compile;test->test")

lazy val json4s = libraryProject("json4s")
  .settings(
    description := "Base library for json4s codecs for http4s",
    libraryDependencies ++= Seq(
      jawnJson4s,
      json4sCore,
    ),
  )
  .dependsOn(jawn % "compile;test->test")

lazy val json4sNative = libraryProject("json4s-native")
  .settings(
    description := "Provides json4s-native codecs for http4s",
    libraryDependencies ++= Seq(
      Http4sPlugin.json4sNative,
    )
  )
  .dependsOn(json4s % "compile;test->test")

lazy val json4sJackson = libraryProject("json4s-jackson")
  .settings(
    description := "Provides json4s-jackson codecs for http4s",
    libraryDependencies ++= Seq(
      Http4sPlugin.json4sJackson,
    )
  )
  .dependsOn(json4s % "compile;test->test")

lazy val playJson = libraryProject("play-json")
  .settings(
    description := "Provides Play json codecs for http4s",
    libraryDependencies ++= Seq(
      jawnPlay,
      Http4sPlugin.playJson,
    ),
  )
  .dependsOn(jawn % "compile;test->test")

lazy val scalaXml = libraryProject("scala-xml")
  .settings(
    description := "Provides scala-xml codecs for http4s",
    libraryDependencies ++= Seq(
      Http4sPlugin.scalaXml,
    ),
  )
  .dependsOn(core, testing % "test->test")

lazy val twirl = http4sProject("twirl")
  .settings(
    description := "Twirl template support for http4s",
    TwirlKeys.templateImports := Nil
  )
  .enablePlugins(SbtTwirl)
  .dependsOn(core, testing % "test->test")

lazy val scalatags = http4sProject("scalatags")
  .settings(
    description := "Scalatags template support for http4s",
    libraryDependencies ++= Seq(
      scalatagsApi,
    )
  )
  .dependsOn(core, testing % "test->test")

lazy val bench = http4sProject("bench")
  .enablePlugins(JmhPlugin)
  .enablePlugins(PrivateProjectPlugin)
  .settings(
    description := "Benchmarks for http4s",
    libraryDependencies += circeParser,
    undeclaredCompileDependenciesTest := {},
    unusedCompileDependenciesTest := {},
  )
  .dependsOn(core, circe)

lazy val docs = http4sProject("docs")
  .enablePlugins(
    GhpagesPlugin,
    HugoPlugin,
    PrivateProjectPlugin,
    ScalaUnidocPlugin,
    MdocPlugin
  )
  .settings(docsProjectSettings)
  .settings(
    crossScalaVersions := List(scala_212),
    libraryDependencies ++= Seq(
      circeGeneric,
      circeLiteral,
      cryptobits
    ),
    description := "Documentation for http4s",
    autoAPIMappings := true,
    ScalaUnidoc / unidoc / unidocProjectFilter := inAnyProject --
      inProjects( // TODO would be nice if these could be introspected from noPublishSettings
        bench,
        examples,
        examplesBlaze,
        examplesDocker,
        examplesJetty,
        examplesTomcat,
        examplesWar,
        scalafixInput,
        scalafixOutput,
        scalafixRules,
        scalafixTests
      ),
    Compile / scalacOptions ~= {
      val unwanted = Set("-Ywarn-unused:params", "-Xlint:missing-interpolator", "-Ywarn-unused:imports")
      // unused params warnings are disabled due to undefined functions in the doc
      _.filterNot(unwanted) :+ "-Xfatal-warnings"
    },
    mdocIn := (sourceDirectory in Compile).value / "mdoc",
    makeSite := makeSite.dependsOn(mdoc.toTask(""), http4sBuildData).value,
    Hugo / baseURL := {
      val docsPrefix = extractDocsPrefix(version.value)
      if (isCi.value) new URI(s"https://http4s.org${docsPrefix}")
      else new URI(s"http://127.0.0.1:${previewFixedPort.value.getOrElse(4000)}${docsPrefix}")
    },
    siteMappings := {
      val docsPrefix = extractDocsPrefix(version.value)
      for ((f, d) <- siteMappings.value) yield (f, docsPrefix + "/" + d)
    },
    siteMappings ++= {
      val docsPrefix = extractDocsPrefix(version.value)
      for ((f, d) <- (ScalaUnidoc / packageDoc / mappings).value)
        yield (f, s"$docsPrefix/api/$d")
    },
    ghpagesCleanSite / includeFilter := {
      new FileFilter {
        val docsPrefix = extractDocsPrefix(version.value)
        def accept(f: File) =
          f.getCanonicalPath.startsWith(
            (ghpagesRepository.value / s"${docsPrefix}").getCanonicalPath)
      }
    },
  )
  .dependsOn(client, core, theDsl, blazeServer, blazeClient, circe, dropwizardMetrics, prometheusMetrics)

lazy val website = http4sProject("website")
  .enablePlugins(HugoPlugin, GhpagesPlugin, PrivateProjectPlugin)
  .settings(docsProjectSettings)
  .settings(
    description := "Common area of http4s.org",
    Hugo / baseURL := {
      if (isCi.value) new URI(s"https://http4s.org")
      else new URI(s"http://127.0.0.1:${previewFixedPort.value.getOrElse(4000)}")
    },
    makeSite := makeSite.dependsOn(http4sBuildData).value,
    // all .md|markdown files go into `content` dir for hugo processing
    ghpagesNoJekyll := true,
    ghpagesCleanSite / excludeFilter  :=
      new FileFilter {
        val v = ghpagesRepository.value.getCanonicalPath + "/v"
        def accept(f: File) =
          f.getCanonicalPath.startsWith(v) &&
            f.getCanonicalPath.charAt(v.size).isDigit
      }
  )

lazy val examples = http4sProject("examples")
  .enablePlugins(PrivateProjectPlugin)
  .settings(
    description := "Common code for http4s examples",
    libraryDependencies ++= Seq(
      circeGeneric % Runtime,
      logbackClassic % Runtime
    ),
    TwirlKeys.templateImports := Nil,
    undeclaredCompileDependenciesTest := {},
    unusedCompileDependenciesTest := {},
  )
  .dependsOn(server, dropwizardMetrics, theDsl, circe, scalaXml, twirl)
  .enablePlugins(SbtTwirl)

lazy val examplesBlaze = exampleProject("examples-blaze")
  .enablePlugins(AlpnBootPlugin)
  .settings(Revolver.settings)
  .settings(
    description := "Examples of http4s server and clients on blaze",
    fork := true,
    libraryDependencies ++= Seq(
      circeGeneric,
    ),
    undeclaredCompileDependenciesTest := {},
    unusedCompileDependenciesTest := {},
  )
  .dependsOn(blazeServer, blazeClient)

lazy val examplesEmber = exampleProject("examples-ember")
  .settings(Revolver.settings)
  .settings(
    description := "Examples of http4s server and clients on blaze",
    fork := true,
    undeclaredCompileDependenciesTest := {},
    unusedCompileDependenciesTest := {},
  )
  .dependsOn(emberServer, emberClient)

lazy val examplesDocker = http4sProject("examples-docker")
  .in(file("examples/docker"))
  .enablePlugins(JavaAppPackaging, DockerPlugin, PrivateProjectPlugin)
  .settings(
    description := "Builds a docker image for a blaze-server",
    Docker / packageName := "http4s/blaze-server",
    Docker / maintainer := "http4s",
    dockerUpdateLatest := true,
    dockerExposedPorts := List(8080),
    undeclaredCompileDependenciesTest := {},
    unusedCompileDependenciesTest := {},
  )
  .dependsOn(blazeServer, theDsl)

lazy val examplesJetty = exampleProject("examples-jetty")
  .settings(Revolver.settings)
  .settings(
    description := "Example of http4s server on Jetty",
    fork := true,
    reStart / mainClass := Some("com.example.http4s.jetty.JettyExample"),
    undeclaredCompileDependenciesTest := {},
    unusedCompileDependenciesTest := {},
  )
  .dependsOn(jetty)

lazy val examplesTomcat = exampleProject("examples-tomcat")
  .settings(Revolver.settings)
  .settings(
    description := "Example of http4s server on Tomcat",
    fork := true,
    reStart / mainClass := Some("com.example.http4s.tomcat.TomcatExample"),
    undeclaredCompileDependenciesTest := {},
    unusedCompileDependenciesTest := {},
  )
  .dependsOn(tomcat)

// Run this with jetty:start
lazy val examplesWar = exampleProject("examples-war")
  .enablePlugins(JettyPlugin)
  .settings(
    description := "Example of a WAR deployment of an http4s service",
    fork := true,
    libraryDependencies += javaxServletApi % Provided,
    Jetty / containerLibs := List(jettyRunner),
    undeclaredCompileDependenciesTest := {},
    unusedCompileDependenciesTest := {},
  )
  .dependsOn(servlet)

lazy val scalafixSettings: Seq[Setting[_]] = Seq(
  developers ++= List(
    Developer(
      "amarrella",
      "Alessandro Marrella",
      "hello@alessandromarrella.com",
      url("https://alessandromarrella.com")
    ),
    Developer(
      "satorg",
      "Sergey Torgashov",
      "satorg@gmail.com",
      url("https://github.com/satorg")
    ),
  ),
  addCompilerPlugin(scalafixSemanticdb),
  scalacOptions += "-Yrangepos",
  mimaPreviousArtifacts := Set.empty,
)

lazy val scalafixRules = project
  .in(file("scalafix/rules"))
  .settings(scalafixSettings)
  .settings(
    moduleName := "http4s-scalafix",
    libraryDependencies += "ch.epfl.scala" %% "scalafix-core" % V.scalafix,
  )
  .enablePlugins(AutomateHeaderPlugin)

lazy val scalafixInput = project
  .in(file("scalafix/input"))
  .settings(scalafixSettings)
  .settings(
    skip in publish := true,
    libraryDependencies ++= List(
      "http4s-blaze-client",
      "http4s-blaze-server",
      "http4s-client",
      "http4s-core",
      "http4s-dsl",
    ).map("org.http4s" %% _ % "0.21.13"),
    // TODO: I think these are false positives
    unusedCompileDependenciesFilter -= moduleFilter(organization = "org.http4s"),
    scalacOptions -= "-Xfatal-warnings",
    scalacOptions ~= { _.filterNot(_.startsWith("-Wunused:")) }
  )
  // Syntax matters as much as semantics here.
  .disablePlugins(HeaderPlugin, ScalafmtPlugin)

lazy val scalafixOutput = project
  .in(file("scalafix/output"))
  .settings(scalafixSettings)
  .settings(
    skip in publish := true,
    skip in compile := true,
    Compile / doc / sources := Nil
  )
  // Auto-formatting prevents the tests from passing
  .disablePlugins(HeaderPlugin, ScalafmtPlugin)

lazy val scalafixTests = project
  .in(file("scalafix/tests"))
  .settings(commonSettings)
  .settings(scalafixSettings)
  .settings(
    skip in publish := true,
    libraryDependencies += "ch.epfl.scala" % "scalafix-testkit" % V.scalafix % Test cross CrossVersion.full,
    Compile / compile :=
      (Compile / compile).dependsOn(scalafixInput / Compile / compile).value,
    scalafixTestkitOutputSourceDirectories :=
      (scalafixOutput / Compile / sourceDirectories).value,
    scalafixTestkitInputSourceDirectories :=
      (scalafixInput / Compile / sourceDirectories).value,
    scalafixTestkitInputClasspath :=
      (scalafixInput / Compile / fullClasspath).value,
  )
  .dependsOn(scalafixRules)
  .enablePlugins(ScalafixTestkitPlugin)
  .enablePlugins(AutomateHeaderPlugin)

def http4sProject(name: String) =
  Project(name, file(name))
    .settings(commonSettings)
    .settings(
      moduleName := s"http4s-$name",
      Test / testOptions += Tests.Argument(TestFrameworks.Specs2, "showtimes", "failtrace"),
      testFrameworks += new TestFramework("munit.Framework"),
      initCommands()
    )
    .enablePlugins(AutomateHeaderPlugin)

def libraryProject(name: String) = http4sProject(name)

def exampleProject(name: String) =
  http4sProject(name)
    .in(file(name.replace("examples-", "examples/")))
    .enablePlugins(PrivateProjectPlugin)
    .settings(libraryDependencies += logbackClassic % Runtime)
    .dependsOn(examples)

lazy val commonSettings = Seq(
  Compile / doc / scalacOptions += "-no-link-warnings",
  scalacOptions ++= {
    if (isDotty.value) Seq("-language:implicitConversions")
    else Seq.empty
  },
  javacOptions ++= Seq(
    "-Xlint:deprecation",
    "-Xlint:unchecked"
  ),
  libraryDependencies ++= Seq(
    catsEffectTestingSpecs2,
    catsLaws,
    disciplineSpecs2,
    logbackClassic,
    scalacheck,
    specs2Core.withDottyCompat(scalaVersion.value),
    specs2MatcherExtra.withDottyCompat(scalaVersion.value),
  ).map(_ % Test),
  libraryDependencies ++= {
    if (isDotty.value)
      libraryDependencies.value
    else
      // These are going to be a problem
      Seq(
        specs2Cats,
        specs2Scalacheck
      ).map(_ % Test)
  }
)

def initCommands(additionalImports: String*) =
  initialCommands := (List(
    "fs2._",
    "cats._",
    "cats.data._",
    "cats.effect._",
    "cats.implicits._"
  ) ++ additionalImports).mkString("import ", ", ", "")

// Everything is driven through release steps and the http4s* variables
// This won't actually release unless on Travis.
addCommandAlias("ci", ";clean ;release with-defaults")<|MERGE_RESOLUTION|>--- conflicted
+++ resolved
@@ -98,11 +98,8 @@
     },
     unusedCompileDependenciesFilter -= moduleFilter("org.scala-lang", "scala-reflect"),
     mimaBinaryIssueFilters ++= Seq(
-<<<<<<< HEAD
-=======
       ProblemFilters.exclude[DirectMissingMethodProblem]("org.http4s.parser.HttpHeaderParser.ETAG"),
       ProblemFilters.exclude[DirectMissingMethodProblem]("org.http4s.parser.SimpleHeaders.ETAG"),
->>>>>>> 12c53f36
       ProblemFilters.exclude[MissingClassProblem]("org.http4s.HttpVersion$Parser"),
     ),
   )
