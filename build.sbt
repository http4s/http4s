import com.typesafe.tools.mima.core._
import explicitdeps.ExplicitDepsPlugin.autoImport.moduleFilterRemoveValue
import org.http4s.sbt.Http4sPlugin._
import org.http4s.sbt.ScaladocApiMapping
import scala.xml.transform.{RewriteRule, RuleTransformer}

// Global settings
<<<<<<< HEAD
ThisBuild / crossScalaVersions := Seq(scala_212, scala_213, "3.0.0-M1")
=======
ThisBuild / crossScalaVersions := Seq(scala_212, scala_213, "3.0.0-M2", "3.0.0-M3")
>>>>>>> e4948c62
ThisBuild / scalaVersion := (ThisBuild / crossScalaVersions).value.filter(_.startsWith("2.")).last
ThisBuild / baseVersion := "1.0"
ThisBuild / publishGithubUser := "rossabaker"
ThisBuild / publishFullName   := "Ross A. Baker"

enablePlugins(SonatypeCiReleasePlugin)

versionIntroduced := Map(
  // There is, and will hopefully not be, an 0.22.0. But this hushes
  // MiMa for now while we bootstrap Dotty support.
  "3.0.0-M2" -> "0.22.0",
  "3.0.0-M3" -> "0.22.0",
)

lazy val modules: List[ProjectReference] = List(
  core,
  laws,
  testing,
  server,
  tests,
  // prometheusMetrics,
  client,
  // dropwizardMetrics,
  emberCore,
  // emberServer,
  // emberClient,
  // blazeCore,
  // blazeServer,
  // blazeClient,
  // asyncHttpClient,
  // jettyClient,
  // okHttpClient,
  // servlet,
  // jetty,
  // tomcat,
  theDsl,
  jawn,
  argonaut,
  boopickle,
  circe,
  json4s,
  json4sNative,
  json4sJackson,
  playJson,
  scalaXml,
  twirl,
  scalatags,
<<<<<<< HEAD
  // bench,
  // examples,
  // examplesBlaze,
  // examplesDocker,
  // examplesEmber,
  // examplesJetty,
  // examplesTomcat,
  // examplesWar,
  // scalafixInput,
  // scalafixOutput,
  // scalafixRules,
=======
  bench,
  examples,
  examplesBlaze,
  examplesDocker,
  examplesEmber,
  examplesJetty,
  examplesTomcat,
  examplesWar,
  scalafixInput,
  scalafixOutput,
  scalafixRules,
  // TODO: broken on scalafix-0.9.24
>>>>>>> e4948c62
  // scalafixTests,
)

lazy val root = project.in(file("."))
  .enablePlugins(NoPublishPlugin)
  .settings(
    // Root project
    name := "http4s",
    description := "A minimal, Scala-idiomatic library for HTTP",
    startYear := Some(2013),
  )
  .aggregate(modules: _*)

lazy val core = libraryProject("core")
  .enablePlugins(
    BuildInfoPlugin,
    MimeLoaderPlugin,
    NowarnCompatPlugin,
  )
  .settings(
    description := "Core http4s library for servers and clients",
    startYear := Some(2013),
    buildInfoKeys := Seq[BuildInfoKey](
      version,
      scalaVersion,
      BuildInfoKey.map(http4sApiVersion) { case (_, v) => "apiVersion" -> v }
    ),
    buildInfoPackage := organization.value,
    libraryDependencies ++= Seq(
      caseInsensitive,
      catsCore,
      catsEffect,
      catsParse.exclude("org.typelevel", "cats-core_2.13"),
      fs2Core,
      fs2Io,
      log4s,
      scodecBits,
      slf4jApi, // residual dependency from macros
<<<<<<< HEAD
      unique,
      /* vault, */
=======
      // vault, inlined pending -M2 and -M3 release
>>>>>>> e4948c62
    ),
    libraryDependencies ++= {
      if (isDotty.value) Seq.empty
      else Seq(
        scalaReflect(scalaVersion.value) % Provided,
        parboiled,
      )
    },
    unusedCompileDependenciesFilter -= moduleFilter("org.scala-lang", "scala-reflect"),
    mimaBinaryIssueFilters ++= Seq(
      ProblemFilters.exclude[DirectMissingMethodProblem]("org.http4s.parser.AdditionalRules.httpDate"),
      ProblemFilters.exclude[DirectMissingMethodProblem]("org.http4s.parser.RangeParser.ACCEPT_RANGES"),
      ProblemFilters.exclude[DirectMissingMethodProblem]("org.http4s.parser.HttpHeaderParser.ACCEPT_RANGES"),
      ProblemFilters.exclude[DirectMissingMethodProblem]("org.http4s.parser.HttpHeaderParser.ACCEPT_RANGES"),
      ProblemFilters.exclude[DirectMissingMethodProblem]("org.http4s.parser.HttpHeaderParser.DATE"),
      ProblemFilters.exclude[DirectMissingMethodProblem]("org.http4s.parser.HttpHeaderParser.ETAG"),
      ProblemFilters.exclude[DirectMissingMethodProblem]("org.http4s.parser.HttpHeaderParser.EXPIRES"),
      ProblemFilters.exclude[DirectMissingMethodProblem]("org.http4s.parser.HttpHeaderParser.IF_MODIFIED_SINCE"),
      ProblemFilters.exclude[DirectMissingMethodProblem]("org.http4s.parser.HttpHeaderParser.IF_UNMODIFIED_SINCE"),
      ProblemFilters.exclude[DirectMissingMethodProblem]("org.http4s.parser.HttpHeaderParser.LAST_MODIFIED"),
      ProblemFilters.exclude[DirectMissingMethodProblem]("org.http4s.parser.HttpHeaderParser.RETRY_AFTER"),
      ProblemFilters.exclude[DirectMissingMethodProblem]("org.http4s.parser.HttpHeaderParser.PROXY_AUTHENTICATE"),
      ProblemFilters.exclude[DirectMissingMethodProblem]("org.http4s.parser.HttpHeaderParser.WWW_AUTHENTICATE"),
      ProblemFilters.exclude[DirectMissingMethodProblem]("org.http4s.parser.HttpHeaderParser.AUTHORIZATION"),
<<<<<<< HEAD
=======
      ProblemFilters.exclude[DirectMissingMethodProblem]("org.http4s.parser.HttpHeaderParser.RANGE"),
      ProblemFilters.exclude[DirectMissingMethodProblem]("org.http4s.parser.HttpHeaderParser.CONTENT_RANGE"),
>>>>>>> e4948c62
      ProblemFilters.exclude[DirectMissingMethodProblem]("org.http4s.parser.SimpleHeaders.DATE"),
      ProblemFilters.exclude[DirectMissingMethodProblem]("org.http4s.parser.SimpleHeaders.ETAG"),
      ProblemFilters.exclude[DirectMissingMethodProblem]("org.http4s.parser.SimpleHeaders.EXPIRES"),
      ProblemFilters.exclude[DirectMissingMethodProblem]("org.http4s.parser.SimpleHeaders.IF_MODIFIED_SINCE"),
      ProblemFilters.exclude[DirectMissingMethodProblem]("org.http4s.parser.SimpleHeaders.IF_UNMODIFIED_SINCE"),
      ProblemFilters.exclude[DirectMissingMethodProblem]("org.http4s.parser.SimpleHeaders.LAST_MODIFIED"),
      ProblemFilters.exclude[DirectMissingMethodProblem]("org.http4s.parser.SimpleHeaders.RETRY_AFTER"),
      ProblemFilters.exclude[DirectMissingMethodProblem]("org.http4s.parser.RangeParser.ACCEPT_RANGES"),
      ProblemFilters.exclude[DirectMissingMethodProblem]("org.http4s.parser.HttpHeaderParser.ACCEPT_RANGES"),
      ProblemFilters.exclude[DirectMissingMethodProblem]("org.http4s.parser.HttpHeaderParser.ACCEPT_LANGUAGE"),
      ProblemFilters.exclude[DirectMissingMethodProblem]("org.http4s.parser.HttpHeaderParser.ACCEPT_ENCODING"),
      ProblemFilters.exclude[DirectMissingMethodProblem]("org.http4s.parser.HttpHeaderParser.ACCEPT_CHARSET"),
      ProblemFilters.exclude[DirectMissingMethodProblem]("org.http4s.ContentCoding.org$http4s$ContentCoding$$<init>$default$2"),
<<<<<<< HEAD
=======
      ProblemFilters.exclude[DirectMissingMethodProblem]("org.http4s.headers.Content-Range.apply"),
>>>>>>> e4948c62
      ProblemFilters.exclude[ReversedMissingMethodProblem]("org.http4s.parser.AcceptLanguageHeader.org$http4s$parser$AcceptLanguageHeader$_setter_$acceptLanguageParser_="),
      ProblemFilters.exclude[ReversedMissingMethodProblem]("org.http4s.parser.AcceptLanguageHeader.acceptLanguageParser"),
      ProblemFilters.exclude[ReversedMissingMethodProblem]("org.http4s.parser.AcceptEncodingHeader.org$http4s$parser$AcceptEncodingHeader$_setter_$acceptEncodingParser_="),
      ProblemFilters.exclude[ReversedMissingMethodProblem]("org.http4s.parser.AcceptEncodingHeader.acceptEncodingParser"),
      ProblemFilters.exclude[ReversedMissingMethodProblem]("org.http4s.parser.AcceptCharsetHeader.org$http4s$parser$AcceptCharsetHeader$_setter_$acceptCharsetParser_="),
      ProblemFilters.exclude[ReversedMissingMethodProblem]("org.http4s.parser.AcceptCharsetHeader.acceptCharsetParser"),
      ProblemFilters.exclude[MissingClassProblem]("org.http4s.parser.RangeParser$AcceptRangesParser"),
      ProblemFilters.exclude[MissingClassProblem]("org.http4s.HttpVersion$Parser"),
      ProblemFilters.exclude[MissingClassProblem]("org.http4s.headers.Forwarded$Node$Port$C"),
      ProblemFilters.exclude[MissingClassProblem]("org.http4s.headers.Forwarded$Node$Port$C$"),
      ProblemFilters.exclude[MissingClassProblem]("org.http4s.parser.AdditionalRules$"),
      ProblemFilters.exclude[MissingClassProblem]("org.http4s.ContentCoding$ContentCodingParser"),
      ProblemFilters.exclude[MissingClassProblem]("org.http4s.QValue$QValueParser"),
      ProblemFilters.exclude[MissingClassProblem]("org.http4s.parser.AcceptLanguageHeader$AcceptLanguageParser"),
      ProblemFilters.exclude[MissingClassProblem]("org.http4s.parser.AcceptLanguageHeader"),
      ProblemFilters.exclude[MissingClassProblem]("org.http4s.parser.AcceptEncodingHeader$AcceptEncodingParser"),
      ProblemFilters.exclude[MissingClassProblem]("org.http4s.parser.AcceptEncodingHeader"),
      ProblemFilters.exclude[MissingClassProblem]("org.http4s.parser.RangeParser$AcceptRangesParser"),
      ProblemFilters.exclude[MissingClassProblem]("org.http4s.parser.AcceptCharsetHeader$AcceptCharsetParser"),
      ProblemFilters.exclude[MissingClassProblem]("org.http4s.parser.AcceptCharsetHeader"),
      ProblemFilters.exclude[MissingTypesProblem]("org.http4s.parser.HttpHeaderParser$"),
      ProblemFilters.exclude[MissingClassProblem]("org.http4s.parser.WwwAuthenticateHeader$WWWAuthenticateParser"),
      ProblemFilters.exclude[MissingClassProblem]("org.http4s.parser.AuthorizationHeader"),
      ProblemFilters.exclude[MissingClassProblem]("org.http4s.parser.ProxyAuthenticateHeader$ProxyAuthenticateParser"),
      ProblemFilters.exclude[MissingClassProblem]("org.http4s.parser.WwwAuthenticateHeader"),
      ProblemFilters.exclude[MissingClassProblem]("org.http4s.parser.ProxyAuthenticateHeader"),
      ProblemFilters.exclude[MissingClassProblem]("org.http4s.parser.AuthorizationHeader$AuthorizationParser"),
      ProblemFilters.exclude[MissingClassProblem]("org.http4s.parser.ChallengeParser"),
      ProblemFilters.exclude[MissingTypesProblem]("org.http4s.parser.HttpHeaderParser$"),
<<<<<<< HEAD
=======
      ProblemFilters.exclude[MissingClassProblem]("org.http4s.parser.RangeParser"),
      ProblemFilters.exclude[MissingClassProblem]("org.http4s.parser.RangeParser$RangeRule"),
>>>>>>> e4948c62

      //Proxy-Authorization
      ProblemFilters.exclude[MissingTypesProblem]("org.http4s.headers.Proxy$minusAuthorization$"),
      ProblemFilters.exclude[DirectMissingMethodProblem]("org.http4s.headers.Proxy-Authorization.parse"),
      ProblemFilters.exclude[DirectMissingMethodProblem]("org.http4s.headers.Proxy-Authorization.matchHeader"),
      ProblemFilters.exclude[DirectMissingMethodProblem]("org.http4s.headers.Proxy-Authorization.from"),
      ProblemFilters.exclude[DirectMissingMethodProblem]("org.http4s.headers.Proxy-Authorization.unapply"),
      ProblemFilters.exclude[StaticVirtualMemberProblem]("org.http4s.headers.Proxy-Authorization.name"),
      ProblemFilters.exclude[StaticVirtualMemberProblem]("org.http4s.headers.Proxy-Authorization.toString"),
      ProblemFilters.exclude[DirectMissingMethodProblem]("org.http4s.headers.Proxy-Authorization.unapply"),
    ),
  )

lazy val laws = libraryProject("laws")
  .settings(
    description := "Instances and laws for testing http4s code",
    startYear := Some(2019),
    libraryDependencies ++= Seq(
      caseInsensitiveTesting,
      catsEffectTestkit,
      catsLaws,
      disciplineCore,
      scalacheck,
    ),
  )
  .dependsOn(core)

lazy val testing = libraryProject("testing")
  .settings(
    description := "Instances and laws for testing http4s code",
    startYear := Some(2016),
    libraryDependencies ++= Seq(
      specs2Common,
      specs2Matcher,
      munitCatsEffect,
      munitDiscipline,
      scalacheckEffect,
      scalacheckEffectMunit,
    ),
    unusedCompileDependenciesFilter -= moduleFilter(organization = "org.typelevel", name = "discipline-munit"),
    unusedCompileDependenciesFilter -= moduleFilter(organization = "org.typelevel", name = "munit-cats-effect-3"),
    unusedCompileDependenciesFilter -= moduleFilter(organization = "org.typelevel", name = "scalacheck-effect"),
    unusedCompileDependenciesFilter -= moduleFilter(organization = "org.typelevel", name = "scalacheck-effect-munit"),
  )
  .dependsOn(laws)

// Defined outside core/src/test so it can depend on published testing
lazy val tests = libraryProject("tests")
  .enablePlugins(NoPublishPlugin)
  .settings(
    description := "Tests for core project",
    startYear := Some(2013),
  )
  .dependsOn(core, testing % "test->test")

lazy val server = libraryProject("server")
  .enablePlugins(NowarnCompatPlugin)
  .settings(
    description := "Base library for building http4s servers",
    startYear := Some(2014),
  )
  .settings(BuildInfoPlugin.buildInfoScopedSettings(Test))
  .settings(BuildInfoPlugin.buildInfoDefaultSettings)
  .settings(
    buildInfoKeys := Seq[BuildInfoKey](
      resourceDirectory in Test,
    ),
    buildInfoPackage := "org.http4s.server.test",
  )
  .dependsOn(core, testing % "test->test", theDsl % "test->compile")

lazy val prometheusMetrics = libraryProject("prometheus-metrics")
  .settings(
    description := "Support for Prometheus Metrics",
    startYear := Some(2018),
    libraryDependencies ++= Seq(
      prometheusClient,
      prometheusCommon,
      prometheusHotspot,
    ),
  )
  .dependsOn(
    core % "compile->compile",
    theDsl % "test->compile",
    testing % "test->test",
    server % "test->compile",
    client % "test->compile"
  )

lazy val client = libraryProject("client")
  .enablePlugins(NowarnCompatPlugin)
  .settings(
    description := "Base library for building http4s clients",
    startYear := Some(2014),
    libraryDependencies ++= Seq(
      jettyServlet % Test,
    )
  )
  .dependsOn(
    core,
    testing % "test->test",
    server % "test->compile",
    theDsl % "test->compile",
    scalaXml % "test->compile")

lazy val dropwizardMetrics = libraryProject("dropwizard-metrics")
  .settings(
    description := "Support for Dropwizard Metrics",
    startYear := Some(2018),
    libraryDependencies ++= Seq(
      dropwizardMetricsCore,
      dropwizardMetricsJson,
      jacksonDatabind,
    ))
  .dependsOn(
    core % "compile->compile",
    testing % "test->test",
    theDsl % "test->compile",
    client % "test->compile",
    server % "test->compile"
  )

lazy val emberCore = libraryProject("ember-core")
  .settings(
    description := "Base library for ember http4s clients and servers",
    startYear := Some(2019),
    unusedCompileDependenciesFilter -= moduleFilter("io.chrisdavenport", "log4cats-core"),
    libraryDependencies ++= Seq(
      log4catsTesting % Test,
    ),
    mimaBinaryIssueFilters ++= Seq(
      ProblemFilters.exclude[DirectMissingMethodProblem]("org.http4s.ember.core.ChunkedEncoding.decode"),
      ProblemFilters.exclude[DirectMissingMethodProblem]("org.http4s.ember.core.ChunkedEncoding.decode"),
      ProblemFilters.exclude[DirectMissingMethodProblem]("org.http4s.ember.core.Shared.chunk2ByteVector"),
      ProblemFilters.exclude[IncompatibleMethTypeProblem]("org.http4s.ember.core.Parser#Request.parser"),
      ProblemFilters.exclude[IncompatibleMethTypeProblem]("org.http4s.ember.core.Parser#Response.parser"),
      ProblemFilters.exclude[IncompatibleResultTypeProblem]("org.http4s.ember.core.Parser#Response.parser"),
      ProblemFilters.exclude[DirectMissingMethodProblem]("org.http4s.ember.core.Encoder.respToBytes"),
      ProblemFilters.exclude[DirectMissingMethodProblem]("org.http4s.ember.core.Encoder.reqToBytes"),
      ProblemFilters.exclude[DirectMissingMethodProblem]("org.http4s.ember.core.Parser#Request.parser"),
      ProblemFilters.exclude[DirectMissingMethodProblem]("org.http4s.ember.core.Encoder.reqToBytes"),
      ProblemFilters.exclude[DirectMissingMethodProblem]("org.http4s.ember.core.Encoder.respToBytes"),
      ProblemFilters.exclude[DirectMissingMethodProblem]("org.http4s.ember.core.Parser.httpHeaderAndBody"),
      ProblemFilters.exclude[DirectMissingMethodProblem]("org.http4s.ember.core.Parser.generateHeaders"),
      ProblemFilters.exclude[DirectMissingMethodProblem]("org.http4s.ember.core.Parser.splitHeader"),
      ProblemFilters.exclude[DirectMissingMethodProblem]("org.http4s.ember.core.Parser.generateHeaders"),
      ProblemFilters.exclude[DirectMissingMethodProblem]("org.http4s.ember.core.Parser.httpHeaderAndBody"),
      ProblemFilters.exclude[DirectMissingMethodProblem]("org.http4s.ember.core.Parser#Response.parser")
    )
  )
  .dependsOn(core, testing % "test->test")

lazy val emberServer = libraryProject("ember-server")
  .settings(
    description := "ember implementation for http4s servers",
    startYear := Some(2019),
    libraryDependencies ++= Seq(
      log4catsSlf4j,
    ),
    mimaBinaryIssueFilters ++= Seq(
      ProblemFilters.exclude[DirectMissingMethodProblem]("org.http4s.ember.server.internal.ServerHelpers.server"),
      ProblemFilters.exclude[IncompatibleResultTypeProblem]("org.http4s.ember.server.internal.ServerHelpers.server$default$12"),
      ProblemFilters.exclude[IncompatibleResultTypeProblem]("org.http4s.ember.server.internal.ServerHelpers.server$default$12"),
    )
  )
  .dependsOn(emberCore % "compile;test->test", server % "compile;test->test")

lazy val emberClient = libraryProject("ember-client")
  .settings(
    description := "ember implementation for http4s clients",
    startYear := Some(2019),
    libraryDependencies ++= Seq(
      keypool,
      log4catsSlf4j,
    ),
    mimaBinaryIssueFilters ++= Seq(
      ProblemFilters.exclude[DirectMissingMethodProblem]("org.http4s.ember.client.internal.ClientHelpers.request"),
      ProblemFilters.exclude[IncompatibleResultTypeProblem]("org.http4s.ember.client.internal.ClientHelpers.request"),
      ProblemFilters.exclude[IncompatibleResultTypeProblem]("org.http4s.ember.core.Parser#Response.parser"),
    )
  )
  .dependsOn(emberCore % "compile;test->test", client % "compile;test->test")

lazy val blazeCore = libraryProject("blaze-core")
  .settings(
    description := "Base library for binding blaze to http4s clients and servers",
    startYear := Some(2014),
    libraryDependencies ++= Seq(
      blazeHttp,
    )
  )
  .dependsOn(core, testing % "test->test")

lazy val blazeServer = libraryProject("blaze-server")
  .settings(
    description := "blaze implementation for http4s servers",
    startYear := Some(2014),
  )
  .dependsOn(blazeCore % "compile;test->test", server % "compile;test->test")

lazy val blazeClient = libraryProject("blaze-client")
  .settings(
    description := "blaze implementation for http4s clients",
    startYear := Some(2014),
  )
  .dependsOn(blazeCore % "compile;test->test", client % "compile;test->test")

lazy val asyncHttpClient = libraryProject("async-http-client")
  .settings(
    description := "async http client implementation for http4s clients",
    startYear := Some(2016),
    libraryDependencies ++= Seq(
      Http4sPlugin.asyncHttpClient,
      fs2ReactiveStreams,
      nettyBuffer,
      nettyCodecHttp,
      reactiveStreams,
    )
  )
  .dependsOn(core, testing % "test->test", client % "compile;test->test")

lazy val jettyClient = libraryProject("jetty-client")
  .settings(
    description := "jetty implementation for http4s clients",
    startYear := Some(2018),
    libraryDependencies ++= Seq(
      Http4sPlugin.jettyClient,
      jettyHttp,
      jettyUtil,
    ),
  )
  .dependsOn(core, testing % "test->test", client % "compile;test->test")

lazy val okHttpClient = libraryProject("okhttp-client")
  .settings(
    description := "okhttp implementation for http4s clients",
    startYear := Some(2018),
    libraryDependencies ++= Seq(
      Http4sPlugin.okhttp,
      okio,
    ),
  )
  .dependsOn(core, testing % "test->test", client % "compile;test->test")

lazy val servlet = libraryProject("servlet")
  .settings(
    description := "Portable servlet implementation for http4s servers",
    startYear := Some(2013),
    libraryDependencies ++= Seq(
      javaxServletApi % Provided,
      jettyServer % Test,
      jettyServlet % Test,
    ),
  )
  .dependsOn(server % "compile;test->test")

lazy val jetty = libraryProject("jetty")
  .settings(
    description := "Jetty implementation for http4s servers",
    startYear := Some(2014),
    libraryDependencies ++= Seq(
      jettyHttp2Server,
      jettyServer,
      jettyServlet,
      jettyUtil,
    )
  )
  .dependsOn(servlet % "compile;test->test", theDsl % "test->test")

lazy val tomcat = libraryProject("tomcat")
  .settings(
    description := "Tomcat implementation for http4s servers",
    startYear := Some(2014),
    libraryDependencies ++= Seq(
      tomcatCatalina,
      tomcatCoyote,
      tomcatUtilScan,
    )
  )
  .dependsOn(servlet % "compile;test->test")

// `dsl` name conflicts with modern SBT
lazy val theDsl = libraryProject("dsl")
  .settings(
    description := "Simple DSL for writing http4s services",
    startYear := Some(2013),
  )
  .dependsOn(core, testing % "test->test")

lazy val jawn = libraryProject("jawn")
  .settings(
    description := "Base library to parse JSON to various ASTs for http4s",
    startYear := Some(2014),
    libraryDependencies ++= Seq(
      jawnFs2,
      jawnParser,
    )
  )
  .dependsOn(core, testing % "test->test")

lazy val argonaut = libraryProject("argonaut")
  .settings(
    description := "Provides Argonaut codecs for http4s",
    startYear := Some(2014),
    libraryDependencies ++= Seq(
      Http4sPlugin.argonaut,
      argonautJawn
    )
  )
  .dependsOn(core, testing % "test->test", jawn % "compile;test->test")

lazy val boopickle = libraryProject("boopickle")
  .settings(
    description := "Provides Boopickle codecs for http4s",
    startYear := Some(2018),
    libraryDependencies ++= Seq(
      Http4sPlugin.boopickle,
    )
  )
  .dependsOn(core, testing % "test->test")

lazy val circe = libraryProject("circe")
  .settings(
    description := "Provides Circe codecs for http4s",
    startYear := Some(2015),
    libraryDependencies ++= Seq(
      circeCore,
      circeJawn,
      circeTesting % Test
    )
  )
  .dependsOn(core, testing % "test->test", jawn % "compile;test->test")

lazy val json4s = libraryProject("json4s")
  .settings(
    description := "Base library for json4s codecs for http4s",
    startYear := Some(2014),
    libraryDependencies ++= Seq(
      jawnJson4s,
      json4sCore,
    ),
  )
  .dependsOn(jawn % "compile;test->test")

lazy val json4sNative = libraryProject("json4s-native")
  .settings(
    description := "Provides json4s-native codecs for http4s",
    startYear := Some(2014),
    libraryDependencies ++= Seq(
      Http4sPlugin.json4sNative,
    )
  )
  .dependsOn(json4s % "compile;test->test")

lazy val json4sJackson = libraryProject("json4s-jackson")
  .settings(
    description := "Provides json4s-jackson codecs for http4s",
    startYear := Some(2014),
    libraryDependencies ++= Seq(
      Http4sPlugin.json4sJackson,
    )
  )
  .dependsOn(json4s % "compile;test->test")

lazy val playJson = libraryProject("play-json")
  .settings(
    description := "Provides Play json codecs for http4s",
    startYear := Some(2018),
    libraryDependencies ++= Seq(
      jawnPlay,
      Http4sPlugin.playJson,
    ),
  )
  .dependsOn(jawn % "compile;test->test")

lazy val scalaXml = libraryProject("scala-xml")
  .settings(
    description := "Provides scala-xml codecs for http4s",
    startYear := Some(2014),
    libraryDependencies ++= Seq(
      Http4sPlugin.scalaXml,
    ),
  )
  .dependsOn(core, testing % "test->test")

lazy val twirl = http4sProject("twirl")
  .settings(
    description := "Twirl template support for http4s",
    startYear := Some(2014),
    TwirlKeys.templateImports := Nil
  )
  .enablePlugins(SbtTwirl)
  .dependsOn(core, testing % "test->test")

lazy val scalatags = http4sProject("scalatags")
  .settings(
    description := "Scalatags template support for http4s",
    startYear := Some(2018),
    libraryDependencies ++= Seq(
      scalatagsApi,
    )
  )
  .dependsOn(core, testing % "test->test")

lazy val bench = http4sProject("bench")
  .enablePlugins(JmhPlugin)
  .enablePlugins(NoPublishPlugin)
  .settings(
    description := "Benchmarks for http4s",
    startYear := Some(2015),
    libraryDependencies += circeParser,
    undeclaredCompileDependenciesTest := {},
    unusedCompileDependenciesTest := {},
  )
  .dependsOn(core, circe)

lazy val docs = http4sProject("docs")
  .enablePlugins(
    GhpagesPlugin,
    HugoPlugin,
    NoPublishPlugin,
    ScalaUnidocPlugin,
    MdocPlugin
  )
  .settings(docsProjectSettings)
  .settings(
    libraryDependencies ++= Seq(
      circeGeneric,
      circeLiteral,
      cryptobits
    ),
    description := "Documentation for http4s",
    startYear := Some(2013),
    autoAPIMappings := true,
    ScalaUnidoc / unidoc / unidocProjectFilter := inAnyProject --
      inProjects( // TODO would be nice if these could be introspected from noPublishSettings
        bench,
        examples,
        examplesBlaze,
        examplesDocker,
        examplesJetty,
        examplesTomcat,
        examplesWar,
        scalafixInput,
        scalafixOutput,
        scalafixRules,
        scalafixTests
      ),
    mdocIn := (sourceDirectory in Compile).value / "mdoc",
    makeSite := makeSite.dependsOn(mdoc.toTask(""), http4sBuildData).value,
    fatalWarningsInCI := false,
    Hugo / baseURL := {
      val docsPrefix = extractDocsPrefix(version.value)
      if (isCi.value) new URI(s"https://http4s.org${docsPrefix}")
      else new URI(s"http://127.0.0.1:${previewFixedPort.value.getOrElse(4000)}${docsPrefix}")
    },
    siteMappings := {
      val docsPrefix = extractDocsPrefix(version.value)
      for ((f, d) <- siteMappings.value) yield (f, docsPrefix + "/" + d)
    },
    siteMappings ++= {
      val docsPrefix = extractDocsPrefix(version.value)
      for ((f, d) <- (ScalaUnidoc / packageDoc / mappings).value)
        yield (f, s"$docsPrefix/api/$d")
    },
    ghpagesCleanSite / includeFilter := {
      new FileFilter {
        val docsPrefix = extractDocsPrefix(version.value)
        def accept(f: File) =
          f.getCanonicalPath.startsWith(
            (ghpagesRepository.value / s"${docsPrefix}").getCanonicalPath)
      }
    },
    apiMappings ++= {
      ScaladocApiMapping.mappings(
        (ScalaUnidoc / unidoc / unidocAllClasspaths).value, scalaBinaryVersion.value
      )
    }
  )
  .dependsOn(client, core, theDsl, blazeServer, blazeClient, circe, dropwizardMetrics, prometheusMetrics)

lazy val website = http4sProject("website")
  .enablePlugins(HugoPlugin, GhpagesPlugin, NoPublishPlugin)
  .settings(docsProjectSettings)
  .settings(
    description := "Common area of http4s.org",
    startYear := Some(2013),
    Hugo / baseURL := {
      if (isCi.value) new URI(s"https://http4s.org")
      else new URI(s"http://127.0.0.1:${previewFixedPort.value.getOrElse(4000)}")
    },
    makeSite := makeSite.dependsOn(http4sBuildData).value,
    // all .md|markdown files go into `content` dir for hugo processing
    ghpagesNoJekyll := true,
    ghpagesCleanSite / excludeFilter  :=
      new FileFilter {
        val v = ghpagesRepository.value.getCanonicalPath + "/v"
        def accept(f: File) =
          f.getCanonicalPath.startsWith(v) &&
            f.getCanonicalPath.charAt(v.size).isDigit
      }
  )

lazy val examples = http4sProject("examples")
  .enablePlugins(NoPublishPlugin)
  .settings(
    description := "Common code for http4s examples",
    startYear := Some(2013),
    libraryDependencies ++= Seq(
      circeGeneric % Runtime,
      logbackClassic % Runtime
    ),
    TwirlKeys.templateImports := Nil,
  )
  .dependsOn(server, dropwizardMetrics, theDsl, circe, scalaXml, twirl)
  .enablePlugins(SbtTwirl)

lazy val examplesBlaze = exampleProject("examples-blaze")
  .enablePlugins(AlpnBootPlugin)
  .settings(Revolver.settings)
  .settings(
    description := "Examples of http4s server and clients on blaze",
    startYear := Some(2013),
    fork := true,
    libraryDependencies ++= Seq(
      circeGeneric,
    ),
  )
  .dependsOn(blazeServer, blazeClient)

lazy val examplesEmber = exampleProject("examples-ember")
  .settings(Revolver.settings)
  .settings(
    description := "Examples of http4s server and clients on blaze",
    startYear := Some(2020),
    fork := true,
  )
  .dependsOn(emberServer, emberClient)

lazy val examplesDocker = http4sProject("examples-docker")
  .in(file("examples/docker"))
  .enablePlugins(JavaAppPackaging, DockerPlugin, NoPublishPlugin)
  .settings(
    description := "Builds a docker image for a blaze-server",
    startYear := Some(2017),
    Docker / packageName := "http4s/blaze-server",
    Docker / maintainer := "http4s",
    dockerUpdateLatest := true,
    dockerExposedPorts := List(8080),
  )
  .dependsOn(blazeServer, theDsl)

lazy val examplesJetty = exampleProject("examples-jetty")
  .settings(Revolver.settings)
  .settings(
    description := "Example of http4s server on Jetty",
    startYear := Some(2014),
    fork := true,
    reStart / mainClass := Some("com.example.http4s.jetty.JettyExample"),
  )
  .dependsOn(jetty)

lazy val examplesTomcat = exampleProject("examples-tomcat")
  .settings(Revolver.settings)
  .settings(
    description := "Example of http4s server on Tomcat",
    startYear := Some(2014),
    fork := true,
    reStart / mainClass := Some("com.example.http4s.tomcat.TomcatExample"),
  )
  .dependsOn(tomcat)

// Run this with jetty:start
lazy val examplesWar = exampleProject("examples-war")
  .enablePlugins(JettyPlugin)
  .settings(
    description := "Example of a WAR deployment of an http4s service",
    startYear := Some(2014),
    fork := true,
    libraryDependencies += javaxServletApi % Provided,
    Jetty / containerLibs := List(jettyRunner),
  )
  .dependsOn(servlet)

lazy val scalafixSettings: Seq[Setting[_]] = Seq(
  developers ++= List(
    Developer(
      "amarrella",
      "Alessandro Marrella",
      "hello@alessandromarrella.com",
      url("https://alessandromarrella.com")
    ),
    Developer(
      "satorg",
      "Sergey Torgashov",
      "satorg@gmail.com",
      url("https://github.com/satorg")
    ),
  ),
  addCompilerPlugin(scalafixSemanticdb),
  scalacOptions += "-Yrangepos",
  mimaPreviousArtifacts := Set.empty,
  startYear := Some(2018)
)

lazy val scalafixRules = project
  .in(file("scalafix/rules"))
  .settings(scalafixSettings)
  .settings(
    moduleName := "http4s-scalafix",
    libraryDependencies += "ch.epfl.scala" %% "scalafix-core" % V.scalafix,
  )
  .enablePlugins(AutomateHeaderPlugin)

lazy val scalafixInput = project
  .in(file("scalafix/input"))
  .settings(scalafixSettings)
  .settings(
    libraryDependencies ++= List(
      "http4s-blaze-client",
      "http4s-blaze-server",
      "http4s-client",
      "http4s-core",
      "http4s-dsl",
    ).map("org.http4s" %% _ % "0.21.14"),
    // TODO: I think these are false positives
    unusedCompileDependenciesFilter -= moduleFilter(organization = "org.http4s"),
    scalacOptions -= "-Xfatal-warnings",
    scalacOptions ~= { _.filterNot(_.startsWith("-Wunused:")) },
    excludeFilter in headerSources := { _ => true },
  )
  // Syntax matters as much as semantics here.
  .enablePlugins(NoPublishPlugin)
  .disablePlugins(ScalafmtPlugin)

lazy val scalafixOutput = project
  .in(file("scalafix/output"))
  .settings(scalafixSettings)
  .settings(
    skip in compile := true,
    Compile / doc / sources := Nil,
    excludeFilter in headerSources := { _ => true },
  )
  // Auto-formatting prevents the tests from passing
  .enablePlugins(NoPublishPlugin)
  .disablePlugins(ScalafmtPlugin)

lazy val scalafixTests = project
  .in(file("scalafix/tests"))
  .settings(commonSettings)
  .settings(scalafixSettings)
  .settings(
    skip in publish := true,
    libraryDependencies += "ch.epfl.scala" % "scalafix-testkit" % V.scalafix % Test cross CrossVersion.full,
    Compile / compile :=
      (Compile / compile).dependsOn(scalafixInput / Compile / compile).value,
    scalafixTestkitOutputSourceDirectories :=
      (scalafixOutput / Compile / sourceDirectories).value,
    scalafixTestkitInputSourceDirectories :=
      (scalafixInput / Compile / sourceDirectories).value,
    scalafixTestkitInputClasspath :=
      (scalafixInput / Compile / fullClasspath).value,
  )
  .dependsOn(scalafixRules)
  .enablePlugins(NoPublishPlugin)
  .enablePlugins(ScalafixTestkitPlugin)
  .enablePlugins(AutomateHeaderPlugin)

def http4sProject(name: String) =
  Project(name, file(name))
    .settings(commonSettings)
    .settings(
      moduleName := s"http4s-$name",
      Test / testOptions += Tests.Argument(TestFrameworks.Specs2, "showtimes", "failtrace"),
      testFrameworks += new TestFramework("munit.Framework"),
      initCommands()
    )
    .enablePlugins(Http4sPlugin)

def libraryProject(name: String) = http4sProject(name)

def exampleProject(name: String) =
  http4sProject(name)
    .in(file(name.replace("examples-", "examples/")))
    .enablePlugins(NoPublishPlugin)
    .settings(libraryDependencies += logbackClassic % Runtime)
    .dependsOn(examples)

lazy val commonSettings = Seq(
  Compile / doc / scalacOptions += "-no-link-warnings",
  libraryDependencies ++= Seq(
    catsEffectTestingSpecs2,
    catsLaws,
    disciplineSpecs2,
    logbackClassic,
    scalacheck,
    specs2Core.withDottyCompat(scalaVersion.value),
    specs2MatcherExtra.withDottyCompat(scalaVersion.value),
  ).map(_ % Test),
  libraryDependencies ++= {
    if (isDotty.value)
      libraryDependencies.value
    else
      // These are going to be a problem
      Seq(
        specs2Cats,
        specs2Scalacheck
      ).map(_ % Test)
  },
  apiURL := Some(url(s"https://http4s.org/v${baseVersion.value}/api")),
)

def initCommands(additionalImports: String*) =
  initialCommands := (List(
    "fs2._",
    "cats._",
    "cats.data._",
    "cats.effect._",
    "cats.implicits._"
  ) ++ additionalImports).mkString("import ", ", ", "")

// Everything is driven through release steps and the http4s* variables
// This won't actually release unless on Travis.
addCommandAlias("ci", ";clean ;release with-defaults")<|MERGE_RESOLUTION|>--- conflicted
+++ resolved
@@ -5,11 +5,7 @@
 import scala.xml.transform.{RewriteRule, RuleTransformer}
 
 // Global settings
-<<<<<<< HEAD
-ThisBuild / crossScalaVersions := Seq(scala_212, scala_213, "3.0.0-M1")
-=======
 ThisBuild / crossScalaVersions := Seq(scala_212, scala_213, "3.0.0-M2", "3.0.0-M3")
->>>>>>> e4948c62
 ThisBuild / scalaVersion := (ThisBuild / crossScalaVersions).value.filter(_.startsWith("2.")).last
 ThisBuild / baseVersion := "1.0"
 ThisBuild / publishGithubUser := "rossabaker"
@@ -57,7 +53,6 @@
   scalaXml,
   twirl,
   scalatags,
-<<<<<<< HEAD
   // bench,
   // examples,
   // examplesBlaze,
@@ -69,20 +64,6 @@
   // scalafixInput,
   // scalafixOutput,
   // scalafixRules,
-=======
-  bench,
-  examples,
-  examplesBlaze,
-  examplesDocker,
-  examplesEmber,
-  examplesJetty,
-  examplesTomcat,
-  examplesWar,
-  scalafixInput,
-  scalafixOutput,
-  scalafixRules,
-  // TODO: broken on scalafix-0.9.24
->>>>>>> e4948c62
   // scalafixTests,
 )
 
@@ -121,12 +102,7 @@
       log4s,
       scodecBits,
       slf4jApi, // residual dependency from macros
-<<<<<<< HEAD
-      unique,
-      /* vault, */
-=======
       // vault, inlined pending -M2 and -M3 release
->>>>>>> e4948c62
     ),
     libraryDependencies ++= {
       if (isDotty.value) Seq.empty
@@ -151,11 +127,8 @@
       ProblemFilters.exclude[DirectMissingMethodProblem]("org.http4s.parser.HttpHeaderParser.PROXY_AUTHENTICATE"),
       ProblemFilters.exclude[DirectMissingMethodProblem]("org.http4s.parser.HttpHeaderParser.WWW_AUTHENTICATE"),
       ProblemFilters.exclude[DirectMissingMethodProblem]("org.http4s.parser.HttpHeaderParser.AUTHORIZATION"),
-<<<<<<< HEAD
-=======
       ProblemFilters.exclude[DirectMissingMethodProblem]("org.http4s.parser.HttpHeaderParser.RANGE"),
       ProblemFilters.exclude[DirectMissingMethodProblem]("org.http4s.parser.HttpHeaderParser.CONTENT_RANGE"),
->>>>>>> e4948c62
       ProblemFilters.exclude[DirectMissingMethodProblem]("org.http4s.parser.SimpleHeaders.DATE"),
       ProblemFilters.exclude[DirectMissingMethodProblem]("org.http4s.parser.SimpleHeaders.ETAG"),
       ProblemFilters.exclude[DirectMissingMethodProblem]("org.http4s.parser.SimpleHeaders.EXPIRES"),
@@ -169,10 +142,7 @@
       ProblemFilters.exclude[DirectMissingMethodProblem]("org.http4s.parser.HttpHeaderParser.ACCEPT_ENCODING"),
       ProblemFilters.exclude[DirectMissingMethodProblem]("org.http4s.parser.HttpHeaderParser.ACCEPT_CHARSET"),
       ProblemFilters.exclude[DirectMissingMethodProblem]("org.http4s.ContentCoding.org$http4s$ContentCoding$$<init>$default$2"),
-<<<<<<< HEAD
-=======
       ProblemFilters.exclude[DirectMissingMethodProblem]("org.http4s.headers.Content-Range.apply"),
->>>>>>> e4948c62
       ProblemFilters.exclude[ReversedMissingMethodProblem]("org.http4s.parser.AcceptLanguageHeader.org$http4s$parser$AcceptLanguageHeader$_setter_$acceptLanguageParser_="),
       ProblemFilters.exclude[ReversedMissingMethodProblem]("org.http4s.parser.AcceptLanguageHeader.acceptLanguageParser"),
       ProblemFilters.exclude[ReversedMissingMethodProblem]("org.http4s.parser.AcceptEncodingHeader.org$http4s$parser$AcceptEncodingHeader$_setter_$acceptEncodingParser_="),
@@ -202,11 +172,8 @@
       ProblemFilters.exclude[MissingClassProblem]("org.http4s.parser.AuthorizationHeader$AuthorizationParser"),
       ProblemFilters.exclude[MissingClassProblem]("org.http4s.parser.ChallengeParser"),
       ProblemFilters.exclude[MissingTypesProblem]("org.http4s.parser.HttpHeaderParser$"),
-<<<<<<< HEAD
-=======
       ProblemFilters.exclude[MissingClassProblem]("org.http4s.parser.RangeParser"),
       ProblemFilters.exclude[MissingClassProblem]("org.http4s.parser.RangeParser$RangeRule"),
->>>>>>> e4948c62
 
       //Proxy-Authorization
       ProblemFilters.exclude[MissingTypesProblem]("org.http4s.headers.Proxy$minusAuthorization$"),
