import Http4sPlugin._
import com.typesafe.sbt.SbtGhPages.GhPagesKeys._
import com.typesafe.sbt.SbtGit.GitKeys._
import com.typesafe.sbt.pgp.PgpKeys._
import sbtunidoc.Plugin.UnidocKeys._

import scala.xml.transform.{RewriteRule, RuleTransformer}

// Global settings
organization in ThisBuild := "org.http4s"

apiVersion in ThisBuild := (version in ThisBuild).map {
  case VersionNumber(Seq(major, minor, _*), _, _) => (major.toInt, minor.toInt)
}.value

// Root project
name := "root"
description := "A minimal, Scala-idiomatic library for HTTP"
enablePlugins(DisablePublishingPlugin)

cancelable in Global := true

// This defines macros that we use in core, so it needs to be split out
lazy val parboiled2 = libraryProject("parboiled2")
  .enablePlugins(DisablePublishingPlugin)
  .settings(
    libraryDependencies ++= Seq(
      scalaReflect(scalaOrganization.value, scalaVersion.value) % "provided"
    ),
    unmanagedSourceDirectories in Compile ++= {
      scalaBinaryVersion.value match {
        // The 2.12 branch is compatible with 2.11
        case "2.12" => Seq((sourceDirectory in Compile).value / "scala-2.11")
        case _ => Seq.empty
      }
    },
    // https://issues.scala-lang.org/browse/SI-9490
    (scalacOptions in Compile) --= Seq("-Ywarn-inaccessible", "-Xlint", "-Xlint:inaccessible"),
    macroParadiseSetting
  )

lazy val core = libraryProject("core")
  .enablePlugins(BuildInfoPlugin)
  .settings(
    description := "Core http4s library for servers and clients",
    buildInfoKeys := Seq[BuildInfoKey](version, scalaVersion, apiVersion),
    buildInfoPackage := organization.value,
    libraryDependencies ++= Seq(
      fs2Cats,
      fs2Io,
      http4sWebsocket,
      log4s,
      macroCompat,
      scalaReflect(scalaOrganization.value, scalaVersion.value) % "provided",
      scodecBits,
      scalaCompiler(scalaOrganization.value, scalaVersion.value) % "provided"
    ),
    macroParadiseSetting,
    mappings in (Compile, packageBin) ++= (mappings in (parboiled2.project, Compile, packageBin)).value,
    mappings in (Compile, packageSrc) ++= (mappings in (parboiled2.project, Compile, packageSrc)).value,
    mappings in (Compile, packageDoc) ++= (mappings in (parboiled2.project, Compile, packageDoc)).value,
    mappings in (Compile, packageBin) ~= (_.groupBy(_._2).toSeq.map(_._2.head)), // filter duplicate outputs
    mappings in (Compile, packageDoc) ~= (_.groupBy(_._2).toSeq.map(_._2.head)) // filter duplicate outputs
  )
  .dependsOn(parboiled2)

lazy val testing = libraryProject("testing")
  .settings(
    description := "Instances and laws for testing http4s code",
    libraryDependencies ++= Seq(
      scalacheck,
      specs2Core
    ),
    macroParadiseSetting
  )
  .dependsOn(core)

// Defined outside core/src/test so it can depend on published testing
lazy val tests = libraryProject("tests")
  .settings(
    description := "Tests for core project",
    mimaPreviousArtifacts := Set.empty
  )
  .dependsOn(core, testing % "test->test")

lazy val server = libraryProject("server")
  .settings(
    description := "Base library for building http4s servers"
  )
  .dependsOn(core, testing % "test->test", theDsl % "test->compile")

lazy val serverMetrics = libraryProject("server-metrics")
  .settings(
    description := "Support for Dropwizard Metrics on the server",
    libraryDependencies ++= Seq(
      metricsCore,
      metricsJson
    )
  )
  .dependsOn(server % "compile;test->test")

lazy val client = libraryProject("client")
  .settings(
    description := "Base library for building http4s clients",
    libraryDependencies += jettyServlet % "test"
  )
  .dependsOn(core, testing % "test->test", server % "test->compile", theDsl % "test->compile")

lazy val blazeCore = libraryProject("blaze-core")
  .settings(
    description := "Base library for binding blaze to http4s clients and servers",
    libraryDependencies += blaze
  )
  .dependsOn(core, testing % "test->test")

lazy val blazeServer = libraryProject("blaze-server")
  .settings(
    description := "blaze implementation for http4s servers"
  )
  .dependsOn(blazeCore % "compile;test->test", server % "compile;test->test")

lazy val blazeClient = libraryProject("blaze-client")
  .settings(
    description := "blaze implementation for http4s clients"
  )
  .dependsOn(blazeCore % "compile;test->test", client % "compile;test->test")

lazy val asyncHttpClient = libraryProject("async-http-client")
  .settings(
    description := "async http client implementation for http4s clients",
    libraryDependencies ++= Seq(
      Http4sPlugin.asyncHttpClient,
      fs2ReactiveStreams
    )
  )
  .dependsOn(core, testing % "test->test", client % "compile;test->test")

lazy val servlet = libraryProject("servlet")
  .settings(
    description := "Portable servlet implementation for http4s servers",
    libraryDependencies ++= Seq(
      javaxServletApi % "provided",
      jettyServer % "test",
      jettyServlet % "test"
    )
  )
  .dependsOn(server % "compile;test->test")

lazy val jetty = libraryProject("jetty")
  .settings(
    description := "Jetty implementation for http4s servers",
    libraryDependencies ++= Seq(
      jettyServlet
    )
  )
  .dependsOn(servlet % "compile;test->test", theDsl % "test->test")

lazy val tomcat = libraryProject("tomcat")
  .settings(
    description := "Tomcat implementation for http4s servers",
    libraryDependencies ++= Seq(
      tomcatCatalina,
      tomcatCoyote
    )
  )
  .dependsOn(servlet % "compile;test->test")

// `dsl` name conflicts with modern SBT
lazy val theDsl = libraryProject("dsl")
  .settings(
    description := "Simple DSL for writing http4s services"
  )
  .dependsOn(core, testing % "test->test")

lazy val jawn = libraryProject("jawn")
  .settings(
    description := "Base library to parse JSON to various ASTs for http4s",
    libraryDependencies += jawnFs2
  )
  .dependsOn(core, testing % "test->test")

lazy val argonaut = libraryProject("argonaut")
  .settings(
    description := "Provides Argonaut codecs for http4s",
    libraryDependencies ++= Seq(
      Http4sPlugin.argonaut
    )
  )
  .dependsOn(core, testing % "test->test", jawn % "compile;test->test")

lazy val circe = libraryProject("circe")
  .settings(
    description := "Provides Circe codecs for http4s",
    libraryDependencies += circeJawn
  )
  .dependsOn(core, testing % "test->test", jawn % "compile;test->test")

lazy val json4s = libraryProject("json4s")
  .settings(
    description := "Base library for json4s codecs for http4s",
    libraryDependencies ++= Seq(
      jawnJson4s,
      json4sCore
    )
  )
  .dependsOn(jawn % "compile;test->test")

lazy val json4sNative = libraryProject("json4s-native")
  .settings(
    description := "Provides json4s-native codecs for http4s",
    libraryDependencies += Http4sPlugin.json4sNative
  )
  .dependsOn(json4s % "compile;test->test")

lazy val json4sJackson = libraryProject("json4s-jackson")
  .settings(
    description := "Provides json4s-jackson codecs for http4s",
    libraryDependencies += Http4sPlugin.json4sJackson
  )
  .dependsOn(json4s % "compile;test->test")

lazy val scalaXml = libraryProject("scala-xml")
  .settings(
    description := "Provides scala-xml codecs for http4s",
    libraryDependencies ++= scalaVersion (VersionNumber(_).numbers match {
      case Seq(2, scalaMajor, _*) if scalaMajor >= 11 => Seq(Http4sPlugin.scalaXml)
      case _ => Seq.empty
    }).value
  )
  .dependsOn(core, testing % "test->test")

lazy val twirl = http4sProject("twirl")
  .settings(
    description := "Twirl template support for http4s",
    libraryDependencies += twirlApi
  )
  .enablePlugins(SbtTwirl)
  .dependsOn(core, testing % "test->test")

lazy val bench = http4sProject("bench")
  .enablePlugins(JmhPlugin)
  .enablePlugins(DisablePublishingPlugin)
  .settings(noCoverageSettings)
  .settings(
    description := "Benchmarks for http4s",
    libraryDependencies += circeParser
  )
  .dependsOn(core, circe)

lazy val loadTest = http4sProject("load-test")
  .enablePlugins(DisablePublishingPlugin)
  .settings(noCoverageSettings)
  .settings(
    description := "Load tests for http4s servers",
    libraryDependencies ++= Seq(
      gatlingHighCharts,
      gatlingTest
    ).map(_ % "it,test")
  )
  .enablePlugins(GatlingPlugin)

lazy val tutQuick2 = TaskKey[Seq[(File, String)]]("tutQuick2", "Run tut incrementally on recently changed files")


val preStageSiteDirectory = SettingKey[File]("pre-stage-site-directory")
val siteStageDirectory    = SettingKey[File]("site-stage-directory")
val copySiteToStage       = TaskKey[Unit]("copy-site-to-stage")
val exportMetadataForSite = TaskKey[File]("export-metadata-for-site", "Export build metadata, like http4s and key dependency versions, for use in tuts and when building site")
lazy val docs = http4sProject("docs")
  .enablePlugins(DisablePublishingPlugin)
  .settings(noCoverageSettings)
  .settings(unidocSettings)
  .settings(ghpages.settings)
  .settings(tutSettings)
  .enablePlugins(HugoPlugin)
  .settings(
    libraryDependencies ++= Seq(
      circeGeneric,
      circeLiteral,
      cryptobits
    ),
    addCompilerPlugin("org.scalamacros" % "paradise" % "2.1.0" cross CrossVersion.full),
    description := "Documentation for http4s",
    autoAPIMappings := true,
    unidocProjectFilter in (ScalaUnidoc, unidoc) := inAnyProject --
      inProjects( // TODO would be nice if these could be introspected from noPublishSettings
        bench,
        examples,
        examplesBlaze,
        examplesJetty,
        examplesTomcat,
        examplesWar,
        loadTest
      ),
    // documentation source code linking
    scalacOptions in (Compile,doc) ++= {
      scmInfo.value match {
        case Some(s) =>
<<<<<<< HEAD
          val b = (baseDirectory in ThisBuild).value
          val (major, minor) = apiVersion.value
          val sourceTemplate =
            if (version.value.endsWith("SNAPSHOT"))
              s"${s.browseUrl}/tree/cats€{FILE_PATH}.scala"
=======
          val isMaster = git.gitCurrentBranch.value == "master"
          val isSnapshot = git.gitCurrentTags.value.map(git.gitTagToVersionNumber.value).flatten.isEmpty

          val path =
            if (isSnapshot && isMaster)
              s"${s.browseUrl}/tree/master€{FILE_PATH}.scala"
            else if (isSnapshot)
              s"${s.browseUrl}/blob/${git.gitHeadCommit.value.get}€{FILE_PATH}.scala"
>>>>>>> a642daf0
            else
              s"${s.browseUrl}/blob/v${version.value}€{FILE_PATH}.scala"

          Seq(
            "-implicits",
            "-doc-source-url", path,
            "-sourcepath", (baseDirectory in ThisBuild).value.getAbsolutePath
          )
        case _ => Seq.empty
      }
    },
    preStageSiteDirectory := sourceDirectory.value / "hugo",
    siteStageDirectory := target.value / "site-stage",
    sourceDirectory in Hugo := siteStageDirectory.value,
    watchSources := {
      // nasty hack to remove the target directory from watched sources
      watchSources.value
        .filterNot(_.getAbsolutePath.startsWith(
          target.value.getAbsolutePath))
    },
    copySiteToStage := {
      val (major, minor) = apiVersion.value
      streams.value.log.debug(s"copying ${preStageSiteDirectory.value} to ${siteStageDirectory.value} for v$major.$minor")
      IO.copyDirectory(
        source = preStageSiteDirectory.value,
        target = siteStageDirectory.value,
        overwrite = false,
        preserveLastModified = true)
      IO.copyDirectory(
        source = tutTargetDirectory.value,
        target = siteStageDirectory.value / "content" / s"v$major.$minor",
        overwrite = false,
        preserveLastModified = true)
      IO.copyFile(
        sourceFile = baseDirectory.value / ".." / "CHANGELOG.md",
        targetFile = siteStageDirectory.value / "CHANGELOG.md",
        preserveLastModified = true)
    },
    exportMetadataForSite := {
      val dest = (sourceDirectory in Hugo).value / "data" / "build.toml"
      val (major, minor) = apiVersion.value
      // Would be more elegant if `[versions.http4s]` was nested, but then
      // the index lookups in `shortcodes/version.html` get complicated.
      val buildData: String =
        s"""
           |[versions]
           |"http4s.api" = "$major.$minor"
           |"http4s.current" = "${version.value}"
           |"http4s.doc" = "${docExampleVersion(version.value)}"
           |circe = "${circeJawn.revision}"
           |cryptobits = "${cryptobits.revision}"
           |"argonaut-shapeless_6.2" = "1.2.0-M5"
         """.stripMargin
      IO.write(dest, buildData)
      dest
    },
    copySiteToStage := copySiteToStage.dependsOn(tutQuick).value,
    makeSite := makeSite.dependsOn(copySiteToStage, exportMetadataForSite).value,
    baseURL in Hugo := {
      if (isTravisBuild.value) new URI(s"http://http4s.org")
      else new URI(s"http://127.0.0.1:${previewFixedPort.value.getOrElse(4000)}")
    },
    // all .md|markdown files go into `content` dir for hugo processing
    ghpagesNoJekyll := true,
    includeFilter in Hugo := (
      "*.html" |
        "*.png" | "*.jpg" | "*.gif" | "*.ico" | "*.svg" |
        "*.js" | "*.swf" | "*.json" | "*.md" |
        "*.css" | "*.woff" | "*.woff2" | "*.ttf" |
        "CNAME" | "_config.yml"
    ),
    siteMappings := {
      if (Http4sGhPages.buildMainSite) siteMappings.value
      else {
        val (major, minor) = apiVersion.value
        val prefix = s"/v${major}.${minor}/"
        siteMappings.value.filter {
          case (_, d) if d.startsWith(prefix) => true
          case _ => false
        }
      }
    },
    siteMappings ++= {
      val m = (mappings in (ScalaUnidoc, packageDoc)).value
      val (major, minor) = apiVersion.value
      for ((f, d) <- m) yield (f, s"v$major.$minor/api/$d")
    },
    cleanSite := Http4sGhPages.cleanSiteForRealz(updatedRepository.value, gitRunner.value, streams.value, apiVersion.value),
    synchLocal := Http4sGhPages.synchLocalForRealz(privateMappings.value, updatedRepository.value, ghpagesNoJekyll.value, gitRunner.value, streams.value, apiVersion.value),
    git.remoteRepo := "git@github.com:http4s/http4s.git"
  )
  .dependsOn(client, core, theDsl, blazeServer, blazeClient, circe)


lazy val examples = http4sProject("examples")
  .enablePlugins(DisablePublishingPlugin)
  .settings(noCoverageSettings)
  .settings(
    description := "Common code for http4s examples",
    libraryDependencies ++= Seq(
      circeGeneric,
      logbackClassic % "runtime",
      jspApi % "runtime" // http://forums.yourkit.com/viewtopic.php?f=2&t=3733
    )
  )
  .dependsOn(server, serverMetrics, theDsl, circe, scalaXml, twirl)
  .enablePlugins(SbtTwirl)

lazy val examplesBlaze = exampleProject("examples-blaze")
  .settings(Revolver.settings)
  .settings(
    description := "Examples of http4s server and clients on blaze",
    fork := true,
    libraryDependencies ++= Seq(alpnBoot, metricsJson),
    macroParadiseSetting,
    javaOptions in run ++= ((managedClasspath in Runtime) map { attList =>
      for {
        file <- attList.map(_.data)
        path = file.getAbsolutePath if path.contains("jetty.alpn")
      } yield { s"-Xbootclasspath/p:${path}" }
    }).value
  )
  .dependsOn(blazeServer, blazeClient)

lazy val examplesJetty = exampleProject("examples-jetty")
  .settings(Revolver.settings)
  .settings(
    description := "Example of http4s server on Jetty",
    fork := true,
    mainClass in reStart := Some("com.example.http4s.jetty.JettyExample")
  )
  .dependsOn(jetty)

lazy val examplesTomcat = exampleProject("examples-tomcat")
  .settings(Revolver.settings)
  .settings(
    description := "Example of http4s server on Tomcat",
    fork := true,
    mainClass in reStart := Some("com.example.http4s.tomcat.TomcatExample")
  )
  .dependsOn(tomcat)

// Run this with jetty:start
lazy val examplesWar = exampleProject("examples-war")
  .enablePlugins(JettyPlugin)
  .settings(
    description := "Example of a WAR deployment of an http4s service",
    fork := true,
    libraryDependencies ++= Seq(
      javaxServletApi % "provided",
      logbackClassic % "runtime"
    )
  )
  .dependsOn(servlet)

def http4sProject(name: String) = Project(name, file(name))
  .settings(commonSettings)
  .settings(
    moduleName := s"http4s-$name",
    testOptions in Test += Tests.Argument(TestFrameworks.Specs2,"showtimes", "failtrace"),
    initCommands()
  )

def libraryProject(name: String) = http4sProject(name)

def exampleProject(name: String) = http4sProject(name)
  .in(file(name.replace("examples-", "examples/")))
  .enablePlugins(DisablePublishingPlugin)
  .settings(noCoverageSettings)
  .dependsOn(examples)

lazy val apiVersion = taskKey[(Int, Int)]("Defines the API compatibility version for the project.")

lazy val jvmTarget = taskKey[String]("Defines the target JVM version for object files.")

lazy val commonSettings = Seq(
  jvmTarget := scalaVersion.map {
    VersionNumber(_).numbers match {
      case Seq(2, 10, _*) => "1.7"
      case _ => "1.8"
    }
  }.value,
  scalacOptions in Compile ++= Seq(
    s"-target:jvm-${jvmTarget.value}"
  ),
  scalacOptions in (Compile, doc) += "-no-link-warnings",
  javacOptions ++= Seq(
    "-source", jvmTarget.value,
    "-target", jvmTarget.value,
    "-Xlint:deprecation",
    "-Xlint:unchecked"
  ),
  libraryDependencies ++= Seq(
    catsLaws,
    catsKernelLaws,
    discipline,
    logbackClassic,
    scalacheck, // 0.13.3 fixes None.get
    specs2Core,
    specs2MatcherExtra,
    specs2Scalacheck
  ).map(_ % "test"),
  // don't include scoverage as a dependency in the pom
  // https://github.com/scoverage/sbt-scoverage/issues/153
  // this code was copied from https://github.com/mongodb/mongo-spark
  pomPostProcess := { (node: xml.Node) =>
    new RuleTransformer(
      new RewriteRule {
        override def transform(node: xml.Node): Seq[xml.Node] = node match {
          case e: xml.Elem
              if e.label == "dependency" && e.child.exists(child => child.label == "groupId" && child.text == "org.scoverage") => Nil
          case e: xml.Elem
              if e.label == "dependency" && e.child.exists(child => child.label == "artifactId" && child.text.contains("parboiled2")) => Nil
          case _ => Seq(node)
        }
      }).transform(node).head
  },
  coursierVerbosity := 0,
  ivyLoggingLevel := UpdateLogging.Quiet // This doesn't seem to work? We see this in MiMa
)

lazy val noCoverageSettings = Seq(
  coverageExcludedPackages := ".*"
)

def initCommands(additionalImports: String*) =
  initialCommands := (List(
    "fs2._",
    "fs2.interop.cats._",
    "cats._",
    "cats.data._",
    "cats.implicits._"
  ) ++ additionalImports).mkString("import ", ", ", "")

addCommandAlias("validate", ";test ;makeSite ;mimaReportBinaryIssues")<|MERGE_RESOLUTION|>--- conflicted
+++ resolved
@@ -296,13 +296,6 @@
     scalacOptions in (Compile,doc) ++= {
       scmInfo.value match {
         case Some(s) =>
-<<<<<<< HEAD
-          val b = (baseDirectory in ThisBuild).value
-          val (major, minor) = apiVersion.value
-          val sourceTemplate =
-            if (version.value.endsWith("SNAPSHOT"))
-              s"${s.browseUrl}/tree/cats€{FILE_PATH}.scala"
-=======
           val isMaster = git.gitCurrentBranch.value == "master"
           val isSnapshot = git.gitCurrentTags.value.map(git.gitTagToVersionNumber.value).flatten.isEmpty
 
@@ -311,7 +304,6 @@
               s"${s.browseUrl}/tree/master€{FILE_PATH}.scala"
             else if (isSnapshot)
               s"${s.browseUrl}/blob/${git.gitHeadCommit.value.get}€{FILE_PATH}.scala"
->>>>>>> a642daf0
             else
               s"${s.browseUrl}/blob/v${version.value}€{FILE_PATH}.scala"
 
