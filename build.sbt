import com.typesafe.tools.mima.core._
import explicitdeps.ExplicitDepsPlugin.autoImport.moduleFilterRemoveValue
import org.http4s.sbt.Http4sPlugin._
import org.http4s.sbt.ScaladocApiMapping

import scala.xml.transform.{RewriteRule, RuleTransformer}

// Global settings
ThisBuild / crossScalaVersions := Seq(scala_213, scala_212, scala_3)
ThisBuild / scalaVersion := (ThisBuild / crossScalaVersions).value.filter(_.startsWith("2.")).last
ThisBuild / baseVersion := "0.23"
ThisBuild / publishGithubUser := "rossabaker"
ThisBuild / publishFullName := "Ross A. Baker"

ThisBuild / semanticdbEnabled := true
ThisBuild / semanticdbVersion := scalafixSemanticdb.revision
ThisBuild / scalafixScalaBinaryVersion := CrossVersion.binaryScalaVersion(scalaVersion.value)
ThisBuild / scalafixDependencies += "com.github.liancheng" %% "organize-imports" % "0.5.0"

ThisBuild / scalafixAll / skip := isScala3.value
ThisBuild / ScalafixConfig / skip := isScala3.value

ThisBuild / githubWorkflowBuild := Seq(
<<<<<<< HEAD
  // todo remove once salafmt properly supports scala3
  WorkflowStep.Sbt(
    List("${{ matrix.ci }}", "scalafmtCheckAll", "scalafmtSbtCheck"),
    name = Some("Check formatting"),
    cond = Some(s"matrix.scala != '$scala_3'")),
=======
  WorkflowStep.Sbt(List("scalafmtCheckAll", "scalafmtSbtCheck"), name = Some("Check formatting")),
  WorkflowStep.Sbt(List("headerCheck", "test:headerCheck"), name = Some("Check headers")),
  WorkflowStep.Sbt(List("test:compile"), name = Some("Compile")),
>>>>>>> 37f452b1
  WorkflowStep.Sbt(
    List("${{ matrix.ci }}", "headerCheck", "test:headerCheck"),
    name = Some("Check headers")),
  WorkflowStep.Sbt(List("${{ matrix.ci }}", "test:compile"), name = Some("Compile")),
  WorkflowStep.Sbt(
    List("${{ matrix.ci }}", "scalafixAll --check"),
    name = Some("Check Scalafix rules"),
<<<<<<< HEAD
    cond = Some(s"matrix.scala != '$scala_3'")),
  WorkflowStep.Sbt(
    List("${{ matrix.ci }}", "mimaReportBinaryIssues"),
    name = Some("Check binary compatibility")),
=======
    cond = Some(s"matrix.scala != '$scala_3'"),
  ),
  WorkflowStep.Sbt(List("mimaReportBinaryIssues"), name = Some("Check binary compatibility")),
>>>>>>> 37f452b1
  // TODO: this gives false positives for boopickle, scalatags, twirl and play-json
  // WorkflowStep.Sbt(
  // List("${{ matrix.ci }}", "unusedCompileDependenciesTest"),
  // name = Some("Check unused compile dependencies"), cond = Some(s"matrix.scala != '$scala_3'")), // todo disable on dotty for now
<<<<<<< HEAD
  WorkflowStep.Sbt(
    List("${{ matrix.ci }}", "fastOptJS", "test:fastOptJS"),
    name = Some("FastOptJS"),
    cond = Some("matrix.ci != 'ciJVM'")),
  WorkflowStep.Sbt(List("${{ matrix.ci }}", "test"), name = Some("Run tests")),
  WorkflowStep.Sbt(
    List("${{ matrix.ci }}", "doc"),
    name = Some("Build docs"),
    cond = Some("matrix.ci == 'ciJVM'"))
=======
  WorkflowStep.Sbt(List("test"), name = Some("Run tests")),
  WorkflowStep.Sbt(List("doc"), name = Some("Build docs")),
>>>>>>> 37f452b1
)

ThisBuild / githubWorkflowAddedJobs ++= Seq(
  WorkflowJob(
    "scalafix",
    "Scalafix",
    githubWorkflowJobSetup.value.toList ::: List(
      WorkflowStep.Run(
        List("cd scalafix", "sbt ci"),
        name = Some("Scalafix tests"),
        cond = Some(s"matrix.scala == '$scala_213'"),
      )
    ),
    scalas = crossScalaVersions.value.toList,
    javas = List("adoptium@8"),
  )
)

val ciVariants = List("ciJVM", "ciNodeJS")
ThisBuild / githubWorkflowBuildMatrixAdditions += "ci" -> ciVariants

// Only one Java version necessary for the Node builds
ThisBuild / githubWorkflowBuildMatrixExclusions ++= {
  for {
    java <- (ThisBuild / githubWorkflowJavaVersions).value.tail
  } yield MatrixExclude(Map("ci" -> "ciNodeJS", "java" -> java))
}

// On the JVM Build all Javas for one Scala, and all Scalas for one Java
ThisBuild / githubWorkflowBuildMatrixExclusions ++= {
  for {
    scala <- (ThisBuild / crossScalaVersions).value.tail
    java <- (ThisBuild / githubWorkflowJavaVersions).value.tail
  } yield MatrixExclude(Map("ci" -> "ciJVM", "scala" -> scala, "java" -> java))
}

addCommandAlias("ciJVM", "; project rootJVM")
addCommandAlias("ciNodeJS", "; project rootJS")

enablePlugins(SonatypeCiReleasePlugin)

versionIntroduced.withRank(KeyRanks.Invisible) := Map(
  scala_3 -> "0.22.0"
)

lazy val modules: List[ProjectReference] = jvmModules ++ jsModules

lazy val jvmModules: List[ProjectReference] = List(
  core.jvm,
  laws.jvm,
  testing.jvm,
  tests.jvm,
  server,
  prometheusMetrics,
  client.jvm,
  dropwizardMetrics,
  emberCore.jvm,
  emberServer,
  emberClient.jvm,
  blazeCore,
  blazeServer,
  blazeClient,
  asyncHttpClient,
  jettyServer,
  jettyClient,
  okHttpClient,
  servlet,
  tomcatServer,
  theDsl.jvm,
  jawn.jvm,
  boopickle.jvm,
  circe.jvm,
  playJson,
  scalaXml,
  twirl,
  scalatags,
  bench,
  examples,
  examplesBlaze,
  examplesDocker,
  examplesEmber,
  examplesJetty,
  examplesTomcat,
  examplesWar,
  scalafixInternalTests,
)

lazy val jsModules: List[ProjectReference] = List(
  core.js,
  laws.js,
  testing.js,
  tests.js,
  client.js,
  emberCore.js,
  emberClient.js,
  nodeServerless,
  theDsl.js,
  jawn.js,
  boopickle.js,
  circe.js
)

lazy val root = project
  .in(file("."))
  .enablePlugins(NoPublishPlugin)
  .disablePlugins(ScalafixPlugin)
  .settings(
    // Root project
    name := "http4s",
    description := "A minimal, Scala-idiomatic library for HTTP",
    startYear := Some(2013),
  )
  .aggregate(modules: _*)

lazy val rootJVM = project
  .enablePlugins(NoPublishPlugin)
  .disablePlugins(ScalafixPlugin)
  .aggregate(jvmModules: _*)

lazy val rootJS = project
  .enablePlugins(NoPublishPlugin)
  .disablePlugins(ScalafixPlugin)
  .aggregate(jsModules: _*)

lazy val core = libraryCrossProject("core")
  .enablePlugins(
    BuildInfoPlugin,
    MimeLoaderPlugin,
  )
  .settings(
    description := "Core http4s library for servers and clients",
    startYear := Some(2013),
    buildInfoKeys := Seq[BuildInfoKey](
      version,
      scalaVersion,
      BuildInfoKey.map(http4sApiVersion) { case (_, v) => "apiVersion" -> v },
    ),
    buildInfoPackage := organization.value,
    libraryDependencies ++= Seq(
<<<<<<< HEAD
      caseInsensitive.value,
      catsCore.value,
      catsEffectStd.value,
      catsParse.value.exclude("org.typelevel", "cats-core_2.13"),
      crypto.value,
      fs2Core.value,
      fs2Io.value,
      ip4sCore.value,
      literally.value,
      log4s.value,
      munit.value % Test,
      scodecBits.value,
      vault.value
=======
      caseInsensitive,
      catsCore,
      catsEffect,
      catsParse.exclude("org.typelevel", "cats-core_2.13"),
      crypto,
      fs2Core,
      fs2Io,
      ip4sCore,
      literally,
      log4s,
      munit % Test,
      scodecBits,
      slf4jApi, // residual dependency from macros
      vault,
>>>>>>> 37f452b1
    ),
    libraryDependencies ++= {
      if (isDotty.value) Seq.empty
      else
        Seq(
          scalaReflect(scalaVersion.value) % Provided
        )
    },
    unusedCompileDependenciesFilter -= moduleFilter("org.scala-lang", "scala-reflect"),
    mimaBinaryIssueFilters ++= Seq(
      // These will only cause problems when called via Java interop
      ProblemFilters.exclude[IncompatibleMethTypeProblem]("org.http4s.HttpApp.apply"),
      ProblemFilters.exclude[IncompatibleMethTypeProblem]("org.http4s.HttpApp.local"),
      ProblemFilters
        .exclude[IncompatibleMethTypeProblem]("org.http4s.internal.Logger.logMessageWithBodyText"),
    ),
  )
  .jvmSettings(
    libraryDependencies ++= Seq(
      slf4jApi // residual dependency from macros
    )
  )
  .jsSettings(
    libraryDependencies ++= Seq(
      scalaJavaLocalesEnUS.value,
      scalaJavaTime.value
    )
  )

lazy val laws = libraryCrossProject("laws", CrossType.Pure)
  .settings(
    description := "Instances and laws for testing http4s code",
    startYear := Some(2019),
    libraryDependencies ++= Seq(
<<<<<<< HEAD
      caseInsensitiveTesting.value,
      catsEffect.value,
      catsEffectTestkit.value,
      catsLaws.value,
      disciplineCore.value,
      ip4sTestKit.value,
      scalacheck.value,
      scalacheckEffectMunit.value,
      munitCatsEffect.value
=======
      caseInsensitiveTesting,
      catsEffectLaws,
      catsLaws,
      disciplineCore,
      ip4sTestKit,
      scalacheck,
      scalacheckEffectMunit,
      munitCatsEffect,
>>>>>>> 37f452b1
    ),
    unusedCompileDependenciesFilter -= moduleFilter(
      organization = "org.typelevel",
      name = "scalacheck-effect-munit",
    ),
    mimaBinaryIssueFilters ++= Seq(
      ProblemFilters.exclude[IncompatibleMethTypeProblem](
        "org.http4s.laws.discipline.ArbitraryInstances#ParseResultSyntax.this"
      ) // private
    ),
  )
  .dependsOn(core)

lazy val testing = libraryCrossProject("testing", CrossType.Full)
  .enablePlugins(NoPublishPlugin)
  .settings(
    description := "Internal utilities for http4s tests",
    startYear := Some(2016),
    libraryDependencies ++= Seq(
<<<<<<< HEAD
      catsEffectLaws.value,
      munitCatsEffect.value,
      munitDiscipline.value,
      scalacheck.value,
      scalacheckEffect.value,
      scalacheckEffectMunit.value
    ).map(_ % Test)
  )
  .jsSettings(
    libraryDependencies ++= Seq(
      scalaJavaTimeTzdb.value
    ).map(_ % Test)
=======
      catsEffectLaws,
      scalacheck,
      munitCatsEffect,
      munitDiscipline,
      scalacheckEffect,
      scalacheckEffectMunit,
    ),
>>>>>>> 37f452b1
  )
  .dependsOn(laws)

// Defined outside core/src/test so it can depend on published testing
lazy val tests = libraryCrossProject("tests")
  .enablePlugins(NoPublishPlugin)
  .settings(
    description := "Tests for core project",
    startYear := Some(2013),
  )
  .dependsOn(core, testing % "test->test")

lazy val server = libraryProject("server")
  .settings(
    description := "Base library for building http4s servers",
    startYear := Some(2014),
    mimaBinaryIssueFilters ++= Seq(
      ProblemFilters.exclude[IncompatibleMethTypeProblem](
        "org.http4s.server.middleware.CSRF.this"
      ), // private[middleware]
      ProblemFilters.exclude[IncompatibleMethTypeProblem](
        "org.http4s.server.middleware.CSRF#CSRFBuilder.this"
      ), // private[middleware]
      ProblemFilters.exclude[DirectMissingMethodProblem](
        "org.http4s.server.middleware.authentication.DigestUtil.computeResponse"
      ), // private[authentication]
      ProblemFilters.exclude[MissingClassProblem](
        "org.http4s.server.middleware.GZip$TrailerGen"
      ), // private
      ProblemFilters.exclude[MissingClassProblem](
        "org.http4s.server.middleware.GZip$TrailerGen$"
      ), // private
    ),
  )
  .settings(BuildInfoPlugin.buildInfoScopedSettings(Test))
  .settings(BuildInfoPlugin.buildInfoDefaultSettings)
  .settings(
    buildInfoKeys := Seq[BuildInfoKey](Test / resourceDirectory),
    buildInfoPackage := "org.http4s.server.test",
  )
  .dependsOn(core.jvm, testing.jvm % "test->test", theDsl.jvm % "test->compile")

lazy val prometheusMetrics = libraryProject("prometheus-metrics")
  .settings(
    description := "Support for Prometheus Metrics",
    startYear := Some(2018),
    libraryDependencies ++= Seq(
      prometheusClient,
      prometheusCommon,
      prometheusHotspot,
    ),
  )
  .dependsOn(
    core.jvm % "compile->compile",
    theDsl.jvm % "test->compile",
    testing.jvm % "test->test",
    server % "test->compile",
<<<<<<< HEAD
    client.jvm % "test->compile"
=======
    client % "test->compile",
>>>>>>> 37f452b1
  )

lazy val client = libraryCrossProject("client")
  .settings(
    description := "Base library for building http4s clients",
    startYear := Some(2014),
    mimaBinaryIssueFilters ++= Seq(
      ProblemFilters
        .exclude[Problem]("org.http4s.client.oauth1.package.genAuthHeader"), // private[oauth1]
      ProblemFilters.exclude[DirectMissingMethodProblem](
        "org.http4s.client.oauth1.package.makeSHASig"
      ), // private[oauth1]
      ProblemFilters.exclude[DirectMissingMethodProblem](
        "org.http4s.client.oauth1.*.generateHMAC"
      ), // private[oauth1]
    ),
  )
  .dependsOn(core, testing % "test->test", theDsl % "test->compile")
  .jvmConfigure(_.dependsOn(server % Test))
  .jsConfigure(_.dependsOn(nodeServerless % Test))

lazy val dropwizardMetrics = libraryProject("dropwizard-metrics")
  .settings(
    description := "Support for Dropwizard Metrics",
    startYear := Some(2018),
    libraryDependencies ++= Seq(
      dropwizardMetricsCore,
      dropwizardMetricsJson,
    ),
  )
  .dependsOn(
<<<<<<< HEAD
    core.jvm % "compile->compile",
    testing.jvm % "test->test",
    theDsl.jvm % "test->compile",
    client.jvm % "test->compile",
    server % "test->compile"
=======
    core % "compile->compile",
    testing % "test->test",
    theDsl % "test->compile",
    client % "test->compile",
    server % "test->compile",
>>>>>>> 37f452b1
  )

lazy val emberCore = libraryCrossProject("ember-core", CrossType.Pure)
  .settings(
    description := "Base library for ember http4s clients and servers",
    startYear := Some(2019),
    unusedCompileDependenciesFilter -= moduleFilter("io.chrisdavenport", "log4cats-core"),
    libraryDependencies ++= Seq(
      log4catsTesting.value % Test
    ),
    mimaBinaryIssueFilters ++= Seq(
      ProblemFilters
        .exclude[DirectMissingMethodProblem]("org.http4s.ember.core.Encoder.reqToBytes"),
      ProblemFilters
        .exclude[DirectMissingMethodProblem]("org.http4s.ember.core.Parser#HeaderP.apply"),
      ProblemFilters
        .exclude[DirectMissingMethodProblem]("org.http4s.ember.core.Parser#HeaderP.copy"),
      ProblemFilters
        .exclude[DirectMissingMethodProblem]("org.http4s.ember.core.Parser#HeaderP.parseHeaders"),
      ProblemFilters
        .exclude[DirectMissingMethodProblem]("org.http4s.ember.core.Parser#HeaderP.this"),
      ProblemFilters
        .exclude[DirectMissingMethodProblem]("org.http4s.ember.core.Parser#MessageP.apply"),
      ProblemFilters
        .exclude[DirectMissingMethodProblem]("org.http4s.ember.core.Parser#MessageP.parseMessage"),
      ProblemFilters
        .exclude[DirectMissingMethodProblem]("org.http4s.ember.core.Parser#MessageP.unapply"),
      ProblemFilters.exclude[DirectMissingMethodProblem](
        "org.http4s.ember.core.Parser#Request#ReqPrelude.parsePrelude"
      ),
      ProblemFilters.exclude[DirectMissingMethodProblem](
        "org.http4s.ember.core.Parser#Response#RespPrelude.parsePrelude"
      ),
      ProblemFilters.exclude[MissingClassProblem]("org.http4s.ember.core.EmptyStreamError"),
      ProblemFilters.exclude[MissingClassProblem]("org.http4s.ember.core.EmptyStreamError$"),
      ProblemFilters.exclude[MissingClassProblem]("org.http4s.ember.core.Parser$MessageP"),
      ProblemFilters
        .exclude[MissingClassProblem]("org.http4s.ember.core.Parser$MessageP$EndOfStreamError"),
      ProblemFilters
        .exclude[MissingClassProblem]("org.http4s.ember.core.Parser$MessageP$EndOfStreamError$"),
      ProblemFilters
        .exclude[MissingClassProblem]("org.http4s.ember.core.Parser$MessageP$MessageTooLongError"),
      ProblemFilters
        .exclude[MissingClassProblem]("org.http4s.ember.core.Parser$MessageP$MessageTooLongError$"),
      ProblemFilters.exclude[MissingTypesProblem]("org.http4s.ember.core.Parser$MessageP$"),
    ),
  )
  .dependsOn(core, testing % "test->test")

lazy val emberServer = libraryProject("ember-server")
  .settings(
    description := "ember implementation for http4s servers",
    startYear := Some(2019),
    libraryDependencies ++= Seq(
      log4catsSlf4j,
      javaWebSocket % Test,
<<<<<<< HEAD
      jnrUnixSocket % Test // Necessary for jdk < 16
=======
>>>>>>> 37f452b1
    ),
    mimaBinaryIssueFilters ++= Seq(
      ProblemFilters.exclude[DirectMissingMethodProblem](
        "org.http4s.ember.server.EmberServerBuilder#Defaults.maxConcurrency"
      ),
      ProblemFilters.exclude[DirectMissingMethodProblem](
<<<<<<< HEAD
        "org.http4s.ember.server.internal.ServerHelpers.isKeepAlive"),
      ProblemFilters.exclude[DirectMissingMethodProblem](
        "org.http4s.ember.server.EmberServerBuilder#Defaults.maxConcurrency"),
      ProblemFilters.exclude[IncompatibleMethTypeProblem](
        "org.http4s.ember.server.internal.ServerHelpers.runApp"),
      ProblemFilters.exclude[Problem]("org.http4s.ember.server.EmberServerBuilder.this"),
      ProblemFilters.exclude[DirectMissingMethodProblem](
        "org.http4s.ember.server.internal.ServerHelpers.runApp"),
      ProblemFilters.exclude[DirectMissingMethodProblem](
        "org.http4s.ember.server.internal.ServerHelpers.runConnection")
=======
        "org.http4s.ember.server.internal.ServerHelpers.isKeepAlive"
      ),
      ProblemFilters.exclude[IncompatibleMethTypeProblem](
        "org.http4s.ember.server.internal.ServerHelpers.runApp"
      ),
>>>>>>> 37f452b1
    ),
    Test / parallelExecution := false,
  )
  .dependsOn(
    emberCore.jvm % "compile;test->test",
    server % "compile;test->test",
<<<<<<< HEAD
    emberClient.jvm % "test->compile")
=======
    emberClient % "test->compile",
  )
>>>>>>> 37f452b1

lazy val emberClient = libraryCrossProject("ember-client")
  .settings(
    description := "ember implementation for http4s clients",
    startYear := Some(2019),
    libraryDependencies ++= Seq(
<<<<<<< HEAD
      keypool.value,
      log4catsSlf4j
=======
      keypool,
      log4catsSlf4j,
>>>>>>> 37f452b1
    ),
    mimaBinaryIssueFilters := Seq(
      ProblemFilters
        .exclude[DirectMissingMethodProblem]("org.http4s.ember.client.EmberClientBuilder.this")
    ),
  )
  .jvmSettings(
    libraryDependencies ++= Seq(
      log4catsSlf4j
    )
  )
  .jsSettings(
    libraryDependencies ++= Seq(
      log4catsNoop.value
    )
  )
  .dependsOn(emberCore % "compile;test->test", client % "compile;test->test")

lazy val blazeCore = libraryProject("blaze-core")
  .settings(
    description := "Base library for binding blaze to http4s clients and servers",
    startYear := Some(2014),
    libraryDependencies ++= Seq(
      blazeHttp
    ),
  )
  .dependsOn(core.jvm, testing.jvm % "test->test")

lazy val blazeServer = libraryProject("blaze-server")
  .settings(
    description := "blaze implementation for http4s servers",
    startYear := Some(2014),
<<<<<<< HEAD
    mimaBinaryIssueFilters := Seq(
      ProblemFilters.exclude[DirectMissingMethodProblem](
        "org.http4s.blaze.server.BlazeServerBuilder.this"
      ), // private
      ProblemFilters.exclude[DirectMissingMethodProblem](
        "org.http4s.blaze.server.WebSocketDecoder.this"
      ), // private
      ProblemFilters.exclude[IncompatibleMethTypeProblem](
        "org.http4s.blaze.server.BlazeServerBuilder.this"
      ), // private
      ProblemFilters.exclude[MissingClassProblem](
        "org.http4s.blaze.server.BlazeServerBuilder$ExecutionContextConfig"
      ), // private
      ProblemFilters.exclude[MissingClassProblem](
        "org.http4s.blaze.server.BlazeServerBuilder$ExecutionContextConfig$"
      ), // private
      ProblemFilters.exclude[MissingClassProblem](
        "org.http4s.blaze.server.BlazeServerBuilder$ExecutionContextConfig$DefaultContext$"
      ), // private
      ProblemFilters.exclude[MissingClassProblem](
        "org.http4s.blaze.server.BlazeServerBuilder$ExecutionContextConfig$ExplicitContext"
      ), // private
      ProblemFilters.exclude[MissingClassProblem](
        "org.http4s.blaze.server.BlazeServerBuilder$ExecutionContextConfig$ExplicitContext$"
      ) // private
    )
=======
    mimaBinaryIssueFilters ++= Seq(
      ProblemFilters
        .exclude[DirectMissingMethodProblem]("org.http4s.blaze.server.BlazeServerBuilder.this"),
      ProblemFilters
        .exclude[DirectMissingMethodProblem]("org.http4s.blaze.server.WebSocketDecoder.this"),
    ),
>>>>>>> 37f452b1
  )
  .dependsOn(blazeCore % "compile;test->test", server % "compile;test->test")

lazy val blazeClient = libraryProject("blaze-client")
  .settings(
    description := "blaze implementation for http4s clients",
    startYear := Some(2014),
<<<<<<< HEAD
    mimaBinaryIssueFilters ++= Seq(
      // private constructor
      ProblemFilters.exclude[IncompatibleMethTypeProblem](
        "org.http4s.blaze.client.BlazeClientBuilder.this"),
      ProblemFilters.exclude[IncompatibleMethTypeProblem](
        "org.http4s.blaze.client.Http1Support.this")
    )
=======
    mimaBinaryIssueFilters ++= Seq(),
>>>>>>> 37f452b1
  )
  .dependsOn(blazeCore % "compile;test->test", client.jvm % "compile;test->test")

lazy val asyncHttpClient = libraryProject("async-http-client")
  .settings(
    description := "async http client implementation for http4s clients",
    startYear := Some(2016),
    libraryDependencies ++= Seq(
      Http4sPlugin.asyncHttpClient,
      fs2ReactiveStreams,
      nettyBuffer,
      nettyCodecHttp,
      reactiveStreams,
    ),
    Test / parallelExecution := false,
  )
  .dependsOn(core.jvm, testing.jvm % "test->test", client.jvm % "compile;test->test")

lazy val jettyClient = libraryProject("jetty-client")
  .settings(
    description := "jetty implementation for http4s clients",
    startYear := Some(2018),
    libraryDependencies ++= Seq(
      Http4sPlugin.jettyClient,
      jettyHttp,
      jettyUtil,
    ),
  )
  .dependsOn(core.jvm, testing.jvm % "test->test", client.jvm % "compile;test->test")

lazy val nodeServerless = libraryProject("node-serverless")
  .enablePlugins(ScalaJSPlugin, NoPublishPlugin)
  .settings(
    description := "Node.js serverless wrapper for http4s apps",
    startYear := Some(2021)
  )
  .dependsOn(core.js)

lazy val okHttpClient = libraryProject("okhttp-client")
  .settings(
    description := "okhttp implementation for http4s clients",
    startYear := Some(2018),
    libraryDependencies ++= Seq(
      Http4sPlugin.okhttp,
      okio,
    ),
  )
  .dependsOn(core.jvm, testing.jvm % "test->test", client.jvm % "compile;test->test")

lazy val servlet = libraryProject("servlet")
  .settings(
    description := "Portable servlet implementation for http4s servers",
    startYear := Some(2013),
    libraryDependencies ++= Seq(
      javaxServletApi % Provided,
      Http4sPlugin.jettyServer % Test,
      jettyServlet % Test,
      Http4sPlugin.asyncHttpClient % Test,
    ),
  )
  .dependsOn(server % "compile;test->test")

lazy val jettyServer = libraryProject("jetty-server")
  .settings(
    description := "Jetty implementation for http4s servers",
    startYear := Some(2014),
    libraryDependencies ++= Seq(
      jettyHttp2Server,
      Http4sPlugin.jettyServer,
      jettyServlet,
      jettyUtil,
    ),
  )
  .dependsOn(servlet % "compile;test->test", theDsl.jvm % "test->test")

lazy val tomcatServer = libraryProject("tomcat-server")
  .settings(
    description := "Tomcat implementation for http4s servers",
    startYear := Some(2014),
    libraryDependencies ++= Seq(
      tomcatCatalina,
      tomcatCoyote,
      tomcatUtilScan,
    ),
  )
  .dependsOn(servlet % "compile;test->test")

// `dsl` name conflicts with modern SBT
lazy val theDsl = libraryCrossProject("dsl", CrossType.Pure)
  .settings(
    description := "Simple DSL for writing http4s services",
    startYear := Some(2013),
  )
  .dependsOn(core, testing % "test->test")

lazy val jawn = libraryCrossProject("jawn", CrossType.Pure)
  .settings(
    description := "Base library to parse JSON to various ASTs for http4s",
    startYear := Some(2014),
    libraryDependencies ++= Seq(
<<<<<<< HEAD
      jawnFs2.value,
      jawnParser.value
    )
=======
      jawnFs2,
      jawnParser,
    ),
>>>>>>> 37f452b1
  )
  .dependsOn(core, testing % "test->test")

lazy val boopickle = libraryCrossProject("boopickle", CrossType.Pure)
  .settings(
    description := "Provides Boopickle codecs for http4s",
    startYear := Some(2018),
    libraryDependencies ++= Seq(
<<<<<<< HEAD
      Http4sPlugin.boopickle.value
    )
=======
      Http4sPlugin.boopickle
    ),
>>>>>>> 37f452b1
  )
  .dependsOn(core, testing % "test->test")

lazy val circe = libraryCrossProject("circe", CrossType.Pure)
  .settings(
    description := "Provides Circe codecs for http4s",
    startYear := Some(2015),
    libraryDependencies ++= Seq(
<<<<<<< HEAD
      circeCore.value,
      circeTesting.value % Test
    )
=======
      circeCore,
      circeJawn,
      circeTesting % Test,
    ),
>>>>>>> 37f452b1
  )
  .jvmSettings(libraryDependencies += circeJawn.value)
  .jsSettings(libraryDependencies += circeJawn15.value)
  .dependsOn(core, testing % "test->test", jawn % "compile;test->test")

lazy val playJson = libraryProject("play-json")
  .settings(
    description := "Provides Play json codecs for http4s",
    startYear := Some(2018),
    libraryDependencies ++= Seq(
      Http4sPlugin.playJson.cross(CrossVersion.for3Use2_13)
    ),
    publish / skip := isDotty.value,
    compile / skip := isDotty.value,
  )
  .dependsOn(jawn.jvm % "compile;test->test")

lazy val scalaXml = libraryProject("scala-xml")
  .settings(
    description := "Provides scala-xml codecs for http4s",
    startYear := Some(2014),
    libraryDependencies ++= Seq(
      Http4sPlugin.scalaXml
    ),
  )
  .dependsOn(core.jvm, testing.jvm % "test->test")

lazy val twirl = http4sProject("twirl")
  .settings(
    description := "Twirl template support for http4s",
    startYear := Some(2014),
    TwirlKeys.templateImports := Nil,
    libraryDependencies := {
      libraryDependencies.value.map {
        case module if module.name == "twirl-api" =>
          module.cross(CrossVersion.for3Use2_13)
        case module => module
      }
    },
    publish / skip := isDotty.value,
  )
  .enablePlugins(SbtTwirl)
  .dependsOn(core.jvm, testing.jvm % "test->test")

lazy val scalatags = http4sProject("scalatags")
  .settings(
    description := "Scalatags template support for http4s",
    startYear := Some(2018),
    libraryDependencies ++= Seq(
      scalatagsApi.cross(CrossVersion.for3Use2_13)
    ),
    publish / skip := isDotty.value,
  )
  .dependsOn(core.jvm, testing.jvm % "test->test")

lazy val bench = http4sProject("bench")
  .enablePlugins(JmhPlugin)
  .enablePlugins(NoPublishPlugin)
  .settings(
    description := "Benchmarks for http4s",
    startYear := Some(2015),
    libraryDependencies += circeParser,
    undeclaredCompileDependenciesTest := {},
    unusedCompileDependenciesTest := {},
  )
  .dependsOn(core.jvm, circe.jvm, emberCore.jvm)

lazy val docs = http4sProject("docs")
  .enablePlugins(
    GhpagesPlugin,
    HugoPlugin,
    NoPublishPlugin,
    ScalaUnidocPlugin,
    MdocPlugin,
  )
  .settings(docsProjectSettings)
  .settings(
    libraryDependencies ++= Seq(
      circeGeneric,
      circeLiteral,
      cryptobits,
    ),
    description := "Documentation for http4s",
    startYear := Some(2013),
    autoAPIMappings := true,
    ScalaUnidoc / unidoc / unidocProjectFilter := inAnyProject --
      inProjects( // TODO would be nice if these could be introspected from noPublishSettings
<<<<<<< HEAD
        (List[ProjectReference](
          bench,
          examples,
          examplesBlaze,
          examplesDocker,
          examplesJetty,
          examplesTomcat,
          examplesWar,
          scalafixInternalInput,
          scalafixInternalOutput,
          scalafixInternalRules,
          scalafixInternalTests
        ) ++ jsModules): _*),
=======
        bench,
        examples,
        examplesBlaze,
        examplesDocker,
        examplesJetty,
        examplesTomcat,
        examplesWar,
        scalafixInternalInput,
        scalafixInternalOutput,
        scalafixInternalRules,
        scalafixInternalTests,
      ),
>>>>>>> 37f452b1
    mdocIn := (Compile / sourceDirectory).value / "mdoc",
    makeSite := makeSite.dependsOn(mdoc.toTask(""), http4sBuildData).value,
    fatalWarningsInCI := false,
    Hugo / baseURL := {
      val docsPrefix = extractDocsPrefix(version.value)
      if (isCi.value) new URI(s"https://http4s.org${docsPrefix}")
      else new URI(s"http://127.0.0.1:${previewFixedPort.value.getOrElse(4000)}${docsPrefix}")
    },
    siteMappings := {
      val docsPrefix = extractDocsPrefix(version.value)
      for ((f, d) <- siteMappings.value) yield (f, docsPrefix + "/" + d)
    },
    siteMappings ++= {
      val docsPrefix = extractDocsPrefix(version.value)
      for ((f, d) <- (ScalaUnidoc / packageDoc / mappings).value)
        yield (f, s"$docsPrefix/api/$d")
    },
    ghpagesCleanSite / includeFilter := {
      new FileFilter {
        val docsPrefix = extractDocsPrefix(version.value)
        def accept(f: File) =
          f.getCanonicalPath
            .startsWith((ghpagesRepository.value / s"${docsPrefix}").getCanonicalPath)
      }
    },
    apiMappings ++= {
      ScaladocApiMapping.mappings(
        (ScalaUnidoc / unidoc / unidocAllClasspaths).value,
        scalaBinaryVersion.value,
      )
    },
  )
  .dependsOn(
    client.jvm,
    core.jvm,
    theDsl.jvm,
    blazeServer,
    blazeClient,
    circe.jvm,
    dropwizardMetrics,
    prometheusMetrics,
  )

lazy val website = http4sProject("website")
  .enablePlugins(HugoPlugin, GhpagesPlugin, NoPublishPlugin)
  .settings(docsProjectSettings)
  .settings(
    description := "Common area of http4s.org",
    startYear := Some(2013),
    Hugo / baseURL := {
      if (isCi.value) new URI(s"https://http4s.org")
      else new URI(s"http://127.0.0.1:${previewFixedPort.value.getOrElse(4000)}")
    },
    makeSite := makeSite.dependsOn(http4sBuildData).value,
    // all .md|markdown files go into `content` dir for hugo processing
    ghpagesNoJekyll := true,
    ghpagesCleanSite / excludeFilter :=
      new FileFilter {
        val v = ghpagesRepository.value.getCanonicalPath + "/v"
        def accept(f: File) =
          f.getCanonicalPath.startsWith(v) &&
            f.getCanonicalPath.charAt(v.size).isDigit
      },
  )

lazy val examples = http4sProject("examples")
  .enablePlugins(NoPublishPlugin)
  .settings(
    description := "Common code for http4s examples",
    startYear := Some(2013),
    libraryDependencies ++= Seq(
      circeGeneric % Runtime,
      logbackClassic % Runtime,
    ),
    // todo enable when twirl supports dotty TwirlKeys.templateImports := Nil,
  )
  .dependsOn(server, dropwizardMetrics, theDsl.jvm, circe.jvm, scalaXml /*, twirl*/ )
// todo enable when twirl supports dotty .enablePlugins(SbtTwirl)

lazy val examplesBlaze = exampleProject("examples-blaze")
  .settings(Revolver.settings)
  .settings(
    description := "Examples of http4s server and clients on blaze",
    startYear := Some(2013),
    fork := true,
    libraryDependencies ++= Seq(
      circeGeneric
    ),
  )
  .dependsOn(blazeServer, blazeClient)

lazy val examplesEmber = exampleProject("examples-ember")
  .settings(Revolver.settings)
  .settings(
    description := "Examples of http4s server and clients on blaze",
    startYear := Some(2020),
    fork := true,
  )
  .dependsOn(emberServer, emberClient.jvm)

lazy val examplesDocker = http4sProject("examples-docker")
  .in(file("examples/docker"))
  .enablePlugins(JavaAppPackaging, DockerPlugin, NoPublishPlugin)
  .settings(
    description := "Builds a docker image for a blaze-server",
    startYear := Some(2017),
    Docker / packageName := "http4s/blaze-server",
    Docker / maintainer := "http4s",
    dockerUpdateLatest := true,
    dockerExposedPorts := List(8080),
  )
  .dependsOn(blazeServer, theDsl.jvm)

lazy val examplesJetty = exampleProject("examples-jetty")
  .settings(Revolver.settings)
  .settings(
    description := "Example of http4s server on Jetty",
    startYear := Some(2014),
    fork := true,
    reStart / mainClass := Some("com.example.http4s.jetty.JettyExample"),
  )
  .dependsOn(jettyServer)

lazy val examplesTomcat = exampleProject("examples-tomcat")
  .settings(Revolver.settings)
  .settings(
    description := "Example of http4s server on Tomcat",
    startYear := Some(2014),
    fork := true,
    reStart / mainClass := Some("com.example.http4s.tomcat.TomcatExample"),
  )
  .dependsOn(tomcatServer)

// Run this with jetty:start
lazy val examplesWar = exampleProject("examples-war")
  .enablePlugins(JettyPlugin)
  .settings(
    description := "Example of a WAR deployment of an http4s service",
    startYear := Some(2014),
    fork := true,
    libraryDependencies += javaxServletApi % Provided,
    Jetty / containerLibs := List(jettyRunner),
  )
  .dependsOn(servlet)

lazy val scalafixInternalRules = project
  .in(file("scalafix-internal/rules"))
  .enablePlugins(NoPublishPlugin)
  .disablePlugins(ScalafixPlugin)
  .settings(
    libraryDependencies ++= Seq(
      "ch.epfl.scala" %% "scalafix-core" % _root_.scalafix.sbt.BuildInfo.scalafixVersion
    ).filter(_ => !isScala3.value)
  )

lazy val scalafixInternalInput = project
  .in(file("scalafix-internal/input"))
  .enablePlugins(NoPublishPlugin)
  .disablePlugins(ScalafixPlugin)
  .settings(headerSources / excludeFilter := AllPassFilter, scalacOptions -= "-Xfatal-warnings")
  .dependsOn(core.jvm)

lazy val scalafixInternalOutput = project
  .in(file("scalafix-internal/output"))
  .enablePlugins(NoPublishPlugin)
  .disablePlugins(ScalafixPlugin)
  .settings(headerSources / excludeFilter := AllPassFilter, scalacOptions -= "-Xfatal-warnings")
  .dependsOn(core.jvm)

lazy val scalafixInternalTests = project
  .in(file("scalafix-internal/tests"))
  .enablePlugins(NoPublishPlugin)
  .enablePlugins(ScalafixTestkitPlugin)
  .settings(
    libraryDependencies ++= Seq(
      ("ch.epfl.scala" %% "scalafix-testkit" % _root_.scalafix.sbt.BuildInfo.scalafixVersion % Test)
        .cross(CrossVersion.full)
    ).filter(_ => !isScala3.value),
    Compile / compile :=
      (Compile / compile).dependsOn(scalafixInternalInput / Compile / compile).value,
    scalafixTestkitOutputSourceDirectories :=
      (scalafixInternalOutput / Compile / sourceDirectories).value,
    scalafixTestkitInputSourceDirectories :=
      (scalafixInternalInput / Compile / sourceDirectories).value,
    scalafixTestkitInputClasspath :=
      (scalafixInternalInput / Compile / fullClasspath).value,
    scalafixTestkitInputScalacOptions := (scalafixInternalInput / Compile / scalacOptions).value,
    scalacOptions += "-Yrangepos",
  )
  .settings(headerSources / excludeFilter := AllPassFilter)
  .disablePlugins(ScalafixPlugin)
  .dependsOn(scalafixInternalRules)

def http4sProject(name: String) =
  Project(name, file(name))
    .settings(commonSettings)
    .settings(
<<<<<<< HEAD
      moduleName := s"http4s-$name"
=======
      moduleName := s"http4s-$name",
      testFrameworks += new TestFramework("munit.Framework"),
      initCommands(),
>>>>>>> 37f452b1
    )
    .enablePlugins(Http4sPlugin)
    .dependsOn(scalafixInternalRules % ScalafixConfig)

def http4sCrossProject(name: String, crossType: CrossType) =
  sbtcrossproject
    .CrossProject(name, file(name))(JVMPlatform, JSPlatform)
    .withoutSuffixFor(JVMPlatform)
    .crossType(crossType)
    .settings(commonSettings)
    .settings(
      moduleName := s"http4s-$name"
    )
    .jsSettings(
      Test / scalaJSLinkerConfig ~= (_.withModuleKind(ModuleKind.CommonJSModule))
    )
    .enablePlugins(Http4sPlugin)
    .jsConfigure(_.disablePlugins(DoctestPlugin))
    .configure(_.dependsOn(scalafixInternalRules % ScalafixConfig))

def libraryProject(name: String) = http4sProject(name)
def libraryCrossProject(name: String, crossType: CrossType = CrossType.Full) =
  http4sCrossProject(name, crossType)

def exampleProject(name: String) =
  http4sProject(name)
    .in(file(name.replace("examples-", "examples/")))
    .enablePlugins(NoPublishPlugin)
    .settings(libraryDependencies += logbackClassic % Runtime)
    .dependsOn(examples)

lazy val commonSettings = Seq(
  Compile / doc / scalacOptions += "-no-link-warnings",
  scalacOptions ++= {
    // Enables fatal warnings for Scala 3 in CI
    if (isDotty.value && githubIsWorkflowBuild.value)
      Seq("-Xfatal-warnings")
    else
      Seq.empty
  },
  libraryDependencies ++= Seq(
    catsLaws.value,
    logbackClassic,
<<<<<<< HEAD
    scalacheck.value
=======
    scalacheck,
>>>>>>> 37f452b1
  ).map(_ % Test),
  apiURL := Some(url(s"https://http4s.org/v${baseVersion.value}/api")),
)

val isScala3 = Def.setting(scalaVersion.value.startsWith("3"))

def initCommands(additionalImports: String*) =
  initialCommands := (List(
    "fs2._",
    "cats._",
    "cats.data._",
    "cats.effect._",
    "cats.implicits._",
  ) ++ additionalImports).mkString("import ", ", ", "")

// Everything is driven through release steps and the http4s* variables
// This won't actually release unless on Travis.
addCommandAlias("ci", ";clean ;release with-defaults")

// OrganizeImports needs to run separately to clean up after the other rules
addCommandAlias(
  "quicklint",
  ";scalafixAll --triggered ;scalafixAll --rules=OrganizeImports ;scalafmtAll ;scalafmtSbt",
)

addCommandAlias(
  "lint",
  ";clean ;+test:compile ;+scalafixAll --triggered ;+scalafixAll --rules=OrganizeImports ;+scalafmtAll ;scalafmtSbt ;+mimaReportBinaryIssues",
)<|MERGE_RESOLUTION|>--- conflicted
+++ resolved
@@ -21,52 +21,38 @@
 ThisBuild / ScalafixConfig / skip := isScala3.value
 
 ThisBuild / githubWorkflowBuild := Seq(
-<<<<<<< HEAD
   // todo remove once salafmt properly supports scala3
   WorkflowStep.Sbt(
     List("${{ matrix.ci }}", "scalafmtCheckAll", "scalafmtSbtCheck"),
     name = Some("Check formatting"),
-    cond = Some(s"matrix.scala != '$scala_3'")),
-=======
-  WorkflowStep.Sbt(List("scalafmtCheckAll", "scalafmtSbtCheck"), name = Some("Check formatting")),
-  WorkflowStep.Sbt(List("headerCheck", "test:headerCheck"), name = Some("Check headers")),
-  WorkflowStep.Sbt(List("test:compile"), name = Some("Compile")),
->>>>>>> 37f452b1
-  WorkflowStep.Sbt(
-    List("${{ matrix.ci }}", "headerCheck", "test:headerCheck"),
-    name = Some("Check headers")),
+  ),
+  WorkflowStep
+    .Sbt(List("${{ matrix.ci }}", "headerCheck", "test:headerCheck"), name = Some("Check headers")),
   WorkflowStep.Sbt(List("${{ matrix.ci }}", "test:compile"), name = Some("Compile")),
   WorkflowStep.Sbt(
     List("${{ matrix.ci }}", "scalafixAll --check"),
     name = Some("Check Scalafix rules"),
-<<<<<<< HEAD
-    cond = Some(s"matrix.scala != '$scala_3'")),
+    cond = Some(s"matrix.scala != '$scala_3'"),
+  ),
   WorkflowStep.Sbt(
     List("${{ matrix.ci }}", "mimaReportBinaryIssues"),
-    name = Some("Check binary compatibility")),
-=======
-    cond = Some(s"matrix.scala != '$scala_3'"),
+    name = Some("Check binary compatibility"),
   ),
-  WorkflowStep.Sbt(List("mimaReportBinaryIssues"), name = Some("Check binary compatibility")),
->>>>>>> 37f452b1
   // TODO: this gives false positives for boopickle, scalatags, twirl and play-json
   // WorkflowStep.Sbt(
   // List("${{ matrix.ci }}", "unusedCompileDependenciesTest"),
   // name = Some("Check unused compile dependencies"), cond = Some(s"matrix.scala != '$scala_3'")), // todo disable on dotty for now
-<<<<<<< HEAD
   WorkflowStep.Sbt(
     List("${{ matrix.ci }}", "fastOptJS", "test:fastOptJS"),
     name = Some("FastOptJS"),
-    cond = Some("matrix.ci != 'ciJVM'")),
+    cond = Some("matrix.ci != 'ciJVM'"),
+  ),
   WorkflowStep.Sbt(List("${{ matrix.ci }}", "test"), name = Some("Run tests")),
   WorkflowStep.Sbt(
     List("${{ matrix.ci }}", "doc"),
     name = Some("Build docs"),
-    cond = Some("matrix.ci == 'ciJVM'"))
-=======
-  WorkflowStep.Sbt(List("test"), name = Some("Run tests")),
-  WorkflowStep.Sbt(List("doc"), name = Some("Build docs")),
->>>>>>> 37f452b1
+    cond = Some("matrix.ci == 'ciJVM'"),
+  ),
 )
 
 ThisBuild / githubWorkflowAddedJobs ++= Seq(
@@ -166,7 +152,7 @@
   theDsl.js,
   jawn.js,
   boopickle.js,
-  circe.js
+  circe.js,
 )
 
 lazy val root = project
@@ -206,7 +192,6 @@
     ),
     buildInfoPackage := organization.value,
     libraryDependencies ++= Seq(
-<<<<<<< HEAD
       caseInsensitive.value,
       catsCore.value,
       catsEffectStd.value,
@@ -219,23 +204,7 @@
       log4s.value,
       munit.value % Test,
       scodecBits.value,
-      vault.value
-=======
-      caseInsensitive,
-      catsCore,
-      catsEffect,
-      catsParse.exclude("org.typelevel", "cats-core_2.13"),
-      crypto,
-      fs2Core,
-      fs2Io,
-      ip4sCore,
-      literally,
-      log4s,
-      munit % Test,
-      scodecBits,
-      slf4jApi, // residual dependency from macros
-      vault,
->>>>>>> 37f452b1
+      vault.value,
     ),
     libraryDependencies ++= {
       if (isDotty.value) Seq.empty
@@ -261,7 +230,7 @@
   .jsSettings(
     libraryDependencies ++= Seq(
       scalaJavaLocalesEnUS.value,
-      scalaJavaTime.value
+      scalaJavaTime.value,
     )
   )
 
@@ -270,7 +239,6 @@
     description := "Instances and laws for testing http4s code",
     startYear := Some(2019),
     libraryDependencies ++= Seq(
-<<<<<<< HEAD
       caseInsensitiveTesting.value,
       catsEffect.value,
       catsEffectTestkit.value,
@@ -279,17 +247,7 @@
       ip4sTestKit.value,
       scalacheck.value,
       scalacheckEffectMunit.value,
-      munitCatsEffect.value
-=======
-      caseInsensitiveTesting,
-      catsEffectLaws,
-      catsLaws,
-      disciplineCore,
-      ip4sTestKit,
-      scalacheck,
-      scalacheckEffectMunit,
-      munitCatsEffect,
->>>>>>> 37f452b1
+      munitCatsEffect.value,
     ),
     unusedCompileDependenciesFilter -= moduleFilter(
       organization = "org.typelevel",
@@ -309,28 +267,18 @@
     description := "Internal utilities for http4s tests",
     startYear := Some(2016),
     libraryDependencies ++= Seq(
-<<<<<<< HEAD
       catsEffectLaws.value,
       munitCatsEffect.value,
       munitDiscipline.value,
       scalacheck.value,
       scalacheckEffect.value,
-      scalacheckEffectMunit.value
-    ).map(_ % Test)
+      scalacheckEffectMunit.value,
+    ).map(_ % Test),
   )
   .jsSettings(
     libraryDependencies ++= Seq(
       scalaJavaTimeTzdb.value
     ).map(_ % Test)
-=======
-      catsEffectLaws,
-      scalacheck,
-      munitCatsEffect,
-      munitDiscipline,
-      scalacheckEffect,
-      scalacheckEffectMunit,
-    ),
->>>>>>> 37f452b1
   )
   .dependsOn(laws)
 
@@ -388,11 +336,7 @@
     theDsl.jvm % "test->compile",
     testing.jvm % "test->test",
     server % "test->compile",
-<<<<<<< HEAD
-    client.jvm % "test->compile"
-=======
-    client % "test->compile",
->>>>>>> 37f452b1
+    client.jvm % "test->compile",
   )
 
 lazy val client = libraryCrossProject("client")
@@ -424,19 +368,11 @@
     ),
   )
   .dependsOn(
-<<<<<<< HEAD
     core.jvm % "compile->compile",
     testing.jvm % "test->test",
     theDsl.jvm % "test->compile",
     client.jvm % "test->compile",
-    server % "test->compile"
-=======
-    core % "compile->compile",
-    testing % "test->test",
-    theDsl % "test->compile",
-    client % "test->compile",
     server % "test->compile",
->>>>>>> 37f452b1
   )
 
 lazy val emberCore = libraryCrossProject("ember-core", CrossType.Pure)
@@ -493,59 +429,44 @@
     libraryDependencies ++= Seq(
       log4catsSlf4j,
       javaWebSocket % Test,
-<<<<<<< HEAD
-      jnrUnixSocket % Test // Necessary for jdk < 16
-=======
->>>>>>> 37f452b1
+      jnrUnixSocket % Test, // Necessary for jdk < 16
     ),
     mimaBinaryIssueFilters ++= Seq(
       ProblemFilters.exclude[DirectMissingMethodProblem](
         "org.http4s.ember.server.EmberServerBuilder#Defaults.maxConcurrency"
       ),
       ProblemFilters.exclude[DirectMissingMethodProblem](
-<<<<<<< HEAD
-        "org.http4s.ember.server.internal.ServerHelpers.isKeepAlive"),
-      ProblemFilters.exclude[DirectMissingMethodProblem](
-        "org.http4s.ember.server.EmberServerBuilder#Defaults.maxConcurrency"),
-      ProblemFilters.exclude[IncompatibleMethTypeProblem](
-        "org.http4s.ember.server.internal.ServerHelpers.runApp"),
-      ProblemFilters.exclude[Problem]("org.http4s.ember.server.EmberServerBuilder.this"),
-      ProblemFilters.exclude[DirectMissingMethodProblem](
-        "org.http4s.ember.server.internal.ServerHelpers.runApp"),
-      ProblemFilters.exclude[DirectMissingMethodProblem](
-        "org.http4s.ember.server.internal.ServerHelpers.runConnection")
-=======
         "org.http4s.ember.server.internal.ServerHelpers.isKeepAlive"
+      ),
+      ProblemFilters.exclude[DirectMissingMethodProblem](
+        "org.http4s.ember.server.EmberServerBuilder#Defaults.maxConcurrency"
       ),
       ProblemFilters.exclude[IncompatibleMethTypeProblem](
         "org.http4s.ember.server.internal.ServerHelpers.runApp"
       ),
->>>>>>> 37f452b1
+      ProblemFilters.exclude[Problem]("org.http4s.ember.server.EmberServerBuilder.this"),
+      ProblemFilters.exclude[DirectMissingMethodProblem](
+        "org.http4s.ember.server.internal.ServerHelpers.runApp"
+      ),
+      ProblemFilters.exclude[DirectMissingMethodProblem](
+        "org.http4s.ember.server.internal.ServerHelpers.runConnection"
+      ),
     ),
     Test / parallelExecution := false,
   )
   .dependsOn(
     emberCore.jvm % "compile;test->test",
     server % "compile;test->test",
-<<<<<<< HEAD
-    emberClient.jvm % "test->compile")
-=======
-    emberClient % "test->compile",
-  )
->>>>>>> 37f452b1
+    emberClient.jvm % "test->compile",
+  )
 
 lazy val emberClient = libraryCrossProject("ember-client")
   .settings(
     description := "ember implementation for http4s clients",
     startYear := Some(2019),
     libraryDependencies ++= Seq(
-<<<<<<< HEAD
       keypool.value,
-      log4catsSlf4j
-=======
-      keypool,
       log4catsSlf4j,
->>>>>>> 37f452b1
     ),
     mimaBinaryIssueFilters := Seq(
       ProblemFilters
@@ -578,7 +499,6 @@
   .settings(
     description := "blaze implementation for http4s servers",
     startYear := Some(2014),
-<<<<<<< HEAD
     mimaBinaryIssueFilters := Seq(
       ProblemFilters.exclude[DirectMissingMethodProblem](
         "org.http4s.blaze.server.BlazeServerBuilder.this"
@@ -603,16 +523,8 @@
       ), // private
       ProblemFilters.exclude[MissingClassProblem](
         "org.http4s.blaze.server.BlazeServerBuilder$ExecutionContextConfig$ExplicitContext$"
-      ) // private
-    )
-=======
-    mimaBinaryIssueFilters ++= Seq(
-      ProblemFilters
-        .exclude[DirectMissingMethodProblem]("org.http4s.blaze.server.BlazeServerBuilder.this"),
-      ProblemFilters
-        .exclude[DirectMissingMethodProblem]("org.http4s.blaze.server.WebSocketDecoder.this"),
-    ),
->>>>>>> 37f452b1
+      ), // private
+    ),
   )
   .dependsOn(blazeCore % "compile;test->test", server % "compile;test->test")
 
@@ -620,17 +532,13 @@
   .settings(
     description := "blaze implementation for http4s clients",
     startYear := Some(2014),
-<<<<<<< HEAD
     mimaBinaryIssueFilters ++= Seq(
       // private constructor
-      ProblemFilters.exclude[IncompatibleMethTypeProblem](
-        "org.http4s.blaze.client.BlazeClientBuilder.this"),
-      ProblemFilters.exclude[IncompatibleMethTypeProblem](
-        "org.http4s.blaze.client.Http1Support.this")
-    )
-=======
-    mimaBinaryIssueFilters ++= Seq(),
->>>>>>> 37f452b1
+      ProblemFilters
+        .exclude[IncompatibleMethTypeProblem]("org.http4s.blaze.client.BlazeClientBuilder.this"),
+      ProblemFilters
+        .exclude[IncompatibleMethTypeProblem]("org.http4s.blaze.client.Http1Support.this"),
+    ),
   )
   .dependsOn(blazeCore % "compile;test->test", client.jvm % "compile;test->test")
 
@@ -665,7 +573,7 @@
   .enablePlugins(ScalaJSPlugin, NoPublishPlugin)
   .settings(
     description := "Node.js serverless wrapper for http4s apps",
-    startYear := Some(2021)
+    startYear := Some(2021),
   )
   .dependsOn(core.js)
 
@@ -731,15 +639,9 @@
     description := "Base library to parse JSON to various ASTs for http4s",
     startYear := Some(2014),
     libraryDependencies ++= Seq(
-<<<<<<< HEAD
       jawnFs2.value,
-      jawnParser.value
-    )
-=======
-      jawnFs2,
-      jawnParser,
-    ),
->>>>>>> 37f452b1
+      jawnParser.value,
+    ),
   )
   .dependsOn(core, testing % "test->test")
 
@@ -748,13 +650,8 @@
     description := "Provides Boopickle codecs for http4s",
     startYear := Some(2018),
     libraryDependencies ++= Seq(
-<<<<<<< HEAD
       Http4sPlugin.boopickle.value
-    )
-=======
-      Http4sPlugin.boopickle
-    ),
->>>>>>> 37f452b1
+    ),
   )
   .dependsOn(core, testing % "test->test")
 
@@ -763,16 +660,9 @@
     description := "Provides Circe codecs for http4s",
     startYear := Some(2015),
     libraryDependencies ++= Seq(
-<<<<<<< HEAD
       circeCore.value,
-      circeTesting.value % Test
-    )
-=======
-      circeCore,
-      circeJawn,
-      circeTesting % Test,
-    ),
->>>>>>> 37f452b1
+      circeTesting.value % Test,
+    ),
   )
   .jvmSettings(libraryDependencies += circeJawn.value)
   .jsSettings(libraryDependencies += circeJawn15.value)
@@ -860,7 +750,6 @@
     autoAPIMappings := true,
     ScalaUnidoc / unidoc / unidocProjectFilter := inAnyProject --
       inProjects( // TODO would be nice if these could be introspected from noPublishSettings
-<<<<<<< HEAD
         (List[ProjectReference](
           bench,
           examples,
@@ -872,22 +761,9 @@
           scalafixInternalInput,
           scalafixInternalOutput,
           scalafixInternalRules,
-          scalafixInternalTests
-        ) ++ jsModules): _*),
-=======
-        bench,
-        examples,
-        examplesBlaze,
-        examplesDocker,
-        examplesJetty,
-        examplesTomcat,
-        examplesWar,
-        scalafixInternalInput,
-        scalafixInternalOutput,
-        scalafixInternalRules,
-        scalafixInternalTests,
+          scalafixInternalTests,
+        ) ++ jsModules): _*
       ),
->>>>>>> 37f452b1
     mdocIn := (Compile / sourceDirectory).value / "mdoc",
     makeSite := makeSite.dependsOn(mdoc.toTask(""), http4sBuildData).value,
     fatalWarningsInCI := false,
@@ -1085,13 +961,7 @@
   Project(name, file(name))
     .settings(commonSettings)
     .settings(
-<<<<<<< HEAD
       moduleName := s"http4s-$name"
-=======
-      moduleName := s"http4s-$name",
-      testFrameworks += new TestFramework("munit.Framework"),
-      initCommands(),
->>>>>>> 37f452b1
     )
     .enablePlugins(Http4sPlugin)
     .dependsOn(scalafixInternalRules % ScalafixConfig)
@@ -1135,11 +1005,7 @@
   libraryDependencies ++= Seq(
     catsLaws.value,
     logbackClassic,
-<<<<<<< HEAD
-    scalacheck.value
-=======
-    scalacheck,
->>>>>>> 37f452b1
+    scalacheck.value,
   ).map(_ % Test),
   apiURL := Some(url(s"https://http4s.org/v${baseVersion.value}/api")),
 )
