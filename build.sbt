--- conflicted
+++ resolved
@@ -17,13 +17,8 @@
   core,
   laws,
   testing,
-<<<<<<< HEAD
-  // tests,
   server,
-=======
   tests,
-  // server,
->>>>>>> 2f5a1825
   // prometheusMetrics,
   client,
   // dropwizardMetrics,
