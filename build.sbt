import com.typesafe.tools.mima.core._
import explicitdeps.ExplicitDepsPlugin.autoImport.moduleFilterRemoveValue
import org.http4s.sbt.Http4sPlugin._
import org.http4s.sbt.ScaladocApiMapping
import sbtcrossproject.{CrossProject, CrossType, Platform}
import java.util.concurrent.TimeUnit
import scala.xml.transform.{RewriteRule, RuleTransformer}

// Global settings
ThisBuild / crossScalaVersions := Seq(scala_213, scala_212, scala_3)
ThisBuild / scalaVersion := (ThisBuild / crossScalaVersions).value.filter(_.startsWith("2.")).last
ThisBuild / baseVersion := "1.0"
ThisBuild / publishGithubUser := "rossabaker"
ThisBuild / publishFullName := "Ross A. Baker"

ThisBuild / githubWorkflowUseSbtThinClient := false
ThisBuild / githubWorkflowBuildPreamble +=
  WorkflowStep.Use(
    UseRef.Public("actions", "setup-node", "v2.4.0"),
    name = Some("Setup NodeJS v16"),
    params = Map("node-version" -> "16"),
    cond = Some("matrix.ci == 'ciNodeJS'"))
ThisBuild / githubWorkflowBuild := Seq(
  // todo remove once salafmt properly supports scala3
  WorkflowStep.Sbt(
    List("${{ matrix.ci }}", "scalafmtCheckAll"),
    name = Some("Check formatting"),
    cond = Some(s"matrix.scala != '$scala_3'")),
  WorkflowStep.Sbt(
    List("${{ matrix.ci }}", "headerCheck", "test:headerCheck"),
    name = Some("Check headers")),
  WorkflowStep.Sbt(List("${{ matrix.ci }}", "test:compile"), name = Some("Compile")),
  WorkflowStep.Sbt(
    List("${{ matrix.ci }}", "fastOptJS", "test:fastOptJS"),
    name = Some("FastOptJS"),
    cond = Some("matrix.ci != 'ciJVM'")),
  WorkflowStep.Sbt(
    List("${{ matrix.ci }}", "mimaReportBinaryIssues"),
    name = Some("Check binary compatibility"),
    cond = Some("matrix.ci == 'ciJVM'")),
  // TODO: this gives false positives for boopickle, scalatags, twirl and play-json
  // WorkflowStep.Sbt(
  // List("unusedCompileDependenciesTest"),
  // name = Some("Check unused compile dependencies"), cond = Some(s"matrix.scala != '$scala_3'")), // todo disable on dotty for now
  WorkflowStep.Sbt(List("${{ matrix.ci }}", "test"), name = Some("Run tests")),
  WorkflowStep.Sbt(
    List("${{ matrix.ci }}", "doc"),
    name = Some("Build docs"),
    cond = Some("matrix.ci == 'ciJVM'"))
)

val ciVariants = List("ciJVM", "ciNodeJS")
val jsCiVariants = ciVariants.tail
ThisBuild / githubWorkflowBuildMatrixAdditions += "ci" -> ciVariants

val ScalaJSJava = "adopt@1.8"
ThisBuild / githubWorkflowBuildMatrixExclusions ++= {
  jsCiVariants.flatMap { ci =>
    val javaFilters =
      (ThisBuild / githubWorkflowJavaVersions).value.filterNot(Set(ScalaJSJava)).map { java =>
        MatrixExclude(Map("ci" -> ci, "java" -> java))
      }

    javaFilters
  }
}

ThisBuild / githubWorkflowAddedJobs ++= Seq(
  WorkflowJob(
    "scalafix",
    "Scalafix",
    githubWorkflowJobSetup.value.toList ::: List(
      WorkflowStep.Run(
        List("cd scalafix", "sbt ci"),
        name = Some("Scalafix tests"),
        cond = Some(s"matrix.scala == '$scala_213'")
      )
    ),
    scalas = crossScalaVersions.value.toList,
    javas = List("adoptium@8"),
  ))

addCommandAlias("ciJVM", "; project rootJVM")
addCommandAlias("ciNodeJS", "; set parallelExecution := false; project rootJS")

enablePlugins(SonatypeCiReleasePlugin)

versionIntroduced.withRank(KeyRanks.Invisible) := Map(
  scala_3 -> "0.22.0"
)

lazy val crossModules: List[CrossProject] = List(
  core,
  laws,
  testing,
  tests,
  server,
  serverTesting,
  prometheusMetrics,
  client,
  dropwizardMetrics,
  emberCore,
  emberServer,
  emberClient,
  blazeCore,
  blazeServer,
  blazeClient,
  asyncHttpClient,
  jettyServer,
  jettyClient,
  nodeServerless,
  okHttpClient,
  servlet,
  tomcatServer,
  theDsl,
  jawn,
  boopickle,
  circe,
  playJson,
  scalaXml,
  twirl,
  scalatags,
  bench,
  examples,
  examplesBlaze,
  examplesDocker,
  examplesEmber,
  examplesJetty,
  examplesTomcat,
  examplesWar
)

lazy val modules: List[ProjectReference] =
  crossModules.flatMap(_.componentProjects).map(x => x: ProjectReference)

lazy val jsModules: List[ProjectReference] =
  crossModules.flatMap(_.projects.get(JSPlatform)).map(x => x: ProjectReference)

lazy val root = project
  .in(file("."))
  .enablePlugins(NoPublishPlugin)
  .settings(
    // Root project
    name := "http4s",
    description := "A minimal, Scala-idiomatic library for HTTP",
    startYear := Some(2013)
  )
  .aggregate(modules: _*)

lazy val rootJVM = project
  .enablePlugins(NoPublishPlugin)
  .aggregate(crossModules.flatMap(_.projects.get(JVMPlatform)).map(x => x: ProjectReference): _*)

lazy val rootJS = project
  .enablePlugins(NoPublishPlugin)
  .aggregate(jsModules: _*)

lazy val core = libraryProject("core", CrossType.Full, List(JVMPlatform, JSPlatform))
  .enablePlugins(
    BuildInfoPlugin,
    MimeLoaderPlugin
  )
  .settings(
    description := "Core http4s library for servers and clients",
    startYear := Some(2013),
    buildInfoKeys := Seq[BuildInfoKey](
      version,
      scalaVersion,
      BuildInfoKey.map(http4sApiVersion) { case (_, v) => "apiVersion" -> v }
    ),
    buildInfoPackage := organization.value,
    libraryDependencies ++= Seq(
      caseInsensitive.value,
      catsCore.value,
      catsEffectStd.value,
      catsParse.value.exclude("org.typelevel", "cats-core_2.13"),
      crypto.value,
      fs2Core.value,
      ip4sCore.value,
      literally.value,
      log4s.value,
      munit.value % Test,
      scodecBits.value,
      slf4jApi, // residual dependency from macros
      vault.value
    ),
    libraryDependencies ++= {
      if (isDotty.value) Seq.empty
      else
        Seq(
          scalaReflect(scalaVersion.value) % Provided
        )
    },
    unusedCompileDependenciesFilter -= moduleFilter("org.scala-lang", "scala-reflect")
  )
  .jvmSettings(
    libraryDependencies += fs2Io.value
  )
  .jsSettings(
    libraryDependencies ++= Seq(
      scalaJavaLocalesEnUS.value,
      scalaJavaTime.value
    ),
    scalacOptions ~= { _.filterNot(_ == "-Xfatal-warnings") }
  )
  .jsConfigure(_.disablePlugins(DoctestPlugin))

lazy val laws = libraryProject("laws", CrossType.Pure, List(JVMPlatform, JSPlatform))
  .settings(
    description := "Instances and laws for testing http4s code",
    startYear := Some(2019),
    libraryDependencies ++= Seq(
      caseInsensitiveTesting.value,
      catsEffect.value,
      catsEffectTestkit.value,
      catsLaws.value,
      disciplineCore.value,
      scalacheck.value,
      scalacheckEffectMunit.value,
      munitCatsEffect.value
    ),
<<<<<<< HEAD
    unusedCompileDependenciesFilter -= moduleFilter(
      organization = "org.typelevel",
      name = "scalacheck-effect-munit")
=======
    unusedCompileDependenciesFilter -= moduleFilter(organization = "org.typelevel", name = "scalacheck-effect-munit"),
    mimaBinaryIssueFilters ++= Seq(
      ProblemFilters.exclude[IncompatibleMethTypeProblem]("org.http4s.laws.discipline.ArbitraryInstances#ParseResultSyntax.this") // private
    )
>>>>>>> 9d634064
  )
  .dependsOn(core)

lazy val testing = libraryProject("testing", CrossType.Full, List(JVMPlatform, JSPlatform))
  .enablePlugins(NoPublishPlugin)
  .settings(
    description := "Internal utilities for http4s tests",
    startYear := Some(2016),
    libraryDependencies ++= Seq(
      catsEffectLaws.value,
      munit.value,
      munitCatsEffect.value,
      munitDiscipline.value,
      scalacheck.value,
      scalacheckEffect.value,
      scalacheckEffectMunit.value
    ).map(_ % Test)
  )
  .jsSettings(
    libraryDependencies ++= Seq(
      scalaJavaTimeTzdb.value
    ).map(_ % Test)
  )
  .dependsOn(laws)

// Defined outside core/src/test so it can depend on published testing
lazy val tests = libraryProject("tests", CrossType.Full, List(JVMPlatform, JSPlatform))
  .enablePlugins(NoPublishPlugin)
  .settings(
    description := "Tests for core project",
    startYear := Some(2013)
  )
  .jsConfigure(_.disablePlugins(DoctestPlugin))
  .dependsOn(core, testing % "test->test")

lazy val server = libraryProject("server", CrossType.Full, List(JVMPlatform, JSPlatform))
  .settings(
    description := "Base library for building http4s servers",
    startYear := Some(2014)
  )
  .settings(BuildInfoPlugin.buildInfoScopedSettings(Test))
  .settings(BuildInfoPlugin.buildInfoDefaultSettings)
  .settings(
    buildInfoKeys := Seq[BuildInfoKey](Test / resourceDirectory),
    buildInfoPackage := "org.http4s.server.test"
  )
  .jsSettings(Test / scalaJSLinkerConfig ~= (_.withModuleKind(ModuleKind.CommonJSModule)))
  .dependsOn(core, testing % "test->test", theDsl % "test->compile")

// Defined outside server to avoid circular dependency with client
lazy val serverTesting =
  libraryProject("server-testing", CrossType.Pure, List(JVMPlatform, JSPlatform))
    .enablePlugins(NoPublishPlugin)
    .settings(
      description := "Tests for server project",
      startYear := Some(2021)
    )
    .jsConfigure(_.disablePlugins(DoctestPlugin))
    .dependsOn(server, testing % "test->test", client % "test->test")

lazy val prometheusMetrics = libraryProject("prometheus-metrics")
  .settings(
    description := "Support for Prometheus Metrics",
    startYear := Some(2018),
    libraryDependencies ++= Seq(
      prometheusClient,
      prometheusCommon,
      prometheusHotspot
    )
  )
  .dependsOn(
    core % "compile->compile",
    theDsl % "test->compile",
    testing % "test->test",
    server % "test->compile",
    client % "test->compile"
  )

lazy val client = libraryProject("client", CrossType.Full, List(JVMPlatform, JSPlatform))
  .settings(
    description := "Base library for building http4s clients",
    startYear := Some(2014),
    libraryDependencies += munit.value % Test
  )
  .dependsOn(core, testing % "test->test", server % "test->compile", theDsl % "test->compile")
  .jsConfigure(_.dependsOn(nodeServerless.js % Test))

lazy val dropwizardMetrics = libraryProject("dropwizard-metrics")
  .settings(
    description := "Support for Dropwizard Metrics",
    startYear := Some(2018),
    libraryDependencies ++= Seq(
      dropwizardMetricsCore,
      dropwizardMetricsJson
    ))
  .dependsOn(
    core % "compile->compile",
    testing % "test->test",
    theDsl % "test->compile",
    client % "test->compile",
    server % "test->compile"
  )

lazy val emberCore = libraryProject("ember-core", CrossType.Pure, List(JVMPlatform, JSPlatform))
  .settings(
    description := "Base library for ember http4s clients and servers",
    startYear := Some(2019),
    unusedCompileDependenciesFilter -= moduleFilter("io.chrisdavenport", "log4cats-core"),
    libraryDependencies ++= Seq(
      fs2Io.value,
      log4catsTesting.value % Test
    )
  )
  .jsSettings(
    Test / scalaJSLinkerConfig ~= (_.withModuleKind(ModuleKind.CommonJSModule))
  )
  .dependsOn(core, testing % "test->test")

lazy val emberServer = libraryProject("ember-server", CrossType.Full, List(JVMPlatform, JSPlatform))
  .settings(
    description := "ember implementation for http4s servers",
    startYear := Some(2019)
  )
  .jvmSettings(
    libraryDependencies ++= Seq(
<<<<<<< HEAD
      log4catsSlf4j.value,
      javaWebSocket % Test
    ),
    Test / parallelExecution := false
=======
      log4catsSlf4j, 
      javaWebSocket % Test,
      jnrUnixSocket % Test, // Necessary for jdk < 16
    ),
    mimaBinaryIssueFilters ++= Seq(
      ProblemFilters.exclude[DirectMissingMethodProblem]("org.http4s.ember.server.EmberServerBuilder#Defaults.maxConcurrency"),
      ProblemFilters.exclude[DirectMissingMethodProblem]("org.http4s.ember.server.internal.ServerHelpers.isKeepAlive"),
      ProblemFilters.exclude[DirectMissingMethodProblem]("org.http4s.ember.server.EmberServerBuilder#Defaults.maxConcurrency"),
      ProblemFilters.exclude[IncompatibleMethTypeProblem]("org.http4s.ember.server.internal.ServerHelpers.runApp"),
      ProblemFilters.exclude[Problem]("org.http4s.ember.server.EmberServerBuilder.this"),
      ProblemFilters.exclude[DirectMissingMethodProblem]("org.http4s.ember.server.internal.ServerHelpers.runApp"),
      ProblemFilters.exclude[DirectMissingMethodProblem]("org.http4s.ember.server.internal.ServerHelpers.runConnection"),
    ),
    Test / parallelExecution := false,
>>>>>>> 9d634064
  )
  .jsSettings(
    libraryDependencies += log4catsNoop.value,
    Test / npmDependencies += "ws" -> "8.2.2",
    useYarn := true,
    yarnExtraArgs += "--frozen-lockfile",
    Test / scalaJSLinkerConfig ~= (_.withModuleKind(ModuleKind.CommonJSModule))
  )
  .dependsOn(
    emberCore % "compile;test->test",
    server % "compile;test->test",
    serverTesting % "test->test",
    emberClient % "test->compile")
  .jsEnablePlugins(ScalaJSBundlerPlugin)

lazy val emberClient = libraryProject("ember-client", CrossType.Full, List(JVMPlatform, JSPlatform))
  .settings(
    description := "ember implementation for http4s clients",
    startYear := Some(2019),
    libraryDependencies += keypool.value,
  )
  .jvmSettings(libraryDependencies += log4catsSlf4j.value)
  .jsSettings(
    libraryDependencies += log4catsNoop.value,
    scalacOptions ~= { _.filterNot(_ == "-Xfatal-warnings") },
    Test / scalaJSLinkerConfig ~= (_.withModuleKind(ModuleKind.CommonJSModule))
  )
  .dependsOn(emberCore % "compile;test->test", client % "compile;test->test")

lazy val blazeCore = libraryProject("blaze-core")
  .settings(
    description := "Base library for binding blaze to http4s clients and servers",
    startYear := Some(2014),
    libraryDependencies ++= Seq(
      blazeHttp.value
    )
  )
  .dependsOn(core, testing % "test->test")

lazy val blazeServer = libraryProject("blaze-server")
  .settings(
    description := "blaze implementation for http4s servers",
    startYear := Some(2014),
<<<<<<< HEAD
=======
    mimaBinaryIssueFilters := Seq(
      ProblemFilters.exclude[DirectMissingMethodProblem]("org.http4s.blaze.server.BlazeServerBuilder.this"), // private
      ProblemFilters.exclude[IncompatibleMethTypeProblem]("org.http4s.blaze.server.BlazeServerBuilder.this"), // private
      ProblemFilters.exclude[MissingClassProblem]("org.http4s.blaze.server.BlazeServerBuilder$ExecutionContextConfig"), // private
      ProblemFilters.exclude[MissingClassProblem]("org.http4s.blaze.server.BlazeServerBuilder$ExecutionContextConfig$"), // private
      ProblemFilters.exclude[MissingClassProblem]("org.http4s.blaze.server.BlazeServerBuilder$ExecutionContextConfig$DefaultContext$"), // private
      ProblemFilters.exclude[MissingClassProblem]("org.http4s.blaze.server.BlazeServerBuilder$ExecutionContextConfig$ExplicitContext"), // private
      ProblemFilters.exclude[MissingClassProblem]("org.http4s.blaze.server.BlazeServerBuilder$ExecutionContextConfig$ExplicitContext$"), // private
    )
>>>>>>> 9d634064
  )
  .dependsOn(blazeCore % "compile;test->test", server % "compile;test->test")

lazy val blazeClient = libraryProject("blaze-client")
  .settings(
    description := "blaze implementation for http4s clients",
    startYear := Some(2014),
<<<<<<< HEAD
=======
    mimaBinaryIssueFilters ++= Seq(
      // private constructor
      ProblemFilters.exclude[IncompatibleMethTypeProblem]("org.http4s.blaze.client.BlazeClientBuilder.this"),
      ProblemFilters.exclude[IncompatibleMethTypeProblem]("org.http4s.blaze.client.Http1Support.this")
    ),
>>>>>>> 9d634064
  )
  .dependsOn(blazeCore % "compile;test->test", client % "compile;test->test")

lazy val asyncHttpClient = libraryProject("async-http-client")
  .settings(
    description := "async http client implementation for http4s clients",
    startYear := Some(2016),
    libraryDependencies ++= Seq(
      Http4sPlugin.asyncHttpClient,
      fs2ReactiveStreams.value,
      nettyBuffer,
      nettyCodecHttp,
      reactiveStreams
    ),
    Test / parallelExecution := false
  )
  .dependsOn(core, testing % "test->test", client % "compile;test->test")

lazy val jettyClient = libraryProject("jetty-client")
  .settings(
    description := "jetty implementation for http4s clients",
    startYear := Some(2018),
    libraryDependencies ++= Seq(
      Http4sPlugin.jettyClient,
      jettyHttp,
      jettyUtil
    )
  )
  .dependsOn(core, testing % "test->test", client % "compile;test->test")

lazy val nodeServerless = libraryProject("node-serverless", CrossType.Pure, List(JSPlatform))
  .settings(
    description := "Node.js serverless wrapper for http4s apps",
    startYear := Some(2021),
    libraryDependencies ++= Seq(
      fs2Io.value
    ),
    scalacOptions ~= { _.filterNot(_ == "-Xfatal-warnings") },
    Test / scalaJSLinkerConfig ~= (_.withModuleKind(ModuleKind.CommonJSModule))
  )
  .dependsOn(core)

lazy val okHttpClient = libraryProject("okhttp-client")
  .settings(
    description := "okhttp implementation for http4s clients",
    startYear := Some(2018),
    libraryDependencies ++= Seq(
      Http4sPlugin.okhttp,
      okio
    )
  )
  .dependsOn(core, testing % "test->test", client % "compile;test->test")

lazy val servlet = libraryProject("servlet")
  .settings(
    description := "Portable servlet implementation for http4s servers",
    startYear := Some(2013),
    libraryDependencies ++= Seq(
      javaxServletApi % Provided,
      Http4sPlugin.jettyServer % Test,
      jettyServlet % Test,
      Http4sPlugin.asyncHttpClient % Test
    )
  )
  .dependsOn(server % "compile;test->test")

lazy val jettyServer = libraryProject("jetty-server")
  .settings(
    description := "Jetty implementation for http4s servers",
    startYear := Some(2014),
    libraryDependencies ++= Seq(
      jettyHttp2Server,
      Http4sPlugin.jettyServer,
      jettyServlet,
      jettyUtil
    )
  )
  .dependsOn(servlet % "compile;test->test", theDsl % "test->test")

lazy val tomcatServer = libraryProject("tomcat-server")
  .settings(
    description := "Tomcat implementation for http4s servers",
    startYear := Some(2014),
    libraryDependencies ++= Seq(
      tomcatCatalina,
      tomcatCoyote,
      tomcatUtilScan
    )
  )
  .dependsOn(servlet % "compile;test->test")

// `dsl` name conflicts with modern SBT
lazy val theDsl = libraryProject("dsl", CrossType.Pure, List(JVMPlatform, JSPlatform))
  .settings(
    description := "Simple DSL for writing http4s services",
    startYear := Some(2013),
    libraryDependencies += munit.value % Test
  )
  .jsConfigure(_.disablePlugins(DoctestPlugin))
  .dependsOn(core, testing % "test->test")

lazy val jawn = libraryProject("jawn", CrossType.Pure, List(JVMPlatform, JSPlatform))
  .settings(
    description := "Base library to parse JSON to various ASTs for http4s",
    startYear := Some(2014),
    libraryDependencies ++= Seq(
      jawnFs2.value,
      jawnParser.value
    )
  )
  .dependsOn(core, testing % "test->test")

lazy val boopickle = libraryProject("boopickle", CrossType.Pure, List(JVMPlatform, JSPlatform))
  .settings(
    description := "Provides Boopickle codecs for http4s",
    startYear := Some(2018),
    libraryDependencies ++= Seq(
      Http4sPlugin.boopickle.value,
      munit.value % Test
    )
  )
  .jsConfigure(_.disablePlugins(DoctestPlugin))
  .dependsOn(core, testing % "test->test")

lazy val circe = libraryProject("circe", CrossType.Pure, List(JVMPlatform, JSPlatform))
  .settings(
    description := "Provides Circe codecs for http4s",
    startYear := Some(2015),
    libraryDependencies ++= Seq(
      circeCore.value,
      circeJawn.value,
      circeTesting.value % Test,
      munit.value % Test
    )
  )
  .dependsOn(core, jawn % "compile;test->test", testing % "test->test")

lazy val playJson = libraryProject("play-json")
  .settings(
    description := "Provides Play json codecs for http4s",
    startYear := Some(2018),
    libraryDependencies ++= Seq(
      Http4sPlugin.playJson.value.cross(CrossVersion.for3Use2_13)
    ),
    publish / skip := isDotty.value,
    compile / skip := isDotty.value
  )
  .dependsOn(jawn % "compile;test->test")

lazy val scalaXml = libraryProject("scala-xml")
  .settings(
    description := "Provides scala-xml codecs for http4s",
    startYear := Some(2014),
    libraryDependencies ++= Seq(
      Http4sPlugin.scalaXml.value
    )
  )
  .dependsOn(core, testing % "test->test")

// Full cross helps workaround issues with twirl directories
lazy val twirl = http4sProject("twirl", CrossType.Full, List(JVMPlatform))
  .settings(
    description := "Twirl template support for http4s",
    startYear := Some(2014),
    TwirlKeys.templateImports := Nil,
    libraryDependencies := {
      libraryDependencies.value.map {
        case module if module.name == "twirl-api" =>
          module.cross(CrossVersion.for3Use2_13)
        case module => module
      }
    },
    publish / skip := isDotty.value
  )
  .enablePlugins(SbtTwirl)
  .dependsOn(core, testing % "test->test")

lazy val scalatags = http4sProject("scalatags")
  .settings(
    description := "Scalatags template support for http4s",
    startYear := Some(2018),
    libraryDependencies ++= Seq(
      scalatagsApi.value.cross(CrossVersion.for3Use2_13)
    ),
    publish / skip := isDotty.value
  )
  .dependsOn(core, testing % "test->test")

lazy val bench = http4sProject("bench")
  .enablePlugins(JmhPlugin)
  .enablePlugins(NoPublishPlugin)
  .settings(
    description := "Benchmarks for http4s",
    startYear := Some(2015),
    libraryDependencies += circeParser.value,
    undeclaredCompileDependenciesTest := {},
    unusedCompileDependenciesTest := {}
  )
  .dependsOn(core, circe, emberCore)

// Workaround via full cross
lazy val docs = http4sProject("docs", CrossType.Full, List(JVMPlatform))
  .enablePlugins(
    GhpagesPlugin,
    HugoPlugin,
    NoPublishPlugin,
    ScalaUnidocPlugin,
    MdocPlugin
  )
  .settings(docsProjectSettings)
  .settings(
    libraryDependencies ++= Seq(
      circeGeneric.value,
      circeLiteral.value,
      cryptobits.value
    ),
    description := "Documentation for http4s",
    startYear := Some(2013),
    autoAPIMappings := true,
    ScalaUnidoc / unidoc / unidocProjectFilter := inAnyProject --
      inProjects( // TODO would be nice if these could be introspected from noPublishSettings
        (List[ProjectReference](
          bench.jvm,
          examples.jvm,
          examplesBlaze.jvm,
          examplesDocker.jvm,
          examplesJetty.jvm,
          examplesTomcat.jvm,
          examplesWar.jvm) ++ jsModules): _*),
    mdocIn := (Compile / sourceDirectory).value / "mdoc",
    makeSite := makeSite.dependsOn(mdoc.toTask(""), http4sBuildData).value,
    fatalWarningsInCI := false,
    Hugo / baseURL := {
      val docsPrefix = extractDocsPrefix(version.value)
      if (isCi.value) new URI(s"https://http4s.org${docsPrefix}")
      else new URI(s"http://127.0.0.1:${previewFixedPort.value.getOrElse(4000)}${docsPrefix}")
    },
    siteMappings := {
      val docsPrefix = extractDocsPrefix(version.value)
      for ((f, d) <- siteMappings.value) yield (f, docsPrefix + "/" + d)
    },
    siteMappings ++= {
      val docsPrefix = extractDocsPrefix(version.value)
      for ((f, d) <- (ScalaUnidoc / packageDoc / mappings).value)
        yield (f, s"$docsPrefix/api/$d")
    },
    ghpagesCleanSite / includeFilter := {
      new FileFilter {
        val docsPrefix = extractDocsPrefix(version.value)
        def accept(f: File) =
          f.getCanonicalPath.startsWith(
            (ghpagesRepository.value / s"${docsPrefix}").getCanonicalPath)
      }
    },
    apiMappings ++= {
      ScaladocApiMapping.mappings(
        (ScalaUnidoc / unidoc / unidocAllClasspaths).value,
        scalaBinaryVersion.value
      )
    }
  )
  .dependsOn(
    client,
    core,
    theDsl,
    blazeServer,
    blazeClient,
    circe,
    dropwizardMetrics,
    prometheusMetrics)

// Workaround via full cross
lazy val website = http4sProject("website", CrossType.Full, List(JVMPlatform))
  .enablePlugins(HugoPlugin, GhpagesPlugin, NoPublishPlugin)
  .settings(docsProjectSettings)
  .settings(
    description := "Common area of http4s.org",
    startYear := Some(2013),
    Hugo / baseURL := {
      if (isCi.value) new URI(s"https://http4s.org")
      else new URI(s"http://127.0.0.1:${previewFixedPort.value.getOrElse(4000)}")
    },
    makeSite := makeSite.dependsOn(http4sBuildData).value,
    // all .md|markdown files go into `content` dir for hugo processing
    ghpagesNoJekyll := true,
    ghpagesCleanSite / excludeFilter :=
      new FileFilter {
        val v = ghpagesRepository.value.getCanonicalPath + "/v"
        def accept(f: File) =
          f.getCanonicalPath.startsWith(v) &&
            f.getCanonicalPath.charAt(v.size).isDigit
      }
  )

lazy val examples = http4sProject("examples")
  .enablePlugins(NoPublishPlugin)
  .settings(
    description := "Common code for http4s examples",
    startYear := Some(2013),
    libraryDependencies ++= Seq(
      circeGeneric.value % Runtime,
      logbackClassic % Runtime
    )
    // todo enable when twirl supports dotty TwirlKeys.templateImports := Nil,
  )
  .dependsOn(server, dropwizardMetrics, theDsl, circe, scalaXml /*, twirl*/ )
// todo enable when twirl supports dotty .enablePlugins(SbtTwirl)

lazy val examplesBlaze = exampleProject("examples-blaze")
  .settings(Revolver.settings)
  .settings(
    description := "Examples of http4s server and clients on blaze",
    startYear := Some(2013),
    fork := true,
    libraryDependencies ++= Seq(
      circeGeneric.value
    )
  )
  .dependsOn(blazeServer, blazeClient)

lazy val examplesEmber = exampleProject("examples-ember")
  .settings(Revolver.settings)
  .settings(
    description := "Examples of http4s server and clients on blaze",
    startYear := Some(2020),
    fork := true
  )
  .dependsOn(emberServer, emberClient)

lazy val examplesDocker = http4sProject("examples-docker")
  .in(file("examples/docker"))
  .enablePlugins(JavaAppPackaging, DockerPlugin, NoPublishPlugin)
  .settings(
    description := "Builds a docker image for a blaze-server",
    startYear := Some(2017),
    Docker / packageName := "http4s/blaze-server",
    Docker / maintainer := "http4s",
    dockerUpdateLatest := true,
    dockerExposedPorts := List(8080)
  )
  .dependsOn(blazeServer, theDsl)

lazy val examplesJetty = exampleProject("examples-jetty")
  .settings(Revolver.settings)
  .settings(
    description := "Example of http4s server on Jetty",
    startYear := Some(2014),
    fork := true,
    reStart / mainClass := Some("com.example.http4s.jetty.JettyExample")
  )
  .dependsOn(jettyServer)

lazy val examplesTomcat = exampleProject("examples-tomcat")
  .settings(Revolver.settings)
  .settings(
    description := "Example of http4s server on Tomcat",
    startYear := Some(2014),
    fork := true,
    reStart / mainClass := Some("com.example.http4s.tomcat.TomcatExample")
  )
  .dependsOn(tomcatServer)

// Run this with jetty:start
lazy val examplesWar = exampleProject("examples-war")
  .enablePlugins(JettyPlugin)
  .settings(
    description := "Example of a WAR deployment of an http4s service",
    startYear := Some(2014),
    fork := true,
    libraryDependencies += javaxServletApi % Provided,
    Jetty / containerLibs := List(jettyRunner)
  )
  .dependsOn(servlet)

def http4sProject(
    name: String,
    crossType: CrossType = CrossType.Pure,
    platforms: Seq[Platform] = List(JVMPlatform)) =
  CrossProject(name, file(name))(platforms: _*)
    .withoutSuffixFor(JVMPlatform)
    .crossType(crossType)
    .settings(commonSettings)
    .settings(
      moduleName := s"http4s-$name",
      testFrameworks += new TestFramework("munit.Framework"),
      Test / testOptions += Tests.Argument(TestFrameworks.MUnit, "-b"),
      initCommands()
    )
    .enablePlugins(Http4sPlugin)

def libraryProject(
    name: String,
    crossType: CrossType = CrossType.Pure,
    platforms: Seq[Platform] = List(JVMPlatform)) = http4sProject(name, crossType, platforms)

def exampleProject(name: String) =
  http4sProject(name)
    .in(file(name.replace("examples-", "examples/")))
    .enablePlugins(NoPublishPlugin)
    .settings(libraryDependencies += logbackClassic % Runtime)
    .dependsOn(examples)

lazy val commonSettings = Seq(
  Compile / doc / scalacOptions += "-no-link-warnings",
  libraryDependencies ++= Seq(
    catsLaws.value,
    logbackClassic,
    scalacheck.value
  ).map(_ % Test),
  apiURL := Some(url(s"https://http4s.org/v${baseVersion.value}/api"))
)

def initCommands(additionalImports: String*) =
  initialCommands := (List(
    "fs2._",
    "cats._",
    "cats.data._",
    "cats.effect._",
    "cats.implicits._"
  ) ++ additionalImports).mkString("import ", ", ", "")

// Everything is driven through release steps and the http4s* variables
// This won't actually release unless on Travis.
addCommandAlias("ci", ";clean ;release with-defaults")<|MERGE_RESOLUTION|>--- conflicted
+++ resolved
@@ -175,7 +175,7 @@
       catsEffectStd.value,
       catsParse.value.exclude("org.typelevel", "cats-core_2.13"),
       crypto.value,
-      fs2Core.value,
+      fs2Io.value,
       ip4sCore.value,
       literally.value,
       log4s.value,
@@ -193,9 +193,6 @@
     },
     unusedCompileDependenciesFilter -= moduleFilter("org.scala-lang", "scala-reflect")
   )
-  .jvmSettings(
-    libraryDependencies += fs2Io.value
-  )
   .jsSettings(
     libraryDependencies ++= Seq(
       scalaJavaLocalesEnUS.value,
@@ -219,16 +216,9 @@
       scalacheckEffectMunit.value,
       munitCatsEffect.value
     ),
-<<<<<<< HEAD
     unusedCompileDependenciesFilter -= moduleFilter(
       organization = "org.typelevel",
-      name = "scalacheck-effect-munit")
-=======
-    unusedCompileDependenciesFilter -= moduleFilter(organization = "org.typelevel", name = "scalacheck-effect-munit"),
-    mimaBinaryIssueFilters ++= Seq(
-      ProblemFilters.exclude[IncompatibleMethTypeProblem]("org.http4s.laws.discipline.ArbitraryInstances#ParseResultSyntax.this") // private
-    )
->>>>>>> 9d634064
+      name = "scalacheck-effect-munit"),
   )
   .dependsOn(core)
 
@@ -354,27 +344,11 @@
   )
   .jvmSettings(
     libraryDependencies ++= Seq(
-<<<<<<< HEAD
       log4catsSlf4j.value,
-      javaWebSocket % Test
-    ),
-    Test / parallelExecution := false
-=======
-      log4catsSlf4j, 
       javaWebSocket % Test,
       jnrUnixSocket % Test, // Necessary for jdk < 16
     ),
-    mimaBinaryIssueFilters ++= Seq(
-      ProblemFilters.exclude[DirectMissingMethodProblem]("org.http4s.ember.server.EmberServerBuilder#Defaults.maxConcurrency"),
-      ProblemFilters.exclude[DirectMissingMethodProblem]("org.http4s.ember.server.internal.ServerHelpers.isKeepAlive"),
-      ProblemFilters.exclude[DirectMissingMethodProblem]("org.http4s.ember.server.EmberServerBuilder#Defaults.maxConcurrency"),
-      ProblemFilters.exclude[IncompatibleMethTypeProblem]("org.http4s.ember.server.internal.ServerHelpers.runApp"),
-      ProblemFilters.exclude[Problem]("org.http4s.ember.server.EmberServerBuilder.this"),
-      ProblemFilters.exclude[DirectMissingMethodProblem]("org.http4s.ember.server.internal.ServerHelpers.runApp"),
-      ProblemFilters.exclude[DirectMissingMethodProblem]("org.http4s.ember.server.internal.ServerHelpers.runConnection"),
-    ),
-    Test / parallelExecution := false,
->>>>>>> 9d634064
+    Test / parallelExecution := false
   )
   .jsSettings(
     libraryDependencies += log4catsNoop.value,
@@ -418,18 +392,6 @@
   .settings(
     description := "blaze implementation for http4s servers",
     startYear := Some(2014),
-<<<<<<< HEAD
-=======
-    mimaBinaryIssueFilters := Seq(
-      ProblemFilters.exclude[DirectMissingMethodProblem]("org.http4s.blaze.server.BlazeServerBuilder.this"), // private
-      ProblemFilters.exclude[IncompatibleMethTypeProblem]("org.http4s.blaze.server.BlazeServerBuilder.this"), // private
-      ProblemFilters.exclude[MissingClassProblem]("org.http4s.blaze.server.BlazeServerBuilder$ExecutionContextConfig"), // private
-      ProblemFilters.exclude[MissingClassProblem]("org.http4s.blaze.server.BlazeServerBuilder$ExecutionContextConfig$"), // private
-      ProblemFilters.exclude[MissingClassProblem]("org.http4s.blaze.server.BlazeServerBuilder$ExecutionContextConfig$DefaultContext$"), // private
-      ProblemFilters.exclude[MissingClassProblem]("org.http4s.blaze.server.BlazeServerBuilder$ExecutionContextConfig$ExplicitContext"), // private
-      ProblemFilters.exclude[MissingClassProblem]("org.http4s.blaze.server.BlazeServerBuilder$ExecutionContextConfig$ExplicitContext$"), // private
-    )
->>>>>>> 9d634064
   )
   .dependsOn(blazeCore % "compile;test->test", server % "compile;test->test")
 
@@ -437,14 +399,6 @@
   .settings(
     description := "blaze implementation for http4s clients",
     startYear := Some(2014),
-<<<<<<< HEAD
-=======
-    mimaBinaryIssueFilters ++= Seq(
-      // private constructor
-      ProblemFilters.exclude[IncompatibleMethTypeProblem]("org.http4s.blaze.client.BlazeClientBuilder.this"),
-      ProblemFilters.exclude[IncompatibleMethTypeProblem]("org.http4s.blaze.client.Http1Support.this")
-    ),
->>>>>>> 9d634064
   )
   .dependsOn(blazeCore % "compile;test->test", client % "compile;test->test")
 
