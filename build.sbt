import com.typesafe.tools.mima.core._
import explicitdeps.ExplicitDepsPlugin.autoImport.moduleFilterRemoveValue
import org.http4s.sbt.Http4sPlugin._
import org.http4s.sbt.ScaladocApiMapping

// Global settings
ThisBuild / crossScalaVersions := Seq(scala_3, scala_213)
ThisBuild / tlBaseVersion := "1.0"
ThisBuild / developers += tlGitHubDev("rossabaker", "Ross A. Baker")

ThisBuild / tlCiReleaseBranches := Seq("main")
ThisBuild / tlSitePublishBranch := Some("main")

ThisBuild / semanticdbEnabled := true
ThisBuild / semanticdbOptions ++= Seq("-P:semanticdb:synthetics:on").filter(_ => !tlIsScala3.value)
ThisBuild / semanticdbVersion := scalafixSemanticdb.revision
ThisBuild / scalafixScalaBinaryVersion := CrossVersion.binaryScalaVersion(scalaVersion.value)
ThisBuild / scalafixDependencies += "com.github.liancheng" %% "organize-imports" % "0.5.0"

ThisBuild / scalafixAll / skip := tlIsScala3.value
ThisBuild / ScalafixConfig / skip := tlIsScala3.value

ThisBuild / githubWorkflowBuild ++= Seq(
  WorkflowStep.Sbt(
    List("${{ matrix.ci }}", "scalafixAll --check"),
    name = Some("Check Scalafix rules"),
    cond = Some(s"matrix.scala != '$scala_3'"),
  )
)

ThisBuild / githubWorkflowAddedJobs ++= Seq(
  WorkflowJob(
    "scalafix",
    "Scalafix",
    githubWorkflowJobSetup.value.toList ::: List(
      WorkflowStep.Run(
        List("cd scalafix", "sbt ci"),
        name = Some("Scalafix tests"),
        cond = Some(s"matrix.scala == '$scala_213'"),
      )
    ),
    scalas = crossScalaVersions.value.toList,
    javas = List(JavaSpec.temurin("8")),
  )
)

lazy val modules: List[CompositeProject] = List(
  core,
  laws,
  testing,
  tests,
  server,
  prometheusMetrics,
  client,
  dropwizardMetrics,
  emberCore,
  emberServer,
  emberClient,
  blazeCore,
  blazeServer,
  blazeClient,
  jettyServer,
  jettyClient,
  okHttpClient,
  servlet,
  tomcatServer,
  nodeServerless,
  theDsl,
  jawn,
  boopickle,
  circe,
  playJson,
  scalaXml,
  twirl,
  scalatags,
  bench,
  unidocs,
  examples,
  examplesBlaze,
  examplesDocker,
  examplesEmber,
  examplesJetty,
  examplesTomcat,
  examplesWar,
  scalafixInternalRules,
  scalafixInternalInput,
  scalafixInternalOutput,
  scalafixInternalTests,
)

lazy val root = tlCrossRootProject
  .disablePlugins(ScalafixPlugin)
  .settings(
    // Root project
    name := "http4s",
    description := "A minimal, Scala-idiomatic library for HTTP",
    startYear := Some(2013),
  )
  .aggregate(modules: _*)

lazy val core = libraryCrossProject("core")
  .enablePlugins(
    BuildInfoPlugin,
    MimeLoaderPlugin,
  )
  .settings(
    description := "Core http4s library for servers and clients",
    startYear := Some(2013),
    buildInfoKeys := Seq[BuildInfoKey](
      version,
      scalaVersion,
      BuildInfoKey.map(http4sApiVersion) { case (_, v) => "apiVersion" -> v },
    ),
    buildInfoPackage := organization.value,
    libraryDependencies ++= Seq(
      caseInsensitive.value,
      catsCore.value,
      catsEffectStd.value,
      catsParse.value.exclude("org.typelevel", "cats-core_2.13"),
      crypto.value,
      fs2Core.value,
      fs2Io.value,
      ip4sCore.value,
      literally.value,
      log4s.value,
      munit.value % Test,
      scodecBits.value,
      vault.value,
    ),
    libraryDependencies ++= {
      if (tlIsScala3.value) Seq.empty
      else
        Seq(
          slf4jApi, // residual dependency from macros
          scalaReflect(scalaVersion.value) % Provided,
        )
    },
    unusedCompileDependenciesFilter -= moduleFilter("org.scala-lang", "scala-reflect"),
  )
  .jvmSettings(
    libraryDependencies ++= {
      if (tlIsScala3.value) Seq.empty
      else
        Seq(
          slf4jApi // residual dependency from macros
        )
    }
  )
  .jsSettings(
    libraryDependencies ++= Seq(
      scalaJavaLocalesEnUS.value,
      scalaJavaTime.value,
    )
  )

lazy val laws = libraryCrossProject("laws", CrossType.Pure)
  .settings(
    description := "Instances and laws for testing http4s code",
    startYear := Some(2019),
    libraryDependencies ++= Seq(
      caseInsensitiveTesting.value,
      catsEffect.value,
      catsEffectTestkit.value,
      catsLaws.value,
      disciplineCore.value,
      ip4sTestKit.value,
      scalacheck.value,
      scalacheckEffectMunit.value,
      munitCatsEffect.value,
    ),
    unusedCompileDependenciesFilter -= moduleFilter(
      organization = "org.typelevel",
      name = "scalacheck-effect-munit",
    ),
  )
  .dependsOn(core)

lazy val testing = libraryCrossProject("testing", CrossType.Full)
  .enablePlugins(NoPublishPlugin)
  .settings(
    description := "Internal utilities for http4s tests",
    startYear := Some(2016),
    libraryDependencies ++= Seq(
      catsEffectLaws.value,
      munitCatsEffect.value,
      munitDiscipline.value,
      scalacheck.value,
      scalacheckEffect.value,
      scalacheckEffectMunit.value,
    ).map(_ % Test),
  )
  .jsSettings(
    libraryDependencies ++= Seq(
      scalaJavaTimeTzdb.value
    ).map(_ % Test)
  )
  .dependsOn(laws)

// Defined outside core/src/test so it can depend on published testing
lazy val tests = libraryCrossProject("tests")
  .enablePlugins(NoPublishPlugin)
  .settings(
    description := "Tests for core project",
    startYear := Some(2013),
  )
  .dependsOn(core, testing % "test->test")

lazy val server = libraryCrossProject("server")
  .settings(
    description := "Base library for building http4s servers",
    startYear := Some(2014),
  )
  .settings(BuildInfoPlugin.buildInfoScopedSettings(Test))
  .settings(BuildInfoPlugin.buildInfoDefaultSettings)
  .settings(
    buildInfoKeys := Seq[BuildInfoKey](
      BuildInfoKey.map(Test / resourceDirectory) { case (k, v) => k -> v.toString }
    ),
    buildInfoPackage := "org.http4s.server.test",
  )
  .dependsOn(core, testing % "test->test", theDsl % "test->compile")

lazy val prometheusMetrics = libraryProject("prometheus-metrics")
  .settings(
    description := "Support for Prometheus Metrics",
    startYear := Some(2018),
    libraryDependencies ++= Seq(
      prometheusClient,
      prometheusCommon,
      prometheusHotspot,
    ),
  )
  .dependsOn(
    core.jvm % "compile->compile",
    theDsl.jvm % "test->compile",
    testing.jvm % "test->test",
    server.jvm % "test->compile",
    client.jvm % "test->compile",
  )

lazy val client = libraryCrossProject("client")
  .settings(
    description := "Base library for building http4s clients",
    startYear := Some(2014),
<<<<<<< HEAD
=======
    mimaBinaryIssueFilters ++= Seq(
      ProblemFilters
        .exclude[Problem]("org.http4s.client.oauth1.package.genAuthHeader"), // private[oauth1]
      ProblemFilters.exclude[DirectMissingMethodProblem](
        "org.http4s.client.oauth1.package.makeSHASig"
      ), // private[oauth1]
      ProblemFilters.exclude[DirectMissingMethodProblem](
        "org.http4s.client.oauth1.*.generateHMAC"
      ), // private[oauth1]
      // begin wsclient: initially private[http4s]
      ProblemFilters.exclude[IncompatibleResultTypeProblem](
        "org.http4s.client.websocket.WSConnectionHighLevel.closeFrame"
      ),
      ProblemFilters.exclude[ReversedMissingMethodProblem](
        "org.http4s.client.websocket.WSConnectionHighLevel.closeFrame"
      ),
      ProblemFilters.exclude[DirectMissingMethodProblem](
        "org.http4s.client.websocket.WSConnectionHighLevel.subprocotol"
      ),
      ProblemFilters.exclude[ReversedMissingMethodProblem](
        "org.http4s.client.websocket.WSConnectionHighLevel.subprotocol"
      ),
      ProblemFilters.exclude[DirectMissingMethodProblem](
        "org.http4s.client.websocket.WSConnectionHighLevel.sendClose"
      ),
      ProblemFilters.exclude[DirectMissingMethodProblem](
        "org.http4s.client.websocket.WSConnectionHighLevel.sendClose$default$1$"
      ),
      ProblemFilters.exclude[DirectMissingMethodProblem](
        "org.http4s.client.websocket.WSConnectionHighLevel.sendClose$default$1"
      ),
      // end wsclient
    ) ++ {
      if (tlIsScala3.value)
        Seq( // private[oauth1]
          ProblemFilters
            .exclude[DirectMissingMethodProblem]("org.http4s.client.oauth1.package.SHA1"),
          ProblemFilters
            .exclude[DirectMissingMethodProblem]("org.http4s.client.oauth1.package.UTF_8"),
          ProblemFilters
            .exclude[DirectMissingMethodProblem]("org.http4s.client.oauth1.package.bytes"),
          ProblemFilters
            .exclude[DirectMissingMethodProblem]("org.http4s.client.oauth1.package.SHA1"),
          ProblemFilters
            .exclude[DirectMissingMethodProblem]("org.http4s.client.oauth1.package.UTF_8"),
          ProblemFilters
            .exclude[DirectMissingMethodProblem]("org.http4s.client.oauth1.package.bytes"),
          ProblemFilters.exclude[DirectMissingMethodProblem](
            "org.http4s.WaitQueueTimeoutException.getStackTraceDepth"
          ),
          ProblemFilters.exclude[DirectMissingMethodProblem](
            "org.http4s.WaitQueueTimeoutException.getStackTraceElement"
          ),
          ProblemFilters.exclude[DirectMissingMethodProblem](
            "org.http4s.client.Client.translateImpl"
          ),
        )
      else Seq.empty
    },
>>>>>>> af46adcd
  )
  .jvmSettings(
    libraryDependencies ++= Seq(
      nettyBuffer % Test,
      nettyCodecHttp % Test,
    )
  )
  .dependsOn(core, server % Test, testing % "test->test", theDsl % "test->compile")
  .jsConfigure(_.dependsOn(nodeServerless % Test))

lazy val dropwizardMetrics = libraryProject("dropwizard-metrics")
  .settings(
    description := "Support for Dropwizard Metrics",
    startYear := Some(2018),
    libraryDependencies ++= Seq(
      dropwizardMetricsCore,
      dropwizardMetricsJson,
    ),
  )
  .dependsOn(
    core.jvm % "compile->compile",
    testing.jvm % "test->test",
    theDsl.jvm % "test->compile",
    client.jvm % "test->compile",
    server.jvm % "test->compile",
  )

lazy val emberCore = libraryCrossProject("ember-core", CrossType.Full)
  .settings(
    description := "Base library for ember http4s clients and servers",
    startYear := Some(2019),
    unusedCompileDependenciesFilter -= moduleFilter("io.chrisdavenport", "log4cats-core"),
    libraryDependencies ++= Seq(
      log4catsCore.value,
      log4catsTesting.value % Test,
    ),
  )
  .jvmSettings(
    libraryDependencies += twitterHpack
  )
  .jsSettings(
    libraryDependencies += hpack.value
  )
  .dependsOn(core, testing % "test->test")

lazy val emberServer = libraryCrossProject("ember-server")
  .settings(
    description := "ember implementation for http4s servers",
    startYear := Some(2019),
    Test / parallelExecution := false,
  )
  .jvmSettings(
    libraryDependencies ++= Seq(
      log4catsSlf4j,
      javaWebSocket % Test,
      jnrUnixSocket % Test, // Necessary for jdk < 16
    )
  )
  .jsSettings(
    libraryDependencies ++= Seq(
      log4catsNoop.value
    )
  )
  .dependsOn(
    emberCore % "compile;test->test",
    server % "compile;test->test",
    emberClient % "test->compile",
  )

lazy val emberClient = libraryCrossProject("ember-client")
  .settings(
    description := "ember implementation for http4s clients",
    startYear := Some(2019),
    libraryDependencies ++= Seq(
      keypool.value
    ),
  )
  .jvmSettings(
    libraryDependencies ++= Seq(
      log4catsSlf4j
    )
  )
  .jsSettings(
    libraryDependencies ++= Seq(
      log4catsNoop.value
    )
  )
  .dependsOn(emberCore % "compile;test->test", client % "compile;test->test")

lazy val blazeCore = libraryProject("blaze-core")
  .settings(
    description := "Base library for binding blaze to http4s clients and servers",
    startYear := Some(2014),
    libraryDependencies ++= Seq(
      blazeHttp
    ),
  )
  .dependsOn(core.jvm, testing.jvm % "test->test")

lazy val blazeServer = libraryProject("blaze-server")
  .settings(
    description := "blaze implementation for http4s servers",
    startYear := Some(2014),
  )
  .dependsOn(blazeCore % "compile;test->test", server.jvm % "compile;test->test")

lazy val blazeClient = libraryProject("blaze-client")
  .settings(
    description := "blaze implementation for http4s clients",
    startYear := Some(2014),
  )
  .dependsOn(blazeCore % "compile;test->test", client.jvm % "compile;test->test")

lazy val jettyClient = libraryProject("jetty-client")
  .settings(
    description := "jetty implementation for http4s clients",
    startYear := Some(2018),
    libraryDependencies ++= Seq(
      Http4sPlugin.jettyClient,
      jettyHttp,
      jettyUtil,
    ),
  )
  .dependsOn(core.jvm, testing.jvm % "test->test", client.jvm % "compile;test->test")

lazy val nodeServerless = libraryProject("node-serverless")
  .enablePlugins(ScalaJSPlugin)
  .settings(
    description := "Node.js serverless wrapper for http4s apps",
    startYear := Some(2021),
  )
  .dependsOn(core.js)

lazy val okHttpClient = libraryProject("okhttp-client")
  .settings(
    description := "okhttp implementation for http4s clients",
    startYear := Some(2018),
    libraryDependencies ++= Seq(
      Http4sPlugin.okhttp,
      okio,
    ),
  )
  .dependsOn(core.jvm, testing.jvm % "test->test", client.jvm % "compile;test->test")

lazy val servlet = libraryProject("servlet")
  .settings(
    description := "Portable servlet implementation for http4s servers",
    startYear := Some(2013),
    libraryDependencies ++= Seq(
      javaxServletApi % Provided,
      Http4sPlugin.jettyServer % Test,
      jettyServlet % Test,
      Http4sPlugin.asyncHttpClient % Test,
    ),
  )
  .dependsOn(server.jvm % "compile;test->test")

lazy val jettyServer = libraryProject("jetty-server")
  .settings(
    description := "Jetty implementation for http4s servers",
    startYear := Some(2014),
    libraryDependencies ++= Seq(
      jettyHttp2Server,
      Http4sPlugin.jettyServer,
      jettyServlet,
      jettyUtil,
    ),
  )
  .dependsOn(servlet % "compile;test->test", theDsl.jvm % "test->test")

lazy val tomcatServer = libraryProject("tomcat-server")
  .settings(
    description := "Tomcat implementation for http4s servers",
    startYear := Some(2014),
    libraryDependencies ++= Seq(
      tomcatCatalina,
      tomcatCoyote,
      tomcatUtilScan,
    ),
  )
  .dependsOn(servlet % "compile;test->test")

// `dsl` name conflicts with modern SBT
lazy val theDsl = libraryCrossProject("dsl", CrossType.Pure)
  .settings(
    description := "Simple DSL for writing http4s services",
    startYear := Some(2013),
  )
  .dependsOn(core, testing % "test->test")

lazy val jawn = libraryCrossProject("jawn", CrossType.Pure)
  .settings(
    description := "Base library to parse JSON to various ASTs for http4s",
    startYear := Some(2014),
    libraryDependencies ++= Seq(
      jawnFs2.value,
      jawnParser.value,
    ),
  )
  .dependsOn(core, testing % "test->test")

lazy val boopickle = libraryCrossProject("boopickle", CrossType.Pure)
  .settings(
    description := "Provides Boopickle codecs for http4s",
    startYear := Some(2018),
    libraryDependencies ++= Seq(
      Http4sPlugin.boopickle.value
    ),
    tlVersionIntroduced ~= { _.updated("3", "0.22.1") },
  )
  .dependsOn(core, testing % "test->test")

lazy val circe = libraryCrossProject("circe", CrossType.Pure)
  .settings(
    description := "Provides Circe codecs for http4s",
    startYear := Some(2015),
    libraryDependencies ++= Seq(
      circeCore.value,
      circeJawn.value,
      circeTesting.value % Test,
    ),
  )
  .dependsOn(core, testing % "test->test", jawn % "compile;test->test")

lazy val playJson = libraryProject("play-json")
  .settings(
    description := "Provides Play json codecs for http4s",
    startYear := Some(2018),
    libraryDependencies ++= Seq(
      if (tlIsScala3.value)
        Http4sPlugin.playJson.cross(CrossVersion.for3Use2_13)
      else
        Http4sPlugin.playJson
    ),
    publish / skip := tlIsScala3.value,
    compile / skip := tlIsScala3.value,
    skipUnusedDependenciesTestOnScala3,
    mimaPreviousArtifacts := { if (tlIsScala3.value) Set.empty else mimaPreviousArtifacts.value },
  )
  .dependsOn(jawn.jvm % "compile;test->test")

lazy val scalaXml = libraryProject("scala-xml")
  .settings(
    description := "Provides scala-xml codecs for http4s",
    startYear := Some(2014),
    libraryDependencies ++= Seq(
      Http4sPlugin.scalaXml
    ),
  )
  .dependsOn(core.jvm, testing.jvm % "test->test")

lazy val twirl = http4sProject("twirl")
  .settings(
    description := "Twirl template support for http4s",
    startYear := Some(2014),
    TwirlKeys.templateImports := Nil,
    libraryDependencies := {
      libraryDependencies.value.map {
        case module if module.name == "twirl-api" && tlIsScala3.value =>
          module.cross(CrossVersion.for3Use2_13)
        case module => module
      }
    },
    publish / skip := tlIsScala3.value,
    skipUnusedDependenciesTestOnScala3,
    mimaPreviousArtifacts := { if (tlIsScala3.value) Set.empty else mimaPreviousArtifacts.value },
  )
  .enablePlugins(SbtTwirl)
  .dependsOn(core.jvm, testing.jvm % "test->test")

lazy val scalatags = http4sProject("scalatags")
  .settings(
    description := "Scalatags template support for http4s",
    startYear := Some(2018),
    libraryDependencies ++= Seq(
      scalatagsApi
    ),
  )
  .dependsOn(core.jvm, testing.jvm % "test->test")

lazy val bench = http4sProject("bench")
  .enablePlugins(JmhPlugin)
  .enablePlugins(NoPublishPlugin)
  .settings(
    description := "Benchmarks for http4s",
    startYear := Some(2015),
    libraryDependencies += circeParser,
    undeclaredCompileDependenciesTest := {},
    unusedCompileDependenciesTest := {},
  )
  .dependsOn(core.jvm, circe.jvm, emberCore.jvm)

lazy val unidocs = http4sProject("unidocs")
  .enablePlugins(TypelevelUnidocPlugin)
  .settings(
    moduleName := "http4s-docs",
    description := "Unified API documentation for http4s",
    ScalaUnidoc / unidoc / unidocProjectFilter := inAnyProject --
      inProjects( // TODO would be nice if these could be introspected from noPublishSettings
        (List[ProjectReference](
          bench,
          examples,
          examplesBlaze,
          examplesDocker,
          examplesJetty,
          examplesTomcat,
          examplesWar,
          examplesEmber,
          exampleEmberServerH2,
          exampleEmberClientH2,
          scalafixInternalInput,
          scalafixInternalOutput,
          scalafixInternalRules,
          scalafixInternalTests,
          docs,
        ) ++ root.js.aggregate): _*
      ),
    apiMappings ++= {
      ScaladocApiMapping.mappings(
        (ScalaUnidoc / unidoc / unidocAllClasspaths).value,
        scalaBinaryVersion.value,
      )
    },
  )

lazy val docs = http4sProject("site")
  .enablePlugins(Http4sSitePlugin)
  .settings(
    libraryDependencies ++= Seq(
      circeGeneric,
      circeLiteral,
      cryptobits,
    ),
    description := "Documentation for http4s",
    mdocIn := (Compile / sourceDirectory).value / "mdoc",
    tlFatalWarningsInCi := false,
    fork := false,
  )
  .dependsOn(
    client.jvm,
    core.jvm,
    theDsl.jvm,
    emberServer.jvm,
    emberClient.jvm,
    circe.jvm,
    dropwizardMetrics,
    prometheusMetrics,
  )

lazy val examples = http4sProject("examples")
  .enablePlugins(NoPublishPlugin)
  .settings(
    description := "Common code for http4s examples",
    startYear := Some(2013),
    libraryDependencies ++= Seq(
      circeGeneric % Runtime,
      logbackClassic % Runtime,
    ),
    // todo enable when twirl supports dotty TwirlKeys.templateImports := Nil,
  )
  .dependsOn(server.jvm, dropwizardMetrics, theDsl.jvm, circe.jvm, scalaXml /*, twirl*/ )
// todo enable when twirl supports dotty .enablePlugins(SbtTwirl)

lazy val examplesBlaze = exampleProject("examples-blaze")
  .settings(Revolver.settings)
  .settings(
    description := "Examples of http4s server and clients on blaze",
    startYear := Some(2013),
    fork := true,
    libraryDependencies ++= Seq(
      circeGeneric
    ),
  )
  .dependsOn(blazeServer, blazeClient)

lazy val examplesEmber = exampleProject("examples-ember")
  .settings(Revolver.settings)
  .settings(
    description := "Examples of http4s server and clients on blaze",
    startYear := Some(2020),
    fork := true,
    scalacOptions -= "-Xfatal-warnings",
  )
  .dependsOn(emberServer.jvm, emberClient.jvm)

lazy val exampleEmberServerH2 = exampleJSProject("examples-ember-server-h2")
  .dependsOn(emberServer.js)
  .settings(
    scalacOptions -= "-Xfatal-warnings"
  )

lazy val exampleEmberClientH2 = exampleJSProject("examples-ember-client-h2")
  .dependsOn(emberClient.js)
  .settings(
    scalacOptions -= "-Xfatal-warnings"
  )

lazy val examplesDocker = http4sProject("examples-docker")
  .in(file("examples/docker"))
  .enablePlugins(JavaAppPackaging, DockerPlugin, NoPublishPlugin)
  .settings(
    description := "Builds a docker image for a blaze-server",
    startYear := Some(2017),
    Docker / packageName := "http4s/blaze-server",
    Docker / maintainer := "http4s",
    dockerUpdateLatest := true,
    dockerExposedPorts := List(8080),
  )
  .dependsOn(blazeServer, theDsl.jvm)

lazy val examplesJetty = exampleProject("examples-jetty")
  .settings(Revolver.settings)
  .settings(
    description := "Example of http4s server on Jetty",
    startYear := Some(2014),
    fork := true,
    reStart / mainClass := Some("com.example.http4s.jetty.JettyExample"),
  )
  .dependsOn(jettyServer)

lazy val examplesTomcat = exampleProject("examples-tomcat")
  .settings(Revolver.settings)
  .settings(
    description := "Example of http4s server on Tomcat",
    startYear := Some(2014),
    fork := true,
    reStart / mainClass := Some("com.example.http4s.tomcat.TomcatExample"),
  )
  .dependsOn(tomcatServer)

// Run this with jetty:start
lazy val examplesWar = exampleProject("examples-war")
  .enablePlugins(JettyPlugin)
  .settings(
    description := "Example of a WAR deployment of an http4s service",
    startYear := Some(2014),
    fork := true,
    libraryDependencies += javaxServletApi % Provided,
    Jetty / containerLibs := List(jettyRunner),
  )
  .dependsOn(servlet)

lazy val scalafixInternalRules = project
  .in(file("scalafix-internal/rules"))
  .enablePlugins(NoPublishPlugin)
  .disablePlugins(ScalafixPlugin)
  .settings(
    startYear := Some(2021),
    libraryDependencies ++= Seq(
      "ch.epfl.scala" %% "scalafix-core" % _root_.scalafix.sbt.BuildInfo.scalafixVersion
    ).filter(_ => !tlIsScala3.value),
  )

lazy val scalafixInternalInput = project
  .in(file("scalafix-internal/input"))
  .enablePlugins(NoPublishPlugin)
  .disablePlugins(ScalafixPlugin)
  .settings(headerSources / excludeFilter := AllPassFilter, scalacOptions -= "-Xfatal-warnings")
  .dependsOn(core.jvm)

lazy val scalafixInternalOutput = project
  .in(file("scalafix-internal/output"))
  .enablePlugins(NoPublishPlugin)
  .disablePlugins(ScalafixPlugin)
  .settings(headerSources / excludeFilter := AllPassFilter, scalacOptions -= "-Xfatal-warnings")
  .dependsOn(core.jvm)

lazy val scalafixInternalTests = project
  .in(file("scalafix-internal/tests"))
  .enablePlugins(NoPublishPlugin)
  .enablePlugins(ScalafixTestkitPlugin)
  .settings(
    libraryDependencies ++= Seq(
      ("ch.epfl.scala" %% "scalafix-testkit" % _root_.scalafix.sbt.BuildInfo.scalafixVersion % Test)
        .cross(CrossVersion.full)
    ).filter(_ => !tlIsScala3.value),
    Compile / compile :=
      (Compile / compile).dependsOn(scalafixInternalInput / Compile / compile).value,
    scalafixTestkitOutputSourceDirectories :=
      (scalafixInternalOutput / Compile / sourceDirectories).value,
    scalafixTestkitInputSourceDirectories :=
      (scalafixInternalInput / Compile / sourceDirectories).value,
    scalafixTestkitInputClasspath :=
      (scalafixInternalInput / Compile / fullClasspath).value,
    scalafixTestkitInputScalacOptions := (scalafixInternalInput / Compile / scalacOptions).value,
    scalacOptions += "-Yrangepos",
  )
  .settings(headerSources / excludeFilter := AllPassFilter)
  .disablePlugins(ScalafixPlugin)
  .dependsOn(scalafixInternalRules)

def http4sProject(name: String) =
  Project(name, file(name))
    .settings(commonSettings)
    .settings(
      moduleName := s"http4s-$name"
    )
    .enablePlugins(Http4sPlugin)
    .dependsOn(scalafixInternalRules % ScalafixConfig)

def http4sCrossProject(name: String, crossType: CrossType) =
  sbtcrossproject
    .CrossProject(name, file(name))(JVMPlatform, JSPlatform)
    .withoutSuffixFor(JVMPlatform)
    .crossType(crossType)
    .settings(commonSettings)
    .settings(
      moduleName := s"http4s-$name",
      Test / test := {
        val result = (Test / test).value
        if (crossType == CrossType.Full) { // Check for misplaced srcs
          val dir = baseDirectory.value / ".." / "src"
          if (dir.exists) sys.error(s"Misplaced sources in ${dir.toPath().normalize()}")
        }
        result
      },
    )
    .jsSettings(
      Test / scalaJSLinkerConfig ~= (_.withModuleKind(ModuleKind.CommonJSModule))
    )
    .enablePlugins(Http4sPlugin)
    .jsConfigure(_.disablePlugins(DoctestPlugin))
    .configure(_.dependsOn(scalafixInternalRules % ScalafixConfig))

def libraryProject(name: String) = http4sProject(name)
def libraryCrossProject(name: String, crossType: CrossType = CrossType.Full) =
  http4sCrossProject(name, crossType)

def exampleProject(name: String) =
  http4sProject(name)
    .in(file(name.replace("examples-", "examples/")))
    .enablePlugins(NoPublishPlugin)
    .settings(libraryDependencies += logbackClassic % Runtime)
    .dependsOn(examples)

def exampleJSProject(name: String) =
  http4sProject(name)
    .in(file(name.replace("examples-", "examples/")))
    .enablePlugins(ScalaJSPlugin, NoPublishPlugin)
    .settings(
      scalaJSUseMainModuleInitializer := true,
      scalaJSLinkerConfig ~= (_.withModuleKind(ModuleKind.CommonJSModule)),
    )
    .dependsOn(theDsl.js)

lazy val commonSettings = Seq(
  Compile / doc / scalacOptions += "-no-link-warnings",
  libraryDependencies ++= Seq(
    catsLaws.value,
    logbackClassic,
    scalacheck.value,
  ).map(_ % Test),
)

lazy val skipUnusedDependenciesTestOnScala3 = Seq(
  unusedCompileDependenciesTest := Def.taskDyn {
    val skip = tlIsScala3.value
    Def.task {
      if (!skip) unusedCompileDependenciesTest.value
    }
  }
)

def initCommands(additionalImports: String*) =
  initialCommands := (List(
    "fs2._",
    "cats._",
    "cats.data._",
    "cats.effect._",
    "cats.implicits._",
  ) ++ additionalImports).mkString("import ", ", ", "")

// Everything is driven through release steps and the http4s* variables
// This won't actually release unless on Travis.
addCommandAlias("ci", ";clean ;release with-defaults")

lazy val enableFatalWarnings: String =
  """set ThisBuild / scalacOptions += "-Xfatal-warnings""""

lazy val disableFatalWarnings: String =
  """set ThisBuild / scalacOptions -= "-Xfatal-warnings""""

addCommandAlias(
  "quicklint",
  List(
    enableFatalWarnings,
    "scalafixAll --triggered",
    "scalafixAll",
    "scalafmtAll",
    "scalafmtSbt",
    disableFatalWarnings,
  ).mkString(" ;"),
)

// Use this command for checking before submitting a PR
addCommandAlias(
  "lint",
  List(
    enableFatalWarnings,
    "clean",
    "+test:compile",
    "scalafixAll --triggered",
    "scalafixAll",
    "+scalafmtAll",
    "scalafmtSbt",
    "+mimaReportBinaryIssues",
    disableFatalWarnings,
  ).mkString(" ;"),
)<|MERGE_RESOLUTION|>--- conflicted
+++ resolved
@@ -242,68 +242,6 @@
   .settings(
     description := "Base library for building http4s clients",
     startYear := Some(2014),
-<<<<<<< HEAD
-=======
-    mimaBinaryIssueFilters ++= Seq(
-      ProblemFilters
-        .exclude[Problem]("org.http4s.client.oauth1.package.genAuthHeader"), // private[oauth1]
-      ProblemFilters.exclude[DirectMissingMethodProblem](
-        "org.http4s.client.oauth1.package.makeSHASig"
-      ), // private[oauth1]
-      ProblemFilters.exclude[DirectMissingMethodProblem](
-        "org.http4s.client.oauth1.*.generateHMAC"
-      ), // private[oauth1]
-      // begin wsclient: initially private[http4s]
-      ProblemFilters.exclude[IncompatibleResultTypeProblem](
-        "org.http4s.client.websocket.WSConnectionHighLevel.closeFrame"
-      ),
-      ProblemFilters.exclude[ReversedMissingMethodProblem](
-        "org.http4s.client.websocket.WSConnectionHighLevel.closeFrame"
-      ),
-      ProblemFilters.exclude[DirectMissingMethodProblem](
-        "org.http4s.client.websocket.WSConnectionHighLevel.subprocotol"
-      ),
-      ProblemFilters.exclude[ReversedMissingMethodProblem](
-        "org.http4s.client.websocket.WSConnectionHighLevel.subprotocol"
-      ),
-      ProblemFilters.exclude[DirectMissingMethodProblem](
-        "org.http4s.client.websocket.WSConnectionHighLevel.sendClose"
-      ),
-      ProblemFilters.exclude[DirectMissingMethodProblem](
-        "org.http4s.client.websocket.WSConnectionHighLevel.sendClose$default$1$"
-      ),
-      ProblemFilters.exclude[DirectMissingMethodProblem](
-        "org.http4s.client.websocket.WSConnectionHighLevel.sendClose$default$1"
-      ),
-      // end wsclient
-    ) ++ {
-      if (tlIsScala3.value)
-        Seq( // private[oauth1]
-          ProblemFilters
-            .exclude[DirectMissingMethodProblem]("org.http4s.client.oauth1.package.SHA1"),
-          ProblemFilters
-            .exclude[DirectMissingMethodProblem]("org.http4s.client.oauth1.package.UTF_8"),
-          ProblemFilters
-            .exclude[DirectMissingMethodProblem]("org.http4s.client.oauth1.package.bytes"),
-          ProblemFilters
-            .exclude[DirectMissingMethodProblem]("org.http4s.client.oauth1.package.SHA1"),
-          ProblemFilters
-            .exclude[DirectMissingMethodProblem]("org.http4s.client.oauth1.package.UTF_8"),
-          ProblemFilters
-            .exclude[DirectMissingMethodProblem]("org.http4s.client.oauth1.package.bytes"),
-          ProblemFilters.exclude[DirectMissingMethodProblem](
-            "org.http4s.WaitQueueTimeoutException.getStackTraceDepth"
-          ),
-          ProblemFilters.exclude[DirectMissingMethodProblem](
-            "org.http4s.WaitQueueTimeoutException.getStackTraceElement"
-          ),
-          ProblemFilters.exclude[DirectMissingMethodProblem](
-            "org.http4s.client.Client.translateImpl"
-          ),
-        )
-      else Seq.empty
-    },
->>>>>>> af46adcd
   )
   .jvmSettings(
     libraryDependencies ++= Seq(
