import com.typesafe.tools.mima.core._
import explicitdeps.ExplicitDepsPlugin.autoImport.moduleFilterRemoveValue
import org.http4s.sbt.Http4sPlugin._
import org.http4s.sbt.ScaladocApiMapping

import scala.xml.transform.{RewriteRule, RuleTransformer}

// Global settings
ThisBuild / crossScalaVersions := Seq(scala_3, scala_212, scala_213)
ThisBuild / tlBaseVersion := "0.23"
ThisBuild / developers += tlGitHubDev("rossabaker", "Ross A. Baker")

ThisBuild / tlCiReleaseBranches := Seq("series/0.23")
ThisBuild / tlSitePublishBranch := Some("series/0.23")

ThisBuild / semanticdbEnabled := true
ThisBuild / semanticdbOptions ++= Seq("-P:semanticdb:synthetics:on").filter(_ => !tlIsScala3.value)
ThisBuild / semanticdbVersion := scalafixSemanticdb.revision
ThisBuild / scalafixScalaBinaryVersion := CrossVersion.binaryScalaVersion(scalaVersion.value)
ThisBuild / scalafixDependencies += "com.github.liancheng" %% "organize-imports" % "0.5.0"

ThisBuild / scalafixAll / skip := tlIsScala3.value
ThisBuild / ScalafixConfig / skip := tlIsScala3.value
ThisBuild / Test / scalafixConfig := Some(file(".scalafix.test.conf"))

ThisBuild / githubWorkflowBuild ++= Seq(
  WorkflowStep.Sbt(
    List("${{ matrix.ci }}", "scalafixAll --check"),
    name = Some("Check Scalafix rules"),
    cond = Some(s"matrix.scala != '$scala_3'"),
  )
)

ThisBuild / githubWorkflowAddedJobs ++= Seq(
  WorkflowJob(
    "scalafix",
    "Scalafix",
    githubWorkflowJobSetup.value.toList ::: List(
      WorkflowStep.Run(
        List("cd scalafix", "sbt ci"),
        name = Some("Scalafix tests"),
        cond = Some(s"matrix.scala == '$scala_213'"),
      )
    ),
    scalas = crossScalaVersions.value.toList,
    javas = List(JavaSpec.temurin("8")),
  )
)

lazy val modules: List[CompositeProject] = List(
  core,
  laws,
  testing,
  tests,
  server,
  prometheusMetrics,
  client,
  dropwizardMetrics,
  emberCore,
  emberServer,
  emberClient,
  blazeCore,
  blazeServer,
  blazeClient,
  asyncHttpClient,
  jettyClient,
  okHttpClient,
  nodeServerless,
  theDsl,
  jawn,
  boopickle,
  circe,
  playJson,
  scalaXml,
  twirl,
  scalatags,
  bench,
  jsArtifactSizeTest,
  unidocs,
  examples,
  examplesBlaze,
  examplesDocker,
  examplesEmber,
  scalafixInternalRules,
  scalafixInternalInput,
  scalafixInternalOutput,
  scalafixInternalTests,
)

lazy val root = tlCrossRootProject
  .disablePlugins(ScalafixPlugin)
  .settings(
    // Root project
    name := "http4s",
    description := "A minimal, Scala-idiomatic library for HTTP",
    startYear := Some(2013),
  )
  .aggregate(modules: _*)

lazy val core = libraryCrossProject("core")
  .enablePlugins(BuildInfoPlugin)
  .jvmEnablePlugins(MimeLoaderPlugin)
  .settings(
    description := "Core http4s library for servers and clients",
    startYear := Some(2013),
    buildInfoKeys := Seq[BuildInfoKey](
      version,
      scalaVersion,
      BuildInfoKey.map(http4sApiVersion) { case (_, v) => "apiVersion" -> v },
    ),
    buildInfoPackage := organization.value,
    libraryDependencies ++= Seq(
      caseInsensitive.value,
      catsCore.value,
      catsEffectStd.value,
      catsParse.value.exclude("org.typelevel", "cats-core_2.13"),
      crypto.value,
      fs2Core.value,
      fs2Io.value,
      ip4sCore.value,
      literally.value,
      log4s.value,
      munit.value % Test,
      scodecBits.value,
      vault.value,
    ),
    libraryDependencies ++= {
      if (tlIsScala3.value) Seq.empty
      else
        Seq(
          slf4jApi, // residual dependency from macros
          scalaReflect(scalaVersion.value) % Provided,
        )
    },
    unusedCompileDependenciesFilter -= moduleFilter("org.scala-lang", "scala-reflect"),
    mimaBinaryIssueFilters ++= Seq(
      // These will only cause problems when called via Java interop
      ProblemFilters.exclude[IncompatibleMethTypeProblem]("org.http4s.HttpApp.apply"),
      ProblemFilters.exclude[IncompatibleMethTypeProblem]("org.http4s.HttpApp.local"),
      ProblemFilters
        .exclude[IncompatibleMethTypeProblem]("org.http4s.internal.Logger.logMessageWithBodyText"),

      // private constructors so effectively final already
      ProblemFilters.exclude[FinalClassProblem]("org.http4s.internal.CharPredicate$General"),
      ProblemFilters.exclude[FinalClassProblem]("org.http4s.internal.CharPredicate$ArrayBased"),
      ProblemFilters.exclude[FinalClassProblem]("org.http4s.internal.CharPredicate$RangeBased"),
      ProblemFilters.exclude[FinalClassProblem]("org.http4s.internal.CharPredicate$MaskBased"),

      // MimeDB is a private trait (effectively sealed) so we can add abstract methods to it at will
      ProblemFilters.exclude[ReversedMissingMethodProblem](
        "org.http4s.MimeDB#application_parts#application_0.org$http4s$MimeDB$application_parts$application_0$$_part_0"
      ),
      ProblemFilters.exclude[ReversedMissingMethodProblem](
        "org.http4s.MimeDB#application_parts#application_0.org$http4s$MimeDB$application_parts$application_0$$_part_0_="
      ),
      ProblemFilters.exclude[ReversedMissingMethodProblem](
        "org.http4s.MimeDB#application_parts#application_1.org$http4s$MimeDB$application_parts$application_1$$_part_1"
      ),
      ProblemFilters.exclude[ReversedMissingMethodProblem](
        "org.http4s.MimeDB#application_parts#application_1.org$http4s$MimeDB$application_parts$application_1$$_part_1_="
      ),
      ProblemFilters.exclude[ReversedMissingMethodProblem](
        "org.http4s.MimeDB#application_parts#application_2.org$http4s$MimeDB$application_parts$application_2$$_part_2"
      ),
      ProblemFilters.exclude[ReversedMissingMethodProblem](
        "org.http4s.MimeDB#application_parts#application_2.org$http4s$MimeDB$application_parts$application_2$$_part_2_="
      ),
      ProblemFilters.exclude[ReversedMissingMethodProblem](
        "org.http4s.MimeDB#application_parts#application_3.org$http4s$MimeDB$application_parts$application_3$$_part_3"
      ),
      ProblemFilters.exclude[ReversedMissingMethodProblem](
        "org.http4s.MimeDB#application_parts#application_3.org$http4s$MimeDB$application_parts$application_3$$_part_3_="
      ),
    ) ++ {
      if (tlIsScala3.value)
        Seq(
          ProblemFilters
            .exclude[IncompatibleResultTypeProblem]("org.http4s.headers.Max-Forwards.parser"),
          ProblemFilters
            .exclude[IncompatibleResultTypeProblem]("org.http4s.headers.Max-Forwards.parser"),
          ProblemFilters.exclude[IncompatibleResultTypeProblem]("org.http4s.headers.Server.parser"),
          ProblemFilters
            .exclude[IncompatibleResultTypeProblem]("org.http4s.headers.Upgrade.parser"),
          ProblemFilters.exclude[MissingClassProblem]("org.http4s.syntax.LiteralsSyntax$Validator"),
          ProblemFilters
            .exclude[MissingClassProblem]("org.http4s.syntax.LiteralsSyntax$mediatype$"),
          ProblemFilters.exclude[MissingClassProblem]("org.http4s.syntax.LiteralsSyntax$qvalue$"),
          ProblemFilters.exclude[MissingClassProblem]("org.http4s.syntax.LiteralsSyntax$uri$"),
          ProblemFilters.exclude[MissingClassProblem]("org.http4s.syntax.LiteralsSyntax$uripath$"),
<<<<<<< HEAD
          ProblemFilters
            .exclude[MissingClassProblem]("org.http4s.syntax.LiteralsSyntax$urischeme$"),
          ProblemFilters
            .exclude[IncompatibleResultTypeProblem]("org.http4s.headers.Max-Forwards.parser"),
          ProblemFilters
            .exclude[IncompatibleResultTypeProblem]("org.http4s.headers.Max-Forwards.parser"),
          ProblemFilters.exclude[IncompatibleResultTypeProblem]("org.http4s.headers.Server.parser"),
          ProblemFilters.exclude[IncompatibleResultTypeProblem]("org.http4s.headers.Server.parser"),
          ProblemFilters
            .exclude[IncompatibleResultTypeProblem]("org.http4s.headers.Upgrade.parser"),
          ProblemFilters.exclude[IncompatibleResultTypeProblem](
            "org.http4s.headers.Upgrade.parser"
          ),
          ProblemFilters.exclude[DirectMissingMethodProblem]("org.http4s.StaticFile.<clinit>"),
          ProblemFilters.exclude[ReversedMissingMethodProblem](
            "org.http4s.websocket.WebSocket.imapK"
          ),
          ProblemFilters.exclude[ReversedMissingMethodProblem](
            "org.http4s.MimeDB.org$http4s$MimeDB$$_allMediaTypes"
          ),
          ProblemFilters.exclude[ReversedMissingMethodProblem](
            "org.http4s.MimeDB.org$http4s$MimeDB$$_allMediaTypes_="
          ),
=======
          ProblemFilters.exclude[MissingClassProblem]("org.http4s.syntax.LiteralsSyntax$urischeme$"),
>>>>>>> f80d2592
        )
      else Seq.empty
    },
  )
  .jvmSettings(
    libraryDependencies ++= {
      if (tlIsScala3.value) Seq.empty
      else
        Seq(
          slf4jApi // residual dependency from macros
        )
    }
  )
  .jsSettings(
    libraryDependencies ++= Seq(
      scalaJavaLocalesEnUS.value,
      scalaJavaTime.value,
    ),
    jsVersionIntroduced("0.23.5"),
  )

lazy val laws = libraryCrossProject("laws", CrossType.Pure)
  .settings(
    description := "Instances and laws for testing http4s code",
    startYear := Some(2019),
    libraryDependencies ++= Seq(
      caseInsensitiveTesting.value,
      catsEffect.value,
      catsEffectTestkit.value,
      catsLaws.value,
      disciplineCore.value,
      ip4sTestKit.value,
      scalacheck.value,
      scalacheckEffectMunit.value,
      munitCatsEffect.value,
    ),
    unusedCompileDependenciesFilter -= moduleFilter(
      organization = "org.typelevel",
      name = "scalacheck-effect-munit",
    ),
    mimaBinaryIssueFilters ++= Seq(
      ProblemFilters.exclude[IncompatibleMethTypeProblem](
        "org.http4s.laws.discipline.ArbitraryInstances#ParseResultSyntax.this"
      ) // private
    ),
  )
  .dependsOn(core)
  .jsSettings(
    jsVersionIntroduced("0.23.5")
  )

lazy val testing = libraryCrossProject("testing", CrossType.Full)
  .enablePlugins(NoPublishPlugin)
  .settings(
    description := "Internal utilities for http4s tests",
    startYear := Some(2016),
    libraryDependencies ++= Seq(
      catsEffectLaws.value,
      munitCatsEffect.value,
      munitDiscipline.value,
      scalacheck.value,
      scalacheckEffect.value,
      scalacheckEffectMunit.value,
    ).map(_ % Test),
  )
  .jsSettings(
    libraryDependencies ++= Seq(
      scalaJavaTimeTzdb.value
    ).map(_ % Test)
  )
  .dependsOn(laws)

// Defined outside core/src/test so it can depend on published testing
lazy val tests = libraryCrossProject("tests")
  .enablePlugins(NoPublishPlugin)
  .settings(
    description := "Tests for core project",
    startYear := Some(2013),
  )
  .dependsOn(core, testing % "test->test")

lazy val server = libraryCrossProject("server")
  .settings(
    description := "Base library for building http4s servers",
    startYear := Some(2014),
    mimaBinaryIssueFilters ++= Seq(
      ProblemFilters.exclude[IncompatibleMethTypeProblem](
        "org.http4s.server.middleware.CSRF.this"
      ), // private[middleware]
      ProblemFilters.exclude[IncompatibleMethTypeProblem](
        "org.http4s.server.middleware.CSRF#CSRFBuilder.this"
      ), // private[middleware]
      ProblemFilters.exclude[DirectMissingMethodProblem](
        "org.http4s.server.middleware.authentication.DigestUtil.computeResponse"
      ), // private[authentication]
      ProblemFilters.exclude[MissingClassProblem](
        "org.http4s.server.middleware.GZip$TrailerGen"
      ), // private
      ProblemFilters.exclude[MissingClassProblem](
        "org.http4s.server.middleware.GZip$TrailerGen$"
      ), // private
      // the following are private[middleware]
      ProblemFilters
        .exclude[FinalClassProblem]("org.http4s.server.middleware.CORSPolicy$AllowHeaders$In"),
      ProblemFilters
        .exclude[FinalClassProblem]("org.http4s.server.middleware.CORSPolicy$AllowHeaders$Static"),
      ProblemFilters
        .exclude[FinalClassProblem]("org.http4s.server.middleware.CORSPolicy$AllowMethods$In"),
      ProblemFilters
        .exclude[FinalClassProblem]("org.http4s.server.middleware.CORSPolicy$AllowOrigin$Match"),
      ProblemFilters
        .exclude[FinalClassProblem]("org.http4s.server.middleware.CORSPolicy$ExposeHeaders$In"),
      ProblemFilters
        .exclude[FinalClassProblem]("org.http4s.server.middleware.CORSPolicy$MaxAge$Some"),
    ) ++ {
      if (tlIsScala3.value)
        Seq(
          ProblemFilters.exclude[DirectMissingMethodProblem](
            "org.http4s.server.middleware.CSRF.genTokenString"
          ),
          ProblemFilters.exclude[IncompatibleResultTypeProblem](
            "org.http4s.server.middleware.authentication.Nonce.random"
          ),
        )
      else Nil
    },
  )
  .settings(BuildInfoPlugin.buildInfoScopedSettings(Test))
  .settings(BuildInfoPlugin.buildInfoDefaultSettings)
  .settings(
    buildInfoKeys := Seq[BuildInfoKey](
      BuildInfoKey.map(Test / resourceDirectory) { case (k, v) => k -> v.toString }
    ),
    buildInfoPackage := "org.http4s.server.test",
  )
  .jsSettings(
    jsVersionIntroduced("0.23.7")
  )
  .dependsOn(core, testing % "test->test", theDsl % "test->compile")

lazy val prometheusMetrics = libraryProject("prometheus-metrics")
  .settings(
    description := "Support for Prometheus Metrics",
    startYear := Some(2018),
    libraryDependencies ++= Seq(
      prometheusClient,
      prometheusCommon,
      prometheusHotspot,
    ),
  )
  .dependsOn(
    core.jvm % "compile->compile",
    theDsl.jvm % "test->compile",
    testing.jvm % "test->test",
    server.jvm % "test->compile",
    client.jvm % "test->compile",
  )

lazy val client = libraryCrossProject("client")
  .settings(
    description := "Base library for building http4s clients",
    startYear := Some(2014),
    mimaBinaryIssueFilters ++= Seq(
      ProblemFilters
        .exclude[Problem]("org.http4s.client.oauth1.package.genAuthHeader"), // private[oauth1]
      ProblemFilters.exclude[DirectMissingMethodProblem](
        "org.http4s.client.oauth1.package.makeSHASig"
      ), // private[oauth1]
      ProblemFilters.exclude[DirectMissingMethodProblem](
        "org.http4s.client.oauth1.*.generateHMAC"
      ), // private[oauth1]
      // begin wsclient: initially private[http4s]
      ProblemFilters.exclude[IncompatibleResultTypeProblem](
        "org.http4s.client.websocket.WSConnectionHighLevel.closeFrame"
      ),
      ProblemFilters.exclude[ReversedMissingMethodProblem](
        "org.http4s.client.websocket.WSConnectionHighLevel.closeFrame"
      ),
      ProblemFilters.exclude[DirectMissingMethodProblem](
        "org.http4s.client.websocket.WSConnectionHighLevel.subprocotol"
      ),
      ProblemFilters.exclude[ReversedMissingMethodProblem](
        "org.http4s.client.websocket.WSConnectionHighLevel.subprotocol"
      ),
      ProblemFilters.exclude[DirectMissingMethodProblem](
        "org.http4s.client.websocket.WSConnectionHighLevel.sendClose"
      ),
      ProblemFilters.exclude[DirectMissingMethodProblem](
        "org.http4s.client.websocket.WSConnectionHighLevel.sendClose$default$1$"
      ),
      ProblemFilters.exclude[DirectMissingMethodProblem](
        "org.http4s.client.websocket.WSConnectionHighLevel.sendClose$default$1"
      ),
      // end wsclient
    ) ++ {
      if (tlIsScala3.value)
        Seq(
          ProblemFilters
            .exclude[DirectMissingMethodProblem]("org.http4s.client.oauth1.package.SHA1"),
          ProblemFilters
            .exclude[DirectMissingMethodProblem]("org.http4s.client.oauth1.package.UTF_8"),
          ProblemFilters
            .exclude[DirectMissingMethodProblem]("org.http4s.client.oauth1.package.bytes"),
          ProblemFilters.exclude[DirectMissingMethodProblem](
            "org.http4s.WaitQueueTimeoutException.getStackTraceDepth"
          ),
          ProblemFilters.exclude[DirectMissingMethodProblem](
            "org.http4s.WaitQueueTimeoutException.getStackTraceElement"
          ),
<<<<<<< HEAD
          ProblemFilters.exclude[DirectMissingMethodProblem](
            "org.http4s.client.Client.translateImpl"
          ),
=======
>>>>>>> f80d2592
        )
      else Seq.empty
    },
  )
  .jvmSettings(
    libraryDependencies ++= Seq(
      nettyBuffer % Test,
      nettyCodecHttp % Test,
    )
  )
  .jsSettings(
    jsVersionIntroduced("0.23.5"),
    mimaBinaryIssueFilters ++= Seq(
      ProblemFilters.exclude[MissingClassProblem]("org.http4s.client.JavaNetClientBuilder"),
      ProblemFilters.exclude[MissingClassProblem]("org.http4s.client.JavaNetClientBuilder$"),
    ),
  )
  .dependsOn(core, server % Test, testing % "test->test", theDsl % "test->compile")
  .jsConfigure(_.dependsOn(nodeServerless % Test))

lazy val dropwizardMetrics = libraryProject("dropwizard-metrics")
  .settings(
    description := "Support for Dropwizard Metrics",
    startYear := Some(2018),
    libraryDependencies ++= Seq(
      dropwizardMetricsCore,
      dropwizardMetricsJson,
    ),
  )
  .dependsOn(
    core.jvm % "compile->compile",
    testing.jvm % "test->test",
    theDsl.jvm % "test->compile",
    client.jvm % "test->compile",
    server.jvm % "test->compile",
  )

lazy val emberCore = libraryCrossProject("ember-core", CrossType.Full)
  .settings(
    description := "Base library for ember http4s clients and servers",
    startYear := Some(2019),
    unusedCompileDependenciesFilter -= moduleFilter("io.chrisdavenport", "log4cats-core"),
    libraryDependencies ++= Seq(
      log4catsCore.value,
      log4catsTesting.value % Test,
    ),
    mimaBinaryIssueFilters ++= Seq(
      ProblemFilters
        .exclude[DirectMissingMethodProblem]("org.http4s.ember.core.Encoder.reqToBytes"),
      ProblemFilters
        .exclude[DirectMissingMethodProblem]("org.http4s.ember.core.Parser#HeaderP.apply"),
      ProblemFilters
        .exclude[DirectMissingMethodProblem]("org.http4s.ember.core.Parser#HeaderP.copy"),
      ProblemFilters
        .exclude[DirectMissingMethodProblem]("org.http4s.ember.core.Parser#HeaderP.parseHeaders"),
      ProblemFilters
        .exclude[DirectMissingMethodProblem]("org.http4s.ember.core.Parser#HeaderP.this"),
      ProblemFilters
        .exclude[DirectMissingMethodProblem]("org.http4s.ember.core.Parser#MessageP.apply"),
      ProblemFilters
        .exclude[DirectMissingMethodProblem]("org.http4s.ember.core.Parser#MessageP.parseMessage"),
      ProblemFilters
        .exclude[DirectMissingMethodProblem]("org.http4s.ember.core.Parser#MessageP.unapply"),
      ProblemFilters.exclude[DirectMissingMethodProblem](
        "org.http4s.ember.core.Parser#Request#ReqPrelude.parsePrelude"
      ),
      ProblemFilters.exclude[DirectMissingMethodProblem](
        "org.http4s.ember.core.Parser#Response#RespPrelude.parsePrelude"
      ),
      ProblemFilters.exclude[MissingClassProblem]("org.http4s.ember.core.EmptyStreamError"),
      ProblemFilters.exclude[MissingClassProblem]("org.http4s.ember.core.EmptyStreamError$"),
      ProblemFilters.exclude[MissingClassProblem]("org.http4s.ember.core.Parser$MessageP"),
      ProblemFilters
        .exclude[MissingClassProblem]("org.http4s.ember.core.Parser$MessageP$EndOfStreamError"),
      ProblemFilters
        .exclude[MissingClassProblem]("org.http4s.ember.core.Parser$MessageP$EndOfStreamError$"),
      ProblemFilters
        .exclude[MissingClassProblem]("org.http4s.ember.core.Parser$MessageP$MessageTooLongError"),
      ProblemFilters
        .exclude[MissingClassProblem]("org.http4s.ember.core.Parser$MessageP$MessageTooLongError$"),
      ProblemFilters.exclude[MissingTypesProblem]("org.http4s.ember.core.Parser$MessageP$"),
      ProblemFilters.exclude[MissingClassProblem]("org.http4s.ember.core.h2.HpackPlatform$Impl"),
    ) ++ {
      if (tlIsScala3.value)
        Seq(
          // private[ember]
          ProblemFilters
            .exclude[MissingFieldProblem](
              "org.http4s.ember.core.Parser#MessageP.MessageTooLongError"
            ),
          ProblemFilters
            .exclude[MissingFieldProblem]("org.http4s.ember.core.Parser#MessageP.EndOfStreamError"),
          ProblemFilters
            .exclude[DirectMissingMethodProblem](
              "org.http4s.ember.core.Parser#MessageP.fromProduct"
            ),
          ProblemFilters.exclude[MissingTypesProblem]("org.http4s.ember.core.h2.Hpack$"),
          ProblemFilters.exclude[IncompatibleTemplateDefProblem](
            "org.http4s.ember.core.h2.HpackPlatform"
          ),
        )
      else Seq.empty
    },
  )
  .jsSettings(
    jsVersionIntroduced("0.23.5"),
    mimaBinaryIssueFilters ++= {
      Seq(
        ProblemFilters.exclude[Problem]("org.http4s.ember.core.h2.facade.*")
      )
    },
    mimaBinaryIssueFilters ++= {
      if (tlIsScala3.value)
        Seq(
          ProblemFilters.exclude[IncompatibleTemplateDefProblem](
            "org.http4s.ember.core.h2.facade.Compressor"
          ),
          ProblemFilters.exclude[IncompatibleTemplateDefProblem](
            "org.http4s.ember.core.h2.facade.Decompressor"
          ),
        )
      else
        Seq.empty
    },
  )
  .jvmSettings(
    libraryDependencies += twitterHpack
  )
  .jsSettings(
    libraryDependencies += hpack.value
  )
  .dependsOn(core, testing % "test->test")

lazy val emberServer = libraryCrossProject("ember-server")
  .settings(
    description := "ember implementation for http4s servers",
    startYear := Some(2019),
    mimaBinaryIssueFilters ++= Seq(
      ProblemFilters.exclude[DirectMissingMethodProblem](
        "org.http4s.ember.server.EmberServerBuilder#Defaults.maxConcurrency"
      ),
      ProblemFilters.exclude[DirectMissingMethodProblem](
        "org.http4s.ember.server.internal.ServerHelpers.isKeepAlive"
      ),
      ProblemFilters.exclude[DirectMissingMethodProblem](
        "org.http4s.ember.server.EmberServerBuilder#Defaults.maxConcurrency"
      ),
      ProblemFilters.exclude[IncompatibleMethTypeProblem](
        "org.http4s.ember.server.internal.ServerHelpers.runApp"
      ),
      ProblemFilters.exclude[Problem]("org.http4s.ember.server.EmberServerBuilder.this"),
      ProblemFilters.exclude[DirectMissingMethodProblem](
        "org.http4s.ember.server.internal.ServerHelpers.runApp"
      ),
      ProblemFilters.exclude[DirectMissingMethodProblem](
        "org.http4s.ember.server.internal.ServerHelpers.runConnection"
      ),
    ) ++ {
      if (tlIsScala3.value)
        Seq(
          ProblemFilters.exclude[DirectMissingMethodProblem](
            "org.http4s.ember.server.internal.ServerHelpers.server"
          ),
          ProblemFilters.exclude[DirectMissingMethodProblem](
            "org.http4s.ember.server.internal.ServerHelpers.upgradeSocket"
          ),
          ProblemFilters.exclude[DirectMissingMethodProblem](
            "org.http4s.ember.server.internal.ServerHelpers.serverInternal"
          ),
          ProblemFilters.exclude[DirectMissingMethodProblem](
            "org.http4s.ember.server.internal.ServerHelpers.unixSocketServer"
          ),
        )
      else
        Seq.empty
    },
    Test / parallelExecution := false,
  )
  .jvmSettings(
    libraryDependencies ++= Seq(
      log4catsSlf4j,
      javaWebSocket % Test,
      jnrUnixSocket % Test, // Necessary for jdk < 16
    )
  )
  .jsSettings(
    libraryDependencies ++= Seq(
      log4catsNoop.value
    ),
    jsVersionIntroduced("0.23.7"),
  )
  .dependsOn(
    emberCore % "compile;test->test",
    server % "compile;test->test",
    emberClient % "test->compile",
  )

lazy val emberClient = libraryCrossProject("ember-client")
  .settings(
    description := "ember implementation for http4s clients",
    startYear := Some(2019),
    libraryDependencies ++= Seq(
      keypool.value
    ),
    mimaBinaryIssueFilters := Seq(
      ProblemFilters
        .exclude[DirectMissingMethodProblem]("org.http4s.ember.client.EmberClientBuilder.this")
    ),
  )
  .jvmSettings(
    libraryDependencies ++= Seq(
      log4catsSlf4j
    )
  )
  .jsSettings(
    libraryDependencies ++= Seq(
      log4catsNoop.value
    ),
    jsVersionIntroduced("0.23.5"),
  )
  .dependsOn(emberCore % "compile;test->test", client % "compile;test->test")

lazy val blazeCore = libraryProject("blaze-core")
  .settings(
    description := "Base library for binding blaze to http4s clients and servers",
    startYear := Some(2014),
    libraryDependencies ++= Seq(
      blazeHttp
    ),
    mimaBinaryIssueFilters := {
      if (tlIsScala3.value)
        Seq(
          ProblemFilters
            .exclude[DirectMissingMethodProblem]("org.http4s.blazecore.util.BodylessWriter.this"),
          ProblemFilters
            .exclude[DirectMissingMethodProblem]("org.http4s.blazecore.util.BodylessWriter.ec"),
          ProblemFilters
            .exclude[DirectMissingMethodProblem]("org.http4s.blazecore.util.EntityBodyWriter.ec"),
          ProblemFilters
            .exclude[DirectMissingMethodProblem]("org.http4s.blazecore.util.CachingChunkWriter.ec"),
          ProblemFilters.exclude[DirectMissingMethodProblem](
            "org.http4s.blazecore.util.CachingStaticWriter.this"
          ),
          ProblemFilters.exclude[DirectMissingMethodProblem](
            "org.http4s.blazecore.util.CachingStaticWriter.ec"
          ),
          ProblemFilters.exclude[DirectMissingMethodProblem](
            "org.http4s.blazecore.util.FlushingChunkWriter.ec"
          ),
          ProblemFilters
            .exclude[DirectMissingMethodProblem]("org.http4s.blazecore.util.Http2Writer.this"),
          ProblemFilters
            .exclude[DirectMissingMethodProblem]("org.http4s.blazecore.util.Http2Writer.ec"),
          ProblemFilters
            .exclude[DirectMissingMethodProblem]("org.http4s.blazecore.util.IdentityWriter.this"),
          ProblemFilters
            .exclude[DirectMissingMethodProblem]("org.http4s.blazecore.util.IdentityWriter.ec"),
        )
      else Seq.empty
    },
  )
  .dependsOn(core.jvm, testing.jvm % "test->test")

lazy val blazeServer = libraryProject("blaze-server")
  .settings(
    description := "blaze implementation for http4s servers",
    startYear := Some(2014),
    mimaBinaryIssueFilters := Seq(
      ProblemFilters.exclude[DirectMissingMethodProblem](
        "org.http4s.blaze.server.BlazeServerBuilder.this"
      ), // private
      ProblemFilters.exclude[DirectMissingMethodProblem](
        "org.http4s.blaze.server.WebSocketDecoder.this"
      ), // private
      ProblemFilters.exclude[IncompatibleMethTypeProblem](
        "org.http4s.blaze.server.BlazeServerBuilder.this"
      ), // private
      ProblemFilters.exclude[MissingClassProblem](
        "org.http4s.blaze.server.BlazeServerBuilder$ExecutionContextConfig"
      ), // private
      ProblemFilters.exclude[MissingClassProblem](
        "org.http4s.blaze.server.BlazeServerBuilder$ExecutionContextConfig$"
      ), // private
      ProblemFilters.exclude[MissingClassProblem](
        "org.http4s.blaze.server.BlazeServerBuilder$ExecutionContextConfig$DefaultContext$"
      ), // private
      ProblemFilters.exclude[MissingClassProblem](
        "org.http4s.blaze.server.BlazeServerBuilder$ExecutionContextConfig$ExplicitContext"
      ), // private
      ProblemFilters.exclude[MissingClassProblem](
        "org.http4s.blaze.server.BlazeServerBuilder$ExecutionContextConfig$ExplicitContext$"
      ), // private
      ProblemFilters
        .exclude[DirectMissingMethodProblem]("org.http4s.blaze.server.BlazeServerBuilder.this"),
      ProblemFilters
        .exclude[DirectMissingMethodProblem]("org.http4s.blaze.server.WebSocketDecoder.this"),
<<<<<<< HEAD
    ) ++ {
      if (tlIsScala3.value)
        Seq(
          ProblemFilters
            .exclude[DirectMissingMethodProblem]("org.http4s.blaze.server.Http1ServerStage.apply"),
          ProblemFilters
            .exclude[DirectMissingMethodProblem]("org.http4s.blaze.server.Http1ServerStage.apply"),
          ProblemFilters
            .exclude[DirectMissingMethodProblem]("org.http4s.blaze.server.ProtocolSelector.apply"),
          ProblemFilters
            .exclude[DirectMissingMethodProblem]("org.http4s.blaze.server.ProtocolSelector.apply"),
          ProblemFilters.exclude[ReversedMissingMethodProblem](
            "org.http4s.blaze.server.WebSocketSupport.maxBufferSize"
          ),
          ProblemFilters.exclude[ReversedMissingMethodProblem](
            "org.http4s.blaze.server.WebSocketSupport.webSocketKey"
          ),
        )
      else Seq.empty,
    },
=======
    ),
>>>>>>> f80d2592
  )
  .dependsOn(blazeCore % "compile;test->test", server.jvm % "compile;test->test")

lazy val blazeClient = libraryProject("blaze-client")
  .settings(
    description := "blaze implementation for http4s clients",
    startYear := Some(2014),
    mimaBinaryIssueFilters ++= Seq(
      // private constructor
      ProblemFilters
        .exclude[IncompatibleMethTypeProblem]("org.http4s.blaze.client.BlazeClientBuilder.this"),
      ProblemFilters
        .exclude[IncompatibleMethTypeProblem]("org.http4s.blaze.client.Http1Support.this"),
      // These are all private to blaze-client and fallout from from
      // the deprecation of org.http4s.client.Connection
      ProblemFilters
        .exclude[IncompatibleMethTypeProblem]("org.http4s.blaze.client.BasicManager.invalidate"),
      ProblemFilters
        .exclude[IncompatibleMethTypeProblem]("org.http4s.blaze.client.BasicManager.release"),
      ProblemFilters.exclude[MissingTypesProblem]("org.http4s.blaze.client.BlazeConnection"),
      ProblemFilters
        .exclude[IncompatibleMethTypeProblem]("org.http4s.blaze.client.ConnectionManager.release"),
      ProblemFilters.exclude[IncompatibleMethTypeProblem](
        "org.http4s.blaze.client.ConnectionManager.invalidate"
      ),
      ProblemFilters
        .exclude[ReversedMissingMethodProblem]("org.http4s.blaze.client.ConnectionManager.release"),
      ProblemFilters.exclude[ReversedMissingMethodProblem](
        "org.http4s.blaze.client.ConnectionManager.invalidate"
      ),
      ProblemFilters.exclude[IncompatibleResultTypeProblem](
        "org.http4s.blaze.client.ConnectionManager#NextConnection.connection"
      ),
      ProblemFilters.exclude[IncompatibleMethTypeProblem](
        "org.http4s.blaze.client.ConnectionManager#NextConnection.copy"
      ),
      ProblemFilters.exclude[IncompatibleResultTypeProblem](
        "org.http4s.blaze.client.ConnectionManager#NextConnection.copy$default$1"
      ),
      ProblemFilters.exclude[IncompatibleMethTypeProblem](
        "org.http4s.blaze.client.ConnectionManager#NextConnection.this"
      ),
      ProblemFilters.exclude[IncompatibleMethTypeProblem](
        "org.http4s.blaze.client.ConnectionManager#NextConnection.apply"
      ),
      ProblemFilters.exclude[MissingTypesProblem]("org.http4s.blaze.client.Http1Connection"),
      ProblemFilters
        .exclude[IncompatibleMethTypeProblem]("org.http4s.blaze.client.PoolManager.release"),
      ProblemFilters
        .exclude[IncompatibleMethTypeProblem]("org.http4s.blaze.client.PoolManager.invalidate"),
      ProblemFilters
        .exclude[IncompatibleMethTypeProblem]("org.http4s.blaze.client.BasicManager.this"),
      ProblemFilters
        .exclude[IncompatibleMethTypeProblem]("org.http4s.blaze.client.ConnectionManager.pool"),
      ProblemFilters
        .exclude[IncompatibleMethTypeProblem]("org.http4s.blaze.client.ConnectionManager.basic"),
      ProblemFilters
        .exclude[IncompatibleMethTypeProblem]("org.http4s.blaze.client.PoolManager.this"),
      // inside private trait/clas/object
      ProblemFilters
        .exclude[DirectMissingMethodProblem]("org.http4s.blaze.client.BlazeConnection.runRequest"),
      ProblemFilters.exclude[ReversedMissingMethodProblem](
        "org.http4s.blaze.client.BlazeConnection.runRequest"
      ),
      ProblemFilters
        .exclude[DirectMissingMethodProblem]("org.http4s.blaze.client.Http1Connection.runRequest"),
      ProblemFilters
        .exclude[DirectMissingMethodProblem]("org.http4s.blaze.client.Http1Connection.resetWrite"),
      ProblemFilters.exclude[MissingClassProblem]("org.http4s.blaze.client.Http1Connection$Idle"),
      ProblemFilters.exclude[MissingClassProblem]("org.http4s.blaze.client.Http1Connection$Idle$"),
      ProblemFilters.exclude[MissingClassProblem]("org.http4s.blaze.client.Http1Connection$Read$"),
      ProblemFilters
        .exclude[MissingClassProblem]("org.http4s.blaze.client.Http1Connection$ReadWrite$"),
      ProblemFilters.exclude[MissingClassProblem]("org.http4s.blaze.client.Http1Connection$Write$"),
      ProblemFilters.exclude[IncompatibleResultTypeProblem](
        "org.http4s.blaze.client.Http1Connection.isRecyclable"
      ),
      ProblemFilters
        .exclude[IncompatibleResultTypeProblem]("org.http4s.blaze.client.Connection.isRecyclable"),
      ProblemFilters
        .exclude[ReversedMissingMethodProblem]("org.http4s.blaze.client.Connection.isRecyclable"),
    ) ++ {
      if (tlIsScala3.value)
        Seq(
          ProblemFilters.exclude[IncompatibleResultTypeProblem](
            "org.http4s.blaze.client.ConnectionManager#NextConnection._1"
          )
        )
      else Seq.empty
    },
  )
  .dependsOn(blazeCore % "compile;test->test", client.jvm % "compile;test->test")

lazy val asyncHttpClient = libraryProject("async-http-client")
  .settings(
    description := "async http client implementation for http4s clients",
    startYear := Some(2016),
    libraryDependencies ++= Seq(
      Http4sPlugin.asyncHttpClient,
      fs2ReactiveStreams,
      nettyBuffer,
      nettyCodecHttp,
      reactiveStreams,
    ),
    Test / parallelExecution := false,
  )
  .dependsOn(core.jvm, testing.jvm % "test->test", client.jvm % "compile;test->test")

lazy val jettyClient = libraryProject("jetty-client")
  .settings(
    description := "jetty implementation for http4s clients",
    startYear := Some(2018),
    libraryDependencies ++= Seq(
      Http4sPlugin.jettyClient,
      jettyHttp,
      jettyUtil,
    ),
  )
  .dependsOn(core.jvm, testing.jvm % "test->test", client.jvm % "compile;test->test")

lazy val nodeServerless = libraryProject("node-serverless")
  .enablePlugins(ScalaJSPlugin, NoPublishPlugin)
  .settings(
    description := "Node.js serverless wrapper for http4s apps",
    startYear := Some(2021),
  )
  .dependsOn(core.js)

lazy val okHttpClient = libraryProject("okhttp-client")
  .settings(
    description := "okhttp implementation for http4s clients",
    startYear := Some(2018),
    libraryDependencies ++= Seq(
      Http4sPlugin.okhttp,
      okio,
    ),
  )
  .dependsOn(core.jvm, testing.jvm % "test->test", client.jvm % "compile;test->test")

// `dsl` name conflicts with modern SBT
lazy val theDsl = libraryCrossProject("dsl", CrossType.Pure)
  .settings(
    description := "Simple DSL for writing http4s services",
    startYear := Some(2013),
  )
  .jsSettings(
    jsVersionIntroduced("0.23.5")
  )
  .dependsOn(core, testing % "test->test")

lazy val jawn = libraryCrossProject("jawn", CrossType.Pure)
  .settings(
    description := "Base library to parse JSON to various ASTs for http4s",
    startYear := Some(2014),
    libraryDependencies ++= Seq(
      jawnFs2.value,
      jawnParser.value,
    ),
  )
  .jsSettings(
    jsVersionIntroduced("0.23.5")
  )
  .dependsOn(core, testing % "test->test")

lazy val boopickle = libraryCrossProject("boopickle", CrossType.Pure)
  .settings(
    description := "Provides Boopickle codecs for http4s",
    startYear := Some(2018),
    libraryDependencies ++= Seq(
      Http4sPlugin.boopickle.value
    ),
    tlVersionIntroduced ~= { _.updated("3", "0.22.1") },
  )
  .jsSettings(
    jsVersionIntroduced("0.23.5")
  )
  .dependsOn(core, testing % "test->test")

lazy val circe = libraryCrossProject("circe", CrossType.Pure)
  .settings(
    description := "Provides Circe codecs for http4s",
    startYear := Some(2015),
    libraryDependencies ++= Seq(
      circeCore.value,
      circeTesting.value % Test,
    ),
  )
  .jsSettings(
    jsVersionIntroduced("0.23.5")
  )
  .jvmSettings(libraryDependencies += circeJawn.value)
  .jsSettings(libraryDependencies += circeJawn15.value)
  .dependsOn(core, testing % "test->test", jawn % "compile;test->test")

lazy val playJson = libraryProject("play-json")
  .settings(
    description := "Provides Play json codecs for http4s",
    startYear := Some(2018),
    libraryDependencies ++= Seq(
      if (tlIsScala3.value)
        Http4sPlugin.playJson.cross(CrossVersion.for3Use2_13)
      else
        Http4sPlugin.playJson
    ),
    publish / skip := tlIsScala3.value,
    compile / skip := tlIsScala3.value,
    skipUnusedDependenciesTestOnScala3,
    mimaPreviousArtifacts := { if (tlIsScala3.value) Set.empty else mimaPreviousArtifacts.value },
  )
  .dependsOn(jawn.jvm % "compile;test->test")

lazy val scalaXml = libraryProject("scala-xml")
  .settings(
    description := "Provides scala-xml codecs for http4s",
    startYear := Some(2014),
    libraryDependencies ++= Seq(
      Http4sPlugin.scalaXml
    ),
  )
  .dependsOn(core.jvm, testing.jvm % "test->test")

lazy val twirl = http4sProject("twirl")
  .settings(
    description := "Twirl template support for http4s",
    startYear := Some(2014),
    TwirlKeys.templateImports := Nil,
    libraryDependencies := {
      libraryDependencies.value.map {
        case module if module.name == "twirl-api" && tlIsScala3.value =>
          module.cross(CrossVersion.for3Use2_13)
        case module => module
      }
    },
    publish / skip := tlIsScala3.value,
    skipUnusedDependenciesTestOnScala3,
    mimaPreviousArtifacts := { if (tlIsScala3.value) Set.empty else mimaPreviousArtifacts.value },
  )
  .enablePlugins(SbtTwirl)
  .dependsOn(core.jvm, testing.jvm % "test->test")

lazy val scalatags = http4sProject("scalatags")
  .settings(
    description := "Scalatags template support for http4s",
    startYear := Some(2018),
    libraryDependencies ++= Seq(
      if (tlIsScala3.value)
        scalatagsApi.cross(CrossVersion.for3Use2_13)
      else
        scalatagsApi
    ),
    publish / skip := tlIsScala3.value,
    skipUnusedDependenciesTestOnScala3,
    mimaPreviousArtifacts := { if (tlIsScala3.value) Set.empty else mimaPreviousArtifacts.value },
  )
  .dependsOn(core.jvm, testing.jvm % "test->test")

lazy val bench = http4sProject("bench")
  .enablePlugins(JmhPlugin)
  .enablePlugins(NoPublishPlugin)
  .settings(
    description := "Benchmarks for http4s",
    startYear := Some(2015),
    libraryDependencies += circeParser,
    undeclaredCompileDependenciesTest := {},
    unusedCompileDependenciesTest := {},
  )
  .dependsOn(core.jvm, circe.jvm, emberCore.jvm)

lazy val jsArtifactSizeTest = http4sProject("js-artifact-size-test")
  .enablePlugins(ScalaJSPlugin, NoPublishPlugin)
  .settings(
    // CI automatically links SJS test artifacts in a separate step, to avoid OOMs while running tests
    // By placing the app in Test scope it gets linked as part of that CI step
    Test / scalaJSUseMainModuleInitializer := true,
    Test / scalaJSUseTestModuleInitializer := false,
    Test / scalaJSStage := FullOptStage,
    Test / test := {
      val log = streams.value.log
      val file = (Test / fullOptJS).value.data
      val size = io.Using.fileInputStream(file) { in =>
        var size = 0L
        IO.gzip(in, _ => size += 1)
        size
      }
      val sizeKB = size / 1000
      // not a hard target. increase *moderately* if need be
      // linking MimeDB results in a 100 KB increase. don't let that happen :)
      val targetKB = 350
      val msg = s"fullOptJS+gzip generated ${sizeKB} KB artifact (target: <$targetKB KB)"
      if (sizeKB < targetKB)
        log.info(msg)
      else
        sys.error(msg)
    },
  )
  .dependsOn(client.js, circe.js)

lazy val unidocs = http4sProject("unidocs")
  .enablePlugins(TypelevelUnidocPlugin)
  .settings(
    moduleName := "http4s-docs",
    description := "Unified API documentation for http4s",
    ScalaUnidoc / unidoc / unidocProjectFilter := inAnyProject --
      inProjects( // TODO would be nice if these could be introspected from noPublishSettings
        (List[ProjectReference](
          bench,
          examples,
          examplesBlaze,
          examplesDocker,
          examplesEmber,
          exampleEmberServerH2,
          exampleEmberClientH2,
          scalafixInternalInput,
          scalafixInternalOutput,
          scalafixInternalRules,
          scalafixInternalTests,
          docs,
        ) ++ root.js.aggregate): _*
      ),
    apiMappings ++= {
      ScaladocApiMapping.mappings(
        (ScalaUnidoc / unidoc / unidocAllClasspaths).value,
        scalaBinaryVersion.value,
      )
    },
  )

lazy val docs = http4sProject("site")
  .enablePlugins(Http4sSitePlugin)
  .settings(
    libraryDependencies ++= Seq(
      circeGeneric,
      circeLiteral,
      cryptobits,
    ),
    description := "Documentation for http4s",
    tlFatalWarningsInCi := false,
    fork := false,
  )
  .dependsOn(
    client.jvm,
    core.jvm,
    theDsl.jvm,
    emberServer.jvm,
    emberClient.jvm,
    circe.jvm,
    dropwizardMetrics,
    prometheusMetrics,
  )

lazy val examples = http4sProject("examples")
  .enablePlugins(NoPublishPlugin)
  .settings(
    description := "Common code for http4s examples",
    startYear := Some(2013),
    libraryDependencies ++= Seq(
      circeGeneric % Runtime,
      logbackClassic % Runtime,
    ),
    // todo enable when twirl supports dotty TwirlKeys.templateImports := Nil,
  )
  .dependsOn(server.jvm, dropwizardMetrics, theDsl.jvm, circe.jvm, scalaXml /*, twirl*/ )
// todo enable when twirl supports dotty .enablePlugins(SbtTwirl)

lazy val examplesBlaze = exampleProject("examples-blaze")
  .settings(Revolver.settings)
  .settings(
    description := "Examples of http4s server and clients on blaze",
    startYear := Some(2013),
    fork := true,
    libraryDependencies ++= Seq(
      circeGeneric
    ),
  )
  .dependsOn(blazeServer, blazeClient)

lazy val examplesEmber = exampleProject("examples-ember")
  .settings(Revolver.settings)
  .settings(
    description := "Examples of http4s server and clients on blaze",
    startYear := Some(2020),
    fork := true,
    scalacOptions -= "-Xfatal-warnings",
  )
  .dependsOn(emberServer.jvm, emberClient.jvm)

lazy val exampleEmberServerH2 = exampleJSProject("examples-ember-server-h2")
  .dependsOn(emberServer.js)
  .settings(
    scalacOptions -= "-Xfatal-warnings"
  )

lazy val exampleEmberClientH2 = exampleJSProject("examples-ember-client-h2")
  .dependsOn(emberClient.js)
  .settings(
    scalacOptions -= "-Xfatal-warnings"
  )

lazy val examplesDocker = http4sProject("examples-docker")
  .in(file("examples/docker"))
  .enablePlugins(JavaAppPackaging, DockerPlugin, NoPublishPlugin)
  .settings(
    description := "Builds a docker image for a blaze-server",
    startYear := Some(2017),
    Docker / packageName := "http4s/blaze-server",
    Docker / maintainer := "http4s",
    dockerUpdateLatest := true,
    dockerExposedPorts := List(8080),
  )
  .dependsOn(blazeServer, theDsl.jvm)

lazy val scalafixInternalRules = project
  .in(file("scalafix-internal/rules"))
  .enablePlugins(NoPublishPlugin)
  .disablePlugins(ScalafixPlugin)
  .settings(
    startYear := Some(2021),
    libraryDependencies ++= Seq(
      "ch.epfl.scala" %% "scalafix-core" % _root_.scalafix.sbt.BuildInfo.scalafixVersion
    ).filter(_ => !tlIsScala3.value),
  )

lazy val scalafixInternalInput = project
  .in(file("scalafix-internal/input"))
  .enablePlugins(NoPublishPlugin)
  .disablePlugins(ScalafixPlugin)
  .settings(headerSources / excludeFilter := AllPassFilter, scalacOptions -= "-Xfatal-warnings")
  .dependsOn(core.jvm)

lazy val scalafixInternalOutput = project
  .in(file("scalafix-internal/output"))
  .enablePlugins(NoPublishPlugin)
  .disablePlugins(ScalafixPlugin)
  .settings(headerSources / excludeFilter := AllPassFilter, scalacOptions -= "-Xfatal-warnings")
  .dependsOn(core.jvm)

lazy val scalafixInternalTests = project
  .in(file("scalafix-internal/tests"))
  .enablePlugins(NoPublishPlugin)
  .enablePlugins(ScalafixTestkitPlugin)
  .settings(
    libraryDependencies := {
      if (tlIsScala3.value)
        libraryDependencies.value.filterNot(_.name == "scalafix-testkit")
      else
        libraryDependencies.value
    },
    Compile / compile :=
      (Compile / compile).dependsOn(scalafixInternalInput / Compile / compile).value,
    scalafixTestkitOutputSourceDirectories :=
      (scalafixInternalOutput / Compile / sourceDirectories).value,
    scalafixTestkitInputSourceDirectories :=
      (scalafixInternalInput / Compile / sourceDirectories).value,
    scalafixTestkitInputClasspath :=
      (scalafixInternalInput / Compile / fullClasspath).value,
    scalafixTestkitInputScalacOptions := (scalafixInternalInput / Compile / scalacOptions).value,
    scalacOptions += "-Yrangepos",
  )
  .settings(headerSources / excludeFilter := AllPassFilter)
  .disablePlugins(ScalafixPlugin)
  .dependsOn(scalafixInternalRules)

def http4sProject(name: String) =
  Project(name, file(name))
    .settings(commonSettings)
    .settings(
      moduleName := s"http4s-$name"
    )
    .enablePlugins(Http4sPlugin)
    .dependsOn(scalafixInternalRules % ScalafixConfig)

def http4sCrossProject(name: String, crossType: CrossType) =
  sbtcrossproject
    .CrossProject(name, file(name))(JVMPlatform, JSPlatform)
    .withoutSuffixFor(JVMPlatform)
    .crossType(crossType)
    .settings(commonSettings)
    .settings(
      moduleName := s"http4s-$name",
      Test / test := {
        val result = (Test / test).value
        if (crossType == CrossType.Full) { // Check for misplaced srcs
          val dir = baseDirectory.value / ".." / "src"
          if (dir.exists) sys.error(s"Misplaced sources in ${dir.toPath().normalize()}")
        }
        result
      },
    )
    .jsSettings(
      Test / scalaJSLinkerConfig ~= (_.withModuleKind(ModuleKind.CommonJSModule))
    )
    .enablePlugins(Http4sPlugin)
    .jsConfigure(_.disablePlugins(DoctestPlugin))
    .configure(_.dependsOn(scalafixInternalRules % ScalafixConfig))

def libraryProject(name: String) = http4sProject(name)
def libraryCrossProject(name: String, crossType: CrossType = CrossType.Full) =
  http4sCrossProject(name, crossType)

def exampleProject(name: String) =
  http4sProject(name)
    .in(file(name.replace("examples-", "examples/")))
    .enablePlugins(NoPublishPlugin)
    .settings(libraryDependencies += logbackClassic % Runtime)
    .dependsOn(examples)

def exampleJSProject(name: String) =
  http4sProject(name)
    .in(file(name.replace("examples-", "examples/")))
    .enablePlugins(ScalaJSPlugin, NoPublishPlugin)
    .settings(
      scalaJSUseMainModuleInitializer := true,
      scalaJSLinkerConfig ~= (_.withModuleKind(ModuleKind.CommonJSModule)),
    )
    .dependsOn(theDsl.js)

lazy val commonSettings = Seq(
  Compile / doc / scalacOptions += "-no-link-warnings",
  libraryDependencies ++= Seq(
    catsLaws.value,
    logbackClassic,
    scalacheck.value,
  ).map(_ % Test),
)

def jsVersionIntroduced(v: String) = Seq(
  tlVersionIntroduced := List("2.12", "2.13", "3").map(_ -> v).toMap
)

lazy val skipUnusedDependenciesTestOnScala3 = Seq(
  unusedCompileDependenciesTest := Def.taskDyn {
    val skip = tlIsScala3.value
    Def.task {
      if (!skip) unusedCompileDependenciesTest.value
    }
  }
)

def initCommands(additionalImports: String*) =
  initialCommands := (List(
    "fs2._",
    "cats._",
    "cats.data._",
    "cats.effect._",
    "cats.implicits._",
  ) ++ additionalImports).mkString("import ", ", ", "")

// Everything is driven through release steps and the http4s* variables
// This won't actually release unless on Travis.
addCommandAlias("ci", ";clean ;release with-defaults")

lazy val enableFatalWarnings: String =
  """set ThisBuild / scalacOptions += "-Xfatal-warnings""""

lazy val disableFatalWarnings: String =
  """set ThisBuild / scalacOptions -= "-Xfatal-warnings""""

addCommandAlias(
  "quicklint",
  List(
    enableFatalWarnings,
    "scalafixAll --triggered",
    "scalafixAll",
    "scalafmtAll",
    "scalafmtSbt",
    disableFatalWarnings,
  ).mkString(" ;"),
)

// Use this command for checking before submitting a PR
addCommandAlias(
  "lint",
  List(
    enableFatalWarnings,
    "clean",
    "+test:compile",
    "scalafixAll --triggered",
    "scalafixAll",
    "+scalafmtAll",
    "scalafmtSbt",
    "+mimaReportBinaryIssues",
    disableFatalWarnings,
  ).mkString(" ;"),
)<|MERGE_RESOLUTION|>--- conflicted
+++ resolved
@@ -187,17 +187,7 @@
           ProblemFilters.exclude[MissingClassProblem]("org.http4s.syntax.LiteralsSyntax$qvalue$"),
           ProblemFilters.exclude[MissingClassProblem]("org.http4s.syntax.LiteralsSyntax$uri$"),
           ProblemFilters.exclude[MissingClassProblem]("org.http4s.syntax.LiteralsSyntax$uripath$"),
-<<<<<<< HEAD
-          ProblemFilters
-            .exclude[MissingClassProblem]("org.http4s.syntax.LiteralsSyntax$urischeme$"),
-          ProblemFilters
-            .exclude[IncompatibleResultTypeProblem]("org.http4s.headers.Max-Forwards.parser"),
-          ProblemFilters
-            .exclude[IncompatibleResultTypeProblem]("org.http4s.headers.Max-Forwards.parser"),
-          ProblemFilters.exclude[IncompatibleResultTypeProblem]("org.http4s.headers.Server.parser"),
-          ProblemFilters.exclude[IncompatibleResultTypeProblem]("org.http4s.headers.Server.parser"),
-          ProblemFilters
-            .exclude[IncompatibleResultTypeProblem]("org.http4s.headers.Upgrade.parser"),
+          ProblemFilters.exclude[MissingClassProblem]("org.http4s.syntax.LiteralsSyntax$urischeme$"),
           ProblemFilters.exclude[IncompatibleResultTypeProblem](
             "org.http4s.headers.Upgrade.parser"
           ),
@@ -211,9 +201,6 @@
           ProblemFilters.exclude[ReversedMissingMethodProblem](
             "org.http4s.MimeDB.org$http4s$MimeDB$$_allMediaTypes_="
           ),
-=======
-          ProblemFilters.exclude[MissingClassProblem]("org.http4s.syntax.LiteralsSyntax$urischeme$"),
->>>>>>> f80d2592
         )
       else Seq.empty
     },
@@ -423,12 +410,6 @@
           ProblemFilters.exclude[DirectMissingMethodProblem](
             "org.http4s.WaitQueueTimeoutException.getStackTraceElement"
           ),
-<<<<<<< HEAD
-          ProblemFilters.exclude[DirectMissingMethodProblem](
-            "org.http4s.client.Client.translateImpl"
-          ),
-=======
->>>>>>> f80d2592
         )
       else Seq.empty
     },
@@ -725,7 +706,6 @@
         .exclude[DirectMissingMethodProblem]("org.http4s.blaze.server.BlazeServerBuilder.this"),
       ProblemFilters
         .exclude[DirectMissingMethodProblem]("org.http4s.blaze.server.WebSocketDecoder.this"),
-<<<<<<< HEAD
     ) ++ {
       if (tlIsScala3.value)
         Seq(
@@ -746,9 +726,6 @@
         )
       else Seq.empty,
     },
-=======
-    ),
->>>>>>> f80d2592
   )
   .dependsOn(blazeCore % "compile;test->test", server.jvm % "compile;test->test")
 
