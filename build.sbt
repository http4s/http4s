import com.typesafe.tools.mima.core._
import explicitdeps.ExplicitDepsPlugin.autoImport.moduleFilterRemoveValue
import org.http4s.sbt.Http4sPlugin._
import org.http4s.sbt.ScaladocApiMapping
import org.openqa.selenium.WebDriver
import org.openqa.selenium.remote.server.DriverFactory
import org.openqa.selenium.remote.server.DriverProvider
import org.openqa.selenium.chrome.ChromeDriver
import org.openqa.selenium.chrome.ChromeOptions
import org.openqa.selenium.firefox.FirefoxOptions
import org.openqa.selenium.firefox.FirefoxProfile
import org.scalajs.jsenv.selenium.SeleniumJSEnv
import sbtcrossproject.{CrossProject, CrossType, Platform}
import java.util.concurrent.TimeUnit
import scala.xml.transform.{RewriteRule, RuleTransformer}

import JSEnv._

// Global settings
ThisBuild / crossScalaVersions := Seq(scala_213, scala_212, scala_3)
ThisBuild / scalaVersion := (ThisBuild / crossScalaVersions).value.filter(_.startsWith("2.")).last
ThisBuild / baseVersion := "1.0"
ThisBuild / publishGithubUser := "rossabaker"
ThisBuild / publishFullName := "Ross A. Baker"

ThisBuild / githubWorkflowUseSbtThinClient := false
ThisBuild / githubWorkflowBuildPreamble ++=
  Seq(
    WorkflowStep.Use(
      UseRef.Public("actions", "setup-node", "v2.1.5"),
      name = Some("Setup NodeJS v16"),
      params = Map("node-version" -> "16"),
      cond = Some("matrix.ci == 'ciNodeJS'")),
    WorkflowStep.Run(
      List("./scripts/scaffold_server.js &", "./scripts/static_server.py &"),
      name = Some("Start scaffold server and static file server"))
  )
ThisBuild / githubWorkflowBuild := Seq(
  // todo remove once salafmt properly supports scala3
  WorkflowStep.Sbt(
    List("${{ matrix.ci }}", "scalafmtCheckAll"),
    name = Some("Check formatting"),
    cond = Some(s"matrix.scala != '$scala_3'")),
  WorkflowStep.Sbt(
    List("${{ matrix.ci }}", "headerCheck", "test:headerCheck"),
    name = Some("Check headers")),
  WorkflowStep.Sbt(List("${{ matrix.ci }}", "test:compile"), name = Some("Compile")),
  WorkflowStep.Sbt(
    List("${{ matrix.ci }}", "fastOptJS", "test:fastOptJS"),
    name = Some("FastOptJS"),
    cond = Some("matrix.ci != 'ciJVM'")),
  WorkflowStep.Sbt(
    List("${{ matrix.ci }}", "mimaReportBinaryIssues"),
    name = Some("Check binary compatibility"),
    cond = Some("matrix.ci == 'ciJVM'")),
  // TODO: this gives false positives for boopickle, scalatags, twirl and play-json
  // WorkflowStep.Sbt(
  // List("unusedCompileDependenciesTest"),
  // name = Some("Check unused compile dependencies"), cond = Some(s"matrix.scala != '$scala_3'")), // todo disable on dotty for now
  WorkflowStep.Sbt(List("${{ matrix.ci }}", "test"), name = Some("Run tests")),
  WorkflowStep.Sbt(
    List("${{ matrix.ci }}", "doc"),
    name = Some("Build docs"),
    cond = Some("matrix.ci == 'ciJVM'"))
)

val ciVariants = List("ciJVM", "ciNodeJS", /*"ciFirefox",*/ "ciChrome")
val jsCiVariants = ciVariants.tail
ThisBuild / githubWorkflowBuildMatrixAdditions += "ci" -> ciVariants

val ScalaJSJava = "adopt@1.8"
ThisBuild / githubWorkflowBuildMatrixExclusions ++= {
  jsCiVariants.flatMap { ci =>
    val javaFilters =
      (ThisBuild / githubWorkflowJavaVersions).value.filterNot(Set(ScalaJSJava)).map { java =>
        MatrixExclude(Map("ci" -> ci, "java" -> java))
      }

    javaFilters
  }
}

lazy val useJSEnv =
  settingKey[JSEnv]("Use Node.js or a headless browser for running Scala.js tests")
Global / useJSEnv := NodeJS

ThisBuild / Test / jsEnv := {
  val old = (Test / jsEnv).value

  val config = SeleniumJSEnv
    .Config()
    .withMaterializeInServer("target/selenium", "http://localhost:8889/target/selenium/")

  useJSEnv.value match {
    case NodeJS => old
    case Firefox =>
      val profile = new FirefoxProfile()
      profile.setPreference("devtools.serviceWorkers.testing.enabled", true)
      val options = new FirefoxOptions()
      options.setProfile(profile)
      options.addArguments("-headless")
      new SeleniumJSEnv(options, config)
    case Chrome =>
      val options = new ChromeOptions()
      options.setHeadless(true)
      options.addArguments("--allow-file-access-from-files")
      val factory = new DriverFactory {
        val defaultFactory = SeleniumJSEnv.Config().driverFactory
        def newInstance(capabilities: org.openqa.selenium.Capabilities): WebDriver = {
          val driver = defaultFactory.newInstance(capabilities).asInstanceOf[ChromeDriver]
          driver.manage().timeouts().pageLoadTimeout(1, TimeUnit.HOURS)
          driver.manage().timeouts().setScriptTimeout(1, TimeUnit.HOURS)
          driver
        }
        def registerDriverProvider(provider: DriverProvider): Unit =
          defaultFactory.registerDriverProvider(provider)
      }
      new SeleniumJSEnv(options, config.withDriverFactory(factory))
  }
}

ThisBuild / githubWorkflowAddedJobs ++= Seq(
  WorkflowJob(
    "scalafix",
    "Scalafix",
    githubWorkflowJobSetup.value.toList ::: List(
      WorkflowStep.Run(
        List("cd scalafix", "sbt ci"),
        name = Some("Scalafix tests"),
        cond = Some(s"matrix.scala == '$scala_213'")
      )
    ),
    scalas = crossScalaVersions.value.toList
  ))

addCommandAlias("ciJVM", "; project rootJVM")
addCommandAlias("ciNodeJS", "; set parallelExecution := false; project rootNodeJS")
def browserCiCommand(browser: JSEnv) =
  s"; set parallelExecution := false; set Global / useJSEnv := JSEnv.$browser; project rootBrowser"
addCommandAlias("ciFirefox", browserCiCommand(Firefox))
addCommandAlias("ciChrome", browserCiCommand(Chrome))

enablePlugins(SonatypeCiReleasePlugin)

versionIntroduced.withRank(KeyRanks.Invisible) := Map(
  scala_3 -> "0.22.0"
)

lazy val crossModules: List[CrossProject] = List(
  core,
  laws,
  testing,
  tests,
  server,
  serverTesting,
  prometheusMetrics,
  client,
  dropwizardMetrics,
  emberCore,
  emberServer,
  emberClient,
  blazeCore,
  blazeServer,
  blazeClient,
  asyncHttpClient,
  domCore,
  domFetchClient,
  domServiceWorker,
  domServiceWorkerTests,
  jettyServer,
  jettyClient,
  nodeServerless,
  okHttpClient,
  servlet,
  tomcatServer,
  theDsl,
  jawn,
  boopickle,
  circe,
  playJson,
  scalaXml,
  twirl,
  scalatags,
  bench,
  examples,
  examplesBlaze,
  examplesDocker,
  examplesEmber,
  examplesJetty,
  examplesTomcat,
  examplesWar
)

lazy val modules: List[ProjectReference] =
  crossModules.flatMap(_.componentProjects).map(x => x: ProjectReference)

lazy val jsModules: List[ProjectReference] =
  crossModules.flatMap(_.projects.get(JSPlatform)).map(x => x: ProjectReference)

lazy val root = project
  .in(file("."))
  .enablePlugins(NoPublishPlugin)
  .settings(
    // Root project
    name := "http4s",
    description := "A minimal, Scala-idiomatic library for HTTP",
    startYear := Some(2013)
  )
  .aggregate(modules: _*)

lazy val rootJVM = project
  .enablePlugins(NoPublishPlugin)
  .aggregate(crossModules.flatMap(_.projects.get(JVMPlatform)).map(x => x: ProjectReference): _*)

lazy val rootJS = project
  .enablePlugins(NoPublishPlugin)
  .aggregate(jsModules: _*)

lazy val rootNodeJS = project
  .enablePlugins(NoPublishPlugin)
  .aggregate(
    jsModules.filterNot(
      Set[ProjectReference](
        domCore.js,
        domFetchClient.js,
        domServiceWorker.js,
        domServiceWorkerTests.js)): _*)

lazy val rootBrowser = project
  .enablePlugins(NoPublishPlugin)
  .aggregate(
    core.js,
    laws.js,
    testing.js,
    tests.js,
    client.js,
    theDsl.js,
    boopickle.js,
    jawn.js,
    circe.js,
    domCore.js,
    domFetchClient.js,
    domServiceWorker.js,
    domServiceWorkerTests.js
  )

lazy val core = libraryProject("core", CrossType.Full, List(JVMPlatform, JSPlatform))
  .enablePlugins(
    BuildInfoPlugin,
    MimeLoaderPlugin
  )
  .settings(
    description := "Core http4s library for servers and clients",
    startYear := Some(2013),
    buildInfoKeys := Seq[BuildInfoKey](
      version,
      scalaVersion,
      BuildInfoKey.map(http4sApiVersion) { case (_, v) => "apiVersion" -> v }
    ),
    buildInfoPackage := organization.value,
    libraryDependencies ++= Seq(
      caseInsensitive.value,
      catsCore.value,
      catsEffectStd.value,
      catsParse.value.exclude("org.typelevel", "cats-core_2.13"),
      fs2Core.value,
      ip4sCore.value,
      literally.value,
      log4s.value,
      munit.value % Test,
      scodecBits.value,
      slf4jApi, // residual dependency from macros
      vault.value
    ),
    libraryDependencies ++= {
      if (isDotty.value) Seq.empty
      else
        Seq(
          scalaReflect(scalaVersion.value) % Provided
        )
    },
    unusedCompileDependenciesFilter -= moduleFilter("org.scala-lang", "scala-reflect")
  )
  .jvmSettings(
    libraryDependencies += fs2Io.value
  )
  .jsSettings(
    libraryDependencies ++= Seq(
      scalaJavaLocalesEnUS.value,
      scalaJavaTime.value,
    ),
    scalacOptions ~= { _.filterNot(_ == "-Xfatal-warnings") }
  )
  .jsConfigure(_.disablePlugins(DoctestPlugin))

lazy val laws = libraryProject("laws", CrossType.Pure, List(JVMPlatform, JSPlatform))
  .settings(
    description := "Instances and laws for testing http4s code",
    startYear := Some(2019),
    libraryDependencies ++= Seq(
      caseInsensitiveTesting.value,
      catsEffect.value,
      catsEffectTestkit.value,
      catsLaws.value,
      disciplineCore.value,
      scalacheck.value,
      scalacheckEffectMunit.value,
      munitCatsEffect.value
    ),
    unusedCompileDependenciesFilter -= moduleFilter(
      organization = "org.typelevel",
      name = "scalacheck-effect-munit")
  )
  .dependsOn(core)

lazy val testing = libraryProject("testing", CrossType.Full, List(JVMPlatform, JSPlatform))
  .enablePlugins(NoPublishPlugin)
  .settings(
    description := "Internal utilities for http4s tests",
    startYear := Some(2016),
    libraryDependencies ++= Seq(
      catsEffectLaws.value,
      munit.value,
      munitCatsEffect.value,
      munitDiscipline.value,
      scalacheck.value,
      scalacheckEffect.value,
      scalacheckEffectMunit.value
    ).map(_ % Test)
  )
  .dependsOn(laws)

// Defined outside core/src/test so it can depend on published testing
lazy val tests = libraryProject("tests", CrossType.Full, List(JVMPlatform, JSPlatform))
  .enablePlugins(NoPublishPlugin)
  .settings(
    description := "Tests for core project",
    startYear := Some(2013)
  )
  .jsConfigure(_.disablePlugins(DoctestPlugin))
  .dependsOn(core, testing % "test->test")

lazy val server = libraryProject("server", CrossType.Full, List(JVMPlatform, JSPlatform))
  .settings(
    description := "Base library for building http4s servers",
    startYear := Some(2014)
  )
  .settings(BuildInfoPlugin.buildInfoScopedSettings(Test))
  .settings(BuildInfoPlugin.buildInfoDefaultSettings)
  .settings(
    buildInfoKeys := Seq[BuildInfoKey](Test / resourceDirectory),
    buildInfoPackage := "org.http4s.server.test"
  )
  .jsSettings(Test / scalaJSLinkerConfig ~= (_.withModuleKind(ModuleKind.CommonJSModule)))
  .dependsOn(core, testing % "test->test", theDsl % "test->compile")

// Defined outside server to avoid circular dependency with client
lazy val serverTesting =
  libraryProject("server-testing", CrossType.Pure, List(JVMPlatform, JSPlatform))
    .enablePlugins(NoPublishPlugin)
    .settings(
      description := "Tests for server project",
      startYear := Some(2021)
    )
    .jsConfigure(_.disablePlugins(DoctestPlugin))
    .dependsOn(server, testing % "test->test", client % "test->test")

lazy val prometheusMetrics = libraryProject("prometheus-metrics")
  .settings(
    description := "Support for Prometheus Metrics",
    startYear := Some(2018),
    libraryDependencies ++= Seq(
      prometheusClient,
      prometheusCommon,
      prometheusHotspot
    )
  )
  .dependsOn(
    core % "compile->compile",
    theDsl % "test->compile",
    testing % "test->test",
    server % "test->compile",
    client % "test->compile"
  )

lazy val client = libraryProject("client", CrossType.Full, List(JVMPlatform, JSPlatform))
  .settings(
    description := "Base library for building http4s clients",
    startYear := Some(2014),
    libraryDependencies += munit.value % Test
  )
  .dependsOn(core, testing % "test->test", server % "test->compile", theDsl % "test->compile")

lazy val dropwizardMetrics = libraryProject("dropwizard-metrics")
  .settings(
    description := "Support for Dropwizard Metrics",
    startYear := Some(2018),
    libraryDependencies ++= Seq(
      dropwizardMetricsCore,
      dropwizardMetricsJson
    ))
  .dependsOn(
    core % "compile->compile",
    testing % "test->test",
    theDsl % "test->compile",
    client % "test->compile",
    server % "test->compile"
  )

lazy val emberCore = libraryProject("ember-core", CrossType.Pure, List(JVMPlatform, JSPlatform))
  .settings(
    description := "Base library for ember http4s clients and servers",
    startYear := Some(2019),
    unusedCompileDependenciesFilter -= moduleFilter("io.chrisdavenport", "log4cats-core"),
    libraryDependencies ++= Seq(
      fs2Io.value,
      log4catsTesting.value % Test
    )
  )
  .jsSettings(
    Test / scalaJSLinkerConfig ~= (_.withModuleKind(ModuleKind.CommonJSModule))
  )
  .dependsOn(core, testing % "test->test")

lazy val emberServer = libraryProject("ember-server", CrossType.Full, List(JVMPlatform, JSPlatform))
  .settings(
    description := "ember implementation for http4s servers",
    startYear := Some(2019)
  )
  .jvmSettings(
    libraryDependencies ++= Seq(
      log4catsSlf4j.value,
      javaWebSocket % Test
    ),
    mimaBinaryIssueFilters ++= Seq(
      ProblemFilters.exclude[DirectMissingMethodProblem]("org.http4s.ember.server.internal.ServerHelpers.isKeepAlive"),
      ProblemFilters.exclude[DirectMissingMethodProblem]("org.http4s.ember.server.EmberServerBuilder#Defaults.maxConcurrency")
    ),
    Test / parallelExecution := false
  )
  .jsSettings(
    libraryDependencies += log4catsNoop.value,
    Test / npmDependencies += "ws" -> "8.0.0",
    useYarn := true,
    yarnExtraArgs += "--frozen-lockfile",
    Test / scalaJSLinkerConfig ~= (_.withModuleKind(ModuleKind.CommonJSModule))
  )
  .dependsOn(
    emberCore % "compile;test->test",
    server % "compile;test->test",
    serverTesting % "test->test",
    emberClient % "test->compile")
  .jsEnablePlugins(ScalaJSBundlerPlugin)

lazy val emberClient = libraryProject("ember-client", CrossType.Full, List(JVMPlatform, JSPlatform))
  .settings(
    description := "ember implementation for http4s clients",
    startYear := Some(2019),
<<<<<<< HEAD
    libraryDependencies += keypool.value
  )
  .jvmSettings(libraryDependencies += log4catsSlf4j.value)
  .jsSettings(
    libraryDependencies += log4catsNoop.value,
    scalacOptions ~= { _.filterNot(_ == "-Xfatal-warnings") },
    Test / scalaJSLinkerConfig ~= (_.withModuleKind(ModuleKind.CommonJSModule))
=======
    libraryDependencies ++= Seq(
      keypool,
      log4catsSlf4j,
    ),
    mimaBinaryIssueFilters := Seq(
      ProblemFilters.exclude[DirectMissingMethodProblem]("org.http4s.ember.client.EmberClientBuilder.this")
    )
>>>>>>> 3d8fd1c6
  )
  .dependsOn(emberCore % "compile;test->test", client % "compile;test->test")

lazy val blazeCore = libraryProject("blaze-core")
  .settings(
    description := "Base library for binding blaze to http4s clients and servers",
    startYear := Some(2014),
    libraryDependencies ++= Seq(
      blazeHttp.value
    )
  )
  .dependsOn(core, testing % "test->test")

lazy val blazeServer = libraryProject("blaze-server")
  .settings(
    description := "blaze implementation for http4s servers",
    startYear := Some(2014)
  )
  .dependsOn(blazeCore % "compile;test->test", server % "compile;test->test")

lazy val blazeClient = libraryProject("blaze-client")
  .settings(
    description := "blaze implementation for http4s clients",
    startYear := Some(2014),
    mimaBinaryIssueFilters ++= Seq()
  )
  .dependsOn(blazeCore % "compile;test->test", client % "compile;test->test")

lazy val asyncHttpClient = libraryProject("async-http-client")
  .settings(
    description := "async http client implementation for http4s clients",
    startYear := Some(2016),
    libraryDependencies ++= Seq(
      Http4sPlugin.asyncHttpClient,
      fs2ReactiveStreams.value,
      nettyBuffer,
      nettyCodecHttp,
      reactiveStreams
    ),
    Test / parallelExecution := false
  )
  .dependsOn(core, testing % "test->test", client % "compile;test->test")

lazy val domCore = libraryProject("dom-core", CrossType.Pure, List(JSPlatform))
  .settings(
    description := "Base library for dom http4s client and apps",
    startYear := Some(2021),
    libraryDependencies ++= Seq(
      scalaJsDom.value.cross(CrossVersion.for3Use2_13),
      munit.value % Test
    )
  )
  .dependsOn(core, testing % "test->test")

lazy val domFetchClient = libraryProject("dom-fetch-client", CrossType.Pure, List(JSPlatform))
  .settings(
    description := "browser fetch implementation for http4s clients",
    startYear := Some(2021)
  )
  .dependsOn(domCore, testing % "test->test", client % "compile;test->test")

lazy val domServiceWorker = libraryProject("dom-service-worker", CrossType.Pure, List(JSPlatform))
  .settings(
    description := "browser service worker implementation for http4s apps",
    startYear := Some(2021),
    libraryDependencies += catsEffect.value
  )
  .dependsOn(domCore)

// These
lazy val domServiceWorkerTests =
  libraryProject("dom-service-worker-tests", CrossType.Pure, List(JSPlatform))
    .enablePlugins(BuildInfoPlugin, NoPublishPlugin)
    .settings(
      scalaJSUseMainModuleInitializer := true,
      (Test / test) := (Test / test).dependsOn(Compile / fastOptJS).value,
      buildInfoKeys := Seq[BuildInfoKey](scalaVersion),
      buildInfoPackage := "org.http4s.dom"
    )
    .dependsOn(
      domServiceWorker,
      testing % "test->test",
      serverTesting % "compile->test",
      domFetchClient % Test)

lazy val jettyClient = libraryProject("jetty-client")
  .settings(
    description := "jetty implementation for http4s clients",
    startYear := Some(2018),
    libraryDependencies ++= Seq(
      Http4sPlugin.jettyClient,
      jettyHttp,
      jettyUtil
    )
  )
  .dependsOn(core, testing % "test->test", client % "compile;test->test")

lazy val nodeServerless = libraryProject("node-serverless", CrossType.Pure, List(JSPlatform))
  .settings(
    description := "Node.js serverless wrapper for http4s apps",
    startYear := Some(2021),
    libraryDependencies ++= Seq(
      fs2Io.value,
      munit.value % Test
    ),
    scalacOptions ~= { _.filterNot(_ == "-Xfatal-warnings") },
    Test / scalaJSLinkerConfig ~= (_.withModuleKind(ModuleKind.CommonJSModule))
  )
  .dependsOn(core, testing % "test->test", serverTesting % "test->test", emberClient % Test)

lazy val okHttpClient = libraryProject("okhttp-client")
  .settings(
    description := "okhttp implementation for http4s clients",
    startYear := Some(2018),
    libraryDependencies ++= Seq(
      Http4sPlugin.okhttp,
      okio
    )
  )
  .dependsOn(core, testing % "test->test", client % "compile;test->test")

lazy val servlet = libraryProject("servlet")
  .settings(
    description := "Portable servlet implementation for http4s servers",
    startYear := Some(2013),
    libraryDependencies ++= Seq(
      javaxServletApi % Provided,
      Http4sPlugin.jettyServer % Test,
      jettyServlet % Test,
      Http4sPlugin.asyncHttpClient % Test
    )
  )
  .dependsOn(server % "compile;test->test")

lazy val jettyServer = libraryProject("jetty-server")
  .settings(
    description := "Jetty implementation for http4s servers",
    startYear := Some(2014),
    libraryDependencies ++= Seq(
      jettyHttp2Server,
      Http4sPlugin.jettyServer,
      jettyServlet,
      jettyUtil
    )
  )
  .dependsOn(servlet % "compile;test->test", theDsl % "test->test")

lazy val tomcatServer = libraryProject("tomcat-server")
  .settings(
    description := "Tomcat implementation for http4s servers",
    startYear := Some(2014),
    libraryDependencies ++= Seq(
      tomcatCatalina,
      tomcatCoyote,
      tomcatUtilScan
    )
  )
  .dependsOn(servlet % "compile;test->test")

// `dsl` name conflicts with modern SBT
lazy val theDsl = libraryProject("dsl", CrossType.Pure, List(JVMPlatform, JSPlatform))
  .settings(
    description := "Simple DSL for writing http4s services",
    startYear := Some(2013),
    libraryDependencies += munit.value % Test
  )
  .jsConfigure(_.disablePlugins(DoctestPlugin))
  .dependsOn(core, testing % "test->test")

lazy val jawn = libraryProject("jawn", CrossType.Pure, List(JVMPlatform, JSPlatform))
  .settings(
    description := "Base library to parse JSON to various ASTs for http4s",
    startYear := Some(2014),
    libraryDependencies ++= Seq(
      jawnFs2.value,
      jawnParser.value
    )
  )
  .dependsOn(core, testing % "test->test")

lazy val boopickle = libraryProject("boopickle", CrossType.Pure, List(JVMPlatform, JSPlatform))
  .settings(
    description := "Provides Boopickle codecs for http4s",
    startYear := Some(2018),
    libraryDependencies ++= Seq(
      Http4sPlugin.boopickle.value,
      munit.value % Test
    )
  )
  .jsConfigure(_.disablePlugins(DoctestPlugin))
  .dependsOn(core, testing % "test->test")

lazy val circe = libraryProject("circe", CrossType.Pure, List(JVMPlatform, JSPlatform))
  .settings(
    description := "Provides Circe codecs for http4s",
    startYear := Some(2015),
    libraryDependencies ++= Seq(
      circeCore.value,
      circeJawn.value,
      circeTesting.value % Test,
      munit.value % Test
    )
  )
  .dependsOn(core, jawn % "compile;test->test", testing % "test->test")

lazy val playJson = libraryProject("play-json")
  .settings(
    description := "Provides Play json codecs for http4s",
    startYear := Some(2018),
    libraryDependencies ++= Seq(
      Http4sPlugin.playJson.value.cross(CrossVersion.for3Use2_13)
    ),
    publish / skip := isDotty.value,
    compile / skip := isDotty.value
  )
  .dependsOn(jawn % "compile;test->test")

lazy val scalaXml = libraryProject("scala-xml")
  .settings(
    description := "Provides scala-xml codecs for http4s",
    startYear := Some(2014),
    libraryDependencies ++= Seq(
      Http4sPlugin.scalaXml.value
    )
  )
  .dependsOn(core, testing % "test->test")

// Full cross helps workaround issues with twirl directories
lazy val twirl = http4sProject("twirl", CrossType.Full, List(JVMPlatform))
  .settings(
    description := "Twirl template support for http4s",
    startYear := Some(2014),
    TwirlKeys.templateImports := Nil,
    libraryDependencies := {
      libraryDependencies.value.map {
        case module if module.name == "twirl-api" =>
          module.cross(CrossVersion.for3Use2_13)
        case module => module
      }
    },
    publish / skip := isDotty.value
  )
  .enablePlugins(SbtTwirl)
  .dependsOn(core, testing % "test->test")

lazy val scalatags = http4sProject("scalatags")
  .settings(
    description := "Scalatags template support for http4s",
    startYear := Some(2018),
    libraryDependencies ++= Seq(
      scalatagsApi.value.cross(CrossVersion.for3Use2_13)
    ),
    publish / skip := isDotty.value
  )
  .dependsOn(core, testing % "test->test")

lazy val bench = http4sProject("bench")
  .enablePlugins(JmhPlugin)
  .enablePlugins(NoPublishPlugin)
  .settings(
    description := "Benchmarks for http4s",
    startYear := Some(2015),
    libraryDependencies += circeParser.value,
    undeclaredCompileDependenciesTest := {},
    unusedCompileDependenciesTest := {}
  )
  .dependsOn(core, circe)

// Workaround via full cross
lazy val docs = http4sProject("docs", CrossType.Full, List(JVMPlatform))
  .enablePlugins(
    GhpagesPlugin,
    HugoPlugin,
    NoPublishPlugin,
    ScalaUnidocPlugin,
    MdocPlugin
  )
  .settings(docsProjectSettings)
  .settings(
    libraryDependencies ++= Seq(
      circeGeneric.value,
      circeLiteral.value,
      cryptobits.value
    ),
    description := "Documentation for http4s",
    startYear := Some(2013),
    autoAPIMappings := true,
    ScalaUnidoc / unidoc / unidocProjectFilter := inAnyProject --
      inProjects( // TODO would be nice if these could be introspected from noPublishSettings
        (List[ProjectReference](
          bench.jvm,
          examples.jvm,
          examplesBlaze.jvm,
          examplesDocker.jvm,
          examplesJetty.jvm,
          examplesTomcat.jvm,
          examplesWar.jvm) ++ jsModules): _*),
    mdocIn := (Compile / sourceDirectory).value / "mdoc",
    makeSite := makeSite.dependsOn(mdoc.toTask(""), http4sBuildData).value,
    fatalWarningsInCI := false,
    Hugo / baseURL := {
      val docsPrefix = extractDocsPrefix(version.value)
      if (isCi.value) new URI(s"https://http4s.org${docsPrefix}")
      else new URI(s"http://127.0.0.1:${previewFixedPort.value.getOrElse(4000)}${docsPrefix}")
    },
    siteMappings := {
      val docsPrefix = extractDocsPrefix(version.value)
      for ((f, d) <- siteMappings.value) yield (f, docsPrefix + "/" + d)
    },
    siteMappings ++= {
      val docsPrefix = extractDocsPrefix(version.value)
      for ((f, d) <- (ScalaUnidoc / packageDoc / mappings).value)
        yield (f, s"$docsPrefix/api/$d")
    },
    ghpagesCleanSite / includeFilter := {
      new FileFilter {
        val docsPrefix = extractDocsPrefix(version.value)
        def accept(f: File) =
          f.getCanonicalPath.startsWith(
            (ghpagesRepository.value / s"${docsPrefix}").getCanonicalPath)
      }
    },
    apiMappings ++= {
      ScaladocApiMapping.mappings(
        (ScalaUnidoc / unidoc / unidocAllClasspaths).value,
        scalaBinaryVersion.value
      )
    }
  )
  .dependsOn(
    client,
    core,
    theDsl,
    blazeServer,
    blazeClient,
    circe,
    dropwizardMetrics,
    prometheusMetrics)

// Workaround via full cross
lazy val website = http4sProject("website", CrossType.Full, List(JVMPlatform))
  .enablePlugins(HugoPlugin, GhpagesPlugin, NoPublishPlugin)
  .settings(docsProjectSettings)
  .settings(
    description := "Common area of http4s.org",
    startYear := Some(2013),
    Hugo / baseURL := {
      if (isCi.value) new URI(s"https://http4s.org")
      else new URI(s"http://127.0.0.1:${previewFixedPort.value.getOrElse(4000)}")
    },
    makeSite := makeSite.dependsOn(http4sBuildData).value,
    // all .md|markdown files go into `content` dir for hugo processing
    ghpagesNoJekyll := true,
    ghpagesCleanSite / excludeFilter :=
      new FileFilter {
        val v = ghpagesRepository.value.getCanonicalPath + "/v"
        def accept(f: File) =
          f.getCanonicalPath.startsWith(v) &&
            f.getCanonicalPath.charAt(v.size).isDigit
      }
  )

lazy val examples = http4sProject("examples")
  .enablePlugins(NoPublishPlugin)
  .settings(
    description := "Common code for http4s examples",
    startYear := Some(2013),
    libraryDependencies ++= Seq(
      circeGeneric.value % Runtime,
      logbackClassic % Runtime
    )
    // todo enable when twirl supports dotty TwirlKeys.templateImports := Nil,
  )
  .dependsOn(server, dropwizardMetrics, theDsl, circe, scalaXml /*, twirl*/ )
// todo enable when twirl supports dotty .enablePlugins(SbtTwirl)

lazy val examplesBlaze = exampleProject("examples-blaze")
  .settings(Revolver.settings)
  .settings(
    description := "Examples of http4s server and clients on blaze",
    startYear := Some(2013),
    fork := true,
    libraryDependencies ++= Seq(
      circeGeneric.value
    )
  )
  .dependsOn(blazeServer, blazeClient)

lazy val examplesEmber = exampleProject("examples-ember")
  .settings(Revolver.settings)
  .settings(
    description := "Examples of http4s server and clients on blaze",
    startYear := Some(2020),
    fork := true
  )
  .dependsOn(emberServer, emberClient)

lazy val examplesDocker = http4sProject("examples-docker")
  .in(file("examples/docker"))
  .enablePlugins(JavaAppPackaging, DockerPlugin, NoPublishPlugin)
  .settings(
    description := "Builds a docker image for a blaze-server",
    startYear := Some(2017),
    Docker / packageName := "http4s/blaze-server",
    Docker / maintainer := "http4s",
    dockerUpdateLatest := true,
    dockerExposedPorts := List(8080)
  )
  .dependsOn(blazeServer, theDsl)

lazy val examplesJetty = exampleProject("examples-jetty")
  .settings(Revolver.settings)
  .settings(
    description := "Example of http4s server on Jetty",
    startYear := Some(2014),
    fork := true,
    reStart / mainClass := Some("com.example.http4s.jetty.JettyExample")
  )
  .dependsOn(jettyServer)

lazy val examplesTomcat = exampleProject("examples-tomcat")
  .settings(Revolver.settings)
  .settings(
    description := "Example of http4s server on Tomcat",
    startYear := Some(2014),
    fork := true,
    reStart / mainClass := Some("com.example.http4s.tomcat.TomcatExample")
  )
  .dependsOn(tomcatServer)

// Run this with jetty:start
lazy val examplesWar = exampleProject("examples-war")
  .enablePlugins(JettyPlugin)
  .settings(
    description := "Example of a WAR deployment of an http4s service",
    startYear := Some(2014),
    fork := true,
    libraryDependencies += javaxServletApi % Provided,
    Jetty / containerLibs := List(jettyRunner)
  )
  .dependsOn(servlet)

def http4sProject(
    name: String,
    crossType: CrossType = CrossType.Pure,
    platforms: Seq[Platform] = List(JVMPlatform)) =
  CrossProject(name, file(name))(platforms: _*)
    .withoutSuffixFor(JVMPlatform)
    .crossType(crossType)
    .settings(commonSettings)
    .settings(
      moduleName := s"http4s-$name",
      testFrameworks += new TestFramework("munit.Framework"),
      initCommands()
    )
    .enablePlugins(Http4sPlugin)

def libraryProject(
    name: String,
    crossType: CrossType = CrossType.Pure,
    platforms: Seq[Platform] = List(JVMPlatform)) = http4sProject(name, crossType, platforms)

def exampleProject(name: String) =
  http4sProject(name)
    .in(file(name.replace("examples-", "examples/")))
    .enablePlugins(NoPublishPlugin)
    .settings(libraryDependencies += logbackClassic % Runtime)
    .dependsOn(examples)

lazy val commonSettings = Seq(
  Compile / doc / scalacOptions += "-no-link-warnings",
  libraryDependencies ++= Seq(
    catsLaws.value,
    logbackClassic,
    scalacheck.value
  ).map(_ % Test),
  apiURL := Some(url(s"https://http4s.org/v${baseVersion.value}/api"))
)

def initCommands(additionalImports: String*) =
  initialCommands := (List(
    "fs2._",
    "cats._",
    "cats.data._",
    "cats.effect._",
    "cats.implicits._"
  ) ++ additionalImports).mkString("import ", ", ", "")

// Everything is driven through release steps and the http4s* variables
// This won't actually release unless on Travis.
addCommandAlias("ci", ";clean ;release with-defaults")<|MERGE_RESOLUTION|>--- conflicted
+++ resolved
@@ -456,23 +456,16 @@
   .settings(
     description := "ember implementation for http4s clients",
     startYear := Some(2019),
-<<<<<<< HEAD
-    libraryDependencies += keypool.value
+    libraryDependencies += keypool.value,
+    mimaBinaryIssueFilters := Seq(
+      ProblemFilters.exclude[DirectMissingMethodProblem]("org.http4s.ember.client.EmberClientBuilder.this")
+    )
   )
   .jvmSettings(libraryDependencies += log4catsSlf4j.value)
   .jsSettings(
     libraryDependencies += log4catsNoop.value,
     scalacOptions ~= { _.filterNot(_ == "-Xfatal-warnings") },
     Test / scalaJSLinkerConfig ~= (_.withModuleKind(ModuleKind.CommonJSModule))
-=======
-    libraryDependencies ++= Seq(
-      keypool,
-      log4catsSlf4j,
-    ),
-    mimaBinaryIssueFilters := Seq(
-      ProblemFilters.exclude[DirectMissingMethodProblem]("org.http4s.ember.client.EmberClientBuilder.this")
-    )
->>>>>>> 3d8fd1c6
   )
   .dependsOn(emberCore % "compile;test->test", client % "compile;test->test")
 
