import com.typesafe.tools.mima.core._
import explicitdeps.ExplicitDepsPlugin.autoImport.moduleFilterRemoveValue
import org.http4s.sbt.Http4sPlugin._
import scala.xml.transform.{RewriteRule, RuleTransformer}

// Global settings
ThisBuild / crossScalaVersions := Seq(scala_212, scala_213)
ThisBuild / scalaVersion := (ThisBuild / crossScalaVersions).value.filter(_.startsWith("2.")).last
ThisBuild / baseVersion := "0.21"
ThisBuild / publishGithubUser := "rossabaker"
ThisBuild / publishFullName   := "Ross A. Baker"

lazy val modules: List[ProjectReference] = List(
  core,
  laws,
  testing,
  // tests,
  // server,
  // prometheusMetrics,
  // client,
  // dropwizardMetrics,
  // emberCore,
  // emberServer,
  // emberClient,
<<<<<<< HEAD
  // blazeCore,
=======
  blazeCore,
>>>>>>> 4c5ab30e
  // blazeServer,
  // blazeClient,
  // asyncHttpClient,
  // jettyClient,
  // okHttpClient,
  // servlet,
  // jetty,
  // tomcat,
  // theDsl,
   jawn,
   argonaut,
  boopickle,
  // circe,
   json4s,
   json4sNative,
   json4sJackson,
   playJson,
  // scalaXml,
  twirl,
  scalatags,
  // bench,
  // examples,
  // examplesBlaze,
  // examplesDocker,
  // examplesEmber,
  // examplesJetty,
  // examplesTomcat,
  // examplesWar,
  // scalafixInput,
  // scalafixOutput,
  // scalafixRules,
<<<<<<< HEAD
  // scalafixTests
=======
  // scalafixTests,
>>>>>>> 4c5ab30e
)

lazy val root = project.in(file("."))
  .enablePlugins(NoPublishPlugin)
  .settings(
    // Root project
    name := "http4s",
    description := "A minimal, Scala-idiomatic library for HTTP",
    startYear := Some(2013),
  )
  .aggregate(modules: _*)

lazy val core = libraryProject("core")
  .disablePlugins(SilencerPlugin)
  .enablePlugins(
    BuildInfoPlugin,
    MimeLoaderPlugin,
<<<<<<< HEAD
    SilencerPlugin2
=======
    NowarnCompatPlugin,
>>>>>>> 4c5ab30e
  )
  .settings(
    description := "Core http4s library for servers and clients",
    startYear := Some(2013),
    buildInfoKeys := Seq[BuildInfoKey](
      version,
      scalaVersion,
      BuildInfoKey.map(http4sApiVersion) { case (_, v) => "apiVersion" -> v }
    ),
    buildInfoPackage := organization.value,
    libraryDependencies ++= Seq(
      caseInsensitive,
      catsCore,
      catsEffect,
      catsParse.exclude("org.typelevel", "cats-core_2.13"),
      fs2Core,
      fs2Io,
      log4s,
      scodecBits,
      slf4jApi, // residual dependency from macros
      vault,
    ),
    libraryDependencies ++= {
      if (isDotty.value) Seq.empty
      else Seq(
        scalaReflect(scalaVersion.value) % Provided,
        parboiled,
      )
    },
    unusedCompileDependenciesFilter -= moduleFilter("org.scala-lang", "scala-reflect"),
    mimaBinaryIssueFilters ++= Seq(
<<<<<<< HEAD
      ProblemFilters.exclude[DirectMissingMethodProblem]("org.http4s.parser.HttpHeaderParser.ETAG"),
      ProblemFilters.exclude[DirectMissingMethodProblem]("org.http4s.parser.SimpleHeaders.ETAG"),
      ProblemFilters.exclude[MissingClassProblem]("org.http4s.HttpVersion$Parser"),
=======
      // These were private[this], surfaced by 2.13.4's exhaustiveness checker
      ProblemFilters.exclude[MissingClassProblem]("org.http4s.headers.Forwarded$Node$Port$C"),
      ProblemFilters.exclude[MissingClassProblem]("org.http4s.headers.Forwarded$Node$Port$C$"),
>>>>>>> 4c5ab30e
    ),
  )

lazy val laws = libraryProject("laws")
  .settings(
    description := "Instances and laws for testing http4s code",
    startYear := Some(2019),
    libraryDependencies ++= Seq(
      caseInsensitiveTesting,
      catsEffectTestkit,
      catsLaws,
      disciplineCore,
      scalacheck,
    ),
  )
  .dependsOn(core)

lazy val testing = libraryProject("testing")
  .settings(
    description := "Instances and laws for testing http4s code",
    startYear := Some(2016),
    libraryDependencies ++= Seq(
      specs2Common,
      specs2Matcher,
      munitCatsEffect,
      munitDiscipline,
      scalacheckEffect,
      scalacheckEffectMunit,
    ),
    unusedCompileDependenciesFilter -= moduleFilter(organization = "org.typelevel", name = "discipline-munit"),
    unusedCompileDependenciesFilter -= moduleFilter(organization = "org.typelevel", name = "munit-cats-effect-3"),
    unusedCompileDependenciesFilter -= moduleFilter(organization = "org.typelevel", name = "scalacheck-effect"),
    unusedCompileDependenciesFilter -= moduleFilter(organization = "org.typelevel", name = "scalacheck-effect-munit"),
  )
  .dependsOn(laws)

// Defined outside core/src/test so it can depend on published testing
lazy val tests = libraryProject("tests")
  .enablePlugins(NoPublishPlugin)
  .settings(
    description := "Tests for core project",
    startYear := Some(2013),
  )
  .dependsOn(core, testing % "test->test")

lazy val server = libraryProject("server")
  .enablePlugins(NowarnCompatPlugin)
  .settings(
    description := "Base library for building http4s servers",
    startYear := Some(2014),
  )
  .settings(BuildInfoPlugin.buildInfoScopedSettings(Test))
  .settings(BuildInfoPlugin.buildInfoDefaultSettings)
  .settings(
    buildInfoKeys := Seq[BuildInfoKey](
      resourceDirectory in Test,
    ),
    buildInfoPackage := "org.http4s.server.test",
  )
  .dependsOn(core, testing % "test->test", theDsl % "test->compile")

lazy val prometheusMetrics = libraryProject("prometheus-metrics")
  .settings(
    description := "Support for Prometheus Metrics",
    startYear := Some(2018),
    libraryDependencies ++= Seq(
      prometheusClient,
      prometheusCommon,
      prometheusHotspot,
    ),
  )
  .dependsOn(
    core % "compile->compile",
    theDsl % "test->compile",
    testing % "test->test",
    server % "test->compile",
    client % "test->compile"
  )

lazy val client = libraryProject("client")
  .enablePlugins(NowarnCompatPlugin)
  .settings(
    description := "Base library for building http4s clients",
    startYear := Some(2014),
    libraryDependencies ++= Seq(
      jettyServlet % Test,
    )
  )
  .dependsOn(
    core,
    testing % "test->test",
    server % "test->compile",
    theDsl % "test->compile",
    scalaXml % "test->compile")

lazy val dropwizardMetrics = libraryProject("dropwizard-metrics")
  .settings(
    description := "Support for Dropwizard Metrics",
    startYear := Some(2018),
    libraryDependencies ++= Seq(
      dropwizardMetricsCore,
      dropwizardMetricsJson,
      jacksonDatabind,
    ))
  .dependsOn(
    core % "compile->compile",
    testing % "test->test",
    theDsl % "test->compile",
    client % "test->compile",
    server % "test->compile"
  )

lazy val emberCore = libraryProject("ember-core")
  .settings(
    description := "Base library for ember http4s clients and servers",
    startYear := Some(2019),
    unusedCompileDependenciesFilter -= moduleFilter("io.chrisdavenport", "log4cats-core"),
    libraryDependencies ++= Seq(
      log4catsTesting % Test,
    ),
    mimaBinaryIssueFilters ++= Seq(
      ProblemFilters.exclude[DirectMissingMethodProblem]("org.http4s.ember.core.ChunkedEncoding.decode"),
      ProblemFilters.exclude[DirectMissingMethodProblem]("org.http4s.ember.core.ChunkedEncoding.decode"),
      ProblemFilters.exclude[DirectMissingMethodProblem]("org.http4s.ember.core.Shared.chunk2ByteVector"),
      ProblemFilters.exclude[IncompatibleMethTypeProblem]("org.http4s.ember.core.Parser#Request.parser"),
      ProblemFilters.exclude[IncompatibleMethTypeProblem]("org.http4s.ember.core.Parser#Response.parser"),
      ProblemFilters.exclude[IncompatibleResultTypeProblem]("org.http4s.ember.core.Parser#Response.parser"),
      ProblemFilters.exclude[DirectMissingMethodProblem]("org.http4s.ember.core.Encoder.respToBytes"),
      ProblemFilters.exclude[DirectMissingMethodProblem]("org.http4s.ember.core.Encoder.reqToBytes"),
      ProblemFilters.exclude[DirectMissingMethodProblem]("org.http4s.ember.core.Parser#Request.parser"),
      ProblemFilters.exclude[DirectMissingMethodProblem]("org.http4s.ember.core.Encoder.reqToBytes"),
      ProblemFilters.exclude[DirectMissingMethodProblem]("org.http4s.ember.core.Encoder.respToBytes"),
      ProblemFilters.exclude[DirectMissingMethodProblem]("org.http4s.ember.core.Parser.httpHeaderAndBody"),
      ProblemFilters.exclude[DirectMissingMethodProblem]("org.http4s.ember.core.Parser.generateHeaders"),
      ProblemFilters.exclude[DirectMissingMethodProblem]("org.http4s.ember.core.Parser.splitHeader"),
      ProblemFilters.exclude[DirectMissingMethodProblem]("org.http4s.ember.core.Parser.generateHeaders"),
      ProblemFilters.exclude[DirectMissingMethodProblem]("org.http4s.ember.core.Parser.httpHeaderAndBody"),
      ProblemFilters.exclude[DirectMissingMethodProblem]("org.http4s.ember.core.Parser#Response.parser")
    )
  )
  .dependsOn(core, testing % "test->test")

lazy val emberServer = libraryProject("ember-server")
  .settings(
    description := "ember implementation for http4s servers",
    startYear := Some(2019),
    libraryDependencies ++= Seq(
      log4catsSlf4j,
    ),
    mimaBinaryIssueFilters ++= Seq(
      ProblemFilters.exclude[DirectMissingMethodProblem]("org.http4s.ember.server.internal.ServerHelpers.server"),
      ProblemFilters.exclude[IncompatibleResultTypeProblem]("org.http4s.ember.server.internal.ServerHelpers.server$default$12"),
      ProblemFilters.exclude[IncompatibleResultTypeProblem]("org.http4s.ember.server.internal.ServerHelpers.server$default$12"),
    )
  )
  .dependsOn(emberCore % "compile;test->test", server % "compile;test->test")

lazy val emberClient = libraryProject("ember-client")
  .settings(
    description := "ember implementation for http4s clients",
    startYear := Some(2019),
    libraryDependencies ++= Seq(
      keypool,
      log4catsSlf4j,
    ),
    mimaBinaryIssueFilters ++= Seq(
      ProblemFilters.exclude[DirectMissingMethodProblem]("org.http4s.ember.client.internal.ClientHelpers.request"),
      ProblemFilters.exclude[IncompatibleResultTypeProblem]("org.http4s.ember.client.internal.ClientHelpers.request"),
      ProblemFilters.exclude[IncompatibleResultTypeProblem]("org.http4s.ember.core.Parser#Response.parser"),
    )
  )
  .dependsOn(emberCore % "compile;test->test", client % "compile;test->test")

lazy val blazeCore = libraryProject("blaze-core")
  .settings(
    description := "Base library for binding blaze to http4s clients and servers",
    startYear := Some(2014),
    libraryDependencies ++= Seq(
      blazeHttp,
    )
  )
  .dependsOn(core, testing % "test->test")

lazy val blazeServer = libraryProject("blaze-server")
  .settings(
    description := "blaze implementation for http4s servers",
    startYear := Some(2014),
  )
  .dependsOn(blazeCore % "compile;test->test", server % "compile;test->test")

lazy val blazeClient = libraryProject("blaze-client")
  .settings(
    description := "blaze implementation for http4s clients",
    startYear := Some(2014),
  )
  .dependsOn(blazeCore % "compile;test->test", client % "compile;test->test")

lazy val asyncHttpClient = libraryProject("async-http-client")
  .settings(
    description := "async http client implementation for http4s clients",
    startYear := Some(2016),
    libraryDependencies ++= Seq(
      Http4sPlugin.asyncHttpClient,
      fs2ReactiveStreams,
      nettyBuffer,
      nettyCodecHttp,
      reactiveStreams,
    )
  )
  .dependsOn(core, testing % "test->test", client % "compile;test->test")

lazy val jettyClient = libraryProject("jetty-client")
  .settings(
    description := "jetty implementation for http4s clients",
    startYear := Some(2018),
    libraryDependencies ++= Seq(
      Http4sPlugin.jettyClient,
      jettyHttp,
      jettyUtil,
    ),
  )
  .dependsOn(core, testing % "test->test", client % "compile;test->test")

lazy val okHttpClient = libraryProject("okhttp-client")
  .settings(
    description := "okhttp implementation for http4s clients",
    startYear := Some(2018),
    libraryDependencies ++= Seq(
      Http4sPlugin.okhttp,
      okio,
    ),
  )
  .dependsOn(core, testing % "test->test", client % "compile;test->test")

lazy val servlet = libraryProject("servlet")
  .settings(
    description := "Portable servlet implementation for http4s servers",
    startYear := Some(2013),
    libraryDependencies ++= Seq(
      javaxServletApi % Provided,
      jettyServer % Test,
      jettyServlet % Test,
    ),
  )
  .dependsOn(server % "compile;test->test")

lazy val jetty = libraryProject("jetty")
  .settings(
    description := "Jetty implementation for http4s servers",
    startYear := Some(2014),
    libraryDependencies ++= Seq(
      jettyHttp2Server,
      jettyServer,
      jettyServlet,
      jettyUtil,
    )
  )
  .dependsOn(servlet % "compile;test->test", theDsl % "test->test")

lazy val tomcat = libraryProject("tomcat")
  .settings(
    description := "Tomcat implementation for http4s servers",
    startYear := Some(2014),
    libraryDependencies ++= Seq(
      tomcatCatalina,
      tomcatCoyote,
      tomcatUtilScan,
    )
  )
  .dependsOn(servlet % "compile;test->test")

// `dsl` name conflicts with modern SBT
lazy val theDsl = libraryProject("dsl")
  .settings(
    description := "Simple DSL for writing http4s services",
    startYear := Some(2013),
  )
  .dependsOn(core, testing % "test->test")

lazy val jawn = libraryProject("jawn")
  .settings(
    description := "Base library to parse JSON to various ASTs for http4s",
    startYear := Some(2014),
    libraryDependencies ++= Seq(
      jawnFs2,
      jawnParser,
    )
  )
  .dependsOn(core, testing % "test->test")

lazy val argonaut = libraryProject("argonaut")
  .settings(
    description := "Provides Argonaut codecs for http4s",
    startYear := Some(2014),
    libraryDependencies ++= Seq(
      Http4sPlugin.argonaut,
      argonautJawn
    )
  )
  .dependsOn(core, testing % "test->test", jawn % "compile;test->test")

lazy val boopickle = libraryProject("boopickle")
  .settings(
    description := "Provides Boopickle codecs for http4s",
    startYear := Some(2018),
    libraryDependencies ++= Seq(
      Http4sPlugin.boopickle,
    )
  )
  .dependsOn(core, testing % "test->test")

lazy val circe = libraryProject("circe")
  .settings(
    description := "Provides Circe codecs for http4s",
    startYear := Some(2015),
    libraryDependencies ++= Seq(
      circeCore,
      circeJawn,
      circeTesting % Test,
    )
  )
  .dependsOn(core, testing % "test->test", jawn % "compile;test->test")

lazy val json4s = libraryProject("json4s")
  .settings(
    description := "Base library for json4s codecs for http4s",
    startYear := Some(2014),
    libraryDependencies ++= Seq(
      jawnJson4s,
      json4sCore,
    ),
  )
  .dependsOn(jawn % "compile;test->test")

lazy val json4sNative = libraryProject("json4s-native")
  .settings(
    description := "Provides json4s-native codecs for http4s",
    startYear := Some(2014),
    libraryDependencies ++= Seq(
      Http4sPlugin.json4sNative,
    )
  )
  .dependsOn(json4s % "compile;test->test")

lazy val json4sJackson = libraryProject("json4s-jackson")
  .settings(
    description := "Provides json4s-jackson codecs for http4s",
    startYear := Some(2014),
    libraryDependencies ++= Seq(
      Http4sPlugin.json4sJackson,
    )
  )
  .dependsOn(json4s % "compile;test->test")

lazy val playJson = libraryProject("play-json")
  .settings(
    description := "Provides Play json codecs for http4s",
    startYear := Some(2018),
    libraryDependencies ++= Seq(
      jawnPlay,
      Http4sPlugin.playJson,
    ),
  )
  .dependsOn(jawn % "compile;test->test")

lazy val scalaXml = libraryProject("scala-xml")
  .settings(
    description := "Provides scala-xml codecs for http4s",
    startYear := Some(2014),
    libraryDependencies ++= Seq(
      Http4sPlugin.scalaXml,
    ),
  )
  .dependsOn(core, testing % "test->test")

lazy val twirl = http4sProject("twirl")
  .settings(
    description := "Twirl template support for http4s",
    startYear := Some(2014),
    TwirlKeys.templateImports := Nil
  )
  .enablePlugins(SbtTwirl)
  .dependsOn(core, testing % "test->test")

lazy val scalatags = http4sProject("scalatags")
  .settings(
    description := "Scalatags template support for http4s",
    startYear := Some(2018),
    libraryDependencies ++= Seq(
      scalatagsApi,
    )
  )
  .dependsOn(core, testing % "test->test")

lazy val bench = http4sProject("bench")
  .enablePlugins(JmhPlugin)
  .enablePlugins(NoPublishPlugin)
  .settings(
    description := "Benchmarks for http4s",
    startYear := Some(2015),
    libraryDependencies += circeParser,
    undeclaredCompileDependenciesTest := {},
    unusedCompileDependenciesTest := {},
  )
  .dependsOn(core, circe)

lazy val docs = http4sProject("docs")
  .enablePlugins(
    GhpagesPlugin,
    HugoPlugin,
    NoPublishPlugin,
    ScalaUnidocPlugin,
    MdocPlugin
  )
  .settings(docsProjectSettings)
  .settings(
    libraryDependencies ++= Seq(
      circeGeneric,
      circeLiteral,
      cryptobits
    ),
    description := "Documentation for http4s",
    startYear := Some(2013),
    autoAPIMappings := true,
    ScalaUnidoc / unidoc / unidocProjectFilter := inAnyProject --
      inProjects( // TODO would be nice if these could be introspected from noPublishSettings
        bench,
        examples,
        examplesBlaze,
        examplesDocker,
        examplesJetty,
        examplesTomcat,
        examplesWar,
        scalafixInput,
        scalafixOutput,
        scalafixRules,
        scalafixTests
      ),
    mdocIn := (sourceDirectory in Compile).value / "mdoc",
    makeSite := makeSite.dependsOn(mdoc.toTask(""), http4sBuildData).value,
    fatalWarningsInCI := false,
    Hugo / baseURL := {
      val docsPrefix = extractDocsPrefix(version.value)
      if (isCi.value) new URI(s"https://http4s.org${docsPrefix}")
      else new URI(s"http://127.0.0.1:${previewFixedPort.value.getOrElse(4000)}${docsPrefix}")
    },
    siteMappings := {
      val docsPrefix = extractDocsPrefix(version.value)
      for ((f, d) <- siteMappings.value) yield (f, docsPrefix + "/" + d)
    },
    siteMappings ++= {
      val docsPrefix = extractDocsPrefix(version.value)
      for ((f, d) <- (ScalaUnidoc / packageDoc / mappings).value)
        yield (f, s"$docsPrefix/api/$d")
    },
    ghpagesCleanSite / includeFilter := {
      new FileFilter {
        val docsPrefix = extractDocsPrefix(version.value)
        def accept(f: File) =
          f.getCanonicalPath.startsWith(
            (ghpagesRepository.value / s"${docsPrefix}").getCanonicalPath)
      }
    },
  )
  .dependsOn(client, core, theDsl, blazeServer, blazeClient, circe, dropwizardMetrics, prometheusMetrics)

lazy val website = http4sProject("website")
  .enablePlugins(HugoPlugin, GhpagesPlugin, NoPublishPlugin)
  .settings(docsProjectSettings)
  .settings(
    description := "Common area of http4s.org",
    startYear := Some(2013),
    Hugo / baseURL := {
      if (isCi.value) new URI(s"https://http4s.org")
      else new URI(s"http://127.0.0.1:${previewFixedPort.value.getOrElse(4000)}")
    },
    makeSite := makeSite.dependsOn(http4sBuildData).value,
    // all .md|markdown files go into `content` dir for hugo processing
    ghpagesNoJekyll := true,
    ghpagesCleanSite / excludeFilter  :=
      new FileFilter {
        val v = ghpagesRepository.value.getCanonicalPath + "/v"
        def accept(f: File) =
          f.getCanonicalPath.startsWith(v) &&
            f.getCanonicalPath.charAt(v.size).isDigit
      }
  )

lazy val examples = http4sProject("examples")
  .enablePlugins(NoPublishPlugin)
  .settings(
    description := "Common code for http4s examples",
    startYear := Some(2013),
    libraryDependencies ++= Seq(
      circeGeneric % Runtime,
      logbackClassic % Runtime
    ),
    TwirlKeys.templateImports := Nil,
  )
  .dependsOn(server, dropwizardMetrics, theDsl, circe, scalaXml, twirl)
  .enablePlugins(SbtTwirl)

lazy val examplesBlaze = exampleProject("examples-blaze")
  .enablePlugins(AlpnBootPlugin)
  .settings(Revolver.settings)
  .settings(
    description := "Examples of http4s server and clients on blaze",
    startYear := Some(2013),
    fork := true,
    libraryDependencies ++= Seq(
      circeGeneric,
    ),
  )
  .dependsOn(blazeServer, blazeClient)

lazy val examplesEmber = exampleProject("examples-ember")
  .settings(Revolver.settings)
  .settings(
    description := "Examples of http4s server and clients on blaze",
    startYear := Some(2020),
    fork := true,
  )
  .dependsOn(emberServer, emberClient)

lazy val examplesDocker = http4sProject("examples-docker")
  .in(file("examples/docker"))
  .enablePlugins(JavaAppPackaging, DockerPlugin, NoPublishPlugin)
  .settings(
    description := "Builds a docker image for a blaze-server",
    startYear := Some(2017),
    Docker / packageName := "http4s/blaze-server",
    Docker / maintainer := "http4s",
    dockerUpdateLatest := true,
    dockerExposedPorts := List(8080),
  )
  .dependsOn(blazeServer, theDsl)

lazy val examplesJetty = exampleProject("examples-jetty")
  .settings(Revolver.settings)
  .settings(
    description := "Example of http4s server on Jetty",
    startYear := Some(2014),
    fork := true,
    reStart / mainClass := Some("com.example.http4s.jetty.JettyExample"),
  )
  .dependsOn(jetty)

lazy val examplesTomcat = exampleProject("examples-tomcat")
  .settings(Revolver.settings)
  .settings(
    description := "Example of http4s server on Tomcat",
    startYear := Some(2014),
    fork := true,
    reStart / mainClass := Some("com.example.http4s.tomcat.TomcatExample"),
  )
  .dependsOn(tomcat)

// Run this with jetty:start
lazy val examplesWar = exampleProject("examples-war")
  .enablePlugins(JettyPlugin)
  .settings(
    description := "Example of a WAR deployment of an http4s service",
    startYear := Some(2014),
    fork := true,
    libraryDependencies += javaxServletApi % Provided,
    Jetty / containerLibs := List(jettyRunner),
  )
  .dependsOn(servlet)

lazy val scalafixSettings: Seq[Setting[_]] = Seq(
  developers ++= List(
    Developer(
      "amarrella",
      "Alessandro Marrella",
      "hello@alessandromarrella.com",
      url("https://alessandromarrella.com")
    ),
    Developer(
      "satorg",
      "Sergey Torgashov",
      "satorg@gmail.com",
      url("https://github.com/satorg")
    ),
  ),
  addCompilerPlugin(scalafixSemanticdb),
  scalacOptions += "-Yrangepos",
  mimaPreviousArtifacts := Set.empty,
  startYear := Some(2018)
)

lazy val scalafixRules = project
  .in(file("scalafix/rules"))
  .settings(scalafixSettings)
  .settings(
    moduleName := "http4s-scalafix",
    libraryDependencies += "ch.epfl.scala" %% "scalafix-core" % V.scalafix,
  )
  .enablePlugins(AutomateHeaderPlugin)

lazy val scalafixInput = project
  .in(file("scalafix/input"))
  .settings(scalafixSettings)
  .settings(
    libraryDependencies ++= List(
      "http4s-blaze-client",
      "http4s-blaze-server",
      "http4s-client",
      "http4s-core",
      "http4s-dsl",
    ).map("org.http4s" %% _ % "0.21.13"),
    // TODO: I think these are false positives
    unusedCompileDependenciesFilter -= moduleFilter(organization = "org.http4s"),
    scalacOptions -= "-Xfatal-warnings",
    scalacOptions ~= { _.filterNot(_.startsWith("-Wunused:")) },
    excludeFilter in headerSources := { _ => true },
  )
  // Syntax matters as much as semantics here.
  .enablePlugins(NoPublishPlugin)
  .disablePlugins(ScalafmtPlugin)

lazy val scalafixOutput = project
  .in(file("scalafix/output"))
  .settings(scalafixSettings)
  .settings(
    skip in compile := true,
    Compile / doc / sources := Nil,
    excludeFilter in headerSources := { _ => true },
  )
  // Auto-formatting prevents the tests from passing
  .enablePlugins(NoPublishPlugin)
  .disablePlugins(ScalafmtPlugin)

lazy val scalafixTests = project
  .in(file("scalafix/tests"))
  .settings(commonSettings)
  .settings(scalafixSettings)
  .settings(
    skip in publish := true,
    libraryDependencies += "ch.epfl.scala" % "scalafix-testkit" % V.scalafix % Test cross CrossVersion.full,
    Compile / compile :=
      (Compile / compile).dependsOn(scalafixInput / Compile / compile).value,
    scalafixTestkitOutputSourceDirectories :=
      (scalafixOutput / Compile / sourceDirectories).value,
    scalafixTestkitInputSourceDirectories :=
      (scalafixInput / Compile / sourceDirectories).value,
    scalafixTestkitInputClasspath :=
      (scalafixInput / Compile / fullClasspath).value,
  )
  .dependsOn(scalafixRules)
  .enablePlugins(NoPublishPlugin)
  .enablePlugins(ScalafixTestkitPlugin)
  .enablePlugins(AutomateHeaderPlugin)

def http4sProject(name: String) =
  Project(name, file(name))
    .settings(commonSettings)
    .settings(
      moduleName := s"http4s-$name",
      Test / testOptions += Tests.Argument(TestFrameworks.Specs2, "showtimes", "failtrace"),
      testFrameworks += new TestFramework("munit.Framework"),
      initCommands()
    )
    .enablePlugins(Http4sPlugin)

def libraryProject(name: String) = http4sProject(name)

def exampleProject(name: String) =
  http4sProject(name)
    .in(file(name.replace("examples-", "examples/")))
    .enablePlugins(NoPublishPlugin)
    .settings(libraryDependencies += logbackClassic % Runtime)
    .dependsOn(examples)

lazy val commonSettings = Seq(
  Compile / doc / scalacOptions += "-no-link-warnings",
<<<<<<< HEAD
  scalacOptions ++= {
    if (isDotty.value) Seq("-language:implicitConversions")
    else Seq.empty
  },
  javacOptions ++= Seq(
    "-Xlint:deprecation",
    "-Xlint:unchecked"
  ),
=======
>>>>>>> 4c5ab30e
  libraryDependencies ++= Seq(
    catsEffectTestingSpecs2,
    catsLaws,
    disciplineSpecs2,
    logbackClassic,
    scalacheck,
    specs2Core.withDottyCompat(scalaVersion.value),
    specs2MatcherExtra.withDottyCompat(scalaVersion.value),
  ).map(_ % Test),
  libraryDependencies ++= {
    if (isDotty.value)
      libraryDependencies.value
    else
      // These are going to be a problem
      Seq(
        specs2Cats,
        specs2Scalacheck
      ).map(_ % Test)
  }
)

def initCommands(additionalImports: String*) =
  initialCommands := (List(
    "fs2._",
    "cats._",
    "cats.data._",
    "cats.effect._",
    "cats.implicits._"
  ) ++ additionalImports).mkString("import ", ", ", "")

// Everything is driven through release steps and the http4s* variables
// This won't actually release unless on Travis.
addCommandAlias("ci", ";clean ;release with-defaults")<|MERGE_RESOLUTION|>--- conflicted
+++ resolved
@@ -4,7 +4,7 @@
 import scala.xml.transform.{RewriteRule, RuleTransformer}
 
 // Global settings
-ThisBuild / crossScalaVersions := Seq(scala_212, scala_213)
+ThisBuild / crossScalaVersions := Seq(scala_212, scala_213, "3.0.0-M1")
 ThisBuild / scalaVersion := (ThisBuild / crossScalaVersions).value.filter(_.startsWith("2.")).last
 ThisBuild / baseVersion := "0.21"
 ThisBuild / publishGithubUser := "rossabaker"
@@ -22,11 +22,7 @@
   // emberCore,
   // emberServer,
   // emberClient,
-<<<<<<< HEAD
-  // blazeCore,
-=======
   blazeCore,
->>>>>>> 4c5ab30e
   // blazeServer,
   // blazeClient,
   // asyncHttpClient,
@@ -36,14 +32,14 @@
   // jetty,
   // tomcat,
   // theDsl,
-   jawn,
-   argonaut,
+  jawn,
+  argonaut,
   boopickle,
   // circe,
-   json4s,
-   json4sNative,
-   json4sJackson,
-   playJson,
+  json4s,
+  json4sNative,
+  json4sJackson,
+  playJson,
   // scalaXml,
   twirl,
   scalatags,
@@ -58,11 +54,7 @@
   // scalafixInput,
   // scalafixOutput,
   // scalafixRules,
-<<<<<<< HEAD
-  // scalafixTests
-=======
   // scalafixTests,
->>>>>>> 4c5ab30e
 )
 
 lazy val root = project.in(file("."))
@@ -76,15 +68,10 @@
   .aggregate(modules: _*)
 
 lazy val core = libraryProject("core")
-  .disablePlugins(SilencerPlugin)
   .enablePlugins(
     BuildInfoPlugin,
     MimeLoaderPlugin,
-<<<<<<< HEAD
-    SilencerPlugin2
-=======
     NowarnCompatPlugin,
->>>>>>> 4c5ab30e
   )
   .settings(
     description := "Core http4s library for servers and clients",
@@ -116,15 +103,11 @@
     },
     unusedCompileDependenciesFilter -= moduleFilter("org.scala-lang", "scala-reflect"),
     mimaBinaryIssueFilters ++= Seq(
-<<<<<<< HEAD
       ProblemFilters.exclude[DirectMissingMethodProblem]("org.http4s.parser.HttpHeaderParser.ETAG"),
       ProblemFilters.exclude[DirectMissingMethodProblem]("org.http4s.parser.SimpleHeaders.ETAG"),
       ProblemFilters.exclude[MissingClassProblem]("org.http4s.HttpVersion$Parser"),
-=======
-      // These were private[this], surfaced by 2.13.4's exhaustiveness checker
       ProblemFilters.exclude[MissingClassProblem]("org.http4s.headers.Forwarded$Node$Port$C"),
       ProblemFilters.exclude[MissingClassProblem]("org.http4s.headers.Forwarded$Node$Port$C$"),
->>>>>>> 4c5ab30e
     ),
   )
 
@@ -800,17 +783,6 @@
 
 lazy val commonSettings = Seq(
   Compile / doc / scalacOptions += "-no-link-warnings",
-<<<<<<< HEAD
-  scalacOptions ++= {
-    if (isDotty.value) Seq("-language:implicitConversions")
-    else Seq.empty
-  },
-  javacOptions ++= Seq(
-    "-Xlint:deprecation",
-    "-Xlint:unchecked"
-  ),
-=======
->>>>>>> 4c5ab30e
   libraryDependencies ++= Seq(
     catsEffectTestingSpecs2,
     catsLaws,
