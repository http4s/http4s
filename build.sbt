--- conflicted
+++ resolved
@@ -26,30 +26,7 @@
 
 ThisBuild / githubWorkflowSbtCommand := "nix develop .#${{ matrix.java }} -c sbt"
 
-<<<<<<< HEAD
-ThisBuild / githubWorkflowAddedJobs ++= Seq(
-  WorkflowJob(
-    id = "coverage",
-    name = "Generate coverage report",
-    scalas = List(scala_213),
-    javas = List(JavaSpec.temurin("8")),
-    steps = githubWorkflowJobSetup.value.toList ++
-      List(
-        WorkflowStep.Sbt(List("coverage", "rootJVM/test", "coverageAggregate")),
-        WorkflowStep.Use(
-          UseRef.Public(
-            "codecov",
-            "codecov-action",
-            "v3",
-          ),
-          cond = Some("github.event_name != 'pull_request'"),
-        ),
-      ),
-  )
-)
-=======
 ThisBuild / githubWorkflowArtifactUpload := false
->>>>>>> e39f3931
 
 ThisBuild / jsEnv := {
   import org.scalajs.jsenv.nodejs.NodeJSEnv
@@ -274,12 +251,6 @@
   .settings(
     description := "Simple DSL for writing http4s services",
     startYear := Some(2013),
-<<<<<<< HEAD
-=======
-  )
-  .jsSettings(
-    jsVersionIntroduced("0.23.5")
->>>>>>> e39f3931
   )
   .dependsOn(core, tests % Test)
 
