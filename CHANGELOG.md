<<<<<<< HEAD
# v0.17.0-RC2 (2017-08-24)
* Remove `ServiceSyntax.orNotFound(a: A): Task[Response]` in favor of
  `ServiceSyntax.orNotFound: Service[Request, Response]`

# v0.17.0-RC1 (2017-08-16)
* Port `ChunkAggregator` to fs2
* Add logging middleware
* Standardize on `ExecutionContext` over `Strategy` and `ExecutorService`
* Implement `Age` header
* Fix `Client#toHttpService` to not dispose until the body is consumed
* Add a buffered implementation of `EntityDecoder[Multipart]`
* In async-http-client, don't use `ReactiveStreamsBodyGenerator` unless there is
  a body to transmit. This fixes an `IllegalStateException: unexpected message
  type`
* Add `HSTS` middleware
* Add option to serve pre-gzipped resources
* Add RequestLogging and ResponseLogging middlewares
* `StaticFile` options return `OptionT[Task, ?]`
* Set `Content-Length` or `Transfer-Encoding: chunked` header when serving
  from a URL
* Explicitly close `URLConnection``s if we are not reading the contents
* Upgrade to:
    * async-http-client-2.0.34
    * fs2-0.9.7
    * metrics-core-3.2.4
    * scodec-bits-1.1.5

# v0.17.0-M3 (2017-05-27)
* Fix file corruption issue when serving static files from the classpath

# v0.17.0-M2 (2017-04-30)
* `Timeout` middleware takes an implicit `Scheduler` and
  `ExecutionContext`
* Bring back `http4s-async-client`, based on `fs2-reactive-stream`
* Restore support for WebSockets

# v0.17.0-M1 (2017-04-08)
* First release on cats and fs2
    * All scalaz types and typeclasses replaced by cats equivalengts
	* `scalaz.concurrent.Task` replaced by `fs2.Task`	
	* `scalaz.stream.Process` replaced by `fs2.Stream`
* Roughly at feature parity with v0.16.0-M1. Notable exceptions:
	* Multipart not yet supported
	* Web sockets not yet supported
	* Client retry middleware can't check idempotence of requests
	* Utilties in `org.http4s.util.io` not yet ported
=======
# v0.16.0-RC3 (2017-08-29)
* Add a `responseHeaderTimeout` property to `BlazeClientConfig`.  This
  measures the time between the completion of writing the request body
  to the reception of a complete response header.
* Upgraded dependencies:
    * async-http-client-2.0.35
>>>>>>> 53d69986

# v0.16.0-RC2 (2017-08-24)
* Move http4s-blaze-core from `org.http4s.blaze` to
  `org.http4s.blazecore` to avoid a conflict with the non-http4s
  blaze-core module.
* Change `ServiceOps` to operate on a `Service[?, MaybeResponse]`.
  Give it an `orNotFound` that returns a `Service`.  The
  `orNotFound(a: A)` overload is left for compatibility with Scala
  2.10.
* Build with Lightbend compiler instead of Typelevel compiler so we
  don't expose `org.typelevel` dependencies that are incompatible with
  their counterparts in `org.scala-lang`.
* Upgraded dependencies:
    * blaze-0.12.7 (fixes eviction notice in http4s-websocket)
    * twirl-1.3.4

# v0.16.0-RC1 (2017-08-16)
* Remove laziness from `ArbitraryInstances`
* Support an arbitrary predicate for CORS allowed origins
* Support `Access-Control-Expose-Headers` header for CORS
* Fix thread safety issue in `EntityDecoder[XML]`
* Support IPV6 headers in `X-Forwarded-For`
* Add `status` and `successful` methods to client
* Overload `client.fetchAs` and `client.streaming` to accept a `Task[Request]`
* Replace `Instant` with `HttpDate` to avoid silent truncation and constrain
  to dates that are legally renderable in HTTP.
* Fix bug in hash code of `CaseInsensitiveString`
* Update `request.pathInfo` when changing `request.withUri`. To keep these
  values in sync, `request.copy` has been deprecated, but copy constructors
  based on `with` have been added.
* Remove `name` from `AttributeKey`.
* Add `withFragment` and `withoutFragment` to `Uri`
* Construct `Content-Length` with `fromLong` to ensure validity, and
  `unsafeFromLong` when you can assert that it's positive.
* Add missing instances to `QueryParamDecoder` and `QueryParamEncoder`.
* Add `response.cookies` method to get a list of cookies from `Set-Cookie`
  header.  `Set-Cookie` is no longer a `Header.Extractable`, as it does
  not adhere to the HTTP spec of being concatenable by commas without
  changing semantics.
* Make servlet `HttpSession` available as a request attribute in servlet
  backends
* Fix `Part.name` to return the name from the `Content-Disposition` header
  instead of the name _of_ the `Content-Disposition` header. Accordingly, it is
  no longer a `CaseInsensitiveString`
* `Request.toString` and `Response.toString` now redact sensitive headers. A
  method to redact arbitrary headers is added to `Headers`.
* `Retry-After` is now modeled as a `Either[HttpDate, Long]` to reflect either
  an http-date or delta-seconds value.
* Look for index.html in `StaticFile` when rendering a directory instead of
  returning `401 Unauthorized`.
* Limit dates to a minimum of January 1, 1900, per RFC.
* Add `serviceErrorHandler` to `ServerBuilder` to allow pluggable error handlers
  when a server backend receives a failed task or a thrown Exception when
  invoking a service. The default calls `toHttpResponse` on `MessageFailure` and
  closes the connection with a `500 InternalServerError` on other non-fatal
  errors.  Fatal errors are left to the server.
* `FollowRedirect` does not propagate sensitive headers when redirecting to a
  different authority.
* Add Content-Length header to empty response generators
* Upgraded dependencies:
    * async-http-client-2.0.34
    * http4s-websocket-0.2.0
    * jetty-9.4.6.v20170531
    * json4s-3.5.3
    * log4s-1.3.6
    * metrics-core-3.2.3
    * scala-2.12.3-bin-typelevel-4
    * scalaz-7.2.15
    * tomcat-8.5.20

# v0.16.0-M3 (2017-05-25)
* Fix `WebjarService` so it matches assets.
* `ServerApp` overrides `process` to leave a single abstract method
* Add gzip trailer in `GZip` middleware
* Upgraded dependencies:
    * circe-0.8.0
    * jetty-9.4.5.v20170502
    * scalaz-7.2.13
    * tomcat-8.5.15
* `ProcessApp` uses a `Process[Task, Nothing]` rather than a 
  `Process[Task, Unit]`
* `Credentials` is split into `Credentials.AuthParams` for key-value pairs and
  `Credentials.Token` for legacy token-based schemes.  `OAuthBearerToken` is
  subsumed by `Credentials.Token`.  `BasicCredentials` no longer extends
  `Credentials`, but is extractable from one.  This model permits the
  definition of other arbitrary credential schemes.
* Add `fromSeq` constructor to `UrlForm`
* Allow `WebjarService` to pass on methods other than `GET`.  It previously
  threw a `MatchError`.

# v0.16.0-M2 (2017-04-30)
* Upgraded dependencies:
    * argonaut-6.2
    * jetty-9.4.4.v20170414
    * tomcat-8.5.14
* Fix `ProcessApp` to terminate on process errors
* Set `secure` request attribute correctly in blaze server
* Exit with code `-1` when `ProcessApp` fails
* Make `ResourceService` respect `If-Modified-Since`
* Rename `ProcessApp.main` to `ProcessApp.process` to avoid overload confusio
* Avoid intermediate String allocation in Circe's `jsonEncoder`
* Adaptive EntityDecoder[Json] for circe: works directly from a ByteBuffer for
  small bodies, and incrementally through jawn for larger.
* Capture more context in detail message of parse errors

# v0.16.0-M1 (2017-04-08)
* Fix type of `AuthedService.empty`
* Eliminate `Fallthrough` typeclass.  An `HttpService` now returns
  `MaybeResponse`, which can be a `Response` or `Pass`.  There is a
  `Semigroup[MaybeResponse]` instance that allows `HttpService`s to be
  chained as a semigroup.  `service orElse anotherService` is
  deprecated in favor of `service |+| anotherService`.
* Support configuring blaze and Jetty servers with a custom
  `SSLContext`.
* Upgraded dependencies for various modules:
    * async-http-client-2.0.31
    * circe-0.7.1
	* jetty-9.4.3.v20170317
	* json4s-3.5.1
	* logback-1.2.1
	* log4s-1.3.4
	* metrics-3.2.0
	* scalacheck-1.13.5
	* tomcat-8.0.43
* Deprecate `EntityEncoder[ByteBuffer]` and
  `EntityEncoder[CharBuffer]`.
* Add `EntityDecoder[Unit]`.
* Move `ResponseClass`es into `Status`.
* Use `SSLContext.getDefault` by default in blaze-client.  Use
  `BlazeServerConfig.insecure` to ignore certificate validity.  But
  please don't.
* Move `CaseInsensitiveString` syntax to `org.http4s.syntax`.
* Bundle an internal version of parboiled2.  This decouples core from
  shapeless, allowing applications to use their preferred version of
  shapeless.
* Rename `endpointAuthentication` to `checkEndpointAuthentication`.
* Add a `WebjarService` for serving files out of web jars.
* Implement `Retry-After` header.
* Stop building with `delambdafy` on Scala 2.11.
* Eliminate finalizer on `BlazeConnection`.
* Respond OK to CORS pre-flight requests even if the wrapped service
  does not return a successful response.  This is to allow `CORS`
  pre-flight checks of authenticated services.
* Deprecate `ServerApp` in favor of `org.http4s.util.ProcessApp`.  A
  `ProcessApp` is easier to compose all the resources a server needs via
  `Process.bracket`.
* Implement a `Referer` header.

# v0.15.16 (2017-07-20)
* Backport rendering of details in `ParseFailure.getMessage`

# v0.15.15 (2017-07-20)
* Oops. Same as v0.15.14.

# v0.15.14 (2017-07-10)
* Close parens in `Request.toString`
* Use "message" instead of "request" in message body failure messages
* Add `problem+json` media type
* Tolerate `[` and `]` in queries parsing URIs. These characters are parsed, but
  percent-encoded.

# v0.15.13 (2017-05-25)
* Patch-level upgrades to dependencies:
    * async-http-client-2.0.32
    * blaze-0.12.6 (fixes infinite loop in some SSL handshakes)
    * jetty-9.3.19.v20170502
    * json4s-3.5.2
    * tomcat-8.0.44

# v0.15.12 (2017-05-11)
* Fix GZip middleware to render a correct stream

# v0.15.11 (2017-04-29)
* Upgrade to blaze-0.12.5 to pick up fix for `StackOverflowError` in
  SSL handshake

# v0.15.10 (2017-04-28)
* Patch-level upgrades to dependencies
    * argonaut-6.2
    * scalaz-7.2.12
* Allow preambles and epilogues in multipart bodies
* Limit multipart headers to 40 kilobytes to avoid unbounded buffering
  of long lines in a header
* Remove `' '` and `'?'` from alphabet for generated multipart
  boundaries, as these are not token characters and are known to cause
  trouble for some multipart implementations
* Fix multipart parsing for unlucky input chunk sizes

# v0.15.9 (2017-04-19)
* Terminate `ServerApp` even if the server fails to start
* Make `ResourceService` respect `If-Modified-Since`
* Patch-level upgrades to dependencies:
    * async-http-client-2.0.31
    * jetty-9.3.18.v20170406
    * json4s-3.5.1
	* log4s-1.3.4
    * metrics-core-3.1.4
    * scalacheck-1.13.5
    * scalaz-7.1.13 or scalaz-7.2.11
    * tomcat-8.0.43

# v0.15.8 (2017-04-06)
* Cache charset lookups to avoid synchronization.  Resolution of
  charsets is synchronized, with a cache size of two.  This avoids
  the synchronized call on the HTTP pool.
* Strip fragment from request target in blaze-client.  An HTTP request
  target should not include the fragment, and certain servers respond
  with a `400 Bad Request` in their presence.

# v0.15.7 (2017-03-09)
* Change default server and client executors to a minimum of four
  threads.
* Bring scofflaw async-http-client to justice for its brazen
  violations of Reactive Streams Rule 3.16, requesting of a null
  subscription.
* Destroy Tomcat instances after stopping, so they don't hold the port
* Deprecate `ArbitraryInstances.genCharsetRangeNoQuality`, which can
  cause deadlocks
* Patch-level upgrades to dependencies:
    * async-http-client-2.0.30
    * jetty-9.3.16.v20170120
    * logback-1.1.11
    * metrics-3.1.3
    * scala-xml-1.0.6
    * scalaz-7.2.9
    * tomcat-8.0.41
    * twirl-1.2.1

# v0.15.6 (2017-03-03)
* Log unhandled MessageFailures to `org.http4s.server.message-failures`

# v0.15.5 (2017-02-20)
* Allow services wrapped in CORS middleware to fall through
* Don't log message about invalid CORS headers when no `Origin` header present
* Soften log about invalid CORS headers from info to debug

# v0.15.4 (2017-02-12)
* Call `toHttpResponse` on tasks failed with `MessageFailure`s from
  `HttpService`, to get proper 4xx handling instead of an internal
  server error.

# v0.15.3 (2017-01-17)
* Dispose of redirect responses in `FollowRedirect`. Fixes client deadlock under heavy load
* Refrain from logging headers with potentially sensitive info in blaze-client
* Add `hashCode` and `equals` to `Headers`
* Make `challenge` in auth middlewares public to facilitate composing multiple auth mechanisms
* Fix blaze-client detection of stale connections

# v0.15.2 (2016-12-29)
* Add helpers to add cookies to requests

# v0.15.1 (2016-12-20)
* Fix GZip middleware to fallthrough non-matching responses
* Fix UnsupportedOperationException in Arbitrary[Uri]
* Upgrade to Scala 2.12.1 and Scalaz 7.2.8

# v0.15.0 (2016-11-30)
* Add support for Scala 2.12
* Added `Client.fromHttpService` to assist with testing.
* Make all case classes final where possible, sealed where not.
* Codec for Server Sent Events (SSE)
* Added JSONP middleware
* Improve Expires header to more easily build the header and support parsing of the header
* Replce lazy `Raw.parsed` field with a simple null check
* Added support for Zipkin headers
* Eliminate response attribute for detecting fallthrough response.
  The fallthrough response must be `Response.fallthrough`.
* Encode URI path segments created with `/`
* Introduce `AuthedRequest` and `AuthedService` types.
* Replace `CharSequenceEncoder` with `CharBufferEncoder`, assuming
  that `CharBuffer` and `String` are the only `CharSequence`s one
  would want to encode.
* Remove `EnittyEncoder[Char]` and `EntityEncoder[Byte]`.  Send an
  array, buffer, or String if you want this.
* Add `DefaultHead` middleware for `HEAD` implementation.
* Decouple `http4s-server` from Dropwizard Metrics.  Metrics code is
  in the new `http4s-metrics` module.
* Allow custom scheduler for timeout middleware.
* Add parametric empty `EntityEncoder` and `EntityEncoder[Unit]`.
* Replace unlawful `Order[CharsetRange]` with `Equal[CharsetRange]`.
* Auth middlewares renamed `BasicAuth` and `DigestAuth`.
* `BasicAuth` passes client password to store instead of requesting
  password from store.
* Remove realm as an argument to the basic and digest auth stores.
* Basic and digest auth stores return a parameterized type instead of
  just a String username.
* Upgrade to argonaut-6.2-RC2, circe-0.6.1, json4s-3.5.0

# v0.14.11 (2016-10-25)
* Fix expansion of `uri` and `q` macros by qualifying with `_root_`

# v0.14.10 (2016-10-12)
* Include timeout type and duration in blaze client timeouts

# v0.14.9 (2016-10-09)
* Don't use `"null"` as query string in servlet backends for requests without a query string

# v0.14.8 (2016-10-04)
* Allow param names in UriTemplate to have encoded, reserved parameters
* Upgrade to blaze-0.12.1, to fix OutOfMemoryError with direct buffers
* Upgrade to Scalaz 7.1.10/7.2.6
* Upgrade to Jetty 9.3.12
* Upgrade to Tomcat 8.0.37

# v0.14.7 (2016-09-25)
* Retry middleware now only retries requests with idempotent methods and pure bodies and appropriate status codes
* Fix bug where redirects followed when an effectful chunk (i.e., `Await`) follows pure ones.
* Don't uppercase two hex digits after "%25" when percent encoding.
* Tolerate invalid percent-encodings when decoding.
* Omit scoverage dependencies from POM

# v0.14.6 (2016-09-11)
* Don't treat `Kill`ed responses (i.e., HEAD requests) as abnormal
  termination in metrics

# v0.14.5 (2016-09-02)
* Fix blaze-client handling of HEAD requests

# v0.14.4 (2016-08-29)
* Don't render trailing "/" for URIs with empty paths
* Avoid calling tail of empty list in `/:` extractor

# v0.14.3 (2016-08-24)
* Follow 301 and 302 responses to POST with a GET request.
* Follow all redirect responses to HEAD with a HEAD request.
* Fix bug where redirect response is disposed prematurely even if not followed.
* Fix bug where payload headers are sent from original request when
  following a redirect with a GET or HEAD.
* Return a failed task instead of throwing when a client callback
  throws an exception. Fixes a resource leak.
* Always render `Date` header in GMT.
* Fully support the three date formats specified by RFC 7231.
* Always specify peer information in blaze-client SSL engines
* Patch upgrades to latest async-http-client, jetty, scalaz, and scalaz-stream

# v0.14.2 (2016-08-10)
* Override `getMessage` in `UnexpectedStatus`

# v0.14.1 (2016-06-15)
* Added the possibility to specify custom responses to MessageFailures
* Address issue with Retry middleware leaking connections
* Fixed the status code for a semantically invalid request to `422 UnprocessableEntity`
* Rename `json` to `jsonDecoder` to reduce possibility of implicit shadowing
* Introduce the `ServerApp` trait
* Deprectate `onShutdown` and `awaitShutdown` in `Server`
* Support for multipart messages
* The Path extractor for Long now supports negative numbers
* Upgrade to scalaz-stream-0.8.2(a) for compatibility with scodec-bits-1.1
* Downgrade to argonaut-6.1 (latest stable release) now that it cross builds for scalaz-7.2
* Upgrade parboiled2 for compatibility with shapeless-2.3.x

# ~~v0.14.0 (2016-06-15)~~
* Recalled. Use v0.14.1 instead.

# v0.13.3 (2016-06-15)
* Address issue with Retry middleware leaking connections.
* Pass the reason string when setting the `Status` for a successful `ParseResult`.

# v0.13.2 (2016-04-13)
* Fixes the CanBuildFrom for RequestCookieJar to avoid duplicates.
* Update version of jawn-parser which contains a fix for Json decoding.

# v0.13.1 (2016-04-07)
* Remove implicit resolution of `DefaultExecutor` in blaze-client.

# v0.13.0 (2016-03-29)
* Add support for scalaz-7.2.x (use version 0.13.0a).
* Add a client backed based on async-http-client.
* Encode keys when rendering a query string.
* New entity decoder based on json4s' extract.
* Content-Length now accepts a Long.
* Upgrade to circe-0.3, json4s-3.3, and other patch releases.
* Fix deadlocks in blaze resulting from default executor on single-CPU machines.
* Refactor `DecodeFailure` into a new `RequestFailure` hierarchy.
* New methods for manipulating `UrlForm`.
* All parsed headers get a `parse` method to construct them from their value.
* Improve error message for unsupported media type decoding error.
* Introduce `BlazeClientConfig` class to simplify client construction.
* Unify client executor service semantics between blaze-client and async-http-client.
* Update default response message for UnsupportedMediaType failures.
* Add a `lenient` flag to blazee configuration to accept illegal characters in headers.
* Remove q-value from `MediaRange` and `MediaType`, replaced by `MediaRangeAndQValue`.
* Add `address` to `Server` trait.
* Lazily construct request body in Servlet NIO to support HTTP 100.
* Common operations pushed down to `MessageOps`.
* Fix loop in blaze-client when no connection can be established.
* Privatize most of the blaze internal types.
* Enable configuration of blaze server parser lengths.
* Add trailer support in blaze client.
* Provide an optional external executor to blaze clients.
* Fix Argonaut string interpolation

# v0.12.6 (2016-12-29)
* Backport rendering of details in `ParseFailure.getMessage`

# v0.12.5 (2016-12-29)
* ~~Backport rendering of details in `ParseFailure.getMessage`~~ Oops.

# v0.12.4 (2016-03-10)
* Fix bug on rejection of invalid URIs.
* Do not send `Transfer-Encoding` or `Content-Length` headers for 304 and others.
* Don't quote cookie values.

# v0.12.3 (2016-02-24)
* Upgrade to jawn-0.8.4 to fix decoding escaped characters in JSON.

# v0.12.2 (2016-02-22)
* ~~Upgrade to jawn-0.8.4 to fix decoding escaped characters in JSON.~~ Oops.

# v0.12.1 (2016-01-30)
* Encode keys as well as values when rendering a query.
* Don't encode '?' or '/' when encoding a query.

# v0.12.0 (2016-01-15)
* Refactor the client API for resource safety when not reading the entire body.
* Rewrite client connection pool to support  maximum concurrent connections instead of maximum idle connections.
* Optimize body collection for better connection keep-alive rate.
* Move `Service` and `HttpService`, because a `Client` can be viewed as a `Service`.
* Remove custom `DateTime` in favor of `java.time.Instant`.
* Support status 451 Unavailable For Legal Reasons.
* Various blaze-client optimizations.
* Don't let Blaze `IdentityWriter` write more than Content-Length bytes.
* Remove `identity` `Transfer-Encoding`, which was removed in HTTP RFC errata.
* In blaze, `requireClose` is now the return value of `writeEnd`.
* Remove body from `Request.toString` and `Response.toString`.
* Move blaze parser into its own class.
* Trigger a disconnect if an ignored body is too long.
* Configurable thread factories for happier profiling.
* Fix possible deadlock in default client execution context.

# v0.11.3 (2015-12-28)
* Blaze upgrade to fix parsing HTTP responses without a reason phrase.
* Don't write more than Content-Length bytes in blaze.
* Fix infinite loop in non-blocking Servlet I/O.
* Never write a response body on HEAD requests to blaze.
* Add missing `'&'` between multivalued k/v pairs in `UrlFormCodec.encode`

# v0.11.2 (2015-12-04)
* Fix stack safety issue in async servlet I/O.
* Reduce noise from timeout exceptions in `ClientTimeoutStage`.
* Address file descriptor leaks in blaze-client.
* Fix `FollowRedirect` middleware for 303 responses.
* Support keep-alives for client requests with bodies. 

# v0.11.1 (2015-11-29)
* Honor `connectorPoolSize` and `bufferSize` parameters in `BlazeBuilder`.
* Add convenient `ETag` header constructor.
* Wait for final chunk to be written before closing the async context in non-blocking servlet I/O.
* Upgrade to jawn-streamz-0.7.0 to use scalaz-stream-0.8 across the board.

# v0.11.0 (2015-11-20)
* Upgrade to scalaz-stream 0.8
* Add Circe JSON support module.
* Add ability to require content-type matching with EntityDecoders.
* Cleanup blaze-client internals.
* Handle empty static files.
* Add ability to disable endpoint authentication for the blaze client.
* Add charset encoding for Argonaut JSON EntityEncoder.

# v0.10.1 (2015-10-07)
* Processes render data in chunked encoding by default.
* Incorporate type name into error message of QueryParam.
* Comma separate Access-Control-Allow-Methods header values.
* Default FallThrough behavior inspects for the FallThrough.fallthroughKey.

# v0.10.0 (2015-09-03)
* Replace `PartialService` with the `Fallthrough` typeclass and `orElse` syntax.
* Rename `withHeaders` to `replaceAllHeaders`
* Set https endpoint identification algorithm when possible.
* Stack-safe `ProcessWriter` in blaze.
* Configureable number of connector threads and buffer size in blaze-server.

# v0.9.3 (2015-08-27)
* Trampoline recursive calls in blaze ProcessWriter.
* Handle server hangup and body termination correctly in blaze client.

# v0.9.2 (2015-08-26)
* Bump http4s-websockets to 1.0.3 to properly decode continuation opcode.
* Fix metrics incompatibility when using Jetty 9.3 backend.
* Preserve original headers when appending as opposed to quoting.

# v0.9.1 (2015-08-19)
* Fix bug in servlet nio handler.

# v0.9.0 (2015-08-15)
* Require Java8.
* `StaticFile` uses the filename extension exclusively to determine media-type.
* Add `/` method to `Uri`.
* Add `UrlFormLifter` middleware to aggregate url-form parameters with the query parameters.
* Add local address information to the `Request` type. 
* Add a Http method 'or' (`|`) extractor.
* Add `VirtualHost` middleware for serving multiple sites from one server.
* Add websocket configuration to the blaze server builder.
* Redefine default timeout status code to 500. 
* Redefine the `Service` arrow result from `Task[Option[_]]` to `Task[_]`.
* Don't extend `AllInstances` with `Http4s` omnibus import object.
* Use UTF-8 as the default encoding for text bodies.
* Numerous bug fixes by numerous contributors!

# v0.8.5 (2015-08-26)
* Preserve original headers when appending as opposed to quoting.
* Upgrade to jawn-0.8.3 to avoid transitive dependency on GPL2 jmh

# v0.8.4 (2015-07-13)
* Honor the buffer size parameter in gzip middleware.
* Handle service exceptions in servlet backends.
* Respect asyncTimeout in servlet backends.
* Fix prefix mounting bug in blaze-server.
* Do not apply CORS headers to unsuccessful OPTIONS requests.

# v0.8.3 (2015-07-02)
* Fix bug parsing IPv4 addresses found in URI construction.

# v0.8.2 (2015-06-22)
* Patch instrumented handler for Jetty to time async contexts correctly.
* Fix race condition with timeout registration and route execution in blaze client
* Replace `ConcurrentHashMap` with synchronized `HashMap` in `staticcontent` package.
* Fix static content from jars by avoiding `"//"` in path uris when serving static content.
* Quote MediaRange extensions.
* Upgrade to jawn-streamz-0.5.0 and blaze-0.8.2.
* Improve error handling in blaze-client.
* Respect the explicit default encoding passed to `decodeString`.

# v0.8.1 (2015-06-16)
* Authentication middleware integrated into the server package.
* Static content tools integrated into the server package.
* Rename HttpParser to HttpHeaderParser and allow registration and removal of header parsers.
* Make UrlForm EntityDecoder implicitly resolvable.
* Relax UrlForm parser strictness.
* Add 'follow redirect' support as a client middleware.
* Add server middleware for auto retrying uris of form '/foo/' as '/foo'.
* Numerous bug fixes.
* Numerous version bumps.

# ~~v0.8.0 (2015-06-16)~~
* Mistake.  Go straight to v0.8.1.

# v0.7.0 (2015-05-05)
* Add QueryParamMatcher to the dsl which returns a ValidationNel.
* Dsl can differentiate between '/foo/' and '/foo'.
* Added http2 support for blaze backend.
* Added a metrics middleware usable on all server backends.
* Websockets are now modeled by an scalaz.stream.Exchange.
* Add `User-Agent` and `Allow` header types and parsers.
* Allow providing a Host header to the blaze client.
* Upgrade to scalaz-stream-7.0a.
* Added a CORS middleware.
* Numerous bug fixes.
* Numerous version bumps.

# v0.6.5 (2015-03-29)
* Fix bug in Request URI on servlet backend with non-empty context or servlet paths.
* Allow provided Host header for Blaze requests.

# v0.6.4 (2015-03-15)
* Avoid loading javax.servlet.WriteListener when deploying to a servlet 3.0 container.

# ~~v0.6.3 (2015-03-15)~~
* Forgot to pull origin before releasing.  Use v0.6.4 instead.

# v0.6.2 (2015-02-27)
* Use the thread pool provided to the Jetty servlet builder.
* Avoid throwing exceptions when parsing headers.
* Make trailing slash insignificant in service prefixes on servlet containers.
* Fix mapping of servlet query and mount prefix.

# v0.6.1 (2015-02-04)
* Update to blaze-0.5.1
* Remove unneeded error message (90b2f76097215)
* GZip middleware will not throw an exception if the AcceptEncoding header is not gzip (ed1b2a0d68a8)

# v0.6.0 (2015-01-27)

## http4s-core
* Remove ResponseBuilder in favor of Response companion.
* Allow '';'' separators for query pairs.
* Make charset on Message an Option.
* Add a `flatMapR` method to EntityDecoder.
* Various enhancements to QueryParamEncoder and QueryParamDecoder.
* Make Query an IndexedSeq.
* Add parsers for Location and Proxy-Authenticate headers.
* Move EntityDecoder.apply to `Request.decode` and `Request.decodeWith`
* Move headers into `org.http4s.headers` package.
* Make UriTranslation respect scriptName/pathInfo split.
* New method to resolve relative Uris.
* Encode query and fragment of Uri.
* Codec and wrapper type for URL-form-encoded bodies.

## http4s-server
* Add SSL support to all server builders.

## http4s-blaze-server
* Add Date header to blaze-server responses.
* Close connection when error happens during body write in blaze-server.

## http4s-servlet
* Use asynchronous servlet I/O on Servlet 3.1 containers.
* ServletContext syntax for easy mounting in a WAR deployment.
* Support Dropwizard Metrics collection for servlet containers.

## http4s-jawn
* Empty strings are a JSON decoding error.

## http4s-argonaut
* Add codec instances for Argonaut's CodecJson.

## http4s-json4s
* Add codec instances for Json4s' Reader/Writer.

## http4s-twirl
* New module to support Twirl templates

## http4s-scala-xml
* Split scala-xml support into http4s-scala-xml module.
* Change inferred type of `scala.xml.Elem` to `application/xml`.

## http4s-client
* Support for signing oauth-1 requests in client.

## http4s-blaze-client
* Fix blaze-client when receiving HTTP1 response without Content-Length header.
* Change default blaze-client executor to variable size.
* Fix problem with blaze-client timeouts.

# v0.5.4 (2015-01-08)
* Upgrade to blaze 0.4.1 to fix header parsing issue in blaze http/1.x client and server.

# v0.5.3 (2015-01-05)
* Upgrade to argonaut-6.1-M5 to match jawn. [#157](https://github.com/http4s/http4s/issues/157)

# v0.5.2 (2015-01-02)
* Upgrade to jawn-0.7.2.  Old version of jawn was incompatible with argonaut. [#157]](https://github.com/http4s/http4s/issues/157)

# v0.5.1 (2014-12-23)
* Include context path in calculation of scriptName/pathInfo. [#140](https://github.com/http4s/http4s/issues/140)
* Fix bug in UriTemplate for query params with multiple keys.
* Fix StackOverflowError in query parser. [#147](https://github.com/http4s/http4s/issues/147)
* Allow ';' separators for query pairs.

# v0.5.0 (2014-12-11)
* Client syntax has evloved and now will include Accept headers when used with EntityDecoder
* Parse JSON with jawn-streamz.
* EntityDecoder now returns an EitherT to make decoding failure explicit.
* Renamed Writable to EntityEncoder
* New query param typeclasses for encoding and decoding query strings.
* Status equality now discards the reason phrase.
* Match AttributeKeys as singletons.
* Added async timeout listener to servlet backends.
* Start blaze server asynchronously.
* Support specifying timeout and executor in blaze-client.
* Use NIO for encoding files.

# v0.4.2 (2014-12-01)
* Fix whitespace parsing in Authorization header [#87](https://github.com/http4s/http4s/issues/87)

# v0.4.1 (2014-11-20)
* `Uri.query` and `Uri.fragment` are no longer decoded. [#75](https://github.com/http4s/http4s/issues/75)

# v0.4.0 (2014-11-18)

* Change HttpService form a `PartialFunction[Request,Task[Response]]` to `Service[Request, Response]`,
  a type that encapsulates a `Request => Task[Option[Response]]`
* Upgrade to scalaz-stream-0.6a
* Upgrade to blaze-0.3.0
* Drop scala-logging for log4s
* Refactor ServerBuilders into an immutable builder pattern.
* Add a way to control the thread pool used for execution of a Service
* Modernize the Renderable/Renderer framework
* Change Renderable append operator from ~ to <<
* Split out the websocket codec and types into a seperate package
* Added ReplyException, an experimental way to allow an Exception to encode
  a default Response on for EntityDecoder etc.
* Many bug fixes and slight enhancements

# v0.3.0 (2014-08-29)

* New client API with Blaze implementation
* Upgrade to scalaz-7.1.0 and scalaz-stream-0.5a
* JSON Writable support through Argonaut and json4s.
* Add EntityDecoders for parsing bodies.
* Moved request and response generators to http4s-dsl to be more flexible to 
  other frameworks'' syntax needs.
* Phased out exception-throwing methods for the construction of various
  model objects in favor of disjunctions and macro-enforced literals.
* Refactored imports to match the structure followed by [scalaz](https://github.com/scalaz/scalaz).

# v0.2.0 (2014-07-15)

* Scala 2.11 support
* Spun off http4s-server module. http4s-core is neutral between server and
  the future client.
* New builder for running Blaze, Jetty, and Tomcat servers.
* Configurable timeouts in each server backend.
* Replace Chunk with scodec.bits.ByteVector.
* Many enhancements and bugfixes to URI type.
* Drop joda-time dependency for slimmer date-time class.
* Capitalized method names in http4s-dsl.

# v0.1.0 (2014-04-15)

* Initial public release.<|MERGE_RESOLUTION|>--- conflicted
+++ resolved
@@ -1,4 +1,3 @@
-<<<<<<< HEAD
 # v0.17.0-RC2 (2017-08-24)
 * Remove `ServiceSyntax.orNotFound(a: A): Task[Response]` in favor of
   `ServiceSyntax.orNotFound: Service[Request, Response]`
@@ -45,14 +44,13 @@
 	* Web sockets not yet supported
 	* Client retry middleware can't check idempotence of requests
 	* Utilties in `org.http4s.util.io` not yet ported
-=======
+
 # v0.16.0-RC3 (2017-08-29)
 * Add a `responseHeaderTimeout` property to `BlazeClientConfig`.  This
   measures the time between the completion of writing the request body
   to the reception of a complete response header.
 * Upgraded dependencies:
     * async-http-client-2.0.35
->>>>>>> 53d69986
 
 # v0.16.0-RC2 (2017-08-24)
 * Move http4s-blaze-core from `org.http4s.blaze` to
