--- conflicted
+++ resolved
@@ -1,6 +1,28 @@
+# v0.16.0-RC3 (2017-08-29)
+* Add a `responseHeaderTimeout` property to `BlazeClientConfig`.  This
+  measures the time between the completion of writing the request body
+  to the reception of a complete response header.
+* Upgraded dependencies:
+    * async-http-client-2.0.35
+
 # v0.17.0-RC2 (2017-08-24)
 * Remove `ServiceSyntax.orNotFound(a: A): Task[Response]` in favor of
   `ServiceSyntax.orNotFound: Service[Request, Response]`
+
+# v0.16.0-RC2 (2017-08-24)
+* Move http4s-blaze-core from `org.http4s.blaze` to
+  `org.http4s.blazecore` to avoid a conflict with the non-http4s
+  blaze-core module.
+* Change `ServiceOps` to operate on a `Service[?, MaybeResponse]`.
+  Give it an `orNotFound` that returns a `Service`.  The
+  `orNotFound(a: A)` overload is left for compatibility with Scala
+  2.10.
+* Build with Lightbend compiler instead of Typelevel compiler so we
+  don't expose `org.typelevel` dependencies that are incompatible with
+  ntheir counterparts in `org.scala-lang`.
+* Upgraded dependencies:
+    * blaze-0.12.7 (fixes eviction notice in http4s-websocket)
+    * twirl-1.3.4
 
 # v0.17.0-RC1 (2017-08-16)
 * Port `ChunkAggregator` to fs2
@@ -25,48 +47,6 @@
     * metrics-core-3.2.4
     * scodec-bits-1.1.5
 
-# v0.17.0-M3 (2017-05-27)
-* Fix file corruption issue when serving static files from the classpath
-
-# v0.17.0-M2 (2017-04-30)
-* `Timeout` middleware takes an implicit `Scheduler` and
-  `ExecutionContext`
-* Bring back `http4s-async-client`, based on `fs2-reactive-stream`
-* Restore support for WebSockets
-
-# v0.17.0-M1 (2017-04-08)
-* First release on cats and fs2
-    * All scalaz types and typeclasses replaced by cats equivalengts
-	* `scalaz.concurrent.Task` replaced by `fs2.Task`	
-	* `scalaz.stream.Process` replaced by `fs2.Stream`
-* Roughly at feature parity with v0.16.0-M1. Notable exceptions:
-	* Multipart not yet supported
-	* Web sockets not yet supported
-	* Client retry middleware can't check idempotence of requests
-	* Utilties in `org.http4s.util.io` not yet ported
-
-# v0.16.0-RC3 (2017-08-29)
-* Add a `responseHeaderTimeout` property to `BlazeClientConfig`.  This
-measures the time between the completion of writing the request body
-to the reception of a complete response header.
-* Upgraded dependencies:
-* async-http-client-2.0.35
-
-# v0.16.0-RC2 (2017-08-24)
-* Move http4s-blaze-core from `org.http4s.blaze` to
-`org.http4s.blazecore` to avoid a conflict with the non-http4s
-blaze-core module.
-* Change `ServiceOps` to operate on a `Service[?, MaybeResponse]`.
-Give it an `orNotFound` that returns a `Service`.  The
-`orNotFound(a: A)` overload is left for compatibility with Scala
-2.10.
-* Build with Lightbend compiler instead of Typelevel compiler so we
-don't expose `org.typelevel` dependencies that are incompatible with
-their counterparts in `org.scala-lang`.
-* Upgraded dependencies:
-* blaze-0.12.7 (fixes eviction notice in http4s-websocket)
-* twirl-1.3.4
-
 # v0.16.0-RC1 (2017-08-16)
 * Remove laziness from `ArbitraryInstances`
 * Support an arbitrary predicate for CORS allowed origins
@@ -76,54 +56,50 @@
 * Add `status` and `successful` methods to client
 * Overload `client.fetchAs` and `client.streaming` to accept a `Task[Request]`
 * Replace `Instant` with `HttpDate` to avoid silent truncation and constrain
-to dates that are legally renderable in HTTP.
+  to dates that are legally renderable in HTTP.
 * Fix bug in hash code of `CaseInsensitiveString`
 * Update `request.pathInfo` when changing `request.withUri`. To keep these
-values in sync, `request.copy` has been deprecated, but copy constructors
-based on `with` have been added.
+  values in sync, `request.copy` has been deprecated, but copy constructors
+  based on `with` have been added.
 * Remove `name` from `AttributeKey`.
 * Add `withFragment` and `withoutFragment` to `Uri`
 * Construct `Content-Length` with `fromLong` to ensure validity, and
-`unsafeFromLong` when you can assert that it's positive.
+  `unsafeFromLong` when you can assert that it's positive.
 * Add missing instances to `QueryParamDecoder` and `QueryParamEncoder`.
 * Add `response.cookies` method to get a list of cookies from `Set-Cookie`
-header.  `Set-Cookie` is no longer a `Header.Extractable`, as it does
-not adhere to the HTTP spec of being concatenable by commas without
-changing semantics.
+  header.  `Set-Cookie` is no longer a `Header.Extractable`, as it does
+  not adhere to the HTTP spec of being concatenable by commas without
+  changing semantics.
 * Make servlet `HttpSession` available as a request attribute in servlet
-backends
+  backends
 * Fix `Part.name` to return the name from the `Content-Disposition` header
-instead of the name _of_ the `Content-Disposition` header. Accordingly, it is
-no longer a `CaseInsensitiveString`
+  instead of the name _of_ the `Content-Disposition` header. Accordingly, it is
+  no longer a `CaseInsensitiveString`
 * `Request.toString` and `Response.toString` now redact sensitive headers. A
-method to redact arbitrary headers is added to `Headers`.
+  method to redact arbitrary headers is added to `Headers`.
 * `Retry-After` is now modeled as a `Either[HttpDate, Long]` to reflect either
-an http-date or delta-seconds value.
+  an http-date or delta-seconds value.
 * Look for index.html in `StaticFile` when rendering a directory instead of
-returning `401 Unauthorized`.
+  returning `401 Unauthorized`.
 * Limit dates to a minimum of January 1, 1900, per RFC.
 * Add `serviceErrorHandler` to `ServerBuilder` to allow pluggable error handlers
-when a server backend receives a failed task or a thrown Exception when
-invoking a service. The default calls `toHttpResponse` on `MessageFailure` and
-closes the connection with a `500 InternalServerError` on other non-fatal
-errors.  Fatal errors are left to the server.
+  when a server backend receives a failed task or a thrown Exception when
+  invoking a service. The default calls `toHttpResponse` on `MessageFailure` and
+  closes the connection with a `500 InternalServerError` on other non-fatal
+  errors.  Fatal errors are left to the server.
 * `FollowRedirect` does not propagate sensitive headers when redirecting to a
-<<<<<<< HEAD
   different authority.
 * Add Content-Length header to empty response generators
-=======
-different authority.
->>>>>>> 0a284db5
 * Upgraded dependencies:
-* async-http-client-2.0.34
-* http4s-websocket-0.2.0
-* jetty-9.4.6.v20170531
-* json4s-3.5.3
-* log4s-1.3.6
-* metrics-core-3.2.3
-* scala-2.12.3-bin-typelevel-4
-* scalaz-7.2.15
-* tomcat-8.5.20
+    * async-http-client-2.0.34
+    * http4s-websocket-0.2.0
+    * jetty-9.4.6.v20170531
+    * json4s-3.5.3
+    * log4s-1.3.6
+    * metrics-core-3.2.3
+    * scala-2.12.3-bin-typelevel-4
+    * scalaz-7.2.15
+    * tomcat-8.5.20
 
 # v0.15.16 (2017-07-20)
 * Backport rendering of details in `ParseFailure.getMessage`
@@ -136,44 +112,53 @@
 * Use "message" instead of "request" in message body failure messages
 * Add `problem+json` media type
 * Tolerate `[` and `]` in queries parsing URIs. These characters are parsed, but
-percent-encoded.
+  percent-encoded.
+
+# v0.17.0-M3 (2017-05-27)
+* Fix file corruption issue when serving static files from the classpath
 
 # v0.16.0-M3 (2017-05-25)
 * Fix `WebjarService` so it matches assets.
 * `ServerApp` overrides `process` to leave a single abstract method
 * Add gzip trailer in `GZip` middleware
 * Upgraded dependencies:
-* circe-0.8.0
-* jetty-9.4.5.v20170502
-* scalaz-7.2.13
-* tomcat-8.5.15
+    * circe-0.8.0
+    * jetty-9.4.5.v20170502
+    * scalaz-7.2.13
+    * tomcat-8.5.15
 * `ProcessApp` uses a `Process[Task, Nothing]` rather than a
-`Process[Task, Unit]`
+  `Process[Task, Unit]`
 * `Credentials` is split into `Credentials.AuthParams` for key-value pairs and
-`Credentials.Token` for legacy token-based schemes.  `OAuthBearerToken` is
-subsumed by `Credentials.Token`.  `BasicCredentials` no longer extends
-`Credentials`, but is extractable from one.  This model permits the
-definition of other arbitrary credential schemes.
+  `Credentials.Token` for legacy token-based schemes.  `OAuthBearerToken` is
+  subsumed by `Credentials.Token`.  `BasicCredentials` no longer extends
+  `Credentials`, but is extractable from one.  This model permits the
+  definition of other arbitrary credential schemes.
 * Add `fromSeq` constructor to `UrlForm`
 * Allow `WebjarService` to pass on methods other than `GET`.  It previously
-threw a `MatchError`.
+  threw a `MatchError`.
 
 # v0.15.13 (2017-05-25)
 * Patch-level upgrades to dependencies:
-* async-http-client-2.0.32
-* blaze-0.12.6 (fixes infinite loop in some SSL handshakes)
-* jetty-9.3.19.v20170502
-* json4s-3.5.2
-* tomcat-8.0.44
+    * async-http-client-2.0.32
+    * blaze-0.12.6 (fixes infinite loop in some SSL handshakes)
+    * jetty-9.3.19.v20170502
+    * json4s-3.5.2
+    * tomcat-8.0.44
 
 # v0.15.12 (2017-05-11)
 * Fix GZip middleware to render a correct stream
 
+# v0.17.0-M2 (2017-04-30)
+* `Timeout` middleware takes an implicit `Scheduler` and
+  `ExecutionContext`
+* Bring back `http4s-async-client`, based on `fs2-reactive-stream`
+* Restore support for WebSockets
+
 # v0.16.0-M2 (2017-04-30)
 * Upgraded dependencies:
-* argonaut-6.2
-* jetty-9.4.4.v20170414
-* tomcat-8.5.14
+    * argonaut-6.2
+    * jetty-9.4.4.v20170414
+    * tomcat-8.5.14
 * Fix `ProcessApp` to terminate on process errors
 * Set `secure` request attribute correctly in blaze server
 * Exit with code `-1` when `ProcessApp` fails
@@ -181,12 +166,12 @@
 * Rename `ProcessApp.main` to `ProcessApp.process` to avoid overload confusio
 * Avoid intermediate String allocation in Circe's `jsonEncoder`
 * Adaptive EntityDecoder[Json] for circe: works directly from a ByteBuffer for
-small bodies, and incrementally through jawn for larger.
+  small bodies, and incrementally through jawn for larger.
 * Capture more context in detail message of parse errors
 
 # v0.15.11 (2017-04-29)
 * Upgrade to blaze-0.12.5 to pick up fix for `StackOverflowError` in
-SSL handshake
+  SSL handshake
 
 # v0.15.10 (2017-04-28)
 * Patch-level upgrades to dependencies
@@ -194,10 +179,10 @@
 * scalaz-7.2.12
 * Allow preambles and epilogues in multipart bodies
 * Limit multipart headers to 40 kilobytes to avoid unbounded buffering
-of long lines in a header
+  of long lines in a header
 * Remove `' '` and `'?'` from alphabet for generated multipart
-boundaries, as these are not token characters and are known to cause
-trouble for some multipart implementations
+  boundaries, as these are not token characters and are known to cause
+  trouble for some multipart implementations
 * Fix multipart parsing for unlucky input chunk sizes
 
 # v0.15.9 (2017-04-19)
@@ -213,75 +198,86 @@
 * scalaz-7.1.13 or scalaz-7.2.11
 * tomcat-8.0.43
 
+# v0.17.0-M1 (2017-04-08)
+* First release on cats and fs2
+    * All scalaz types and typeclasses replaced by cats equivalengts
+	* `scalaz.concurrent.Task` replaced by `fs2.Task`	
+	* `scalaz.stream.Process` replaced by `fs2.Stream`
+* Roughly at feature parity with v0.16.0-M1. Notable exceptions:
+	* Multipart not yet supported
+	* Web sockets not yet supported
+	* Client retry middleware can't check idempotence of requests
+	* Utilties in `org.http4s.util.io` not yet ported
+
 # v0.16.0-M1 (2017-04-08)
 * Fix type of `AuthedService.empty`
 * Eliminate `Fallthrough` typeclass.  An `HttpService` now returns
-`MaybeResponse`, which can be a `Response` or `Pass`.  There is a
-`Semigroup[MaybeResponse]` instance that allows `HttpService`s to be
-chained as a semigroup.  `service orElse anotherService` is
-deprecated in favor of `service |+| anotherService`.
+  `MaybeResponse`, which can be a `Response` or `Pass`.  There is a
+  `Semigroup[MaybeResponse]` instance that allows `HttpService`s to be
+  chained as a semigroup.  `service orElse anotherService` is
+  deprecated in favor of `service |+| anotherService`.
 * Support configuring blaze and Jetty servers with a custom
-`SSLContext`.
+  `SSLContext`.
 * Upgraded dependencies for various modules:
-* async-http-client-2.0.31
-* circe-0.7.1
-* jetty-9.4.3.v20170317
-* json4s-3.5.1
-* logback-1.2.1
-* log4s-1.3.4
-* metrics-3.2.0
-* scalacheck-1.13.5
-* tomcat-8.0.43
+    * async-http-client-2.0.31
+    * circe-0.7.1
+    * jetty-9.4.3.v20170317
+    * json4s-3.5.1
+    * logback-1.2.1
+    * log4s-1.3.4
+    * metrics-3.2.0
+    * scalacheck-1.13.5
+    * tomcat-8.0.43
 * Deprecate `EntityEncoder[ByteBuffer]` and
-`EntityEncoder[CharBuffer]`.
+  `EntityEncoder[CharBuffer]`.
 * Add `EntityDecoder[Unit]`.
 * Move `ResponseClass`es into `Status`.
 * Use `SSLContext.getDefault` by default in blaze-client.  Use
-`BlazeServerConfig.insecure` to ignore certificate validity.  But
-please don't.
+  `BlazeServerConfig.insecure` to ignore certificate validity.  But
+  please don't.
 * Move `CaseInsensitiveString` syntax to `org.http4s.syntax`.
 * Bundle an internal version of parboiled2.  This decouples core from
-shapeless, allowing applications to use their preferred version of
-shapeless.
+  shapeless, allowing applications to use their preferred version of
+  shapeless.
 * Rename `endpointAuthentication` to `checkEndpointAuthentication`.
 * Add a `WebjarService` for serving files out of web jars.
 * Implement `Retry-After` header.
 * Stop building with `delambdafy` on Scala 2.11.
 * Eliminate finalizer on `BlazeConnection`.
 * Respond OK to CORS pre-flight requests even if the wrapped service
-does not return a successful response.  This is to allow `CORS`
-pre-flight checks of authenticated services.
+  does not return a successful response.  This is to allow `CORS`
+  pre-flight checks of authenticated services.
 * Deprecate `ServerApp` in favor of `org.http4s.util.ProcessApp`.  A
-`ProcessApp` is easier to compose all the resources a server needs via
-`Process.bracket`.
+  `ProcessApp` is easier to compose all the resources a server needs via
+  `Process.bracket`.
 * Implement a `Referer` header.
 
 # v0.15.8 (2017-04-06)
 * Cache charset lookups to avoid synchronization.  Resolution of
-charsets is synchronized, with a cache size of two.  This avoids
-the synchronized call on the HTTP pool.
+  charsets is synchronized, with a cache size of two.  This avoids
+  the synchronized call on the HTTP pool.
 * Strip fragment from request target in blaze-client.  An HTTP request
-target should not include the fragment, and certain servers respond
-with a `400 Bad Request` in their presence.
+  target should not include the fragment, and certain servers respond
+  with a `400 Bad Request` in their presence.
 
 # v0.15.7 (2017-03-09)
 * Change default server and client executors to a minimum of four
-threads.
+  threads.
 * Bring scofflaw async-http-client to justice for its brazen
-violations of Reactive Streams Rule 3.16, requesting of a null
-subscription.
+  violations of Reactive Streams Rule 3.16, requesting of a null
+  subscription.
 * Destroy Tomcat instances after stopping, so they don't hold the port
 * Deprecate `ArbitraryInstances.genCharsetRangeNoQuality`, which can
-cause deadlocks
+  cause deadlocks
 * Patch-level upgrades to dependencies:
-* async-http-client-2.0.30
-* jetty-9.3.16.v20170120
-* logback-1.1.11
-* metrics-3.1.3
-* scala-xml-1.0.6
-* scalaz-7.2.9
-* tomcat-8.0.41
-* twirl-1.2.1
+    * async-http-client-2.0.30
+    * jetty-9.3.16.v20170120
+    * logback-1.1.11
+    * metrics-3.1.3
+    * scala-xml-1.0.6
+    * scalaz-7.2.9
+    * tomcat-8.0.41
+    * twirl-1.2.1
 
 # v0.15.6 (2017-03-03)
 * Log unhandled MessageFailures to `org.http4s.server.message-failures`
@@ -293,8 +289,8 @@
 
 # v0.15.4 (2017-02-12)
 * Call `toHttpResponse` on tasks failed with `MessageFailure`s from
-`HttpService`, to get proper 4xx handling instead of an internal
-server error.
+  `HttpService`, to get proper 4xx handling instead of an internal
+  server error.
 
 # v0.15.3 (2017-01-17)
 * Dispose of redirect responses in `FollowRedirect`. Fixes client deadlock under heavy load
@@ -327,26 +323,26 @@
 * Replce lazy `Raw.parsed` field with a simple null check
 * Added support for Zipkin headers
 * Eliminate response attribute for detecting fallthrough response.
-The fallthrough response must be `Response.fallthrough`.
+  The fallthrough response must be `Response.fallthrough`.
 * Encode URI path segments created with `/`
 * Introduce `AuthedRequest` and `AuthedService` types.
 * Replace `CharSequenceEncoder` with `CharBufferEncoder`, assuming
-that `CharBuffer` and `String` are the only `CharSequence`s one
-would want to encode.
+  that `CharBuffer` and `String` are the only `CharSequence`s one
+  would want to encode.
 * Remove `EnittyEncoder[Char]` and `EntityEncoder[Byte]`.  Send an
-array, buffer, or String if you want this.
+  array, buffer, or String if you want this.
 * Add `DefaultHead` middleware for `HEAD` implementation.
 * Decouple `http4s-server` from Dropwizard Metrics.  Metrics code is
-in the new `http4s-metrics` module.
+  in the new `http4s-metrics` module.
 * Allow custom scheduler for timeout middleware.
 * Add parametric empty `EntityEncoder` and `EntityEncoder[Unit]`.
 * Replace unlawful `Order[CharsetRange]` with `Equal[CharsetRange]`.
 * Auth middlewares renamed `BasicAuth` and `DigestAuth`.
 * `BasicAuth` passes client password to store instead of requesting
-password from store.
+  password from store.
 * Remove realm as an argument to the basic and digest auth stores.
 * Basic and digest auth stores return a parameterized type instead of
-just a String username.
+  just a String username.
 * Upgrade to argonaut-6.2-RC2, circe-0.6.1, json4s-3.5.0
 
 # v0.14.11 (2016-10-25)
@@ -366,7 +362,8 @@
 * Upgrade to Tomcat 8.0.37
 
 # v0.14.7 (2016-09-25)
-* Retry middleware now only retries requests with idempotent methods and pure bodies and appropriate status codes
+* Retry middleware now only retries requests with idempotent methods
+  and pure bodies and appropriate status codes
 * Fix bug where redirects followed when an effectful chunk (i.e., `Await`) follows pure ones.
 * Don't uppercase two hex digits after "%25" when percent encoding.
 * Tolerate invalid percent-encodings when decoding.
@@ -374,7 +371,7 @@
 
 # v0.14.6 (2016-09-11)
 * Don't treat `Kill`ed responses (i.e., HEAD requests) as abnormal
-termination in metrics
+  termination in metrics
 
 # v0.14.5 (2016-09-02)
 * Fix blaze-client handling of HEAD requests
@@ -388,9 +385,9 @@
 * Follow all redirect responses to HEAD with a HEAD request.
 * Fix bug where redirect response is disposed prematurely even if not followed.
 * Fix bug where payload headers are sent from original request when
-following a redirect with a GET or HEAD.
+  following a redirect with a GET or HEAD.
 * Return a failed task instead of throwing when a client callback
-throws an exception. Fixes a resource leak.
+  throws an exception. Fixes a resource leak.
 * Always render `Date` header in GMT.
 * Fully support the three date formats specified by RFC 7231.
 * Always specify peer information in blaze-client SSL engines
@@ -470,7 +467,8 @@
 
 # v0.12.0 (2016-01-15)
 * Refactor the client API for resource safety when not reading the entire body.
-* Rewrite client connection pool to support  maximum concurrent connections instead of maximum idle connections.
+* Rewrite client connection pool to support maximum concurrent
+  connections instead of maximum idle connections.
 * Optimize body collection for better connection keep-alive rate.
 * Move `Service` and `HttpService`, because a `Client` can be viewed as a `Service`.
 * Remove custom `DateTime` in favor of `java.time.Instant`.
@@ -715,8 +713,8 @@
 
 # v0.4.0 (2014-11-18)
 
-* Change HttpService form a `PartialFunction[Request,Task[Response]]` to `Service[Request, Response]`,
-a type that encapsulates a `Request => Task[Option[Response]]`
+* Change HttpService form a `PartialFunction[Request,Task[Response]]`
+  to `Service[Request, Response]`, a type that encapsulates a `Request => Task[Option[Response]]`
 * Upgrade to scalaz-stream-0.6a
 * Upgrade to blaze-0.3.0
 * Drop scala-logging for log4s
@@ -726,7 +724,7 @@
 * Change Renderable append operator from ~ to <<
 * Split out the websocket codec and types into a seperate package
 * Added ReplyException, an experimental way to allow an Exception to encode
-a default Response on for EntityDecoder etc.
+  a default Response on for EntityDecoder etc.
 * Many bug fixes and slight enhancements
 
 # v0.3.0 (2014-08-29)
@@ -736,9 +734,9 @@
 * JSON Writable support through Argonaut and json4s.
 * Add EntityDecoders for parsing bodies.
 * Moved request and response generators to http4s-dsl to be more flexible to
-other frameworks'' syntax needs.
+  other frameworks'' syntax needs.
 * Phased out exception-throwing methods for the construction of various
-model objects in favor of disjunctions and macro-enforced literals.
+  model objects in favor of disjunctions and macro-enforced literals.
 * Refactored imports to match the structure followed by [scalaz](https://github.com/scalaz/scalaz).
 
 # v0.2.0 (2014-07-15)
