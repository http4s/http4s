--- conflicted
+++ resolved
@@ -77,45 +77,25 @@
 
     test("EntityEncoder should render files") {
       val tmpFile = File.createTempFile("http4s-test-", ".txt")
-<<<<<<< HEAD
-      try {
-        val w = new FileWriter(tmpFile)
-        try w.write("render files test")
-        finally w.close()
-        writeToString(tmpFile)(EntityEncoder.fileEncoder) must_== "render files test"
-      } finally {
-        tmpFile.delete()
-        ()
-      }
-=======
       val w = new FileWriter(tmpFile)
       try w.write("render files test")
       finally w.close()
-      writeToString(tmpFile)(EntityEncoder.fileEncoder(testBlocker))
+      writeToString(tmpFile)(EntityEncoder.fileEncoder)
         .guarantee(IO.delay(tmpFile.delete()).void)
         .assertEquals("render files test")
 
->>>>>>> b811215c
     }
 
     test("EntityEncoder should render input streams") {
       val inputStream = new ByteArrayInputStream("input stream".getBytes(StandardCharsets.UTF_8))
-<<<<<<< HEAD
-      writeToString(IO(inputStream))(EntityEncoder.inputStreamEncoder) must_== "input stream"
-=======
-      writeToString(IO(inputStream))(EntityEncoder.inputStreamEncoder(testBlocker))
+      writeToString(IO(inputStream))(EntityEncoder.inputStreamEncoder)
         .assertEquals("input stream")
->>>>>>> b811215c
     }
 
     test("EntityEncoder should render readers") {
       val reader = new StringReader("string reader")
-<<<<<<< HEAD
-      writeToString(IO(reader))(EntityEncoder.readerEncoder) must_== "string reader"
-=======
-      writeToString(IO(reader))(EntityEncoder.readerEncoder(testBlocker))
+      writeToString(IO(reader))(EntityEncoder.readerEncoder)
         .assertEquals("string reader")
->>>>>>> b811215c
     }
 
     test("EntityEncoder should render very long readers".ignore) {
@@ -123,23 +103,15 @@
       // This is reproducible on input streams
       val longString = "string reader" * 5000
       val reader = new StringReader(longString)
-<<<<<<< HEAD
-      writeToString[IO[Reader]](IO(reader))(EntityEncoder.readerEncoder) must_== longString
-=======
-      writeToString[IO[Reader]](IO(reader))(EntityEncoder.readerEncoder(testBlocker))
+      writeToString[IO[Reader]](IO(reader))(EntityEncoder.readerEncoder)
         .assertEquals(longString)
->>>>>>> b811215c
     }
 
     test("EntityEncoder should render readers with UTF chars") {
       val utfString = "A" + "\u08ea" + "\u00f1" + "\u72fc" + "C"
       val reader = new StringReader(utfString)
-<<<<<<< HEAD
-      writeToString[IO[Reader]](IO(reader))(EntityEncoder.readerEncoder) must_== utfString
-=======
-      writeToString[IO[Reader]](IO(reader))(EntityEncoder.readerEncoder(testBlocker))
+      writeToString[IO[Reader]](IO(reader))(EntityEncoder.readerEncoder)
         .assertEquals(utfString)
->>>>>>> b811215c
     }
 
     test("EntityEncoder should give the content type") {
