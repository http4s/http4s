/*
 * Copyright 2013 http4s.org
 *
 * Licensed under the Apache License, Version 2.0 (the "License");
 * you may not use this file except in compliance with the License.
 * You may obtain a copy of the License at
 *
 *     http://www.apache.org/licenses/LICENSE-2.0
 *
 * Unless required by applicable law or agreed to in writing, software
 * distributed under the License is distributed on an "AS IS" BASIS,
 * WITHOUT WARRANTIES OR CONDITIONS OF ANY KIND, either express or implied.
 * See the License for the specific language governing permissions and
 * limitations under the License.
 */

package org.http4s

import cats._
import cats.effect.IO
import cats.laws.discipline.{ContravariantTests, ExhaustiveCheck, MiniInt}
import cats.laws.discipline.eq._
import fs2._
import cats.laws.discipline.arbitrary._

import java.io._
import java.nio.charset.StandardCharsets
import org.http4s.headers._
import org.http4s.laws.discipline.arbitrary._
import org.scalacheck.Arbitrary

class EntityEncoderSpec extends Http4sSuite {
  {
    test("EntityEncoder should render streams") {
      val helloWorld: Stream[IO, String] = Stream("hello", "world")
      writeToString(helloWorld).assertEquals("helloworld")
    }

    /*Invalid With New Model What do we want to do about them?
    test("EntityEncoder should render streams with chunked transfer encoding") {
      EntityEncoder[IO, Stream[IO, String]].headers.get[`Transfer-Encoding`] match {
        case Some(coding: `Transfer-Encoding`) => assert(coding.hasChunked)
        case _ => fail("Match failed")
      }
    }

    test(
      "EntityEncoder should render streams with chunked transfer encoding without wiping out other encodings") {
      trait Foo
      implicit val FooEncoder: EntityEncoder[IO, Foo] =
<<<<<<< HEAD
        EntityEncoder.encodeBy[IO, Foo](`Transfer-Encoding`(TransferCoding.gzip))(_ => Entity.Empty[IO]())
      implicitly[EntityEncoder[IO, Stream[IO, Foo]]].headers.get(`Transfer-Encoding`) match {
=======
        EntityEncoder.encodeBy[IO, Foo](`Transfer-Encoding`(TransferCoding.gzip))(_ => Entity.empty)
      implicitly[EntityEncoder[IO, Stream[IO, Foo]]].headers.get[`Transfer-Encoding`] match {
>>>>>>> 88fe521d
        case Some(coding: `Transfer-Encoding`) =>
          assertEquals(coding, `Transfer-Encoding`(TransferCoding.gzip))
        case _ => fail("Match failed")
      }
    }

    test(
      "EntityEncoder should render streams with chunked transfer encoding without duplicating chunked transfer encoding") {
      trait Foo
      implicit val FooEncoder: EntityEncoder[IO, Foo] =
        EntityEncoder.encodeBy[IO, Foo](`Transfer-Encoding`(TransferCoding.chunked))(_ =>
<<<<<<< HEAD
          Entity.Empty[IO]())
      EntityEncoder[IO, Stream[IO, Foo]].headers.get(`Transfer-Encoding`) match {
=======
          Entity.empty)
      EntityEncoder[IO, Stream[IO, Foo]].headers.get[`Transfer-Encoding`] match {
>>>>>>> 88fe521d
        case Some(coding: `Transfer-Encoding`) =>
          assertEquals(coding, `Transfer-Encoding`(TransferCoding.chunked))
        case _ => fail("Match failed")
      }
    }

    test("EntityEncoder should render entity bodies with chunked transfer encoding") {
      assert(
        EntityEncoder[IO, EntityBody[IO]].headers.get[`Transfer-Encoding`] == Some(
          `Transfer-Encoding`(TransferCoding.chunked)))
    }
     */

    test("EntityEncoder should render files") {
      val tmpFile = File.createTempFile("http4s-test-", ".txt")
      val w = new FileWriter(tmpFile)
      try w.write("render files test")
      finally w.close()
      writeToString(tmpFile)(EntityEncoder.fileEncoder)
        .guarantee(IO.delay(tmpFile.delete()).void)
        .assertEquals("render files test")

    }

    test("EntityEncoder should render input streams") {
      val inputStream = new ByteArrayInputStream("input stream".getBytes(StandardCharsets.UTF_8))
      writeToString(IO(inputStream))(EntityEncoder.inputStreamEncoder)
        .assertEquals("input stream")
    }

    test("EntityEncoder should render readers") {
      val reader = new StringReader("string reader")
      writeToString(IO(reader))(EntityEncoder.readerEncoder)
        .assertEquals("string reader")
    }

    test("EntityEncoder should render very long readers".ignore) {
      // This tests is very slow. Debugging seems to indicate that the issue is at fs2
      // This is reproducible on input streams
      val longString = "string reader" * 5000
      val reader = new StringReader(longString)
      writeToString[IO[Reader]](IO(reader))(EntityEncoder.readerEncoder)
        .assertEquals(longString)
    }

    test("EntityEncoder should render readers with UTF chars") {
      val utfString = "A" + "\u08ea" + "\u00f1" + "\u72fc" + "C"
      val reader = new StringReader(utfString)
      writeToString[IO[Reader]](IO(reader))(EntityEncoder.readerEncoder)
        .assertEquals(utfString)
    }

    test("EntityEncoder should give the content type") {
      assertEquals(
        EntityEncoder[IO, String].contentType,
        Some(`Content-Type`(MediaType.text.plain, Charset.`UTF-8`)))
      assertEquals(
        EntityEncoder[IO, Array[Byte]].contentType,
        Some(`Content-Type`(MediaType.application.`octet-stream`)))
    }

    test("EntityEncoder should work with local defined EntityEncoders") {
      sealed case class ModelA(name: String, color: Int)
      sealed case class ModelB(name: String, id: Long)

      implicit val w1: EntityEncoder[IO, ModelA] =
        EntityEncoder.simple[IO, ModelA]()(_ => Chunk.array("A".getBytes))
      implicit val w2: EntityEncoder[IO, ModelB] =
        EntityEncoder.simple[IO, ModelB]()(_ => Chunk.array("B".getBytes))

      assertEquals(EntityEncoder[IO, ModelA], w1)
      assertEquals(EntityEncoder[IO, ModelB], w2)
    }
  }

  {
    implicit def entityEq: Eq[Entity[Id]] =
      Eq.by[Entity[Id], (Option[Long], Vector[Byte])] { entity =>
        (entity.length, entity.body.compile.toVector)
      }

    implicit def entityEncoderEq[A: ExhaustiveCheck]: Eq[EntityEncoder[Id, A]] =
      Eq.by[EntityEncoder[Id, A], (Headers, A => Entity[Id])] { enc =>
        (enc.headers, enc.toEntity)
      }

    // todo this is needed for scala 2.12, remove once we no longer support it
    implicit def contravariant: Contravariant[EntityEncoder[Id, *]] =
      EntityEncoder.entityEncoderContravariant[Id]
    implicit def arb[A: org.scalacheck.Cogen]: Arbitrary[EntityEncoder[Id, A]] =
      http4sTestingArbitraryForEntityEncoder[Id, A]

    checkAll(
      "Contravariant[EntityEncoder[F, *]]",
      ContravariantTests[EntityEncoder[Id, *]].contravariant[MiniInt, MiniInt, MiniInt])
  }
}<|MERGE_RESOLUTION|>--- conflicted
+++ resolved
@@ -48,13 +48,8 @@
       "EntityEncoder should render streams with chunked transfer encoding without wiping out other encodings") {
       trait Foo
       implicit val FooEncoder: EntityEncoder[IO, Foo] =
-<<<<<<< HEAD
         EntityEncoder.encodeBy[IO, Foo](`Transfer-Encoding`(TransferCoding.gzip))(_ => Entity.Empty[IO]())
       implicitly[EntityEncoder[IO, Stream[IO, Foo]]].headers.get(`Transfer-Encoding`) match {
-=======
-        EntityEncoder.encodeBy[IO, Foo](`Transfer-Encoding`(TransferCoding.gzip))(_ => Entity.empty)
-      implicitly[EntityEncoder[IO, Stream[IO, Foo]]].headers.get[`Transfer-Encoding`] match {
->>>>>>> 88fe521d
         case Some(coding: `Transfer-Encoding`) =>
           assertEquals(coding, `Transfer-Encoding`(TransferCoding.gzip))
         case _ => fail("Match failed")
@@ -66,13 +61,8 @@
       trait Foo
       implicit val FooEncoder: EntityEncoder[IO, Foo] =
         EntityEncoder.encodeBy[IO, Foo](`Transfer-Encoding`(TransferCoding.chunked))(_ =>
-<<<<<<< HEAD
           Entity.Empty[IO]())
-      EntityEncoder[IO, Stream[IO, Foo]].headers.get(`Transfer-Encoding`) match {
-=======
-          Entity.empty)
       EntityEncoder[IO, Stream[IO, Foo]].headers.get[`Transfer-Encoding`] match {
->>>>>>> 88fe521d
         case Some(coding: `Transfer-Encoding`) =>
           assertEquals(coding, `Transfer-Encoding`(TransferCoding.chunked))
         case _ => fail("Match failed")
