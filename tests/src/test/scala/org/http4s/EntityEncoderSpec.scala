package org.http4s

import java.io._
import java.nio.charset.StandardCharsets

import cats.effect.IO
import fs2._
import org.http4s.headers._

import scala.concurrent.Future

class EntityEncoderSpec extends Http4sSpec {
  "EntityEncoder" should {
    "render strings" in {
      writeToString("pong") must_== "pong"
    }

    "calculate the content length of strings" in {
      EntityEncoder[IO, String].toEntity("pong").map(_.length) must returnValue(Some(4))
    }

    "render byte arrays" in {
      val hello = "hello"
      writeToString(hello.getBytes(StandardCharsets.UTF_8)) must_== hello
    }

    "render futures" in {
      val hello = "Hello"
      writeToString(Future(hello)) must_== hello
    }

    "render IOs" in {
      val hello = "Hello"
      writeToString(IO.pure(hello)) must_== hello
    }

    "render streams" in {
<<<<<<< HEAD
      val helloWorld: Stream[IO, String] = Stream("hello", "world")
=======
      val helloWorld = Stream("hello", "world")
>>>>>>> 4fb8ccae
      writeToString(helloWorld) must_== "helloworld"
    }

    "render streams with chunked transfer encoding" in {
<<<<<<< HEAD
      EntityEncoder[IO, Stream[IO, String]].headers.get(`Transfer-Encoding`) must beLike {
=======
      implicitly[EntityEncoder[Stream[Task, String]]].headers.get(`Transfer-Encoding`) must beLike {
>>>>>>> 4fb8ccae
        case Some(coding) => coding.hasChunked must beTrue
      }
    }

    "render streams with chunked transfer encoding without wiping out other encodings" in {
      trait Foo
      implicit val FooEncoder: EntityEncoder[IO, Foo] =
        EntityEncoder.encodeBy[IO, Foo](`Transfer-Encoding`(TransferCoding.gzip))(_ => IO.pure(Entity.empty))
      implicitly[EntityEncoder[IO, Stream[IO, Foo]]].headers.get(`Transfer-Encoding`) must beLike {
        case Some(coding) => coding must_== `Transfer-Encoding`(TransferCoding.gzip, TransferCoding.chunked)
      }
    }

    "render streams with chunked transfer encoding without duplicating chunked transfer encoding" in {
      trait Foo
      implicit val FooEncoder =
        EntityEncoder.encodeBy[IO, Foo](`Transfer-Encoding`(TransferCoding.chunked))(_ => IO.pure(Entity.empty))
      EntityEncoder[IO, Stream[IO, Foo]].headers.get(`Transfer-Encoding`) must beLike {
        case Some(coding) => coding must_== `Transfer-Encoding`(TransferCoding.chunked)
      }
    }

    "render entity bodies with chunked transfer encoding" in {
      implicitly[EntityEncoder[EntityBody]].headers.get(`Transfer-Encoding`) must beSome(`Transfer-Encoding`(TransferCoding.chunked))
    }

    "render files" in {
      val tmpFile = File.createTempFile("http4s-test-", ".txt")
      try {
        val w = new FileWriter(tmpFile)
        try w.write("render files test")
        finally w.close()
        writeToString(tmpFile) must_== "render files test"
      }
      finally {
        tmpFile.delete()
        ()
      }
    }

    "render input streams" in {
      val inputStream = new ByteArrayInputStream("input stream".getBytes(StandardCharsets.UTF_8))
      writeToString(IO(inputStream)) must_== "input stream"
    }

    "render readers" in {
      val reader = new StringReader("string reader")
      writeToString(IO(reader)) must_== "string reader"
    }

    "render very long readers" in {
      skipped
      // This tests is very slow. Debugging seems to indicate that the issue is at fs2
      // This is reproducible on input streams
      val longString = "string reader" * 5000
      val reader = new StringReader(longString)
      writeToString[IO[Reader]](IO(reader)) must_== longString
    }

    "render readers with UTF chars" in {
      val utfString = "A" + "\u08ea" + "\u00f1" + "\u72fc" + "C"
      val reader = new StringReader(utfString)
      writeToString[IO[Reader]](IO(reader)) must_== utfString
    }

    "give the content type" in {
      EntityEncoder[IO, String].contentType must beSome(`Content-Type`(MediaType.`text/plain`, Charset.`UTF-8`))
      EntityEncoder[IO, Array[Byte]].contentType must beSome(`Content-Type`(MediaType.`application/octet-stream`))
    }

    "work with local defined EntityEncoders" in {
      sealed case class ModelA(name: String, color: Int)
      sealed case class ModelB(name: String, id: Long)

      implicit val w1: EntityEncoder[IO, ModelA] = EntityEncoder.simple[IO, ModelA]()(_ => Chunk.bytes("A".getBytes))
      implicit val w2: EntityEncoder[IO, ModelB] = EntityEncoder.simple[IO, ModelB]()(_ => Chunk.bytes("B".getBytes))

      EntityEncoder[IO, ModelA] must_== w1
      EntityEncoder[IO, ModelB] must_== w2
    }
  }
}
<|MERGE_RESOLUTION|>--- conflicted
+++ resolved
@@ -35,20 +35,12 @@
     }
 
     "render streams" in {
-<<<<<<< HEAD
       val helloWorld: Stream[IO, String] = Stream("hello", "world")
-=======
-      val helloWorld = Stream("hello", "world")
->>>>>>> 4fb8ccae
       writeToString(helloWorld) must_== "helloworld"
     }
 
     "render streams with chunked transfer encoding" in {
-<<<<<<< HEAD
       EntityEncoder[IO, Stream[IO, String]].headers.get(`Transfer-Encoding`) must beLike {
-=======
-      implicitly[EntityEncoder[Stream[Task, String]]].headers.get(`Transfer-Encoding`) must beLike {
->>>>>>> 4fb8ccae
         case Some(coding) => coding.hasChunked must beTrue
       }
     }
@@ -72,7 +64,7 @@
     }
 
     "render entity bodies with chunked transfer encoding" in {
-      implicitly[EntityEncoder[EntityBody]].headers.get(`Transfer-Encoding`) must beSome(`Transfer-Encoding`(TransferCoding.chunked))
+      EntityEncoder[IO, EntityBody[IO]].headers.get(`Transfer-Encoding`) must beSome(`Transfer-Encoding`(TransferCoding.chunked))
     }
 
     "render files" in {
