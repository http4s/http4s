/*
 * Copyright 2013 http4s.org
 *
 * Licensed under the Apache License, Version 2.0 (the "License");
 * you may not use this file except in compliance with the License.
 * You may obtain a copy of the License at
 *
 *     http://www.apache.org/licenses/LICENSE-2.0
 *
 * Unless required by applicable law or agreed to in writing, software
 * distributed under the License is distributed on an "AS IS" BASIS,
 * WITHOUT WARRANTIES OR CONDITIONS OF ANY KIND, either express or implied.
 * See the License for the specific language governing permissions and
 * limitations under the License.
 */

package org.http4s
package headers

import org.scalacheck.Arbitrary
import org.scalacheck.Prop._
import org.typelevel.discipline.Laws
<<<<<<< HEAD
=======
import org.http4s.syntax.header._
>>>>>>> 142e2c1c

trait HeaderLaws extends munit.DisciplineSuite with Laws {
  //To remove once all the headers are migrated to new model
  def headerLaws(key: HeaderKey)(implicit
      arbHeader: Arbitrary[key.HeaderT]
  ): RuleSet =
    new SimpleRuleSet(
      "header",
      """parse(a.value) == right(a)"""" -> forAll { (a: key.HeaderT) =>
        assertEquals(key.parse(a.value), Right(a))
      },
      """renderString == "name: value"""" -> forAll { (a: key.HeaderT) =>
        assertEquals(a.renderString, s"${key.name}: ${a.value}")
      },
      """matchHeader matches parsed values""" -> forAll { (a: key.HeaderT) =>
        assertEquals(key.matchHeader(a), Some(a))
      },
      """matchHeader matches raw, valid values of same name""" -> forAll { (a: key.HeaderT) =>
        assertEquals(key.matchHeader(a.toRaw), Some(a))
      }
      /*
      """matchHeader does not match other names""" -> forAll { (header: v2.Header.Raw) =>
        key.name != header.name ==> assert(key.matchHeader(header).isEmpty)
      }
       */
<<<<<<< HEAD
=======
    )

  def headerLaws[A](implicit
      arbHeader: Arbitrary[A],
      header: v2.Header[A, _],
      select: v2.Header.Select[A]): RuleSet =
    new SimpleRuleSet(
      "header",
      """parse(a.value) == right(a)"""" -> forAll { (a: A) =>
        assertEquals(header.parse(a.value), Right(a))
      },
      """renderString == "name: value"""" -> forAll { (a: A) =>
        assertEquals(a.renderString, s"${a.name}: ${a.value}")
      },
      """header matches itself""" -> forAll { (a: A) =>
        assertEquals(v2.Headers(a.toRaw).get[A].get.asInstanceOf[A], a)
      },
      """header does not match arbitrary name""" -> forAll { (a: A, noise: String) =>
        noise.nonEmpty ==> {
          val malformedName = a.name.toString + noise
          val properValue = a.value
          assert(v2.Headers((malformedName, properValue)).get[A].isEmpty)
        }
      }
>>>>>>> 142e2c1c
    )
}<|MERGE_RESOLUTION|>--- conflicted
+++ resolved
@@ -20,10 +20,7 @@
 import org.scalacheck.Arbitrary
 import org.scalacheck.Prop._
 import org.typelevel.discipline.Laws
-<<<<<<< HEAD
-=======
 import org.http4s.syntax.header._
->>>>>>> 142e2c1c
 
 trait HeaderLaws extends munit.DisciplineSuite with Laws {
   //To remove once all the headers are migrated to new model
@@ -49,8 +46,6 @@
         key.name != header.name ==> assert(key.matchHeader(header).isEmpty)
       }
        */
-<<<<<<< HEAD
-=======
     )
 
   def headerLaws[A](implicit
@@ -75,6 +70,5 @@
           assert(v2.Headers((malformedName, properValue)).get[A].isEmpty)
         }
       }
->>>>>>> 142e2c1c
     )
 }