package org.http4s
package headers

import cats.implicits._

import java.time.{Instant, ZoneId, ZonedDateTime}
import org.http4s.{ParseFailure, ParseResult}

import scala.concurrent.duration._
import scalaz.{-\/, \/-}

class RetryAfterSpec extends HeaderLaws {
  checkAll("Retry-After", headerLaws(`Retry-After`))

  val gmtDate: ZonedDateTime = ZonedDateTime.of(1999, 12, 31, 23, 59, 59, 0, ZoneId.of("GMT"))

  "render" should {
    "format GMT date according to RFC 1123" in {
      `Retry-After`(HttpDate.unsafeFromZonedDateTime(gmtDate)).renderString must_== "Retry-After: Fri, 31 Dec 1999 23:59:59 GMT"
    }
    "duration in seconds" in {
      `Retry-After`.unsafeFromDuration(120.seconds).renderString must_== "Retry-After: 120"
    }
  }

  "build" should {
    "build correctly for positives" in {
      `Retry-After`.fromLong(0).map(_.value) must beLike { case \/-("0") => ok }
    }
    "fail for negatives" in {
      `Retry-After`.fromLong(-10).map(_.value) must be_-\/
    }
    "build unsafe for positives" in {
      `Retry-After`.unsafeFromDuration(0.seconds).value must_== "0"
      `Retry-After`.unsafeFromLong(10).value must_== "10"
    }
    "fail unsafe for negatives" in {
      `Retry-After`.unsafeFromDuration(-10.seconds).value must throwA[ParseFailure]
      `Retry-After`.unsafeFromLong(-10).value must throwA[ParseFailure]
    }
  }

  "parse" should {
    "accept http date" in {
<<<<<<< HEAD
      `Retry-After`.parse("Fri, 31 Dec 1999 23:59:59 GMT").map(_.retry) must beRight(Left(Instant.from(gmtDate)))
    }
    "accept duration on seconds" in {
      `Retry-After`.parse("120").map(_.retry) must beRight(Right(120.seconds))
=======
      `Retry-After`.parse("Fri, 31 Dec 1999 23:59:59 GMT").map(_.retry) must be_\/-(Left(HttpDate.unsafeFromZonedDateTime(gmtDate)))
    }
    "accept duration on seconds" in {
      `Retry-After`.parse("120").map(_.retry) must be_\/-(Right(120L))
>>>>>>> e5e40bcc
    }
  }
}<|MERGE_RESOLUTION|>--- conflicted
+++ resolved
@@ -25,10 +25,10 @@
 
   "build" should {
     "build correctly for positives" in {
-      `Retry-After`.fromLong(0).map(_.value) must beLike { case \/-("0") => ok }
+      `Retry-After`.fromLong(0).map(_.value) must beLike { case Right("0") => ok }
     }
     "fail for negatives" in {
-      `Retry-After`.fromLong(-10).map(_.value) must be_-\/
+      `Retry-After`.fromLong(-10).map(_.value) must beLeft
     }
     "build unsafe for positives" in {
       `Retry-After`.unsafeFromDuration(0.seconds).value must_== "0"
@@ -42,17 +42,10 @@
 
   "parse" should {
     "accept http date" in {
-<<<<<<< HEAD
-      `Retry-After`.parse("Fri, 31 Dec 1999 23:59:59 GMT").map(_.retry) must beRight(Left(Instant.from(gmtDate)))
+      `Retry-After`.parse("Fri, 31 Dec 1999 23:59:59 GMT").map(_.retry) must_== (Right(Left(HttpDate.unsafeFromZonedDateTime(gmtDate))))
     }
     "accept duration on seconds" in {
-      `Retry-After`.parse("120").map(_.retry) must beRight(Right(120.seconds))
-=======
-      `Retry-After`.parse("Fri, 31 Dec 1999 23:59:59 GMT").map(_.retry) must be_\/-(Left(HttpDate.unsafeFromZonedDateTime(gmtDate)))
-    }
-    "accept duration on seconds" in {
-      `Retry-After`.parse("120").map(_.retry) must be_\/-(Right(120L))
->>>>>>> e5e40bcc
+      `Retry-After`.parse("120").map(_.retry) must_== (Right(Right(120L)))
     }
   }
 }