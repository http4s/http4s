/*
 * Copyright 2013 http4s.org
 *
 * Licensed under the Apache License, Version 2.0 (the "License");
 * you may not use this file except in compliance with the License.
 * You may obtain a copy of the License at
 *
 *     http://www.apache.org/licenses/LICENSE-2.0
 *
 * Unless required by applicable law or agreed to in writing, software
 * distributed under the License is distributed on an "AS IS" BASIS,
 * WITHOUT WARRANTIES OR CONDITIONS OF ANY KIND, either express or implied.
 * See the License for the specific language governing permissions and
 * limitations under the License.
 */

package org.http4s.headers

import cats.data.NonEmptyList
import cats.syntax.all._
import org.http4s.internal.bug
import org.http4s.laws.discipline.ArbitraryInstances
import org.http4s.{ParseResult, Uri}
import org.scalacheck.{Arbitrary, Gen}

private[http4s] trait ForwardedArbitraryInstances
    extends ArbitraryInstances
    with ForwardedAuxiliaryGenerators {
  import Forwarded._

  // TODO: copied from `ArbitraryInstances` since the original is private.
  //       Consider re-using it somehow (discuss it).
  private implicit class ParseResultSyntax[A](self: ParseResult[A]) {
    def yolo: A = self.valueOr(e => throw bug(e.toString))
  }

  implicit val http4sTestingArbitraryForForwardedNodeObfuscated: Arbitrary[Node.Obfuscated] =
    Arbitrary(
      obfuscatedStringGen.map(Node.Obfuscated.fromString(_).yolo) :|
        "Node.Obfuscated")

  implicit val http4sTestingArbitraryForForwardedNodeName: Arbitrary[Node.Name] =
    Arbitrary(
      Gen.oneOf(
        Arbitrary.arbitrary[Uri.Ipv4Address].map(Node.Name.Ipv4),
        Arbitrary.arbitrary[Uri.Ipv6Address].map(Node.Name.Ipv6),
        Arbitrary.arbitrary[Node.Obfuscated],
        Gen.const(Node.Name.Unknown)
      ) :| "Node.Name")

  implicit val http4sTestingArbitraryForForwardedNodePort: Arbitrary[Node.Port] =
    Arbitrary(
      Gen.oneOf(
        portNumGen.map(Node.Port.fromInt(_).yolo),
        Arbitrary.arbitrary[Node.Obfuscated]
      ) :| "Node.Port")

  implicit val http4sTestingArbitraryForForwardedNode: Arbitrary[Node] =
    Arbitrary({
      for {
        nodeName <- Arbitrary.arbitrary[Node.Name]
        nodePort <- Gen.option(Arbitrary.arbitrary[Node.Port])
      } yield Node(nodeName, nodePort)
    } :| "Node")

  implicit val http4sTestingArbitraryForForwardedHost: Arbitrary[Host] = {
    val uriHostGen =
<<<<<<< HEAD
      Arbitrary
        .arbitrary[Uri.Host]
        .map {
          // Currently `Gen[Uri.Host]` generates pct-encoded `Uri.RegName`,
          // while the latter is designed to keep not encoded strings (see `Rfc3986Parser#Host`).
          // TODO: consider fixing `Gen[Uri.Host]`. See also #1651.
          case Uri.RegName(n) => Uri.RegName(Uri.decode(n.toString, StandardCharsets.ISO_8859_1))
          case other => other
        }

=======
      Arbitrary.arbitrary[Uri.Host]
>>>>>>> af845498
    Arbitrary({
      for {
        // Increase frequency of empty host reg-names since it's a border case.
        uriHost <- Gen.oneOf(uriHostGen, Gen.const(Uri.RegName("")))
        portNum <- Gen.option(portNumGen)
      } yield Host.fromHostAndMaybePort(uriHost, portNum).yolo
    } :| "Host")
  }

  implicit val http4sTestingArbitraryForForwardedElement: Arbitrary[Element] =
    Arbitrary(
      Gen
        .atLeastOne(
          Arbitrary.arbitrary[Node].map(Element.fromFor),
          Arbitrary.arbitrary[Node].map(Element.fromBy),
          Arbitrary.arbitrary[Host].map(Element.fromHost),
          Arbitrary.arbitrary[Proto].map(Element.fromProto)
        )
        .map(_.reduceLeft[Element] {
          case (elem @ Element(None, _, _, _), Element(Some(forItem), None, None, None)) =>
            elem.withFor(forItem)
          case (elem @ Element(_, None, _, _), Element(None, Some(byItem), None, None)) =>
            elem.withBy(byItem)
          case (elem @ Element(_, _, None, _), Element(None, None, Some(hostItem), None)) =>
            elem.withHost(hostItem)
          case (elem @ Element(_, _, _, None), Element(None, None, None, Some(protoItem))) =>
            elem.withProto(protoItem)
          case (elem1, elem2) => throw bug(s"illegal combination of elements: $elem1 and $elem2")
        }) :|
        "Element"
    )

  implicit val http4sTestingArbitraryForForwarded: Arbitrary[Forwarded] =
    Arbitrary(
      Gen
        .nonEmptyListOf(Arbitrary.arbitrary[Element])
        .map(elems => Forwarded(NonEmptyList(elems.head, elems.tail))) :|
        "Forwarded"
    )
}<|MERGE_RESOLUTION|>--- conflicted
+++ resolved
@@ -65,20 +65,7 @@
 
   implicit val http4sTestingArbitraryForForwardedHost: Arbitrary[Host] = {
     val uriHostGen =
-<<<<<<< HEAD
-      Arbitrary
-        .arbitrary[Uri.Host]
-        .map {
-          // Currently `Gen[Uri.Host]` generates pct-encoded `Uri.RegName`,
-          // while the latter is designed to keep not encoded strings (see `Rfc3986Parser#Host`).
-          // TODO: consider fixing `Gen[Uri.Host]`. See also #1651.
-          case Uri.RegName(n) => Uri.RegName(Uri.decode(n.toString, StandardCharsets.ISO_8859_1))
-          case other => other
-        }
-
-=======
       Arbitrary.arbitrary[Uri.Host]
->>>>>>> af845498
     Arbitrary({
       for {
         // Increase frequency of empty host reg-names since it's a border case.
