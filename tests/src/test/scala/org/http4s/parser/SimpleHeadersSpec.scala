package org.http4s
package parser

import java.net.InetAddress
import java.time.Instant

import cats.data.NonEmptyList
import cats.implicits._
import org.http4s.headers._
import org.http4s.headers.ETag.EntityTag

class SimpleHeadersSpec extends Http4sSpec {

  "SimpleHeaders" should {

    "parse Connection" in {
      val header = Connection("closed".ci)
      HttpHeaderParser.parseHeader(header.toRaw) must beRight(header)
    }

    "parse Content-Length" in {
      val header = `Content-Length`.unsafeFromLong(4)
      HttpHeaderParser.parseHeader(header.toRaw) must beRight(header)

      val bad = Header(header.name.toString, "foo")
      HttpHeaderParser.parseHeader(bad) must beLeft
    }

    "parse Content-Encoding" in {
      val header = `Content-Encoding`(ContentCoding.`pack200-gzip`)
      HttpHeaderParser.parseHeader(header.toRaw) must beRight(header)
    }

    "parse Content-Disposition" in {
      val header = `Content-Disposition`("foo", Map("one" -> "two", "three" -> "four"))
      HttpHeaderParser.parseHeader(header.toRaw) must beRight(header)

      val bad = Header(header.name.toString, "foo; bar")
      HttpHeaderParser.parseHeader(bad) must beLeft
    }

    "parse Date" in {       // mills are lost, get rid of them
<<<<<<< HEAD
      val header = Date(Instant.now).toRaw.parsed
      HttpHeaderParser.parseHeader(header.toRaw) must beRight(header)
=======
      val header = Date(HttpDate.now).toRaw.parsed
      HttpHeaderParser.parseHeader(header.toRaw) must be_\/-(header)
>>>>>>> e5e40bcc

      val bad = Header(header.name.toString, "foo")
      HttpHeaderParser.parseHeader(bad) must beLeft
    }

    "parse Host" in {
      val header1 = Host("foo", Some(5))
      HttpHeaderParser.parseHeader(header1.toRaw) must beRight(header1)

      val header2 = Host("foo", None)
      HttpHeaderParser.parseHeader(header2.toRaw) must beRight(header2)

      val bad = Header(header1.name.toString, "foo:bar")
      HttpHeaderParser.parseHeader(bad) must beLeft
    }

    "parse Last-Modified" in {
<<<<<<< HEAD
      val header = `Last-Modified`(Instant.now).toRaw.parsed
      HttpHeaderParser.parseHeader(header.toRaw) must beRight(header)
=======
      val header = `Last-Modified`(HttpDate.now).toRaw.parsed
      HttpHeaderParser.parseHeader(header.toRaw) must be_\/-(header)
>>>>>>> e5e40bcc

      val bad = Header(header.name.toString, "foo")
      HttpHeaderParser.parseHeader(bad) must beLeft
    }

    "parse If-Modified-Since" in {
<<<<<<< HEAD
      val header = `If-Modified-Since`(Instant.now).toRaw.parsed
      HttpHeaderParser.parseHeader(header.toRaw) must beRight(header)
=======
      val header = `If-Modified-Since`(HttpDate.now).toRaw.parsed
      HttpHeaderParser.parseHeader(header.toRaw) must be_\/-(header)
>>>>>>> e5e40bcc

      val bad = Header(header.name.toString, "foo")
      HttpHeaderParser.parseHeader(bad) must beLeft
    }

    "parse ETag" in {
      ETag.EntityTag("hash", weak = true).toString() must_== "W/\"hash\""
      ETag.EntityTag("hash", weak = false).toString() must_== "\"hash\""

      val headers = Seq(ETag("hash"),
                        ETag("hash", true))

      foreach(headers){ header =>
        HttpHeaderParser.parseHeader(header.toRaw) must beRight(header)
      }
    }

    "parse If-None-Match" in {
      val headers = Seq(`If-None-Match`(EntityTag("hash")),
                        `If-None-Match`(EntityTag("123-999")),
                        `If-None-Match`(EntityTag("123-999"), EntityTag("hash")),
                        `If-None-Match`(EntityTag("123-999", weak = true), EntityTag("hash")),
                        `If-None-Match`.`*`)
      foreach(headers){ header =>
        HttpHeaderParser.parseHeader(header.toRaw) must beRight(header)
      }
    }

    "parse Transfer-Encoding" in {
      val header = `Transfer-Encoding`(TransferCoding.chunked)
      HttpHeaderParser.parseHeader(header.toRaw) must beRight(header)

      val header2 = `Transfer-Encoding`(TransferCoding.compress)
      HttpHeaderParser.parseHeader(header2.toRaw) must beRight(header2)
    }

    "parse User-Agent" in {
      val header = `User-Agent`(AgentProduct("foo", Some("bar")), Seq(AgentComment("foo")))
      header.value must_== "foo/bar (foo)"

      HttpHeaderParser.parseHeader(header.toRaw) must beRight(header)

      val header2 = `User-Agent`(AgentProduct("foo"), Seq(AgentProduct("bar", Some("biz")), AgentComment("blah")))
      header2.value must_== "foo bar/biz (blah)"
      HttpHeaderParser.parseHeader(header2.toRaw) must beRight(header2)

      val headerstr = "Mozilla/5.0 (Android; Mobile; rv:30.0) Gecko/30.0 Firefox/30.0"
      HttpHeaderParser.parseHeader(Header.Raw(`User-Agent`.name, headerstr)) must beRight(
        `User-Agent`(AgentProduct("Mozilla", Some("5.0")), Seq(
            AgentComment("Android; Mobile; rv:30.0"),
            AgentProduct("Gecko", Some("30.0")),
            AgentProduct("Firefox", Some("30.0"))
          )
        )
      )
    }

    "parse X-Forwarded-For" in {
      // ipv4
      val header2 = `X-Forwarded-For`(NonEmptyList.of(
        Some(InetAddress.getLocalHost),
        Some(InetAddress.getLoopbackAddress)))
      HttpHeaderParser.parseHeader(header2.toRaw) must beRight(header2)

      // ipv6
      val header3 = `X-Forwarded-For`(NonEmptyList.of(
        Some(InetAddress.getByName("::1")),
        Some(InetAddress.getByName("2001:0db8:85a3:0000:0000:8a2e:0370:7334"))))
      HttpHeaderParser.parseHeader(header3.toRaw) must beRight(header3)

      // "unknown"
      val header4 = `X-Forwarded-For`(NonEmptyList.of(None))
      HttpHeaderParser.parseHeader(header4.toRaw) must beRight(header4)

      val bad = Header("x-forwarded-for", "foo")
      HttpHeaderParser.parseHeader(bad) must beLeft

      val bad2 = Header("x-forwarded-for", "256.56.56.56")
      HttpHeaderParser.parseHeader(bad2) must beLeft
    }
  }
}<|MERGE_RESOLUTION|>--- conflicted
+++ resolved
@@ -40,13 +40,8 @@
     }
 
     "parse Date" in {       // mills are lost, get rid of them
-<<<<<<< HEAD
-      val header = Date(Instant.now).toRaw.parsed
+      val header = Date(HttpDate.now).toRaw.parsed
       HttpHeaderParser.parseHeader(header.toRaw) must beRight(header)
-=======
-      val header = Date(HttpDate.now).toRaw.parsed
-      HttpHeaderParser.parseHeader(header.toRaw) must be_\/-(header)
->>>>>>> e5e40bcc
 
       val bad = Header(header.name.toString, "foo")
       HttpHeaderParser.parseHeader(bad) must beLeft
@@ -64,26 +59,16 @@
     }
 
     "parse Last-Modified" in {
-<<<<<<< HEAD
-      val header = `Last-Modified`(Instant.now).toRaw.parsed
+      val header = `Last-Modified`(HttpDate.now).toRaw.parsed
       HttpHeaderParser.parseHeader(header.toRaw) must beRight(header)
-=======
-      val header = `Last-Modified`(HttpDate.now).toRaw.parsed
-      HttpHeaderParser.parseHeader(header.toRaw) must be_\/-(header)
->>>>>>> e5e40bcc
 
       val bad = Header(header.name.toString, "foo")
       HttpHeaderParser.parseHeader(bad) must beLeft
     }
 
     "parse If-Modified-Since" in {
-<<<<<<< HEAD
-      val header = `If-Modified-Since`(Instant.now).toRaw.parsed
+      val header = `If-Modified-Since`(HttpDate.now).toRaw.parsed
       HttpHeaderParser.parseHeader(header.toRaw) must beRight(header)
-=======
-      val header = `If-Modified-Since`(HttpDate.now).toRaw.parsed
-      HttpHeaderParser.parseHeader(header.toRaw) must be_\/-(header)
->>>>>>> e5e40bcc
 
       val bad = Header(header.name.toString, "foo")
       HttpHeaderParser.parseHeader(bad) must beLeft
