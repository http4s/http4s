package org.http4s

import org.specs2.mutable.Specification

class AttributeMapSpec extends Specification {

  "AttributeMap" should {

<<<<<<< HEAD
    val k1 = AttributeKey.apply[Int]("int")
    val k2 = AttributeKey.apply[String]("string")
    val k3 = AttributeKey.apply[Int]("missing")
    val k1Clone = AttributeKey.apply[Int]("int")
=======
    val k1 = AttributeKey[Int]
    val k2 = AttributeKey[String]
    val k3 = AttributeKey[Int]
    val k1imposter = AttributeKey[Int]
>>>>>>> 1225a5a4

    val m = AttributeMap.empty ++ Seq(k1(1), k2("foo"))

    "Find an item associated with a key" in {
      m.get(k1) must beSome(1)
      m.get(k2) must beSome("foo")
    }

    "Not find a missing item" in {
      m.get(k3) must beNone
    }

    "Find a value by a key that is equal in value" in {
      m.get(k1Clone) must beSome(1)
    }

    // This is a compile test
    "Maintain the correct static type for keys" in {
      sealed case class Foo(stuff: String)
      val mismatchedKey = AttributeKey[Foo]
//      val ii = m(mismatchedKey) + 5   // FAILS TO COMPILE: Foo doesn't `+` with 5

      val i: Int = m.get(k1).get + 4
      i must_== 5
    }
  }

}<|MERGE_RESOLUTION|>--- conflicted
+++ resolved
@@ -6,17 +6,11 @@
 
   "AttributeMap" should {
 
-<<<<<<< HEAD
-    val k1 = AttributeKey.apply[Int]("int")
-    val k2 = AttributeKey.apply[String]("string")
-    val k3 = AttributeKey.apply[Int]("missing")
-    val k1Clone = AttributeKey.apply[Int]("int")
-=======
     val k1 = AttributeKey[Int]
     val k2 = AttributeKey[String]
     val k3 = AttributeKey[Int]
-    val k1imposter = AttributeKey[Int]
->>>>>>> 1225a5a4
+    // TODO: Fix this mess
+    val k1Clone = AttributeKey[Int]
 
     val m = AttributeMap.empty ++ Seq(k1(1), k2("foo"))
 
