--- conflicted
+++ resolved
@@ -160,30 +160,17 @@
 
       test(s"Multipart form data $name should extract name properly if it is present") {
         val part = Part(
-<<<<<<< HEAD
           Headers.of(`Content-Disposition`("form-data", Map("name" -> "Rich Homie Quan"))),
           Entity.empty[Pure]
         )
-=======
-          Headers(`Content-Disposition`("form-data", Map(ci"name" -> "Rich Homie Quan"))),
-          Stream.empty.covary[IO])
->>>>>>> 88fe521d
         assertEquals(part.name, Some("Rich Homie Quan"))
       }
 
       test(s"Multipart form data $name should extract filename property if it is present") {
         val part = Part(
-<<<<<<< HEAD
           Headers.of(
             `Content-Disposition`("form-data", Map("name" -> "file", "filename" -> "file.txt"))),
           Entity.empty[Pure]
-=======
-          Headers(
-            `Content-Disposition`(
-              "form-data",
-              Map(ci"name" -> "file", ci"filename" -> "file.txt"))),
-          Stream.empty.covary[IO]
->>>>>>> 88fe521d
         )
         assertEquals(part.filename, Some("file.txt"))
       }
