--- conflicted
+++ resolved
@@ -17,11 +17,6 @@
 package org.http4s
 package parser
 
-<<<<<<< HEAD
-=======
-import org.http4s.internal.CollectionCompat
-
->>>>>>> fc0a18dd
 import java.nio.CharBuffer
 import scala.io.Codec
 
