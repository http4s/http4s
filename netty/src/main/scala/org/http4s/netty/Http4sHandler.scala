--- conflicted
+++ resolved
@@ -135,13 +135,10 @@
 
   val handle: UpstreamHandler = {
     case MessageReceived(ctx, req: HttpRequest, rem: InetSocketAddress) =>
-<<<<<<< HEAD
+
       //println("offering another request")
       //enumerator = new RequestChunksEnumerator(req)
-=======
-      println("offering another request")
-//      enumerator = new RequestChunksEnumerator(req)
->>>>>>> 0ea6e4e0
+
       val request = toRequest(ctx, req, rem.getAddress)
       val responder = route(request)
       responder onSuccess {
@@ -240,12 +237,7 @@
       queryString = uri.getRawQuery,
       protocol = ServerProtocol(req.getProtocolVersion.getProtocolName),
       headers = hdrs,
-<<<<<<< HEAD
-      //body = enumerator &> Enumeratee.map[HttpChunk](_.getContent.array()),
-      body = Enumerator(req.getContent.array()),
-=======
       body = Enumerator(req.getContent.array()), //enumerator &> Enumeratee.map[HttpChunk](_.getContent.array()),
->>>>>>> 0ea6e4e0
       urlScheme = UrlScheme(scheme),
       serverName = servAddr.getHostName,
       serverPort = servAddr.getPort,
