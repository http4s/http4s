--- conflicted
+++ resolved
@@ -5,15 +5,11 @@
 skeleton project from its [giter8 template]:
 
 ```sbt
-<<<<<<< HEAD
+# for Scala 2.x
 $ sbt new http4s/http4s.g8 --branch 1.0
-=======
-# for Scala 2.x
-$ sbt new http4s/http4s.g8 --branch 0.23
 
 # for Scala 3
-$ sbt new http4s/http4s.g8 --branch 0.23-scala3
->>>>>>> d638abdb
+$ sbt new http4s/http4s.g8 --branch 1.0-scala3
 ```
 
 Follow the prompts.  For every step along the way, a default value is
