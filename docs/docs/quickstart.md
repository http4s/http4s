--- conflicted
+++ resolved
@@ -1,10 +1,8 @@
 # Quick Start
 
-<<<<<<< HEAD
-=======
 ## Dependencies
 
-http4s is available for Scala 2.12, 2.13, and 3.2+. You can add http4s to your build by adding its modules to `libraryDependencies` in your `build.sbt`.
+http4s is available for Scala 2.13 and 3.2+. You can add http4s to your build by adding its modules to `libraryDependencies` in your `build.sbt`.
 
 ```scala
 val http4sVersion = "@VERSION@"
@@ -28,15 +26,7 @@
 )
 ```
 
-@:callout(info)
-To run with 2.12 please make sure that the flag `-Ypartial-unification`
-is enabled in your compiler options (i.e `scalacOptions += "-Ypartial-unification"` in sbt).
-This feature is enabled by default starting in Scala 2.13.
-@:@
-
-
 ## Giter8 Template
->>>>>>> 45283a60
 
 Getting started with http4s is easy.  Let's materialize an http4s
 skeleton project from its [giter8 template]:
