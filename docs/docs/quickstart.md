--- conflicted
+++ resolved
@@ -2,11 +2,7 @@
 
 ## Dependencies
 
-<<<<<<< HEAD
-http4s is available for Scala 2.13 and 3.2+. You can add http4s to your build by adding its modules to `libraryDependencies` in your `build.sbt`.
-=======
-http4s is available for Scala 2.12, 2.13, and 3.3+. You can add http4s to your build by adding its modules to `libraryDependencies` in your `build.sbt`.
->>>>>>> 754a513d
+http4s is available for Scala 2.13 and 3.3+. You can add http4s to your build by adding its modules to `libraryDependencies` in your `build.sbt`.
 
 ```scala
 val http4sVersion = "@VERSION@"
