--- conflicted
+++ resolved
@@ -3,43 +3,6 @@
 Maintenance branches are merged before each new release. This change log is
 ordered chronologically, so each release contains all changes described below it.
 
-<<<<<<< HEAD
-# v1.0.0-M41 (2024-03-12)
-It's been a while since the last milestone release. This release includes numerous features and patches from the 0.23 series. Be sure to check out its release notes! As always within this milestone series, backward compatibility is not guaranteed.
-
-## What's Changed
-
-### http4s-core
-* remove deprecated `comment` parser from CommonRules by @txdv in https://github.com/http4s/http4s/pull/7398
-* remove unused deprecated method asMaskBased by @txdv in https://github.com/http4s/http4s/pull/7397
-
-### http4s-server
-* Delete Jsonp middleware by @froth in https://github.com/http4s/http4s/pull/7286
-
-### http4s-client
-* expose cookies in the CookieJar middleware by @massimosiani in https://github.com/http4s/http4s/pull/7160
-
-### Behind the scenes
-* 0.23 -> main by @armanbilge in https://github.com/http4s/http4s/pull/7296
-* Merge 0.23 -> main by @rossabaker in https://github.com/http4s/http4s/pull/7387
-* Merge 0.23.26 -> main by @rossabaker in https://github.com/http4s/http4s/pull/7404
-
-## New Contributors
-* @massimosiani made their first contribution in https://github.com/http4s/http4s/pull/7160
-* @george-wilson-rea made their first contribution in https://github.com/http4s/http4s/pull/7207
-* @lolgab made their first contribution in https://github.com/http4s/http4s/pull/7278
-* @grouzen made their first contribution in https://github.com/http4s/http4s/pull/7284
-* @morgen-peschke made their first contribution in https://github.com/http4s/http4s/pull/7238
-* @plokhotnyuk made their first contribution in https://github.com/http4s/http4s/pull/7228
-* @Marcus-Rosti made their first contribution in https://github.com/http4s/http4s/pull/7316
-* @LaurenceWarne made their first contribution in https://github.com/http4s/http4s/pull/7265
-* @sam-tombury made their first contribution in https://github.com/http4s/http4s/pull/7234
-* @rlavolee made their first contribution in https://github.com/http4s/http4s/pull/7329
-* @kejifasuyi made their first contribution in https://github.com/http4s/http4s/pull/7357
-* @txdv made their first contribution in https://github.com/http4s/http4s/pull/7398
-
-**Full Changelog**: https://github.com/http4s/http4s/compare/v1.0.0-M40...v1.0.0-M41
-=======
 # v0.23.28 (2024-09-09)
 
 ## What's Changed
@@ -155,7 +118,42 @@
 * @SallyPerez made their first contribution in https://github.com/http4s/http4s/pull/7372
 
 **Full Changelog**: https://github.com/http4s/http4s/compare/v0.23.26...v0.23.27
->>>>>>> 2e284e79
+
+# v1.0.0-M41 (2024-03-12)
+It's been a while since the last milestone release. This release includes numerous features and patches from the 0.23 series. Be sure to check out its release notes! As always within this milestone series, backward compatibility is not guaranteed.
+
+## What's Changed
+
+### http4s-core
+* remove deprecated `comment` parser from CommonRules by @txdv in https://github.com/http4s/http4s/pull/7398
+* remove unused deprecated method asMaskBased by @txdv in https://github.com/http4s/http4s/pull/7397
+
+### http4s-server
+* Delete Jsonp middleware by @froth in https://github.com/http4s/http4s/pull/7286
+
+### http4s-client
+* expose cookies in the CookieJar middleware by @massimosiani in https://github.com/http4s/http4s/pull/7160
+
+### Behind the scenes
+* 0.23 -> main by @armanbilge in https://github.com/http4s/http4s/pull/7296
+* Merge 0.23 -> main by @rossabaker in https://github.com/http4s/http4s/pull/7387
+* Merge 0.23.26 -> main by @rossabaker in https://github.com/http4s/http4s/pull/7404
+
+## New Contributors
+* @massimosiani made their first contribution in https://github.com/http4s/http4s/pull/7160
+* @george-wilson-rea made their first contribution in https://github.com/http4s/http4s/pull/7207
+* @lolgab made their first contribution in https://github.com/http4s/http4s/pull/7278
+* @grouzen made their first contribution in https://github.com/http4s/http4s/pull/7284
+* @morgen-peschke made their first contribution in https://github.com/http4s/http4s/pull/7238
+* @plokhotnyuk made their first contribution in https://github.com/http4s/http4s/pull/7228
+* @Marcus-Rosti made their first contribution in https://github.com/http4s/http4s/pull/7316
+* @LaurenceWarne made their first contribution in https://github.com/http4s/http4s/pull/7265
+* @sam-tombury made their first contribution in https://github.com/http4s/http4s/pull/7234
+* @rlavolee made their first contribution in https://github.com/http4s/http4s/pull/7329
+* @kejifasuyi made their first contribution in https://github.com/http4s/http4s/pull/7357
+* @txdv made their first contribution in https://github.com/http4s/http4s/pull/7398
+
+**Full Changelog**: https://github.com/http4s/http4s/compare/v1.0.0-M40...v1.0.0-M41
 
 # v0.23.26 (2024-03-04)
 
