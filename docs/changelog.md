--- conflicted
+++ resolved
@@ -3,7 +3,21 @@
 Maintenance branches are merged before each new release. This change log is
 ordered chronologically, so each release contains all changes described below it.
 
-<<<<<<< HEAD
+# v0.23.32 (2025-09-24)
+
+## What's Changed
+### http4s-dsl
+* Restore binary compatibility with <0.23.31 in dsl.Statuses by @rossabaker in https://github.com/http4s/http4s/pull/7722
+### Behind the scenes
+<details>
+
+* Update http4s-circe, http4s-ember-client to 0.23.31 in series/0.23 by @http4s-steward[bot] in https://github.com/http4s/http4s/pull/7721
+
+</details>
+
+**Full Changelog**: https://github.com/http4s/http4s/compare/v0.23.31...v0.23.32
+
+
 # v1.0.0-M45 (2025-09-22)
 
 ## What's Changed
@@ -24,21 +38,6 @@
 
 **Full Changelog**: https://github.com/http4s/http4s/compare/v1.0.0-M44...v1.0.0-M45
 
-=======
-# v0.23.32 (2025-09-24)
-
-## What's Changed
-### http4s-dsl
-* Restore binary compatibility with <0.23.31 in dsl.Statuses by @rossabaker in https://github.com/http4s/http4s/pull/7722
-### Behind the scenes
-<details>
-
-* Update http4s-circe, http4s-ember-client to 0.23.31 in series/0.23 by @http4s-steward[bot] in https://github.com/http4s/http4s/pull/7721
-
-</details>
-
-**Full Changelog**: https://github.com/http4s/http4s/compare/v0.23.31...v0.23.32
->>>>>>> e39f3931
 
 # v0.23.31 (2025-09-22)
 
