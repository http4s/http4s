# Changelog

Maintenance branches are merged before each new release. This change log is
ordered chronologically, so each release contains all changes described below it.

<<<<<<< HEAD
# v1.0.0-M44 (2024-12-06)

## What's Changed
### http4s-core
* merge 0.23.30 -> main by @samspills in https://github.com/http4s/http4s/pull/7594
### Documentation
* update 1.0.0-Mxx releasing guide re ancillary releases by @samspills in https://github.com/http4s/http4s/pull/7572
### Behind the scenes
* Fix Scala Steward config by @danicheg in https://github.com/http4s/http4s/pull/7569

## New Contributors
* @i10416 made their first contribution in https://github.com/http4s/http4s/pull/7582
* @NthPortal made their first contribution in https://github.com/http4s/http4s/pull/7577
* @yawaramin made their first contribution in https://github.com/http4s/http4s/pull/7589

**Full Changelog**: https://github.com/http4s/http4s/compare/v1.0.0-M43...v1.0.0-M44
=======
# v0.23.31 (2025-09-22)

## What's Changed
### http4s-core
* Rename HTTP 422 status by @NthPortal in https://github.com/http4s/http4s/pull/7661
* Add QueryOps.withQueryParamValue by @morgen-peschke in https://github.com/http4s/http4s/pull/7702
* Update ip4s-core, ip4s-test-kit to 3.7.0 in series/0.23 by @http4s-steward in https://github.com/http4s/http4s/pull/7666
* Update log4cats-core, log4cats-js-console, ... to 2.7.1 in series/0.23 by @http4s-steward in https://github.com/http4s/http4s/pull/7682
* Update cats-effect, cats-effect-std, ... to 3.6.3 in series/0.23 by @http4s-steward in https://github.com/http4s/http4s/pull/7698
* Update fs2-core, fs2-io to 3.12.2 in series/0.23 by @http4s-steward in https://github.com/http4s/http4s/pull/7707
### http4s-server
* Respond with a 413 when raising an `EntityTooLarge`  by @danicheg in https://github.com/http4s/http4s/pull/7603
* Remove code duplication in `RequestId` middleware by @bio-aeon in https://github.com/http4s/http4s/pull/7611
* Log errors when fibers exit with an error in `ResponseLogger` by @danicheg in https://github.com/http4s/http4s/pull/7678
### http4s-ember-core
* fail parsing invalid whitespace around field name by @samspills in https://github.com/http4s/http4s/pull/7716
### http4s-client-testkit
* Update netty-buffer, netty-codec-http to 4.2.0.Final in series/0.23 by @http4s-steward in https://github.com/http4s/http4s/pull/7659
### Documentation
* Update 'his/her' to 'their' by @hugo-vrijswijk in https://github.com/http4s/http4s/pull/7654
* Document Scala 2.x mill giter8 template support by @carlosrogue in https://github.com/http4s/http4s/pull/7660
### Behind the scenes
<details>

* Update http4s-circe, http4s-ember-client to 0.23.30 in series/0.23 by @http4s-steward in https://github.com/http4s/http4s/pull/7595
* Update sbt, scripted-plugin to 1.10.6 in series/0.23 by @http4s-steward in https://github.com/http4s/http4s/pull/7590
* flake.lock: Update by @http4s-steward in https://github.com/http4s/http4s/pull/7591
* Update sbt-doctest to 0.11.1 in series/0.23 by @http4s-steward in https://github.com/http4s/http4s/pull/7600
* Update netty-buffer, netty-codec-http to 4.1.116.Final in series/0.23 by @http4s-steward in https://github.com/http4s/http4s/pull/7606
* Update Java-WebSocket to 1.6.0 in series/0.23 by @http4s-steward in https://github.com/http4s/http4s/pull/7604
* flake.lock: Update by @http4s-steward in https://github.com/http4s/http4s/pull/7605
* Update sbt, scripted-plugin to 1.10.7 in series/0.23 by @http4s-steward in https://github.com/http4s/http4s/pull/7607
* Update sbt-http4s-org to 0.17.6 in series/0.23 by @http4s-steward in https://github.com/http4s/http4s/pull/7609
* Update sbt-scalajs, scalajs-compiler, ... to 1.17.0 in series/0.23 by @http4s-steward in https://github.com/http4s/http4s/pull/7592
* flake.lock: Update by @http4s-steward in https://github.com/http4s/http4s/pull/7612
* Update sbt-native-packager to 1.11.0 in series/0.23 by @http4s-steward in https://github.com/http4s/http4s/pull/7613
* flake.lock: Update by @http4s-steward in https://github.com/http4s/http4s/pull/7614
* Update netty-buffer, netty-codec-http to 4.1.117.Final in series/0.23 by @http4s-steward in https://github.com/http4s/http4s/pull/7619
* flake.lock: Update by @http4s-steward in https://github.com/http4s/http4s/pull/7618
* Update `Scala2` and `sbt-http4s-org` by @danicheg in https://github.com/http4s/http4s/pull/7625
* flake.lock: Update by @http4s-steward in https://github.com/http4s/http4s/pull/7627
* Update scala3-library, ... to 3.3.5 in series/0.23 by @http4s-steward in https://github.com/http4s/http4s/pull/7628
* Update sbt-http4s-org to 0.18.0 in series/0.23 by @http4s-steward in https://github.com/http4s/http4s/pull/7626
* flake.lock: Update by @http4s-steward in https://github.com/http4s/http4s/pull/7630
* Update sbt-native-packager to 1.11.1 in series/0.23 by @http4s-steward in https://github.com/http4s/http4s/pull/7636
* Update netty-buffer, netty-codec-http to 4.1.119.Final in series/0.23 by @http4s-steward in https://github.com/http4s/http4s/pull/7637
* Update sbt-scoverage to 2.3.1 in series/0.23 by @http4s-steward in https://github.com/http4s/http4s/pull/7641
* Update sbt, scripted-plugin to 1.10.10 in series/0.23 by @http4s-steward in https://github.com/http4s/http4s/pull/7639
* Update scalafmt-core to 3.9.4 in series/0.23 by @http4s-steward in https://github.com/http4s/http4s/pull/7642
* Update sbt, scripted-plugin to 1.10.11 in series/0.23 by @http4s-steward in https://github.com/http4s/http4s/pull/7646
* Update fs2-core, fs2-io to 3.12.0 in series/0.23 by @http4s-steward in https://github.com/http4s/http4s/pull/7651
* Update sbt-scalajs, scalajs-compiler, ... to 1.18.2 in series/0.23 by @http4s-steward in https://github.com/http4s/http4s/pull/7658
* Update cats-effect, cats-effect-std, ... to 3.6.1 in series/0.23 by @http4s-steward in https://github.com/http4s/http4s/pull/7664
* Update munit-cats-effect to 2.1.0 in series/0.23 by @http4s-steward in https://github.com/http4s/http4s/pull/7657
* Remove Cachix by @rossabaker in https://github.com/http4s/http4s/pull/7665
* Update netty-buffer, netty-codec-http to 4.2.1.Final in series/0.23 by @http4s-steward in https://github.com/http4s/http4s/pull/7676
* Update scala3-library, ... to 3.3.6 in series/0.23 by @http4s-steward in https://github.com/http4s/http4s/pull/7677
* Update sbt-doctest to 0.11.2 in series/0.23 by @http4s-steward in https://github.com/http4s/http4s/pull/7681
* Update sbt, scripted-plugin to 1.11.1 in series/0.23 by @http4s-steward in https://github.com/http4s/http4s/pull/7683
* Update netty-buffer, netty-codec-http to 4.2.2.Final in series/0.23 by @http4s-steward in https://github.com/http4s/http4s/pull/7684
* Update sbt-scala-native-config-brew to 0.4.0 in series/0.23 by @http4s-steward in https://github.com/http4s/http4s/pull/7687
* Update sbt, scripted-plugin to 1.11.2 in series/0.23 by @http4s-steward in https://github.com/http4s/http4s/pull/7688
* Build with the current Node.js in Nix by @rossabaker in https://github.com/http4s/http4s/pull/7691
* Update cats-effect, cats-effect-std, ... to 3.6.2 in series/0.23 by @http4s-steward in https://github.com/http4s/http4s/pull/7693
* Update sbt, scripted-plugin to 1.11.3 in series/0.23 by @http4s-steward in https://github.com/http4s/http4s/pull/7692
* Update netty-buffer, netty-codec-http to 4.2.3.Final in series/0.23 by @http4s-steward in https://github.com/http4s/http4s/pull/7695
* Update sbt, scripted-plugin to 1.11.4 in series/0.23 by @http4s-steward in https://github.com/http4s/http4s/pull/7699
* Update netty-buffer, netty-codec-http to 4.2.4.Final in series/0.23 by @http4s-steward in https://github.com/http4s/http4s/pull/7701
* Update sbt-doctest to 0.11.3 in series/0.23 by @http4s-steward in https://github.com/http4s/http4s/pull/7700
* Update sbt-native-packager to 1.11.3 in series/0.23 by @http4s-steward in https://github.com/http4s/http4s/pull/7703
* Update sbt, scripted-plugin to 1.11.5 in series/0.23 by @http4s-steward in https://github.com/http4s/http4s/pull/7704
* Update netty-buffer, netty-codec-http to 4.2.5.Final in series/0.23 by @http4s-steward in https://github.com/http4s/http4s/pull/7705
* Update sbt, scripted-plugin to 1.11.6 in series/0.23 by @http4s-steward in https://github.com/http4s/http4s/pull/7709
* Update netty-buffer, netty-codec-http to 4.2.6.Final in series/0.23 by @http4s-steward in https://github.com/http4s/http4s/pull/7711
* Update sbt-doctest to 0.11.4 in series/0.23 by @http4s-steward in https://github.com/http4s/http4s/pull/7712
* Update scalafmt-core to 3.8.6 in series/0.23 by @http4s-steward in https://github.com/http4s/http4s/pull/7624
* Update sbt-http4s-org to 2.0.0 in series/0.23 by @http4s-steward in https://github.com/http4s/http4s/pull/7685

</details>

## New Contributors
* @hugo-vrijswijk made their first contribution in https://github.com/http4s/http4s/pull/7654
* @bio-aeon made their first contribution in https://github.com/http4s/http4s/pull/7611
* @carlosrogue made their first contribution in https://github.com/http4s/http4s/pull/7660

**Full Changelog**: https://github.com/http4s/http4s/compare/v0.23.30...v0.23.31
>>>>>>> 36b243fc

# v0.23.30 (2024-12-04)

## What's Changed
### http4s-core
* Add `X-Forwarded-Host` header in series/0.23 by @NthPortal in https://github.com/http4s/http4s/pull/7577
### http4s-ember-core
* Fix/i7538 end stream by trailers cause client to hang by @i10416 in https://github.com/http4s/http4s/pull/7582
* tidy: client stream should start from idle state by @i10416 in https://github.com/http4s/http4s/pull/7584
### Documentation
* Add documenation for FlagQueryParamMatcher. by @jan0sch in https://github.com/http4s/http4s/pull/7581
* Simplify form example by @yawaramin in https://github.com/http4s/http4s/pull/7589
### Behind the scenes
<details>

* Update http4s-circe, http4s-ember-client to 0.23.29 in series/0.23 by @http4s-steward in https://github.com/http4s/http4s/pull/7552
* Update sbt-doctest to 0.11.0 in series/0.23 by @http4s-steward in https://github.com/http4s/http4s/pull/7554
* Update sbt-http4s-org to 0.17.5 in series/0.23 by @http4s-steward in https://github.com/http4s/http4s/pull/7553
* Update sbt to 1.10.4 in series/0.23 by @http4s-steward in https://github.com/http4s/http4s/pull/7556
* Update cats-effect, cats-effect-std, ... to 3.5.5 in series/0.23 by @http4s-steward in https://github.com/http4s/http4s/pull/7555
* flake.lock: Update by @http4s-steward in https://github.com/http4s/http4s/pull/7557
* Update sbt-buildinfo to 0.13.0 in series/0.23 by @http4s-steward in https://github.com/http4s/http4s/pull/7573
* Update sbt to 1.10.5 in series/0.23 by @http4s-steward in https://github.com/http4s/http4s/pull/7574
* flake.lock: Update by @http4s-steward in https://github.com/http4s/http4s/pull/7575
* Update sbt-buildinfo to 0.13.1 in series/0.23 by @http4s-steward in https://github.com/http4s/http4s/pull/7576
* Update netty-buffer, netty-codec-http to 4.1.115.Final in series/0.23 by @http4s-steward in https://github.com/http4s/http4s/pull/7580
* flake.lock: Update by @http4s-steward in https://github.com/http4s/http4s/pull/7585
* Update cats-effect, cats-effect-std, ... to 3.5.6 in series/0.23 by @http4s-steward in https://github.com/http4s/http4s/pull/7586
* flake.lock: Update by @http4s-steward in https://github.com/http4s/http4s/pull/7587
* Update cats-effect, cats-effect-std, ... to 3.5.7 in series/0.23 by @http4s-steward in https://github.com/http4s/http4s/pull/7588

</details>

## New Contributors
* @i10416 made their first contribution in https://github.com/http4s/http4s/pull/7582
* @NthPortal made their first contribution in https://github.com/http4s/http4s/pull/7577
* @yawaramin made their first contribution in https://github.com/http4s/http4s/pull/7589

**Full Changelog**: https://github.com/http4s/http4s/compare/v0.23.29...v0.23.30


# v1.0.0-M43 (2024-10-30)

## What's Changed
### http4s-core
* merge v0.23.29 -> main by @samspills in https://github.com/http4s/http4s/pull/7550

**Full Changelog**: https://github.com/http4s/http4s/compare/v1.0.0-M42...v1.0.0-M43

# v0.23.29 (2024-10-23)

This is a maintenance release to fix scalafix processing exceptions in http4s modules.

## What's Changed
### http4s-core
* Update scala3-library, ... to 3.3.4 in series/0.23 by @http4s-steward in https://github.com/http4s/http4s/pull/7531
* Update a bunch of upstream dependencies to align with Scala 2.12.20 and 2.13.15 by @http4s-steward in https://github.com/http4s/http4s/pull/7541
* Fix for Uri macro with `org` variable by @samspills in https://github.com/http4s/http4s/pull/7537
### Documentation
* notes on how to put together a v0.23.xx release by @samspills in https://github.com/http4s/http4s/pull/7519
### Behind the scenes

<details>

* Update http4s-circe, http4s-ember-client, ... to 0.23.28 in series/0.23 by @http4s-steward in https://github.com/http4s/http4s/pull/7521
* Update sbt to 1.10.2 in series/0.23 by @http4s-steward in https://github.com/http4s/http4s/pull/7524
* flake.lock: Update by @http4s-steward in https://github.com/http4s/http4s/pull/7522
* Update netty-buffer, netty-codec-http to 4.1.114.Final in series/0.23 by @http4s-steward in https://github.com/http4s/http4s/pull/7533
* Update sbt-http4s-org to 0.17.3 in series/0.23 by @http4s-steward in https://github.com/http4s/http4s/pull/7514
* flake.lock: Update by @http4s-steward in https://github.com/http4s/http4s/pull/7525
* flake.lock: Update by @http4s-steward in https://github.com/http4s/http4s/pull/7536
* Update case-insensitive, ... to 1.4.2 in series/0.23 by @http4s-steward in https://github.com/http4s/http4s/pull/7535
* Update jnr-unixsocket to 0.38.23 in series/0.23 by @http4s-steward in https://github.com/http4s/http4s/pull/7542
* flake.lock: Update by @http4s-steward in https://github.com/http4s/http4s/pull/7544
* Ignore http4s-scalafix-internal updates by @rossabaker in https://github.com/http4s/http4s/pull/7545
* Update sbt-scoverage to 2.2.2 in series/0.23 by @http4s-steward in https://github.com/http4s/http4s/pull/7546
* Update sbt to 1.10.3 in series/0.23 by @http4s-steward in https://github.com/http4s/http4s/pull/7548

</details>

**Full Changelog**: https://github.com/http4s/http4s/compare/v0.23.28...v0.23.29

# v1.0.0-M42 (2024-10-04)

## What's Changed
### http4s-core
* Address the Entity model in `CurlConverter.requestToCurlWithBody` by @danicheg in https://github.com/http4s/http4s/pull/7480
* Merge series/0.23 into main by @danicheg in https://github.com/http4s/http4s/pull/7494
* Merge 0.23.28 -> main by @rossabaker in https://github.com/http4s/http4s/pull/7518
### Documentation
* Tweak the 'versions' page by @danicheg in https://github.com/http4s/http4s/pull/7488
### Behind the scenes
* Ignore sbt-scala-native-config-brew updates on main by @danicheg in https://github.com/http4s/http4s/pull/7442
* Ignore `com.earldouglas:xsbt-web-plugin` updates on main by @danicheg in https://github.com/http4s/http4s/pull/7479

## New Contributors
* @KristianAN made their first contribution in https://github.com/http4s/http4s/pull/7401
* @Adam-McDevitt made their first contribution in https://github.com/http4s/http4s/pull/7417
* @mcenkar made their first contribution in https://github.com/http4s/http4s/pull/7428
* @henricook made their first contribution in https://github.com/http4s/http4s/pull/7435
* @SallyPerez made their first contribution in https://github.com/http4s/http4s/pull/7372
* @Chingles2404 made their first contribution in https://github.com/http4s/http4s/pull/7452
* @Dichotomia made their first contribution in https://github.com/http4s/http4s/pull/7472
* @dj707chen made their first contribution in https://github.com/http4s/http4s/pull/7469

**Full Changelog**: https://github.com/http4s/http4s/compare/v1.0.0-M41...v1.0.0-M42

# v0.23.28 (2024-09-09)

## What's Changed
### http4s-core
* Made traits and objects public for Node.js files by @Chingles2404 in https://github.com/http4s/http4s/pull/7452
* Add CustomMetricsOps by @dj707chen in https://github.com/http4s/http4s/pull/7469
* Update to vault-3.6.0, cats-2.11.0 in series/0.23 by @http4s-steward in https://github.com/http4s/http4s/pull/7467
* Update ip4s-core, ip4s-test-kit to 3.6.0 in series/0.23 by @http4s-steward in https://github.com/http4s/http4s/pull/7455
* Update log4cats-core, log4cats-js-console, ... to 2.7.0 in series/0.23 by @http4s-steward in https://github.com/http4s/http4s/pull/7465
* Update keypool to 0.4.10 in series/0.23 by @http4s-steward in https://github.com/http4s/http4s/pull/7503
* Update fs2-core, fs2-io to 3.11.0 in series/0.23 by @http4s-steward in https://github.com/http4s/http4s/pull/7506
* Minor optimization in ServerResponse by @Chingles2404 in https://github.com/http4s/http4s/pull/7510
* Fix EmptyCustomLabels and SizedSeq0 singleton creation issue by @dj707chen in https://github.com/http4s/http4s/pull/7511
### http4s-client
* WebSocket client `Reconnect` middleware by @armanbilge in https://github.com/http4s/http4s/pull/7445
### http4s-ember-client
* Ember Client : Retry when connection reset on JDK 17+ by @Dichotomia in https://github.com/http4s/http4s/pull/7472
### http4s-laws
* Update munit to 1.0.0 in series/0.23 by @http4s-steward in https://github.com/http4s/http4s/pull/7462
* Update munit-cats-effect to 2.0.0 in series/0.23 by @http4s-steward in https://github.com/http4s/http4s/pull/7466
### http4s-circe
* Update circe-core, circe-generic, ... to 0.14.8 in series/0.23 by @http4s-steward in https://github.com/http4s/http4s/pull/7470
### Documentation
* Adjust the state of Scala 3 on the quick start page by @danicheg in https://github.com/http4s/http4s/pull/7487
### Behind the scenes

<details>
* Update munit to 1.0.0-RC1 in series/0.23 by @http4s-steward in https://github.com/http4s/http4s/pull/7438
* flake.lock: Update by @http4s-steward in https://github.com/http4s/http4s/pull/7447
* flake.lock: Update by @http4s-steward in https://github.com/http4s/http4s/pull/7450
* flake.lock: Update by @http4s-steward in https://github.com/http4s/http4s/pull/7453
* Fix bitrotten Nix actions by @rossabaker in https://github.com/http4s/http4s/pull/7454
* Update netty-buffer, netty-codec-http to 4.1.111.Final in series/0.23 by @http4s-steward in https://github.com/http4s/http4s/pull/7456
* Update http4s-circe, http4s-ember-client, ... to 0.23.27 in series/0.23 by @http4s-steward in https://github.com/http4s/http4s/pull/7457
* Update scalafmt-core to 3.8.2 in series/0.23 by @http4s-steward in https://github.com/http4s/http4s/pull/7463
* Update sbt to 1.10.0 in series/0.23 by @http4s-steward in https://github.com/http4s/http4s/pull/7461
* Update sbt-scoverage to 2.0.12 in series/0.23 by @http4s-steward in https://github.com/http4s/http4s/pull/7464
* Update scala-library to 2.13.14, sbt-http4s-org to 0.17.1 in series/0.23 by @http4s-steward in https://github.com/http4s/http4s/pull/7459
* flake.lock: Update by @http4s-steward in https://github.com/http4s/http4s/pull/7471
* Update xsbt-web-plugin to 4.2.5 in series/0.23 by @http4s-steward in https://github.com/http4s/http4s/pull/7478
* Update sbt-scoverage to 2.1.0 in series/0.23 by @http4s-steward in https://github.com/http4s/http4s/pull/7483
* flake.lock: Update by @http4s-steward in https://github.com/http4s/http4s/pull/7482
* Update sbt to 1.10.1 in series/0.23 by @http4s-steward in https://github.com/http4s/http4s/pull/7484
* flake.lock: Update by @http4s-steward in https://github.com/http4s/http4s/pull/7486
* Update Java-WebSocket to 1.5.7 in series/0.23 by @http4s-steward in https://github.com/http4s/http4s/pull/7485
* Update netty-buffer, netty-codec-http to 4.1.112.Final in series/0.23 by @http4s-steward in https://github.com/http4s/http4s/pull/7490
* Update sbt-http4s-org to 0.17.2 in series/0.23 by @http4s-steward in https://github.com/http4s/http4s/pull/7495
* flake.lock: Update by @http4s-steward in https://github.com/http4s/http4s/pull/7496
* Update sbt-native-packager to 1.10.4 in series/0.23 by @http4s-steward in https://github.com/http4s/http4s/pull/7497
* flake.lock: Update by @http4s-steward in https://github.com/http4s/http4s/pull/7498
* flake.lock: Update by @http4s-steward in https://github.com/http4s/http4s/pull/7500
* Update sbt-scoverage to 2.1.1 in series/0.23 by @http4s-steward in https://github.com/http4s/http4s/pull/7505
* flake.lock: Update by @http4s-steward in https://github.com/http4s/http4s/pull/7507
* Update sbt-scoverage to 2.2.0 in series/0.23 by @http4s-steward in https://github.com/http4s/http4s/pull/7516
* Update netty-buffer, netty-codec-http to 4.1.113.Final in series/0.23 by @http4s-steward in https://github.com/http4s/http4s/pull/7513
* flake.lock: Update by @http4s-steward in https://github.com/http4s/http4s/pull/7509
</details>

## New Contributors
* @Chingles2404 made their first contribution in https://github.com/http4s/http4s/pull/7452
* @Dichotomia made their first contribution in https://github.com/http4s/http4s/pull/7472
* @dj707chen made their first contribution in https://github.com/http4s/http4s/pull/7469

**Full Changelog**: https://github.com/http4s/http4s/compare/v0.23.27...v0.23.28

# v0.23.27 (2024-05-03)

This release is binary compatible with the 0.23.x series.

## What's Changed
### http4s-core
* Move ember H2Keys Http2PriorKnowledge key to core by @hamnis in https://github.com/http4s/http4s/pull/7407
* Handle characters > 0xff in multipart filenames by @rossabaker in https://github.com/http4s/http4s/pull/7419
* feat: suppress stack trace on protocol exceptions by @mcenkar in https://github.com/http4s/http4s/pull/7428
* Replace "*Decoded" Part methods with "*Bytes" by @rossabaker in https://github.com/http4s/http4s/pull/7436
* RFC: Cookies with `Max-Age=0` should be permitted by @henricook in https://github.com/http4s/http4s/pull/7435
* Update sbt-http4s-org to 0.17.0 in series/0.23 by @http4s-steward in https://github.com/http4s/http4s/pull/7437
* Update cats-effect, cats-effect-std, ... to 3.5.4 in series/0.23 by @http4s-steward in https://github.com/http4s/http4s/pull/7405
* Update fs2-core, fs2-io to 3.10.2 in series/0.23 by @http4s-steward in https://github.com/http4s/http4s/pull/7418
* Update sbt-scalajs, scalajs-compiler, ... to 1.16.0 in series/0.23 by @http4s-steward in https://github.com/http4s/http4s/pull/7421

### http4s-client
* Small refactor to DefaultClient to remove unsafe calls and repeated code by @Adam-McDevitt in https://github.com/http4s/http4s/pull/7417
* #6521 History client middleware by @SallyPerez in https://github.com/http4s/http4s/pull/7372
### http4s-ember-core
* Ember client drop head body by @hamnis in https://github.com/http4s/http4s/pull/7369
### http4s-circe
* Update circe-core, circe-generic, ... to 0.14.7 in series/0.23 by @http4s-steward in https://github.com/http4s/http4s/pull/7441
### http4s-laws
* Update scalacheck to 1.17.1 in series/0.23 by @http4s-steward in https://github.com/http4s/http4s/pull/7430
* Update discipline-core to 1.6.0 in series/0.23 by @http4s-steward in https://github.com/http4s/http4s/pull/7432
### Documentation
* Removed reference to TSec in documentation by @KristianAN in https://github.com/http4s/http4s/pull/7401
* Some tweaks to docs by @danicheg in https://github.com/http4s/http4s/pull/7422
* Documentation form multipart and urlform by @fredshonorio in https://github.com/http4s/http4s/pull/7328

### Behind the scenes
* Update http4s-circe, http4s-ember-client, ... to 0.23.26 in series/0.23 by @http4s-steward in https://github.com/http4s/http4s/pull/7403
* Update sbt-buildinfo to 0.12.0 in series/0.23 by @http4s-steward in https://github.com/http4s/http4s/pull/7413
* Update scalafmt-core to 3.8.1 in series/0.23 by @http4s-steward in https://github.com/http4s/http4s/pull/7420
* Update netty-buffer, netty-codec-http to 4.1.108.Final in series/0.23 by @http4s-steward in https://github.com/http4s/http4s/pull/7414
* flake.lock: Update by @http4s-steward in https://github.com/http4s/http4s/pull/7409
* Update sbt-native-packager to 1.10.0 in series/0.23 by @http4s-steward in https://github.com/http4s/http4s/pull/7425
* Update munit-cats-effect to 2.0.0-M5 in series/0.23 by @http4s-steward in https://github.com/http4s/http4s/pull/7426
* Update netty-buffer, netty-codec-http to 4.1.109.Final in series/0.23 by @http4s-steward in https://github.com/http4s/http4s/pull/7427
* Update sbt-scala-native-config-brew to 0.3.0 in series/0.23 by @http4s-steward in https://github.com/http4s/http4s/pull/7440

## New Contributors
* @KristianAN made their first contribution in https://github.com/http4s/http4s/pull/7401
* @Adam-McDevitt made their first contribution in https://github.com/http4s/http4s/pull/7417
* @mcenkar made their first contribution in https://github.com/http4s/http4s/pull/7428
* @henricook made their first contribution in https://github.com/http4s/http4s/pull/7435
* @SallyPerez made their first contribution in https://github.com/http4s/http4s/pull/7372

**Full Changelog**: https://github.com/http4s/http4s/compare/v0.23.26...v0.23.27

# v1.0.0-M41 (2024-03-12)
It's been a while since the last milestone release. This release includes numerous features and patches from the 0.23 series. Be sure to check out its release notes! As always within this milestone series, backward compatibility is not guaranteed.

## What's Changed

### http4s-core
* remove deprecated `comment` parser from CommonRules by @txdv in https://github.com/http4s/http4s/pull/7398
* remove unused deprecated method asMaskBased by @txdv in https://github.com/http4s/http4s/pull/7397

### http4s-server
* Delete Jsonp middleware by @froth in https://github.com/http4s/http4s/pull/7286

### http4s-client
* expose cookies in the CookieJar middleware by @massimosiani in https://github.com/http4s/http4s/pull/7160

### Behind the scenes
* 0.23 -> main by @armanbilge in https://github.com/http4s/http4s/pull/7296
* Merge 0.23 -> main by @rossabaker in https://github.com/http4s/http4s/pull/7387
* Merge 0.23.26 -> main by @rossabaker in https://github.com/http4s/http4s/pull/7404

## New Contributors
* @massimosiani made their first contribution in https://github.com/http4s/http4s/pull/7160
* @george-wilson-rea made their first contribution in https://github.com/http4s/http4s/pull/7207
* @lolgab made their first contribution in https://github.com/http4s/http4s/pull/7278
* @grouzen made their first contribution in https://github.com/http4s/http4s/pull/7284
* @morgen-peschke made their first contribution in https://github.com/http4s/http4s/pull/7238
* @plokhotnyuk made their first contribution in https://github.com/http4s/http4s/pull/7228
* @Marcus-Rosti made their first contribution in https://github.com/http4s/http4s/pull/7316
* @LaurenceWarne made their first contribution in https://github.com/http4s/http4s/pull/7265
* @sam-tombury made their first contribution in https://github.com/http4s/http4s/pull/7234
* @rlavolee made their first contribution in https://github.com/http4s/http4s/pull/7329
* @kejifasuyi made their first contribution in https://github.com/http4s/http4s/pull/7357
* @txdv made their first contribution in https://github.com/http4s/http4s/pull/7398

**Full Changelog**: https://github.com/http4s/http4s/compare/v1.0.0-M40...v1.0.0-M41

# v0.23.26 (2024-03-04)

## What's Changed

### http4s-ember-server
* Log errors in `upgradeSocket` by @froth in https://github.com/http4s/http4s/pull/7363
* Ember: return HTTP 431 when maxHeaderSize is exceeded by @rossabaker in https://github.com/http4s/http4s/pull/7399

### Documentation
* Add OptionalMultiQueryParamDecoderMatcher Documentation by @kejifasuyi in https://github.com/http4s/http4s/pull/7357
* Fix the outdated code snippet in the client dsl scaladoc by @danicheg in https://github.com/http4s/http4s/pull/7381

### Upgrades
* Update keypool to 0.4.9 in series/0.23 by @http4s-steward in https://github.com/http4s/http4s/pull/7364
* Update fs2-core, fs2-io to 3.9.4 in series/0.23 by @http4s-steward in https://github.com/http4s/http4s/pull/7367
* Update ip4s-core, ip4s-test-kit to 3.5.0 in series/0.23 by @http4s-steward in https://github.com/http4s/http4s/pull/7376

### Behind the scenes

* Update http4s-circe, http4s-ember-client, ... to 0.23.25 in series/0.23 by @http4s-steward in https://github.com/http4s/http4s/pull/7353
* Fix labelling PRs for the `client-testkit` module by @danicheg in https://github.com/http4s/http4s/pull/7354
* Refactor `release.yml` by @danicheg in https://github.com/http4s/http4s/pull/7355
* Update sbt-scalajs, scalajs-compiler, ... to 1.15.0 in series/0.23 by @http4s-steward in https://github.com/http4s/http4s/pull/7358
* Update netty-buffer, netty-codec-http to 4.1.105.Final in series/0.23 by @http4s-steward in https://github.com/http4s/http4s/pull/7361
* Update cats-effect, cats-effect-std, ... to 3.5.3 in series/0.23 by @http4s-steward in https://github.com/http4s/http4s/pull/7360
* Update netty-buffer, netty-codec-http to 4.1.106.Final in series/0.23 by @http4s-steward in https://github.com/http4s/http4s/pull/7365
* flake.lock: Update by @http4s-steward in https://github.com/http4s/http4s/pull/7368
* Update nscplugin, sbt-scala-native, ... to 0.4.17 in series/0.23 by @http4s-steward in https://github.com/http4s/http4s/pull/7366
* flake.lock: Update by @http4s-steward in https://github.com/http4s/http4s/pull/7371
* flake.lock: Update by @http4s-steward in https://github.com/http4s/http4s/pull/7374
* Update Java-WebSocket to 1.5.6 in series/0.23 by @http4s-steward in https://github.com/http4s/http4s/pull/7375
* Update munit to 1.0.0-M11 in series/0.23 by @http4s-steward in https://github.com/http4s/http4s/pull/7373
* Update jnr-unixsocket to 0.38.22 in series/0.23 by @http4s-steward in https://github.com/http4s/http4s/pull/7380
* Update netty-buffer, netty-codec-http to 4.1.107.Final in series/0.23 by @http4s-steward in https://github.com/http4s/http4s/pull/7378
* flake.lock: Update by @http4s-steward in https://github.com/http4s/http4s/pull/7377
* Update sbt-scoverage to 2.0.10 in series/0.23 by @http4s-steward in https://github.com/http4s/http4s/pull/7379
* Update scalafmt-core to 3.8.0 in series/0.23 by @http4s-steward in https://github.com/http4s/http4s/pull/7383
* Update sbt to 1.9.9 in series/0.23 by @http4s-steward in https://github.com/http4s/http4s/pull/7384
* Update sbt-scoverage to 2.0.11 in series/0.23 by @http4s-steward in https://github.com/http4s/http4s/pull/7385
* flake.lock: Update by @http4s-steward in https://github.com/http4s/http4s/pull/7392
* Update sbt-http4s-org to 0.16.3 in series/0.23 by @http4s-steward in https://github.com/http4s/http4s/pull/7393
* Update scala3-library, ... to 3.3.3 in series/0.23 by @http4s-steward in https://github.com/http4s/http4s/pull/7394
* flake.lock: Update by @http4s-steward in https://github.com/http4s/http4s/pull/7402

## New Contributors
* @kejifasuyi made their first contribution in https://github.com/http4s/http4s/pull/7357

**Full Changelog**: https://github.com/http4s/http4s/compare/v0.23.25...v0.23.26

# v0.23.25 (2024-01-03)

Primarily, this is a maintenance release, binary compatible with the 0.23.x series. Also, it brings an increase in the default value for `idleConnectionTime` in `ember-client` from `45s` to `60s`. See the [PR](https://github.com/http4s/http4s/pull/7329) and [related issue](https://github.com/http4s/http4s/issues/7327) for details.

## What's Changed

### http4s-ember-core
* Align the server and client idle timeouts in Ember by @rlavolee in https://github.com/http4s/http4s/pull/7329

### http4s-client-testkit
* Fix handling of connection closure in `WSTestClient` by @armanbilge in https://github.com/http4s/http4s/pull/7334

### Documentation
* Add note about cats-parse to 0.23.24 changelog by @armanbilge in https://github.com/http4s/http4s/pull/7322
* Ross is not a moderator by @rossabaker in https://github.com/http4s/http4s/pull/7346
* Push error handling docs through mdoc by @Quafadas in https://github.com/http4s/http4s/pull/7340

### Behind the scenes
* Update http4s-circe, http4s-ember-client, ... to 0.23.24 in series/0.23 by @http4s-steward in https://github.com/http4s/http4s/pull/7323
* Update scalafmt-core to 3.7.17 in series/0.23 by @http4s-steward in https://github.com/http4s/http4s/pull/7324
* flake.lock: Update by @http4s-steward in https://github.com/http4s/http4s/pull/7325
* Update logback-classic to 1.2.13 in series/0.23 by @http4s-steward in https://github.com/http4s/http4s/pull/7331
* Update sbt-http4s-org to 0.16.2 in series/0.23 by @http4s-steward in https://github.com/http4s/http4s/pull/7332
* flake.lock: Update by @http4s-steward in https://github.com/http4s/http4s/pull/7333
* Update sbt-jmh to 0.4.7 in series/0.23 by @http4s-steward in https://github.com/http4s/http4s/pull/7336
* flake.lock: Update by @http4s-steward in https://github.com/http4s/http4s/pull/7337
* Update netty-buffer, netty-codec-http to 4.1.103.Final in series/0.23 by @http4s-steward in https://github.com/http4s/http4s/pull/7339
* Update sbt to 1.9.8 in series/0.23 by @http4s-steward in https://github.com/http4s/http4s/pull/7341
* Update Java-WebSocket to 1.5.5 in series/0.23 by @http4s-steward in https://github.com/http4s/http4s/pull/7344
* flake.lock: Update by @http4s-steward in https://github.com/http4s/http4s/pull/7345
* Update netty-buffer, netty-codec-http to 4.1.104.Final in series/0.23 by @http4s-steward in https://github.com/http4s/http4s/pull/7342
* flake.lock: Update by @http4s-steward in https://github.com/http4s/http4s/pull/7349

## New Contributors
* @rlavolee made their first contribution in https://github.com/http4s/http4s/pull/7329

**Full Changelog**: https://github.com/http4s/http4s/compare/v0.23.24...v0.23.25

# v0.23.24 (2023-11-14)

This release upgrades to [cats-parse v1.0.0](https://github.com/typelevel/cats-parse/releases/tag/v1.0.0) which may trigger eviction errors in your build. The cats-parse 1.x series is 100% binary-compatible with the cats-parse 0.3.x series, so it is safe to ignore the eviction errors in this case.

## What's Changed
### http4s-core
* Avoid linking MimeDB in Scala Native by @lolgab in https://github.com/http4s/http4s/pull/7278
* Fixes #7283: make BasicCredentials constructor safe by @grouzen in https://github.com/http4s/http4s/pull/7284
* Model Content-Transfer-Encoding header by @froth in https://github.com/http4s/http4s/pull/7292
* Add asCurlWithBody by @morgen-peschke in https://github.com/http4s/http4s/pull/7238
* Update fs2-core, fs2-io to 3.9.3 in series/0.23 by @http4s-steward in https://github.com/http4s/http4s/pull/7311
* Update request cookie parser to handle zero or more spaces between semicolons by @mrdziuban in https://github.com/http4s/http4s/pull/7312
* Update cats-parse to 1.0.0 in series/0.23 by @http4s-steward in https://github.com/http4s/http4s/pull/7313
* More efficient working with headers by @plokhotnyuk in https://github.com/http4s/http4s/pull/7228
* Fix #7262: mulitpart decoder wrapping unwanted errors by @LaurenceWarne in https://github.com/http4s/http4s/pull/7265
### http4s-server
* Fix handling of streaming bodies in entity limiter by @armanbilge in https://github.com/http4s/http4s/pull/7264
* Deprecate Jsonp Middleware by @froth in https://github.com/http4s/http4s/pull/7285
### http4s-ember-core
* Ember-Core: Use optimised fs2 method in write Loop. by @diesalbla in https://github.com/http4s/http4s/pull/7230
### http4s-ember-client
* Add warning logs for misconfigured timeouts by @sgjbryan in https://github.com/http4s/http4s/pull/7234
### Documentation
* Add client middleware documentation by @fredshonorio in https://github.com/http4s/http4s/pull/7058
* Fixes highlighting in error-handling documentation by @Marcus-Rosti in https://github.com/http4s/http4s/pull/7316
### Behind the scenes
* Update http4s-circe, http4s-ember-client to 0.23.23 in series/0.23 by @http4s-steward in https://github.com/http4s/http4s/pull/7220
* Update netty-buffer, netty-codec-http to 4.1.95.Final in series/0.23 by @http4s-steward in https://github.com/http4s/http4s/pull/7221
* Update netty-buffer, netty-codec-http to 4.1.96.Final in series/0.23 by @http4s-steward in https://github.com/http4s/http4s/pull/7227
* Update sbt to 1.9.3 in series/0.23 by @http4s-steward in https://github.com/http4s/http4s/pull/7223
* Update sbt-scala-native-crossproject to 1.3.2 in series/0.23 by @http4s-steward in https://github.com/http4s/http4s/pull/7202
* Update scalafmt-core to 3.7.11 in series/0.23 by @http4s-steward in https://github.com/http4s/http4s/pull/7226
* Update Java-WebSocket to 1.5.4 in series/0.23 by @http4s-steward in https://github.com/http4s/http4s/pull/7222
* Update fs2-core, fs2-io to 3.8.0 in series/0.23 by @http4s-steward in https://github.com/http4s/http4s/pull/7229
* flake.lock: Update by @http4s-steward in https://github.com/http4s/http4s/pull/7233
* Update scalafmt-core to 3.7.12 in series/0.23 by @http4s-steward in https://github.com/http4s/http4s/pull/7235
* Update cats-core, cats-laws to 2.10.0 in series/0.23 by @http4s-steward in https://github.com/http4s/http4s/pull/7239
* flake.lock: Update by @http4s-steward in https://github.com/http4s/http4s/pull/7244
* Update netty-buffer, netty-codec-http to 4.1.97.Final in series/0.23 by @http4s-steward in https://github.com/http4s/http4s/pull/7247
* Update sbt to 1.9.4 in series/0.23 by @http4s-steward in https://github.com/http4s/http4s/pull/7248
* Update epollcat to 0.1.6 in series/0.23 by @http4s-steward in https://github.com/http4s/http4s/pull/7253
* Update scalafmt-core to 3.7.13 in series/0.23 by @http4s-steward in https://github.com/http4s/http4s/pull/7254
* flake.lock: Update by @http4s-steward in https://github.com/http4s/http4s/pull/7255
* Update fs2-core, fs2-io to 3.9.0 in series/0.23 by @http4s-steward in https://github.com/http4s/http4s/pull/7258
* Update fs2-core, fs2-io to 3.9.1 in series/0.23 by @http4s-steward in https://github.com/http4s/http4s/pull/7259
* Update circe-core, circe-generic, ... to 0.14.6 in series/0.23 by @http4s-steward in https://github.com/http4s/http4s/pull/7260
* Update scalafmt-core to 3.7.14 in series/0.23 by @http4s-steward in https://github.com/http4s/http4s/pull/7263
* flake.lock: Update by @http4s-steward in https://github.com/http4s/http4s/pull/7266
* Update nscplugin, sbt-scala-native, ... to 0.4.15 in series/0.23 by @http4s-steward in https://github.com/http4s/http4s/pull/7267
* Update sbt-jmh to 0.4.6 in series/0.23 by @http4s-steward in https://github.com/http4s/http4s/pull/7268
* Update scala3-library, ... to 3.3.1 in series/0.23 by @http4s-steward in https://github.com/http4s/http4s/pull/7269
* Update sbt-scoverage to 2.0.9 in series/0.23 by @http4s-steward in https://github.com/http4s/http4s/pull/7270
* Update fs2-core, fs2-io to 3.9.2 in series/0.23 by @http4s-steward in https://github.com/http4s/http4s/pull/7275
* Update jnr-unixsocket to 0.38.21 in series/0.23 by @http4s-steward in https://github.com/http4s/http4s/pull/7273
* Update munit to 1.0.0-M10 in series/0.23 by @http4s-steward in https://github.com/http4s/http4s/pull/7280
* Update sbt to 1.9.6 in series/0.23 by @http4s-steward in https://github.com/http4s/http4s/pull/7279
* flake.lock: Update by @http4s-steward in https://github.com/http4s/http4s/pull/7282
* Update netty-buffer, netty-codec-http to 4.1.98.Final in series/0.23 by @http4s-steward in https://github.com/http4s/http4s/pull/7287
* flake.lock: Update by @http4s-steward in https://github.com/http4s/http4s/pull/7288
* Update sbt-scalajs, scalajs-compiler, ... to 1.14.0 in series/0.23 by @http4s-steward in https://github.com/http4s/http4s/pull/7289
* Update cats-effect, cats-effect-std, ... to 3.5.2 in series/0.23 by @http4s-steward in https://github.com/http4s/http4s/pull/7291
* Update netty-buffer, netty-codec-http to 4.1.99.Final in series/0.23 by @http4s-steward in https://github.com/http4s/http4s/pull/7293
* flake.lock: Update by @http4s-steward in https://github.com/http4s/http4s/pull/7295
* Update to sbt-http4s-org 0.15.3 by @armanbilge in https://github.com/http4s/http4s/pull/7242
* Update scala-library, scala-reflect to 2.13.12 in series/0.23 by @http4s-steward in https://github.com/http4s/http4s/pull/7272
* Update sbt-http4s-org to 0.15.3 in series/0.23 by @http4s-steward in https://github.com/http4s/http4s/pull/7281
* flake.lock: Update by @http4s-steward in https://github.com/http4s/http4s/pull/7297
* Update netty-buffer, netty-codec-http to 4.1.100.Final in series/0.23 by @http4s-steward in https://github.com/http4s/http4s/pull/7298
* Update nscplugin, sbt-scala-native, ... to 0.4.16 in series/0.23 by @http4s-steward in https://github.com/http4s/http4s/pull/7299
* Update to sbt-typelevel `0.6.0` with Laika `1.0.0` by @jenshalm in https://github.com/http4s/http4s/pull/7290
* Update scodec-bits to 1.1.38 in series/0.23 by @http4s-steward in https://github.com/http4s/http4s/pull/7303
* Update sbt to 1.9.7 in series/0.23 by @http4s-steward in https://github.com/http4s/http4s/pull/7304
* Update scalafmt-core to 3.7.15 in series/0.23 by @http4s-steward in https://github.com/http4s/http4s/pull/7305
* flake.lock: Update by @http4s-steward in https://github.com/http4s/http4s/pull/7307
* Update ip4s-core, ip4s-test-kit to 3.4.0 in series/0.23 by @http4s-steward in https://github.com/http4s/http4s/pull/7309
* Update netty-buffer, netty-codec-http to 4.1.101.Final in series/0.23 by @http4s-steward in https://github.com/http4s/http4s/pull/7315
* Update munit-cats-effect to 2.0.0-M4 in series/0.23 by @http4s-steward in https://github.com/http4s/http4s/pull/7318
* Update sbt-http4s-org to 0.16.1 in series/0.23 by @http4s-steward in https://github.com/http4s/http4s/pull/7319
* flake.lock: Update by @http4s-steward in https://github.com/http4s/http4s/pull/7320

## New Contributors
* @lolgab made their first contribution in https://github.com/http4s/http4s/pull/7278
* @grouzen made their first contribution in https://github.com/http4s/http4s/pull/7284
* @morgen-peschke made their first contribution in https://github.com/http4s/http4s/pull/7238
* @plokhotnyuk made their first contribution in https://github.com/http4s/http4s/pull/7228
* @Marcus-Rosti made their first contribution in https://github.com/http4s/http4s/pull/7316
* @LaurenceWarne made their first contribution in https://github.com/http4s/http4s/pull/7265
* @sgjbryan made their first contribution in https://github.com/http4s/http4s/pull/7234

**Full Changelog**: https://github.com/http4s/http4s/compare/v0.23.23...v0.23.24

# v0.23.23 (2023-07-19)

This release includes assorted fixes and optimizations for Ember.

## What's Changed

### http4s-ember-core

* Some micro-optimisations in `ember-core` by @danicheg in https://github.com/http4s/http4s/pull/7154

### http4s-ember-server

* Disable Ember server TLS logging more aggressively by @armanbilge in https://github.com/http4s/http4s/pull/7204
* Immediately release invalid connections in `getValidManaged` by @armanbilge in https://github.com/http4s/http4s/pull/7218
* WebSocketHelpers.scala - Use Chunks by @diesalbla in https://github.com/http4s/http4s/pull/7214

### http4s-ember-client

* Improve error messages for MissingHost and MissingPort by @george-wilson-rea in https://github.com/http4s/http4s/pull/7207

### Behind the scenes

* Update http4s-circe, http4s-ember-client to 0.23.22 in series/0.23 by @http4s-steward in https://github.com/http4s/http4s/pull/7192
* Update scalafmt-core to 3.7.6 in series/0.23 by @http4s-steward in https://github.com/http4s/http4s/pull/7197
* flake.lock: Update by @http4s-steward in https://github.com/http4s/http4s/pull/7200
* Update scalafmt-core to 3.7.7 in series/0.23 by @http4s-steward in https://github.com/http4s/http4s/pull/7201
* Update sbt to 1.9.2 in series/0.23 by @http4s-steward in https://github.com/http4s/http4s/pull/7203
* Update scalafmt-core to 3.7.8 in series/0.23 by @http4s-steward in https://github.com/http4s/http4s/pull/7205
* Update scalafmt-core to 3.7.9 in series/0.23 by @http4s-steward in https://github.com/http4s/http4s/pull/7210
* flake.lock: Update by @http4s-steward in https://github.com/http4s/http4s/pull/7217
* Update scalafmt-core to 3.7.10 in series/0.23 by @http4s-steward in https://github.com/http4s/http4s/pull/7215

## New Contributors

* @george-wilson-rea made their first contribution in https://github.com/http4s/http4s/pull/7207

**Full Changelog**: https://github.com/http4s/http4s/compare/v0.23.22...v0.23.23

# v1.0.0-M40 (2023-07-13)

## What's Changed

### http4s-core

* Fix misleading `EntityBody` mentions in some scaladocs by @danicheg in https://github.com/http4s/http4s/pull/6955
* Tweak performance of `QueryOps#withQueryParam`  by @danicheg in https://github.com/http4s/http4s/pull/6864
* Deprecate Entity Apply by @diesalbla in https://github.com/http4s/http4s/pull/6305
* Expunge all unsafe logging by @armanbilge, @iRevive in https://github.com/http4s/http4s/pull/6645, https://github.com/http4s/http4s/pull/7122
* Migrate `Uri.Scheme` and `TransferCoding` to `CIString` by @froth in https://github.com/http4s/http4s/pull/7164

### http4s-server

* More comprehensive support of `Entity` model in `Jsonp` Middleware by @danicheg in https://github.com/http4s/http4s/pull/6937
* Take account of `Entity` model in `BracketRequestResponse` Middleware by @danicheg in https://github.com/http4s/http4s/pull/6957
* Use `Clock` from `CE` instead of one from `java.time` in `CSRF` Middleware by @danicheg in https://github.com/http4s/http4s/pull/7166

### http4s-client

* Rectify `Client#fromHttpApp` by @danicheg in https://github.com/http4s/http4s/pull/7148

### Documentation

* Fix `Entity` docs by @danicheg in https://github.com/http4s/http4s/pull/7067
* Update adopters.md by @dantb in https://github.com/http4s/http4s/pull/7107

### Behind the scenes

* Ignore sbt-jmh updates on main by @armanbilge in https://github.com/http4s/http4s/pull/6952
* Merge `series/0.23` into `main` by @danicheg in https://github.com/http4s/http4s/pull/6970
* Merge `series/0.23` into `main` by @danicheg in https://github.com/http4s/http4s/pull/7025
* Clean up internal package by @danicheg in https://github.com/http4s/http4s/pull/7030
* Ignore crossproject updates on main by @armanbilge in https://github.com/http4s/http4s/pull/7048
* Ignore sbt-revolver updates on main by @armanbilge in https://github.com/http4s/http4s/pull/7052
* Fix semantic merge conflicts following #6305 by @armanbilge in https://github.com/http4s/http4s/pull/7063
* 0.23 -> main by @armanbilge in https://github.com/http4s/http4s/pull/7115
* Use `MonadThrow` instead of `Sync` in `H2Client.RequestKey#getAddress` by @danicheg in https://github.com/http4s/http4s/pull/7167
* 0.23 -> main by @armanbilge in https://github.com/http4s/http4s/pull/7172
* Clear the internal package of unused/deprecated things by @froth in https://github.com/http4s/http4s/pull/7158
* Ignore `scalac-compat-annotation` updates on main by @danicheg in https://github.com/http4s/http4s/pull/7179
* Cleanup of `org.http4s.internal` by @froth in https://github.com/http4s/http4s/pull/7175
* Merge `v0.23.22` into `main` by @danicheg in https://github.com/http4s/http4s/pull/7211

## New Contributors

* @froth made their first contribution in https://github.com/http4s/http4s/pull/7164

**Full Changelog**: https://github.com/http4s/http4s/compare/v1.0.0-M39...v1.0.0-M40

# v0.23.22 (2023-06-28)

This release includes assorted fixes for Ember.

## What's Changed

### http4s-core

* Fix `QueryOps#setQueryParams` scaladoc by @danicheg in https://github.com/http4s/http4s/pull/7126

### http4s-ember-core

* Include query params in http2 :path pseudo header by @ybasket in https://github.com/http4s/http4s/pull/7180
* A bunch of tweaks to `ClientHelpers`' methods by @danicheg in https://github.com/http4s/http4s/pull/7173

### http4s-ember-server

* Properly handle `NoSuchElementException` in `tlsSocket.applicationProtocol` by @arturaz in https://github.com/http4s/http4s/pull/7092
* Allow providing custom error handler when connection establishing fails. by @arturaz in https://github.com/http4s/http4s/pull/7093

### Behind the scenes

* Update http4s-circe, http4s-ember-client to 0.23.21 in series/0.23 by @http4s-steward in https://github.com/http4s/http4s/pull/7169
* Disable artifact upload by @armanbilge in https://github.com/http4s/http4s/pull/7168
* flake.lock: Update by @http4s-steward in https://github.com/http4s/http4s/pull/7099
* Update netty-buffer, netty-codec-http to 4.1.94.Final in series/0.23 by @http4s-steward in https://github.com/http4s/http4s/pull/7174
* Update munit to 1.0.0-M8 in series/0.23 by @http4s-steward in https://github.com/http4s/http4s/pull/7145
* Update scalac-compat-annotation to 0.1.1 in series/0.23 by @http4s-steward in https://github.com/http4s/http4s/pull/7177
* Update sbt-scalajs, scalajs-compiler, ... to 1.13.2 in series/0.23 by @http4s-steward in https://github.com/http4s/http4s/pull/7181
* Update cats-effect, cats-effect-std, ... to 3.5.1 in series/0.23 by @http4s-steward in https://github.com/http4s/http4s/pull/7182
* Update cats-parse to 0.3.10 in series/0.23 by @http4s-steward in https://github.com/http4s/http4s/pull/7184
* Update sbt to 1.9.1 in series/0.23 by @http4s-steward in https://github.com/http4s/http4s/pull/7185
* Update jawn-parser to 1.5.1 in series/0.23 by @http4s-steward in https://github.com/http4s/http4s/pull/7186
* Update scalac-compat-annotation to 0.1.2 in series/0.23 by @http4s-steward in https://github.com/http4s/http4s/pull/7187
* Use `Assertions#assume` in tests by @danicheg in https://github.com/http4s/http4s/pull/7183
* flake.lock: Update by @http4s-steward in https://github.com/http4s/http4s/pull/7188

## New Contributors

* @arturaz made their first contribution in https://github.com/http4s/http4s/pull/7092

**Full Changelog**: https://github.com/http4s/http4s/compare/v0.23.21...v0.23.22

# v0.23.21 (2023-06-16)

This release fixes another regression in Ember HTTP/2.

## What's Changed

### http4s-server

* Use `ClockOps` in `ResponseTiming` Middleware by @danicheg in https://github.com/http4s/http4s/pull/7163

### http4s-ember-core

* Close H2 `readBuffer` on `headers.endStream` by @armanbilge in https://github.com/http4s/http4s/pull/7156
* Use `ClockOps` in `Util#readWithTimeout` by @danicheg in https://github.com/http4s/http4s/pull/7162

### http4s-ember-server

* Mask errors in Ember server `runConnection` by @armanbilge in https://github.com/http4s/http4s/pull/7157

### Behind the scenes

* Update http4s-circe, http4s-ember-client, ... to 0.23.20 in series/0.23 by @http4s-steward in https://github.com/http4s/http4s/pull/7153
* Simplify type in `H2Server#h2cUpgradeHttpRoute` by @danicheg in https://github.com/http4s/http4s/pull/7159

**Full Changelog**: https://github.com/http4s/http4s/compare/v0.23.20...v0.23.21

# v0.23.20 (2023-06-12)

This release fixes a critical regression in Ember HTTP/2. It also upgrades to Scala 3.3.0 LTS.

## What's Changed

### http4s-core

* Add missing constructors to `ContextRoutes` by @hamnis in https://github.com/http4s/http4s/pull/7123
* Add `Upgrade-Insecure-Requests` header model by @diogocanut in https://github.com/http4s/http4s/pull/7129
* Update scala3-library, ... to 3.3.0 in series/0.23 by @http4s-steward in https://github.com/http4s/http4s/pull/7131

### http4s-server

* Add handling for fragmented frames in WebSockets by @mox692 in https://github.com/http4s/http4s/pull/7091

### http4s-ember-core

* Close `H2Stream` `readBuffer` on `data.endStream` by @armanbilge in https://github.com/http4s/http4s/pull/7147

### Documentation

* fixes wrong link in "Server Middleware" page in the docs #7117 by @rsemlal in https://github.com/http4s/http4s/pull/7118
* Added more examples to the doc (shortcut to create Responses) by @walesho in https://github.com/http4s/http4s/pull/7120

### Behind the scenes

* Fix release date by @armanbilge in https://github.com/http4s/http4s/pull/7114
* Update http4s-circe, http4s-ember-client, ... to 0.23.19 in series/0.23 by @http4s-steward in https://github.com/http4s/http4s/pull/7116
* Update netty-buffer, netty-codec-http to 4.1.93.Final in series/0.23 by @http4s-steward in https://github.com/http4s/http4s/pull/7124
* Update scalafmt-core to 3.7.4 in series/0.23 by @http4s-steward in https://github.com/http4s/http4s/pull/7130
* Update jawn-parser to 1.5.0 in series/0.23 by @http4s-steward in https://github.com/http4s/http4s/pull/7132
* Update sbt-scoverage to 2.0.8 in series/0.23 by @http4s-steward in https://github.com/http4s/http4s/pull/7134
* Update sbt-jmh to 0.4.5 in series/0.23 by @http4s-steward in https://github.com/http4s/http4s/pull/7136
* Update nscplugin, sbt-scala-native, ... to 0.4.14 in series/0.23 by @http4s-steward in https://github.com/http4s/http4s/pull/7139
* Update epollcat to 0.1.5 in series/0.23 by @http4s-steward in https://github.com/http4s/http4s/pull/7140
* Update jnr-unixsocket to 0.38.20 in series/0.23 by @http4s-steward in https://github.com/http4s/http4s/pull/7141
* Update sbt to 1.9.0 in series/0.23 by @http4s-steward in https://github.com/http4s/http4s/pull/7133
* Update sbt-http4s-org to 0.14.13 in series/0.23 by @http4s-steward in https://github.com/http4s/http4s/pull/7137
* Update scala-library, scala-reflect to 2.12.18 in series/0.23 by @http4s-steward in https://github.com/http4s/http4s/pull/7143
* Update scala-library, scala-reflect to 2.13.11 in series/0.23 by @http4s-steward in https://github.com/http4s/http4s/pull/7144

## New Contributors

* @rsemlal made their first contribution in https://github.com/http4s/http4s/pull/7118
* @walesho made their first contribution in https://github.com/http4s/http4s/pull/7120
* @diogocanut made their first contribution in https://github.com/http4s/http4s/pull/7129
* @mox692 made their first contribution in https://github.com/http4s/http4s/pull/7091

**Full Changelog**: https://github.com/http4s/http4s/compare/v0.23.19...v0.23.20

# v0.23.19 (2023-05-12)

This release updates to Cats Effect v3.5.0 which includes an important change to the cancelation semantics of the `Async#async` and `IO.async` methods. Please check the [Cats Effect release notes for v3.5.0](https://github.com/typelevel/cats-effect/releases/tag/v3.5.0) for more details. These changes do not affect Ember, but they do affect Blaze (see https://github.com/http4s/blaze/issues/772) and possibly other http4s backends.

## What's Changed

### http4s-core

* Add X-Content-Type-Options header by @sierikov in https://github.com/http4s/http4s/pull/6981
* Fix base64 parser for http headers Web-Socket-Key and Web-Socket-Accept by @danghieutrung in https://github.com/http4s/http4s/pull/7037
* Add application/graphql media type by @keirlawson in https://github.com/http4s/http4s/pull/7055
* Update log4cats-core, log4cats-noop, ... to 2.6.0 in series/0.23 by @http4s-steward in https://github.com/http4s/http4s/pull/7084
* Fix resolving of root / URIs by @armanbilge in https://github.com/http4s/http4s/pull/7064
* Update cats-effect, cats-effect-std, ... to 3.5.0 in series/0.23 by @http4s-steward in https://github.com/http4s/http4s/pull/7110
* Update fs2-core, fs2-io to 3.7.0 in series/0.23 by @http4s-steward in https://github.com/http4s/http4s/pull/7112

### http4s-laws

* Fix Keep Alive property flake test by @kovstas in https://github.com/http4s/http4s/pull/7019

### http4s-server

* Tweak the `Router#translate` by @danicheg in https://github.com/http4s/http4s/pull/7083

### http4s-client

* Fix `Client.fromHttpApp` does not drain bodies by @kovstas in https://github.com/http4s/http4s/pull/7020

### http4s-client-testkit

* add WSTestClient builder from HttpApp by @kovstas in https://github.com/http4s/http4s/pull/7053

### http4s-ember-core

* Support ember http/2 over unix sockets by @armanbilge in https://github.com/http4s/http4s/pull/7039
* `Hpack` optimizations by @armanbilge in https://github.com/http4s/http4s/pull/7086
* Use `Channel` for H2 `readBuffer` by @armanbilge in https://github.com/http4s/http4s/pull/7096
* Encode trailer headers in Ember by @armanbilge in https://github.com/http4s/http4s/pull/6756

### Documentation

* Server middleware documentation by @fredshonorio in https://github.com/http4s/http4s/pull/6992
* Fix typo on the quickstart page by @danicheg in https://github.com/http4s/http4s/pull/7026
* Fix a broken link to JDKHttpClient in the docs by @satorg in https://github.com/http4s/http4s/pull/7045
* Document ErrorAction middleware by @Quafadas in https://github.com/http4s/http4s/pull/6953

### Behind the scenes

* Don't upload test artifacts by @armanbilge in https://github.com/http4s/http4s/pull/7027
* flake.lock: Update by @http4s-steward in https://github.com/http4s/http4s/pull/7032
* Update ip4s-core, ip4s-test-kit to 3.3.0 in series/0.23 by @http4s-steward in https://github.com/http4s/http4s/pull/7033
* Update nscplugin, sbt-scala-native, ... to 0.4.12 in series/0.23 by @http4s-steward in https://github.com/http4s/http4s/pull/7034
* Update logback-classic to 1.2.12 in series/0.23 by @http4s-steward in https://github.com/http4s/http4s/pull/7035
* Update fs2-core, fs2-io to 3.7.0-RC4 in series/0.23 by @http4s-steward in https://github.com/http4s/http4s/pull/7036
* flake.lock: Update by @http4s-steward in https://github.com/http4s/http4s/pull/7040
* Update scalafmt-core to 3.7.3 in series/0.23 by @http4s-steward in https://github.com/http4s/http4s/pull/7041
* Tweak `build.sbt` by @danicheg in https://github.com/http4s/http4s/pull/7042
* Update netty-buffer, netty-codec-http to 4.1.91.Final in series/0.23 by @http4s-steward in https://github.com/http4s/http4s/pull/7043
* flake.lock: Update by @http4s-steward in https://github.com/http4s/http4s/pull/7044
* Update sbt-scala-native-crossproject to 1.3.0 in series/0.23 by @http4s-steward in https://github.com/http4s/http4s/pull/7047
* Update sbt-revolver to 0.10.0 in series/0.23 by @http4s-steward in https://github.com/http4s/http4s/pull/7051
* Update sbt-scalajs, scalajs-compiler, ... to 1.13.1 in series/0.23 by @http4s-steward in https://github.com/http4s/http4s/pull/7056
* flake.lock: Update by @http4s-steward in https://github.com/http4s/http4s/pull/7057
* Adopt scala-native-config-brew by @armanbilge in https://github.com/http4s/http4s/pull/6724
* Update sbt-scala-native-crossproject to 1.3.1 in series/0.23 by @http4s-steward in https://github.com/http4s/http4s/pull/7071
* Update cats-effect, cats-effect-std, ... to 3.5.0-RC4 in series/0.23 by @http4s-steward in https://github.com/http4s/http4s/pull/7074
* Ember-Core H2Connection: extract "WriteChunk" auxiliary function. by @diesalbla in https://github.com/http4s/http4s/pull/7069
* Update sbt-http4s-org to 0.14.12 in series/0.23 by @http4s-steward in https://github.com/http4s/http4s/pull/7076
* flake.lock: Update by @http4s-steward in https://github.com/http4s/http4s/pull/7089
* Update netty-buffer, netty-codec-http to 4.1.92.Final in series/0.23 by @http4s-steward in https://github.com/http4s/http4s/pull/7090
* Ember-Core H2Stream - Extract "cancelWith" method. by @diesalbla in https://github.com/http4s/http4s/pull/7075
* Update cats-effect, cats-effect-std, ... to 3.5.0-RC5 in series/0.23 by @http4s-steward in https://github.com/http4s/http4s/pull/7094
* Ember-Core State - Extract factory method by @diesalbla in https://github.com/http4s/http4s/pull/7070
* Ember-Core / H2Stream / sendData: for-comp is not tail-recursive. by @diesalbla in https://github.com/http4s/http4s/pull/7079
* Update fs2-core, fs2-io to 3.7.0-RC5 in series/0.23 by @http4s-steward in https://github.com/http4s/http4s/pull/7098
* Update case-insensitive, ... to 1.4.0 in series/0.23 by @http4s-steward in https://github.com/http4s/http4s/pull/7109
* Update sbt to 1.8.3 in series/0.23 by @http4s-steward in https://github.com/http4s/http4s/pull/7111

## New Contributors

* @sierikov made their first contribution in https://github.com/http4s/http4s/pull/6981
* @kovstas made their first contribution in https://github.com/http4s/http4s/pull/7019
* @danghieutrung made their first contribution in https://github.com/http4s/http4s/pull/7037
* @Quafadas made their first contribution in https://github.com/http4s/http4s/pull/6953

**Full Changelog**: https://github.com/http4s/http4s/compare/v0.23.19-RC3...v0.23.19

# v0.23.19-RC3 (2023-03-15)

This release candidate ships several fixes to Ember client and server. It is built against Cats Effect v3.5.0-RC3 and FS2 v3.7.0-RC2.

## What's Changed

### http4s-core

* Add Deprecation and Sunset Headers by @zan-preston in https://github.com/http4s/http4s/pull/6991

### http4s-ember-core

* All received messages in h2 could have trailers by @ChristopherDavenport in https://github.com/http4s/http4s/pull/7021
* Redirect `H2Connection.writeLoop` errors to logger by @armanbilge in https://github.com/http4s/http4s/pull/7016

### http4s-ember-client

* Add ability to disable SNI in Ember by @joan38 in https://github.com/http4s/http4s/pull/6990
* Detect terminated `EmberConnection`s in ember client prior to attempting a request by @armanbilge in https://github.com/http4s/http4s/pull/6980

### http4s-ember-server

* Handle EndOfStream error in Ember WebSocket server by @zAPFy in https://github.com/http4s/http4s/pull/7008
* Special Case Error Handler For Unparsable Request Line by @isomarcte in https://github.com/http4s/http4s/pull/6934

### http4s-circe

* Update circe-core, circe-generic, ... to 0.14.5 in series/0.23 by @http4s-steward in https://github.com/http4s/http4s/pull/7012

### Behind the scenes

* flake.lock: Update by @http4s-steward in https://github.com/http4s/http4s/pull/7007
* Update nix and cachix actions by @armanbilge in https://github.com/http4s/http4s/pull/7011
* Update sbt-http4s-org to 0.14.11 in series/0.23 by @http4s-steward in https://github.com/http4s/http4s/pull/7013
* flake.lock: Update by @http4s-steward in https://github.com/http4s/http4s/pull/7022
* Update netty-buffer, netty-codec-http to 4.1.90.Final in series/0.23 by @http4s-steward in https://github.com/http4s/http4s/pull/7023

## New Contributors

* @zan-preston made their first contribution in https://github.com/http4s/http4s/pull/6991
* @zAPFy made their first contribution in https://github.com/http4s/http4s/pull/7008

**Full Changelog**: https://github.com/http4s/http4s/compare/v0.23.19-RC2...v0.23.19-RC3

# v0.23.19-RC2 (2023-02-28)

This release candidate updates to Cats Effect v3.5.0-RC3 and FS2 v3.7.0-RC2.

## What's Changed

### http4s-core

* Update cats-effect, cats-effect-std, ... to 3.5.0-RC3 in series/0.23 by @http4s-steward in https://github.com/http4s/http4s/pull/7004
* Update fs2-core, fs2-io to 3.7.0-RC2 in series/0.23 by @http4s-steward in https://github.com/http4s/http4s/pull/7005

### http4s-server

* Use `ByteVector#toHex` in `CSRF` Middleware by @danicheg in https://github.com/http4s/http4s/pull/6984
* Use `ByteVector#fromHex` in `CSRF` Middleware by @danicheg in https://github.com/http4s/http4s/pull/7002

### http4s-client

* `JavaNetClient` does not need `Async` by @armanbilge in https://github.com/http4s/http4s/pull/6996

### Documentation

* Clarify module choices in quickstart docs by @armanbilge in https://github.com/http4s/http4s/pull/6977

### Behind the scenes

* Update sbt-native-packager to 1.9.16 in series/0.23 by @http4s-steward in https://github.com/http4s/http4s/pull/6987
* flake.lock: Update by @http4s-steward in https://github.com/http4s/http4s/pull/6988
* Update scalafmt-core to 3.7.2 in series/0.23 by @http4s-steward in https://github.com/http4s/http4s/pull/6997
* Update scodec-bits to 1.1.36 in series/0.23 by @http4s-steward in https://github.com/http4s/http4s/pull/6998
* Update scodec-bits to 1.1.37 in series/0.23 by @http4s-steward in https://github.com/http4s/http4s/pull/7003

**Full Changelog**: https://github.com/http4s/http4s/compare/v0.23.19-RC1...v0.23.19-RC2

# v0.23.19-RC1 (2023-02-20)

This release candidate updates to Cats Effect v3.5.0-RC2, which brings [major changes](https://github.com/typelevel/cats-effect/releases/tag/v3.5.0-RC1), as well as FS2 v3.7.0-RC1. Otherwise there are no significant changes in http4s itself.

## What's Changed

### http4s-core

* Update nscplugin, sbt-scala-native, ... to 0.4.10 in series/0.23 by @http4s-steward in https://github.com/http4s/http4s/pull/6946
* Update sbt-scalajs, scalajs-compiler, ... to 1.13.0 in series/0.23 by @http4s-steward in https://github.com/http4s/http4s/pull/6962
* Update scodec-bits to 1.1.35 in series/0.23 by @http4s-steward in https://github.com/http4s/http4s/pull/6961
* Allow to customize flags for file decoders by @armanbilge in https://github.com/http4s/http4s/pull/6982
* Update to CE v3.5.0-RC2, FS2 v3.7.0-RC1 by @armanbilge in https://github.com/http4s/http4s/pull/6985

### http4s-ember-server

* Fix hanging when stream fails by @TimWSpence in https://github.com/http4s/http4s/pull/6930

### Documentation

* Phase out the client DSL in the docs by @gringrape in https://github.com/http4s/http4s/pull/6944
* Add section with sbt dependencies to quickstart by @valencik in https://github.com/http4s/http4s/pull/6963

### Behind the scenes

* Update sbt-native-packager to 1.9.13 in series/0.23 by @http4s-steward in https://github.com/http4s/http4s/pull/6928
* Update http4s-circe, http4s-ember-client, ... to 0.23.18 in series/0.23 by @http4s-steward in https://github.com/http4s/http4s/pull/6929
* Update scalafmt-core to 3.7.0 in series/0.23 by @http4s-steward in https://github.com/http4s/http4s/pull/6932
* Update scalafmt-core to 3.7.1 in series/0.23 by @http4s-steward in https://github.com/http4s/http4s/pull/6938
* flake.lock: Update by @http4s-steward in https://github.com/http4s/http4s/pull/6949
* Refactor `Outcome` usage in `BracketRequestResponseSuite` by @danicheg in https://github.com/http4s/http4s/pull/6948
* Update sbt-jmh to 0.4.4 in series/0.23 by @http4s-steward in https://github.com/http4s/http4s/pull/6951
* Update cats-effect, cats-effect-std, ... to 3.4.6 in series/0.23 by @http4s-steward in https://github.com/http4s/http4s/pull/6956
* Update scala-java-time to 2.5.0 in series/0.23 by @http4s-steward in https://github.com/http4s/http4s/pull/6833
* Update locales-minimal-en_us-db to 1.5.1 in series/0.23 by @http4s-steward in https://github.com/http4s/http4s/pull/6832
* Update scala3-library, ... to 3.2.2 in series/0.23 by @http4s-steward in https://github.com/http4s/http4s/pull/6947
* Update fs2-core, fs2-io to 3.6.0 in series/0.23 by @http4s-steward in https://github.com/http4s/http4s/pull/6964
* Update sbt-native-packager to 1.9.14 in series/0.23 by @http4s-steward in https://github.com/http4s/http4s/pull/6966
* Update fs2-core, fs2-io to 3.6.1 in series/0.23 by @http4s-steward in https://github.com/http4s/http4s/pull/6967
* Update sbt-scoverage to 2.0.7 in series/0.23 by @http4s-steward in https://github.com/http4s/http4s/pull/6969
* Update netty-buffer, netty-codec-http to 4.1.88.Final in series/0.23 by @http4s-steward in https://github.com/http4s/http4s/pull/6971
* Update netty-buffer, netty-codec-http to 4.1.89.Final in series/0.23 by @http4s-steward in https://github.com/http4s/http4s/pull/6972
* Update sbt-native-packager to 1.9.15 in series/0.23 by @http4s-steward in https://github.com/http4s/http4s/pull/6973
* flake.lock: Update by @http4s-steward in https://github.com/http4s/http4s/pull/6974
* Update cats-effect, cats-effect-std, ... to 3.4.7 in series/0.23 by @http4s-steward in https://github.com/http4s/http4s/pull/6975
* Tweak `MetricsOps#classifierFMethodWithOptionallyExcludedPath` by @danicheg in https://github.com/http4s/http4s/pull/6976
* Update epollcat to 0.1.4 in series/0.23 by @http4s-steward in https://github.com/http4s/http4s/pull/6983

## New Contributors

* @gringrape made their first contribution in https://github.com/http4s/http4s/pull/6944

**Full Changelog**: https://github.com/http4s/http4s/compare/v0.23.18...v0.23.19-RC1

# v1.0.0-M39 (2023-01-24)

This bugfix release merges forward v0.23.18 and is binary compatible
with v1.0.0-M38.

## What's Changed
### http4s-ember-core
* Take into account the `Entity` model in `H2Server` by @danicheg in https://github.com/http4s/http4s/pull/6936
### http4s-ember-client
* Don't drain the body for non-streamed entities in EmberClient by @danicheg in https://github.com/http4s/http4s/pull/6935
### Behind the scenes
* Remove nonValidatingCopyConstructor linter by @rossabaker in https://github.com/http4s/http4s/pull/6914
* Merge 0.23.18 -> main by @rossabaker in https://github.com/http4s/http4s/pull/6939

**Full Changelog**: https://github.com/http4s/http4s/compare/v1.0.0-M38...v1.0.0-M39

# v0.23.18 (2023-01-17)

This is a bugfix that addresses a fatal error that affects a small
number of people.  It also contains some optimizations and important
dependency upgrades, including a memory leak in Cats Effect.

## What's Changed
### http4s-core
* Use `Chunk` builder instead of `Buffer` in `ChunkWriter` by @danicheg in https://github.com/http4s/http4s/pull/6919
* Fix StackOverflowError initializing CommonRules by @rossabaker in https://github.com/http4s/http4s/pull/6920
* Update cats-effect, cats-effect-std, ... to 3.4.5 in series/0.23 by @http4s-steward in https://github.com/http4s/http4s/pull/6924
* Update fs2-core, fs2-io to 3.5.0 in series/0.23 by @http4s-steward in https://github.com/http4s/http4s/pull/6925

### http4s-ember-core
* Fix Ember H2 end of stream handling by @valencik, @janilcgarcia in https://github.com/http4s/http4s/pull/6882
### http4s-circe
* Use `Chunk` builder in `CirceInstances#streamedJsonArray` by @danicheg in https://github.com/http4s/http4s/pull/6922
### Behind the scenes
* flake.lock: Update by @http4s-steward in https://github.com/http4s/http4s/pull/6898
* Try limiting Node.js heap size to 1GB by @armanbilge in https://github.com/http4s/http4s/pull/6894
* Update sbt to 1.8.1 in series/0.23 by @http4s-steward in https://github.com/http4s/http4s/pull/6900
* Update cats-parse to 0.3.9 in series/0.23 by @http4s-steward in https://github.com/http4s/http4s/pull/6902
* Post v0.21.34 cleanup by @rossabaker in https://github.com/http4s/http4s/pull/6904
* Update http4s-circe, http4s-ember-client, ... to 0.23.17 in series/0.23 by @http4s-steward in https://github.com/http4s/http4s/pull/6907
* Post-0.23.17 cleanup by @rossabaker in https://github.com/http4s/http4s/pull/6906
* Update sbt to 1.8.2 in series/0.23 by @http4s-steward in https://github.com/http4s/http4s/pull/6909
* Update sbt-http4s-org to 0.14.10 in series/0.23 by @http4s-steward in https://github.com/http4s/http4s/pull/6912
* Update netty-buffer, netty-codec-http to 4.1.87.Final in series/0.23 by @http4s-steward in https://github.com/http4s/http4s/pull/6918
* Low-hanging Ember optimizations by @armanbilge in https://github.com/http4s/http4s/pull/6753
* Even less memory for Node.js by @armanbilge in https://github.com/http4s/http4s/pull/6921
* Update sbt-native-packager to 1.9.12 in series/0.23 by @http4s-steward in https://github.com/http4s/http4s/pull/6923

**Full Changelog**: https://github.com/http4s/http4s/compare/v0.23.17...v0.23.18

# v0.23.17 (2023-01-04)
## What's Changed
### http4s-core
* `Cross-Origin-Resource-Policy` header model by @samspills in https://github.com/http4s/http4s/pull/6709
* Add `Uri.Host.fromString` method by @CraigHammondDexcom in https://github.com/http4s/http4s/pull/6741
* Fix some scaladocs by @danicheg in https://github.com/http4s/http4s/pull/6586
* More efficient string building from `Headers` by @danicheg in https://github.com/http4s/http4s/pull/6776
* Use modeled headers in CORS middleware by @danicheg in https://github.com/http4s/http4s/pull/6790
* Update cats-core, cats-laws to 2.9.0 in series/0.23 by @http4s-steward in https://github.com/http4s/http4s/pull/6804
* Deprecate `Query#apply` by @danicheg in https://github.com/http4s/http4s/pull/6817
* Reduce JS size by @armanbilge in https://github.com/http4s/http4s/pull/6835
* Deprecate event stream entity decoder by @armanbilge in https://github.com/http4s/http4s/pull/6843
* Use `Temporal#realTime` in client retry middleware by @armanbilge in https://github.com/http4s/http4s/pull/6834
* Fix for 6851 : Uri.Path.Segment can throw from its equals method by @mattyjbrown in https://github.com/http4s/http4s/pull/6853
* Fixes [CVE-2023-22465](https://github.com/http4s/http4s/security/advisories/GHSA-54w6-vxfh-fw7f)
* Update sbt-scalajs, scalajs-compiler, ... to 1.11.0 in series/0.23 by @http4s-steward in https://github.com/http4s/http4s/pull/6815
* Update epollcat to 0.1.3 in series/0.23 by @http4s-steward in https://github.com/http4s/http4s/pull/6841
* Update cats-effect, cats-effect-std, ... to 3.4.4 in series/0.23 by @http4s-steward in https://github.com/http4s/http4s/pull/6884
* Update vault to 3.5.0 in series/0.23 by @http4s-steward in https://github.com/http4s/http4s/pull/6892
### http4s-server
* Reuse predefined `AuthScheme` values by @danicheg in https://github.com/http4s/http4s/pull/6778
* Update cats-effect, cats-effect-std, ... to 3.4.0 in series/0.23 by @http4s-steward in https://github.com/http4s/http4s/pull/6805
* Fixes resourceServiceBuilder to work on Windows by @mabasic in https://github.com/http4s/http4s/pull/6826
* Tweak body interrupting for better performance of `DefaultHead` Middleware by @danicheg in https://github.com/http4s/http4s/pull/6855
### http4s-client
* Relax constraints for client gzip middleware by @armanbilge in https://github.com/http4s/http4s/pull/6819
* Use Node.js 18 in devshell/CI by @armanbilge in https://github.com/http4s/http4s/pull/6828
### http4s-ember-core
* Ember-Core H2Stream readBody: extract "pullBuffer" function. by @diesalbla in https://github.com/http4s/http4s/pull/6627
* Special-case `EmptyBody` in request encoder by @armanbilge in https://github.com/http4s/http4s/pull/6752
* Ember-Core: simplify logic for push promises. by @diesalbla in https://github.com/http4s/http4s/pull/6772
* Use Vault#contains to check for PriorKnowledge by @valencik in https://github.com/http4s/http4s/pull/6893
* Update jnr-unixsocket to 0.38.19 in series/0.23 by @http4s-steward in https://github.com/http4s/http4s/pull/6810
### http4s-ember-server
* `Shutdown#trackConnection` should never be empty by @armanbilge in https://github.com/http4s/http4s/pull/6781
* Add withAdditionalSocketOptions to EmberServerBuilder by @TimWSpence in https://github.com/http4s/http4s/pull/6786
* Fix resource leaks by @TimWSpence in https://github.com/http4s/http4s/pull/6825
### http4s-jawn
* Update jawn-fs2 to 2.4.0 in series/0.23 by @http4s-steward in https://github.com/http4s/http4s/pull/6726
### http4s-circe
* Call Chunk.toByteBuffer directly by @CremboC in https://github.com/http4s/http4s/pull/6716
### Documentation
* Clean up client doc a bit by @bplommer in https://github.com/http4s/http4s/pull/6702
* apply syntax highlighting to code blocks in `contributing.md` by @yoshinorin in https://github.com/http4s/http4s/pull/6708
* Added scala k8s to libraries in the adopters page by @hnaderi in https://github.com/http4s/http4s/pull/6714
* Using `mdoc:silent` more liberally throughout docs by @valencik in https://github.com/http4s/http4s/pull/6705
* docs: remove `Future[_]` from presupplied encoders by @yoshinorin in https://github.com/http4s/http4s/pull/6749
* Revamp the integrations page by @armanbilge in https://github.com/http4s/http4s/pull/6801
* Partially Rewrite Client Docs by @valencik in https://github.com/http4s/http4s/pull/6725
* Add http4s-netty to integrations by @hamnis in https://github.com/http4s/http4s/pull/6848
* Add fs2-data to integrations docs page by @ybasket in https://github.com/http4s/http4s/pull/6850
* Update `Uri.fromString` return type in client docs by @yoshinorin in https://github.com/http4s/http4s/pull/6861
### Behind the scenes
* Update http4s-circe, http4s-ember-client to 0.23.16 in series/0.23 by @http4s-steward in https://github.com/http4s/http4s/pull/6687
* Update scalacheck to 1.17.0 in series/0.23 by @http4s-steward in https://github.com/http4s/http4s/pull/6686
* Setup linking paths for OpenSSL on macOS by @armanbilge in https://github.com/http4s/http4s/pull/6691
* Update epollcat to 0.1.1 in series/0.23 by @http4s-steward in https://github.com/http4s/http4s/pull/6695
* Update scala-library, scala-reflect to 2.12.17 in series/0.23 by @http4s-steward in https://github.com/http4s/http4s/pull/6693
* Update sbt-http4s-org to 0.14.5 in series/0.23 by @http4s-steward in https://github.com/http4s/http4s/pull/6688
* Update sbt-scoverage to 2.0.4 in series/0.23 by @http4s-steward in https://github.com/http4s/http4s/pull/6707
* Use ubuntu-22.04 in ci by @armanbilge in https://github.com/http4s/http4s/pull/6715
* Invoke brew via full path by @armanbilge in https://github.com/http4s/http4s/pull/6722
* flake.lock: Update by @http4s-steward in https://github.com/http4s/http4s/pull/6723
* Provide a dev shell per Java version by @rossabaker in https://github.com/http4s/http4s/pull/6728
* Update sbt to 1.7.2 in series/0.23 by @http4s-steward in https://github.com/http4s/http4s/pull/6729
* Use Nix for CI by @armanbilge in https://github.com/http4s/http4s/pull/6727
* Update scala3-library, ... to 3.2.0 in series/0.23 by @http4s-steward in https://github.com/http4s/http4s/pull/6730
* flake.lock: Update by @http4s-steward in https://github.com/http4s/http4s/pull/6731
* flake.lock: Update by @http4s-steward in https://github.com/http4s/http4s/pull/6734
* Update sbt-scoverage to 2.0.5 in series/0.23 by @http4s-steward in https://github.com/http4s/http4s/pull/6742
* flake.lock: Update by @http4s-steward in https://github.com/http4s/http4s/pull/6743
* Update netty-buffer, netty-codec-http to 4.1.84.Final in series/0.23 by @http4s-steward in https://github.com/http4s/http4s/pull/6744
* Ember-Core / H2Client /  fromSocket: split for comprehension. by @diesalbla in https://github.com/http4s/http4s/pull/6618
* Ember-Core H2Server: Extract "fulfill push promises" procedure. by @diesalbla in https://github.com/http4s/http4s/pull/6624
* H2Stream - changes and code rewrites. by @diesalbla in https://github.com/http4s/http4s/pull/6660
* Make StreamForking resource safe in the face of cancelation by @RafalSumislawski in https://github.com/http4s/http4s/pull/6745
* Ember-Core H2Server: get streamCreationLock from H2Connection by @diesalbla in https://github.com/http4s/http4s/pull/6638
* Update scala-library, scala-reflect to 2.13.10 in series/0.23 by @http4s-steward in https://github.com/http4s/http4s/pull/6750
* Update sbt-http4s-org to 0.14.7 in series/0.23 by @http4s-steward in https://github.com/http4s/http4s/pull/6748
* Ember-Core: factor to H2Server loops from H2Client, H2Server. by @diesalbla in https://github.com/http4s/http4s/pull/6754
* FS2 Streams: replace "evalMap" with "foreach". by @diesalbla in https://github.com/http4s/http4s/pull/6757
* Update scalafmt-core to 3.6.0 in series/0.23 by @http4s-steward in https://github.com/http4s/http4s/pull/6760
* flake.lock: Update by @http4s-steward in https://github.com/http4s/http4s/pull/6761
* Update sbt-scoverage to 2.0.6 in series/0.23 by @http4s-steward in https://github.com/http4s/http4s/pull/6764
* A bit more efficient string building from `Seq` collections by @danicheg in https://github.com/http4s/http4s/pull/6766
* flake.lock: Update by @http4s-steward in https://github.com/http4s/http4s/pull/6773
* Don't instantiate redundant `NonEmptyList` in `Writer#addList` by @danicheg in https://github.com/http4s/http4s/pull/6777
* Update sbt to 1.7.3 in series/0.23 by @http4s-steward in https://github.com/http4s/http4s/pull/6779
* Update scalafmt-core to 3.6.1 in series/0.23 by @http4s-steward in https://github.com/http4s/http4s/pull/6782
* flake.lock: Update by @http4s-steward in https://github.com/http4s/http4s/pull/6783
* Remove unnecessary native settings by @armanbilge in https://github.com/http4s/http4s/pull/6784
* Fix some typos by @danicheg in https://github.com/http4s/http4s/pull/6785
* Fix the wrong `Http4sClientDsl` location by @danicheg in https://github.com/http4s/http4s/pull/6788
* Scala specific nowarnX annotations by @satorg in https://github.com/http4s/http4s/pull/6751
* Update scala3-library, ... to 3.2.1 in series/0.23 by @http4s-steward in https://github.com/http4s/http4s/pull/6792
* flake.lock: Update by @http4s-steward in https://github.com/http4s/http4s/pull/6794
* Update sbt to 1.8.0 in series/0.23 by @http4s-steward in https://github.com/http4s/http4s/pull/6803
* Update netty-buffer, netty-codec-http to 4.1.85.Final in series/0.23 by @http4s-steward in https://github.com/http4s/http4s/pull/6797
* Update to Cats Effect 3.4.0-RC2 by @armanbilge in https://github.com/http4s/http4s/pull/6747
* Rm redundant comments in `Status` by @danicheg in https://github.com/http4s/http4s/pull/6807
* Update sbt-http4s-org to 0.14.8 in series/0.23 by @http4s-steward in https://github.com/http4s/http4s/pull/6808
* Update jnr-unixsocket to 0.38.18 in series/0.23 by @http4s-steward in https://github.com/http4s/http4s/pull/6809
* Update cats-effect, cats-effect-std, ... to 3.4.1 in series/0.23 by @http4s-steward in https://github.com/http4s/http4s/pull/6811
* Update locales-minimal-en_us-db to 1.5.0 in series/0.23 by @http4s-steward in https://github.com/http4s/http4s/pull/6799
* Update munit to 1.0.0-M7 in series/0.23 by @http4s-steward in https://github.com/http4s/http4s/pull/6813
* Update epollcat to 0.1.2 in series/0.23 by @http4s-steward in https://github.com/http4s/http4s/pull/6816
* Fix some deprecation warning messages by @danicheg in https://github.com/http4s/http4s/pull/6818
* Update sbt-http4s-org to 0.14.9 in series/0.23 by @http4s-steward in https://github.com/http4s/http4s/pull/6823
* flake.lock: Update by @http4s-steward in https://github.com/http4s/http4s/pull/6824
* Update nscplugin, sbt-scala-native, ... to 0.4.9 in series/0.23 by @http4s-steward in https://github.com/http4s/http4s/pull/6829
* Delete flake workflow by @armanbilge in https://github.com/http4s/http4s/pull/6836
* flake.lock: Update by @http4s-steward in https://github.com/http4s/http4s/pull/6837
* Update cats-effect, cats-effect-std, ... to 3.4.2 in series/0.23 by @http4s-steward in https://github.com/http4s/http4s/pull/6838
* flake.lock: Update by @http4s-steward in https://github.com/http4s/http4s/pull/6849
* Mark method `CharPredicate.asMaskBased` as deprecated by @danicheg in https://github.com/http4s/http4s/pull/6847
* Update vault to 3.4.0 in series/0.23 by @http4s-steward in https://github.com/http4s/http4s/pull/6854
* Use cached value of `Right(())` to avoid allocations by @danicheg in https://github.com/http4s/http4s/pull/6856
* Update netty-buffer, netty-codec-http to 4.1.86.Final in series/0.23 by @http4s-steward in https://github.com/http4s/http4s/pull/6858
* flake.lock: Update by @http4s-steward in https://github.com/http4s/http4s/pull/6859
* Eliminate redundant conversions to list by @danicheg in https://github.com/http4s/http4s/pull/6865
* Tweak `Accept` usage to avoid variadic construction by @valencik in https://github.com/http4s/http4s/pull/6866
* flake.lock: Update by @http4s-steward in https://github.com/http4s/http4s/pull/6871
* Update cats-effect, cats-effect-std, ... to 3.4.3 in series/0.23 by @http4s-steward in https://github.com/http4s/http4s/pull/6877
* Replace numbered RFC rule objects by @rossabaker in https://github.com/http4s/http4s/pull/6863
* Fix formatting of some scaladocs in core by @danicheg in https://github.com/http4s/http4s/pull/6862
* Tweak stream compiling to hex string in `Logger` by @danicheg in https://github.com/http4s/http4s/pull/6881
* JS-Artifact: set header copyright to 2022 by @diesalbla in https://github.com/http4s/http4s/pull/6887
* Ember server reduce state by @diesalbla in https://github.com/http4s/http4s/pull/6888
* Tweak `UrlForm` constructors' performance by @danicheg in https://github.com/http4s/http4s/pull/6795
* Merge 0.22 -> 0.23 by @rossabaker in https://github.com/http4s/http4s/pull/6891
* Use jdk8 in default devshell by @rossabaker in https://github.com/http4s/http4s/pull/6896

## New Contributors
* @yoshinorin made their first contribution in https://github.com/http4s/http4s/pull/6708
* @hnaderi made their first contribution in https://github.com/http4s/http4s/pull/6714
* @samspills made their first contribution in https://github.com/http4s/http4s/pull/6709
* @CraigHammondDexcom made their first contribution in https://github.com/http4s/http4s/pull/6741
* @mabasic made their first contribution in https://github.com/http4s/http4s/pull/6826
* @mattyjbrown made their first contribution in https://github.com/http4s/http4s/pull/6853

**Full Changelog**: https://github.com/http4s/http4s/compare/v0.23.16...v0.23.17

# v0.22.15 (2023-01-04)

## What's Changed
### http4s-core
* Fixes [CVE-2023-22465](https://github.com/http4s/http4s/security/advisories/GHSA-54w6-vxfh-fw7f)

### Behind the scenes
* Set LoggingHandler in NettyTestServer to the default DEBUG level by @RafalSumislawski in https://github.com/http4s/http4s/pull/6497

**Full Changelog**: https://github.com/http4s/http4s/compare/v0.22.14...v0.22.15

# v0.21.34 (2023-01-04)

## What's changed

### http4s-core
* Fixes [CVE-2023-22465](https://github.com/http4s/http4s/security/advisories/GHSA-54w6-vxfh-fw7f)

## Behind the scenes
* Don't publish website from 0.21 by @armanbilge in https://github.com/http4s/http4s/pull/6151

**Full Changelog**: https://github.com/http4s/http4s/compare/v0.21.33...v0.21.34

# v1.0.0-M37 (2022-09-20)

This release is the latest milestone in the 1.x series, and is _not_ binary compatible with previous 1.0 milestones.  It also includes the changes from v0.23.16, including Scala Native support for all modules.

## What's Changed

### Documentation

* Add doc for mixing left- and right-associative by @jan0sch in https://github.com/http4s/http4s/pull/6598

### Behind the scenes

* Ignore case-insensitive updates on main by @armanbilge in https://github.com/http4s/http4s/pull/6643
* Merge `series/0.23` into `main` by @danicheg in https://github.com/http4s/http4s/pull/6664
* Ignore munit-cats-effect updates on main by @armanbilge in https://github.com/http4s/http4s/pull/6669
* Ignore scalacheck updates on main by @armanbilge in https://github.com/http4s/http4s/pull/6684
* Ignore keypool updates on main by @armanbilge in https://github.com/http4s/http4s/pull/6675
* 0.23 -> main by @armanbilge in https://github.com/http4s/http4s/pull/6692


**Full Changelog**: https://github.com/http4s/http4s/compare/v1.0.0-M36...v1.0.0-M37

# v0.23.16 (2022-09-15)

This release is binary compatible with the 0.23.x series. This is the first release that supports the [Scala Native](https://scala-native.org/) platform. All modules were cross-built, including:

* core, dsl, and laws
* server and client, including middlewares
    * middlewares relying on cryptography require [OpenSSL](https://www.openssl.org/)
* ember server and client, including support for HTTP/2 and TLS
    * requires an [I/O-integrated runtime](https://github.com/typelevel/cats-effect/discussions/3070) for Cats Effect such as [epollcat](https://github.com/armanbilge/epollcat/)
    * requires [s2n-tls](https://github.com/aws/s2n-tls) for TLS
* jawn and circe

In addition, a new [cURL](https://curl.se/)-based client backend is developed in a satellite repo.

* https://github.com/http4s/http4s-curl/

## What's Changed

* Scala Native by @armanbilge in https://github.com/http4s/http4s/pull/6661

### http4s-core

* RFC: Phase out log4s by @armanbilge in https://github.com/http4s/http4s/pull/6614
* Update fs2-core, fs2-io to 3.3.0 in series/0.23 by @http4s-steward in https://github.com/http4s/http4s/pull/6670

### http4s-server

* Default redactHeadersWhen to include any header with "token" #6186 by @Lasering in https://github.com/http4s/http4s/pull/6649

### http4s-client

* Deprecate some methods in `Client` by @danicheg in https://github.com/http4s/http4s/pull/6651
* Default redactHeadersWhen to include any header with "token" #6186 by @Lasering in https://github.com/http4s/http4s/pull/6649

### http4s-ember-server

* Expose `Network` constraint in ember builders by @armanbilge in https://github.com/http4s/http4s/pull/6526

### http4s-ember-client

* Expose `Network` constraint in ember builders by @armanbilge in https://github.com/http4s/http4s/pull/6526

### http4s-circe

* Update circe-core, circe-generic, ... to 0.14.3 in series/0.23 by @http4s-steward in https://github.com/http4s/http4s/pull/6679

### Behind the scenes

* Update http4s-circe, http4s-ember-client to 0.23.15 in series/0.23 by @http4s-steward in https://github.com/http4s/http4s/pull/6635
* Update netty-buffer, netty-codec-http to 4.1.80.Final in series/0.23 by @http4s-steward in https://github.com/http4s/http4s/pull/6640
* Update case-insensitive, ... to 1.3.0 in series/0.23 by @http4s-steward in https://github.com/http4s/http4s/pull/6642
* Pin slf4j to 1.x and cleanup by @armanbilge in https://github.com/http4s/http4s/pull/6644
* Pin `logback-classic` to the `1.2.x` series by @danicheg in https://github.com/http4s/http4s/pull/6647
* Update fs2-core, fs2-io to 3.2.14 in series/0.23 by @http4s-steward in https://github.com/http4s/http4s/pull/6656
* Update netty-buffer, netty-codec-http to 4.1.81.Final in series/0.23 by @http4s-steward in https://github.com/http4s/http4s/pull/6659
* Update to munit 1.0.0-M6 by @armanbilge in https://github.com/http4s/http4s/pull/6657
* flake.lock: Update by @http4s-steward in https://github.com/http4s/http4s/pull/6662
* Update netty-buffer, netty-codec-http to 4.1.82.Final in series/0.23 by @http4s-steward in https://github.com/http4s/http4s/pull/6663
* Update munit-cats-effect to 2.0.0-M3 in series/0.23 by @http4s-steward in https://github.com/http4s/http4s/pull/6667
* Update ip4s-core, ip4s-test-kit to 3.2.0 in series/0.23 by @http4s-steward in https://github.com/http4s/http4s/pull/6666
* Update scalacheck-effect, ... to 2.0.0-M2 in series/0.23 by @http4s-steward in https://github.com/http4s/http4s/pull/6668
* Update keypool to 0.4.8 in series/0.23 by @http4s-steward in https://github.com/http4s/http4s/pull/6673
* Update vault to 3.3.0 in series/0.23 by @http4s-steward in https://github.com/http4s/http4s/pull/6674
* Update sbt-scoverage to 2.0.3 in series/0.23 by @http4s-steward in https://github.com/http4s/http4s/pull/6672
* Update log4cats-core, log4cats-noop, ... to 2.5.0 in series/0.23 by @http4s-steward in https://github.com/http4s/http4s/pull/6678
* Update jawn-fs2 to 2.3.0 in series/0.23 by @http4s-steward in https://github.com/http4s/http4s/pull/6677

**Full Changelog**: https://github.com/http4s/http4s/compare/v0.23.15...v0.23.16

# v1.0.0-M36 (2022-08-23)

This release is the latest milestone in the 1.x series, and is _not_ binary compatible with previous 1.0 milestones.  It also includes the changes from v0.23.15.

## What's Changed

### http4s-core

* Use `scodec.bits.ByteVector` for `Entity.Strict` by @armanbilge in https://github.com/http4s/http4s/pull/6528
* Smite `Seq` in `Message#multiParams`, `Uri#multiParams`, `Query#multiParams` by @danicheg in https://github.com/http4s/http4s/pull/6524

### http4s-server

* Spring cleaning: Remove unneeded temporal constraints and make some cosmetic changes by @FrancescoSerra in https://github.com/http4s/http4s/pull/6491

### Documentation

* Remove references to Scala 2.12 in docs by @danicheg in https://github.com/http4s/http4s/pull/6604
* Fix 1.0 version table compatibility with 2.12 & 2.13 by @JackTreble in https://github.com/http4s/http4s/pull/6607
* Tweak the http4s.g8 example on the quick start page by @danicheg in https://github.com/http4s/http4s/pull/6608

### Behind the scenes

* Release v1.0.0-M35 by @armanbilge in https://github.com/http4s/http4s/pull/6569
* Pick Sbt Scoverage from 0.23 by @danicheg in https://github.com/http4s/http4s/pull/6574
* Ignore literally updates on main by @armanbilge in https://github.com/http4s/http4s/pull/6584
* Merge `series/0.23` into `main` by @danicheg in https://github.com/http4s/http4s/pull/6612
* 0.23 -> main by @armanbilge in https://github.com/http4s/http4s/pull/6631

## New Contributors

* @JackTreble made their first contribution in https://github.com/http4s/http4s/pull/6607

**Full Changelog**: https://github.com/http4s/http4s/compare/v1.0.0-M35...v1.0.0-M36

# v0.23.15 (2022-08-22)

This release is binary compatible with the 0.23.x series.

## What's Changed

### http4s-core

* Prettify error messages when parsing by @danicheg in https://github.com/http4s/http4s/pull/6541
* Rewrite hashcode computation for `Uri.Path` by @FrancescoSerra in https://github.com/http4s/http4s/pull/6555
* Simplify type signature for internal logger by @bplommer in https://github.com/http4s/http4s/pull/6628
* Add SourceMap header by @cobr123 in https://github.com/http4s/http4s/pull/6622
* Update fs2-core, fs2-io to 3.2.12 in series/0.23 by @http4s-steward in https://github.com/http4s/http4s/pull/6603
* Update literally to 1.1.0 in series/0.23 by @http4s-steward in https://github.com/http4s/http4s/pull/6583

### http4s-server

* WebSocketBuilder2: make constructor public by @gvolpe in https://github.com/http4s/http4s/pull/6575
* Cross-compile `GZip` middlewares for JS by @armanbilge in https://github.com/http4s/http4s/pull/6606

### http4s-client

* Fix request logger to log in the case of no request body, when `logBody=true` by @dzanot in https://github.com/http4s/http4s/pull/6535
* Cross-compile `GZip` middlewares for JS by @armanbilge in https://github.com/http4s/http4s/pull/6606

### http4s-ember-core

* Set `serverNames` TLS parameter for ember h2 by @armanbilge in https://github.com/http4s/http4s/pull/6579
* Ember H2 - Do not respond to WindowUpdate with Ping by @ChristopherDavenport in https://github.com/http4s/http4s/pull/6593
* Ember H2 Connection Header Compliance by @ChristopherDavenport in https://github.com/http4s/http4s/pull/6600
* Don't backtrack in request/response prelude parsing by @TimWSpence in https://github.com/http4s/http4s/pull/6578
* Ember Core - H2Server - Split for comprehension by @diesalbla in https://github.com/http4s/http4s/pull/6613

### http4s-ember-server

* Always respond to client close frame with 1000 "normal closure" by @yurique in https://github.com/http4s/http4s/pull/6594
* Parse all WebSocket frames in a `Chunk` in ember-server by @buntec in https://github.com/http4s/http4s/pull/6587

### Documentation

* Fix typo: Add missing comma by @mikela in https://github.com/http4s/http4s/pull/6589
* Tweak client page by @danicheg in https://github.com/http4s/http4s/pull/6605
* Update quickstart guide to include Scala 3 branch by @dsusviela in https://github.com/http4s/http4s/pull/6620

### Behind the scenes

* Release v0.23.14 by @armanbilge in https://github.com/http4s/http4s/pull/6568
* Update http4s-circe, http4s-ember-client, ... to 0.23.14 in series/0.23 by @http4s-steward in https://github.com/http4s/http4s/pull/6570
* flake.lock: Update by @http4s-steward in https://github.com/http4s/http4s/pull/6571
* Update sbt-scoverage to 2.0.1 in series/0.23 by @http4s-steward in https://github.com/http4s/http4s/pull/6573
* Update sbt-native-packager to 1.9.10 in series/0.23 by @http4s-steward in https://github.com/http4s/http4s/pull/6599
* Update sbt-scoverage to 2.0.2 in series/0.23 by @http4s-steward in https://github.com/http4s/http4s/pull/6601
* flake.lock: Update by @http4s-steward in https://github.com/http4s/http4s/pull/6602
* Update scalafmt-core to 3.5.9 in series/0.23 by @http4s-steward in https://github.com/http4s/http4s/pull/6609
* flake.lock: Update by @http4s-steward in https://github.com/http4s/http4s/pull/6615
* Update sbt-native-packager to 1.9.11 in series/0.23 by @http4s-steward in https://github.com/http4s/http4s/pull/6616

## New Contributors

* @mikela made their first contribution in https://github.com/http4s/http4s/pull/6589
* @buntec made their first contribution in https://github.com/http4s/http4s/pull/6587
* @dzanot made their first contribution in https://github.com/http4s/http4s/pull/6535
* @TimWSpence made their first contribution in https://github.com/http4s/http4s/pull/6578
* @dsusviela made their first contribution in https://github.com/http4s/http4s/pull/6620
* @cobr123 made their first contribution in https://github.com/http4s/http4s/pull/6622

**Full Changelog**: https://github.com/http4s/http4s/compare/v0.23.14...v0.23.15

# v1.0.0-M35 (2022-07-25)

This release is the latest milestone in the 1.x series, and is _not_ binary compatible with previous 1.0 milestones. It also includes the changes from v0.23.13 and updates fs2 to v3.2.11 which includes a security patch for [GHSA-2cpx-6pqp-wf35](https://github.com/typelevel/fs2/security/advisories/GHSA-2cpx-6pqp-wf35).

## What's Changed

### http4s-core
* Remove redundant collection converting in `Query#multiParams` by @danicheg in https://github.com/http4s/http4s/pull/6514
* Remove `BackendBuilder#allocate` by @danicheg in https://github.com/http4s/http4s/pull/6540

### Behind the scenes
* 0.23 -> main by @armanbilge in https://github.com/http4s/http4s/pull/6551
* 0.23 -> main by @armanbilge in https://github.com/http4s/http4s/pull/6563
* 0.23 -> main by @armanbilge in https://github.com/http4s/http4s/pull/6565
* 0.23 -> main by @armanbilge in https://github.com/http4s/http4s/pull/6567

**Full Changelog**: https://github.com/http4s/http4s/compare/v1.0.0-M34...v1.0.0-M35

# v0.23.14 (2022-07-25)

This release is binary compatible with 0.23.x and updates fs2 to v3.2.11 which includes a security patch for [GHSA-2cpx-6pqp-wf35](https://github.com/typelevel/fs2/security/advisories/GHSA-2cpx-6pqp-wf35).

## What's Changed

### http4s-core
* Deprecate `BackendBuilder#allocate` by @danicheg in https://github.com/http4s/http4s/pull/6556
* Don't instantiate redundant `List` in `Path#addSegment` by @danicheg in https://github.com/http4s/http4s/pull/6557
* Don't override `endsWithSlash` when adding an empty `Path` segment by @danicheg in https://github.com/http4s/http4s/pull/6564
* Update to fs2 3.2.11 by @armanbilge in https://github.com/http4s/http4s/pull/6566

### http4s-server
* fix typo in `Throttle` middleware `httpAapp->httpApp` by @jbwheatley in https://github.com/http4s/http4s/pull/6501

### http4s-ember-core
* Ember-Core: reimplement "combineArrays" by @diesalbla in https://github.com/http4s/http4s/pull/6518
* H2 Settings Acknowledgments do not need to block progress by @ChristopherDavenport in https://github.com/http4s/http4s/pull/6553

### http4s-ember-server
* Ember-Server: WebSocketHelper rewrite / optimisation by @diesalbla in https://github.com/http4s/http4s/pull/6388

### Documentation
* Release note tweaks for v0.23.13 by @rossabaker in https://github.com/http4s/http4s/pull/6494
* Don't use `Stream` in JSON client example by @armanbilge in https://github.com/http4s/http4s/pull/6511
* Add Hireproof to adopters by @taig in https://github.com/http4s/http4s/pull/6536
* Remove references to `HttpService` in `testing.md` by @danicheg in https://github.com/http4s/http4s/pull/6548
* Fix Blaze Doc for Websocket Server by @ChristopherDavenport in https://github.com/http4s/http4s/pull/6560
* Freshen up `Middleware` docs by @danicheg in https://github.com/http4s/http4s/pull/6554

### Behind the scenes
* Update http4s-circe, http4s-ember-client, ... to 0.23.13 in series/0.23 by @http4s-steward in https://github.com/http4s/http4s/pull/6493
* Update sbt-scoverage to 2.0.0 in series/0.23 by @http4s-steward in https://github.com/http4s/http4s/pull/6495
* Update sbt-scalajs, scalajs-compiler, ... to 1.10.1 in series/0.23 by @http4s-steward in https://github.com/http4s/http4s/pull/6496
* Update locales-minimal-en_us-db to 1.4.1 in series/0.23 by @http4s-steward in https://github.com/http4s/http4s/pull/6502
* Update cats-effect, cats-effect-std, ... to 3.3.13 in series/0.23 by @http4s-steward in https://github.com/http4s/http4s/pull/6503
* Update fs2-core, fs2-io to 3.2.9 in series/0.23 by @http4s-steward in https://github.com/http4s/http4s/pull/6505
* Create `.git-blame-ignore-revs` by @armanbilge in https://github.com/http4s/http4s/pull/6506
* Custom branch for update flake action by @armanbilge in https://github.com/http4s/http4s/pull/6498
* Smite `Seq` in tests by @danicheg in https://github.com/http4s/http4s/pull/6507
* Update cats-parse to 0.3.8 in series/0.23 by @http4s-steward in https://github.com/http4s/http4s/pull/6509
* flake.lock: Update by @http4s-steward in https://github.com/http4s/http4s/pull/6510
* Update jawn-parser to 1.4.0 in series/0.23 by @http4s-steward in https://github.com/http4s/http4s/pull/6513
* Update fs2-core, fs2-io to 3.2.10 in series/0.23 by @http4s-steward in https://github.com/http4s/http4s/pull/6522
* Update sbt to 1.7.0 in series/0.23 by @http4s-steward in https://github.com/http4s/http4s/pull/6527
* Update sbt to 1.7.1 in series/0.23 by @http4s-steward in https://github.com/http4s/http4s/pull/6530
* Update netty-buffer, netty-codec-http to 4.1.79.Final in series/0.23 by @http4s-steward in https://github.com/http4s/http4s/pull/6529
* Update cats-effect, cats-effect-std, ... to 3.3.14 in series/0.23 by @http4s-steward in https://github.com/http4s/http4s/pull/6532
* Update log4cats-core, log4cats-noop, ... to 2.4.0 in series/0.23 by @http4s-steward in https://github.com/http4s/http4s/pull/6534
* Update to update-flake-lock v10 by @armanbilge in https://github.com/http4s/http4s/pull/6531
* Update sbt-http4s-org to 0.14.4 in series/0.23 by @http4s-steward in https://github.com/http4s/http4s/pull/6537
* flake.lock: Update by @http4s-steward in https://github.com/http4s/http4s/pull/6546

## New Contributors
* @jbwheatley made their first contribution in https://github.com/http4s/http4s/pull/6501

**Full Changelog**: https://github.com/http4s/http4s/compare/v0.23.13...v0.23.14

# v1.0.0-M34 (2022-07-05)

This release is the latest milestone in the 1.x series, and is _not_ binary compatible with previous 1.0 milestones.  It also includes the changes from v0.23.13.

## What's Changed
### http4s-core
* Remove `CollectionCompat` by @danicheg in https://github.com/http4s/http4s/pull/6508
### http4s-server
* Address the entity model in the server's `RequestLogger` by @danicheg in https://github.com/http4s/http4s/pull/6323
* Fix regression of `Router#define` by @danicheg in https://github.com/http4s/http4s/pull/6371
* Relax `server.middleware.Caching` constraints by @danicheg in https://github.com/http4s/http4s/pull/6490
### http4s-client
* Take into account the `Entity` model in the `ResponseLogger` by @danicheg in https://github.com/http4s/http4s/pull/6319
### Behind the scenes
* Merge 0.23 -> main by @armanbilge in https://github.com/http4s/http4s/pull/6430
* vault, scala-java-time updates via 0.23 by @armanbilge in https://github.com/http4s/http4s/pull/6443
* Ignore cats updates on main by @armanbilge in https://github.com/http4s/http4s/pull/6472
* 0.23 -> main by @armanbilge in https://github.com/http4s/http4s/pull/6499

**Full Changelog**: https://github.com/http4s/http4s/compare/v1.0.0-M33...v1.0.0-M34

# v0.23.13 (2022-06-25)

This release is binary compatible with 0.23.x, and additionally includes the fixes in v0.22.14.

## What's Changed
### http4s-core
* Add `EntityDecoder[EventStream]` by @armanbilge in https://github.com/http4s/http4s/pull/6413
* Update to Vault 3.2.1 by @armanbilge in https://github.com/http4s/http4s/pull/6431
* Update scala-java-time to 2.4.0 by @typelevel-steward in https://github.com/http4s/http4s/pull/6434
* Update scodec-bits to 1.1.34 in series/0.23 by @http4s-steward in https://github.com/http4s/http4s/pull/6455
* Update fs2-core, fs2-io to 3.2.8 in series/0.23 by @http4s-steward in https://github.com/http4s/http4s/pull/6461
* Update cats-core, cats-laws to 2.8.0 in series/0.23 by @http4s-steward in https://github.com/http4s/http4s/pull/6471
* Add Ordering for MediaRange by @FrancescoSerra in https://github.com/http4s/http4s/pull/6486
* Add `Host#fromIp4sHost` method by @danicheg in https://github.com/http4s/http4s/pull/6489
* Make Uri.Path.merge compliant by @FrancescoSerra in https://github.com/http4s/http4s/pull/6481
### http4s-server
* Compose multiple subsequent `Message#putHeaders` calls by @danicheg in https://github.com/http4s/http4s/pull/6459
### http4s-ember-core
* Encoding of response with empty body by @christiankjaer in https://github.com/http4s/http4s/pull/6444
* Update log4cats-core, log4cats-noop, ... to 2.3.2 in series/0.23 by @http4s-steward in https://github.com/http4s/http4s/pull/6478
### Documentation
* Added note on possible circe import error in docs by @cgoldammer in https://github.com/http4s/http4s/pull/6450
* Add Wide Angle Analytics in adopters by @jrozanski in https://github.com/http4s/http4s/pull/6454
* Add sample curl command to quickstart.md by @ajelden in https://github.com/http4s/http4s/pull/6488
* Release v0.23.13 by @rossabaker in https://github.com/http4s/http4s/pull/6492
### Behind the scenes
* Cleanup unnecessary projects by @armanbilge in https://github.com/http4s/http4s/pull/6410
* Update http4s-circe, http4s-ember-client to 0.23.12 in series/0.23 by @scala-steward in https://github.com/http4s/http4s/pull/6414
* Ember-Core - H2Client - Rewrite without alternative. by @diesalbla in https://github.com/http4s/http4s/pull/6422
* Merge 0.22 -> 0.23 by @armanbilge in https://github.com/http4s/http4s/pull/6429
* Enable Scaladoc Linking Warnings by @isomarcte in https://github.com/http4s/http4s/pull/4027
* Add a Scala Steward workflow by @rossabaker in https://github.com/http4s/http4s/pull/6432
* Delete steward.yml by @rossabaker in https://github.com/http4s/http4s/pull/6438
* Update .mergify.yml by @armanbilge in https://github.com/http4s/http4s/pull/6439
* Update scodec-bits to 1.1.33 by @typelevel-steward in https://github.com/http4s/http4s/pull/6436
* Update scalafmt-core to 3.5.8 in series/0.23 by @http4s-steward in https://github.com/http4s/http4s/pull/6442
* Workflow to update flake weekly by @rossabaker in https://github.com/http4s/http4s/pull/6437
* flake.lock: Update by @http4s-steward in https://github.com/http4s/http4s/pull/6445
* Server Metrics Middleware by @diesalbla in https://github.com/http4s/http4s/pull/6246
* Ember-Core H2Server: replace pull with a recursive function by @diesalbla in https://github.com/http4s/http4s/pull/6424
* Throttle Server middleware: use recursion by @diesalbla in https://github.com/http4s/http4s/pull/6267
* Fix steward name in mergify config by @armanbilge in https://github.com/http4s/http4s/pull/6448
* Update sbt-http4s-org to 0.14.1 in series/0.23 by @http4s-steward in https://github.com/http4s/http4s/pull/6447
* MultipartParser: use `Pull.done` instead of Pull.pure. by @diesalbla in https://github.com/http4s/http4s/pull/6449
* Ember-Core H2Server: extract method to send initial request by @diesalbla in https://github.com/http4s/http4s/pull/6425
* Ember-Client: no Alternative by @diesalbla in https://github.com/http4s/http4s/pull/6426
* Backport of `Router#define` test by @danicheg in https://github.com/http4s/http4s/pull/6451
* Update sbt-http4s-org to 0.14.2 in series/0.23 by @http4s-steward in https://github.com/http4s/http4s/pull/6452
* Setup scoverage by @armanbilge in https://github.com/http4s/http4s/pull/6456
* Run coverage job for PRs, but don't upload results by @armanbilge in https://github.com/http4s/http4s/pull/6457
* flake.lock: Update by @http4s-steward in https://github.com/http4s/http4s/pull/6458
* Update sbt-http4s-org to 0.14.3 in series/0.23 by @http4s-steward in https://github.com/http4s/http4s/pull/6463
* series/0.22 -> series/0.23 by @armanbilge in https://github.com/http4s/http4s/pull/6465
* Remove scalafix migrations, plugin cleanup by @http4s-steward in https://github.com/http4s/http4s/pull/6460
* Update scala-library, scala-reflect to 2.12.16 in series/0.23 by @http4s-steward in https://github.com/http4s/http4s/pull/6462
* Update netty-buffer, netty-codec-http to 4.1.78.Final in series/0.23 by @http4s-steward in https://github.com/http4s/http4s/pull/6468
* flake.lock: Update by @http4s-steward in https://github.com/http4s/http4s/pull/6466
* flake.lock: Update by @http4s-steward in https://github.com/http4s/http4s/pull/6480
* Update scala3-library, ... to 3.1.3 in series/0.23 by @http4s-steward in https://github.com/http4s/http4s/pull/6482
* Test control on time based tests by @FrancescoSerra in https://github.com/http4s/http4s/pull/6469
* Merge 0.22.14 -> 0.23 by @rossabaker in https://github.com/http4s/http4s/pull/6487

## New Contributors
* @christiankjaer made their first contribution in https://github.com/http4s/http4s/pull/6444
* @cgoldammer made their first contribution in https://github.com/http4s/http4s/pull/6450
* @jrozanski made their first contribution in https://github.com/http4s/http4s/pull/6454
* @leoniv made their first contribution in https://github.com/http4s/http4s/pull/6473
* @FrancescoSerra made their first contribution in https://github.com/http4s/http4s/pull/6469
* @ajelden made their first contribution in https://github.com/http4s/http4s/pull/6488

**Full Changelog**: https://github.com/http4s/http4s/compare/v0.23.12...v0.23.13

# v0.22.14 (2022-06-23)

This release is binary compatible with 0.22.x series.  Routine maintenance has stopped on 0.22.x, but we'll continue to entertain patches from the community.  All users are encouraged to upgrade to 0.23 (the latest stable series, on Cats-Effect 3).

## What's Changed
### http4s-core
* Fix Content-Disposition filename encoding by @leoniv in https://github.com/http4s/http4s/pull/6473
* Add filename property to Content-Disposition by @rossabaker in https://github.com/http4s/http4s/pull/6485
### Documentation
* Point upgrade docs at scalafix published in series/0.22 by @armanbilge in https://github.com/http4s/http4s/pull/6464
### Behind the scenes
* Delete hard-coded Scaladoc url by @armanbilge in https://github.com/http4s/http4s/pull/6402
* Update to sbt-http4s-org 0.13.4 by @armanbilge in https://github.com/http4s/http4s/pull/6428

## New Contributors
* @leoniv made their first contribution in https://github.com/http4s/http4s/pull/6473

**Full Changelog**: https://github.com/http4s/http4s/compare/v0.22.13...v0.22.14

# v1.0.0-M33 (2022-05-25)

This is the latest milestone in the 1.x series.  It is binary incompatible with http4s-1.0.0-M32.

This is the first 1.x release after "The Great Schism", described in v0.23.12.  Because 1.0 isn't stable yet, all ancillary repositories will need to be released for this version.  If there is one that you would like to maintain, please look for the "Maintainers wanted!" issue in the repository of interest.

Additional to the below, this release includes all changes in v0.23.12.

## What's Changed
### http4s-core
* Remove deprecated things by @danicheg in https://github.com/http4s/http4s/pull/6156
* Override `toString` for `Entity` by @danicheg in https://github.com/http4s/http4s/pull/6168
* Fix `Request`/`Response` scaladoc by @danicheg in https://github.com/http4s/http4s/pull/6171
* Covariant `Message`s: minimum viable PR by @bplommer in https://github.com/http4s/http4s/pull/5712
* Tweak `Message#withEmptyBody` by @danicheg in https://github.com/http4s/http4s/pull/6288
* Remove `http4s.EmptyBody` by @danicheg in https://github.com/http4s/http4s/pull/6296
* Message - Use Strict Entity for string responses by @diesalbla in https://github.com/http4s/http4s/pull/6299
* Make Part and Multipart covariant by @diesalbla in https://github.com/http4s/http4s/pull/6304
* Fix `Request#productElement` and `Response#productElement` by @danicheg in https://github.com/http4s/http4s/pull/6372
* Add info about the entity into the `toString` of `Request` and `Response` by @danicheg in https://github.com/http4s/http4s/pull/6373
* Resubmit idempotent requests with only pure entities in `Retry` middleware by @danicheg in https://github.com/http4s/http4s/pull/6379
### http4s-laws
* Address the `Entity` model in `Arbitrary[Entity[*]]` by @danicheg in https://github.com/http4s/http4s/pull/6369
### http4s-server
* Relax `authentication#challenged` constraints by @danicheg in https://github.com/http4s/http4s/pull/6253
* Use Strict entities where possible by @diesalbla in https://github.com/http4s/http4s/pull/6306
* Take into account the `Entity` model in the `EntityLimiter` by @danicheg in https://github.com/http4s/http4s/pull/6320
### http4s-client
* Fix `Client` scaladoc by @danicheg in https://github.com/http4s/http4s/pull/6188
* Remove deprecated `Client.fetch`, `DefaultClient.fetch` by @danicheg in https://github.com/http4s/http4s/pull/6187
### http4s-ember-core
* ember: Add support for strict entities, look for content-length only once by @wjoel in https://github.com/http4s/http4s/pull/6317
### http4s-node-serverless
* Removed. Serverless integrations are developed in https://github.com/typelevel/feral
### Documentation
* Tweak `Entity` docs by @danicheg in https://github.com/http4s/http4s/pull/6375
### Behind the scenes
* Release v0.21.33 by @rossabaker in https://github.com/http4s/http4s/pull/6147
* Restore changes to versions page on main by @armanbilge in https://github.com/http4s/http4s/pull/6148
* Remove deprecated execution contexts by @rossabaker in https://github.com/http4s/http4s/pull/6124
* Ignore http4s-crypto updates on main by @armanbilge in https://github.com/http4s/http4s/pull/6217
* Merge 0.23 -> main by @rossabaker in https://github.com/http4s/http4s/pull/6193
* Merge 0.23 -> main by @armanbilge in https://github.com/http4s/http4s/pull/6250
* Message - remoteHost: define without OptionT. by @diesalbla in https://github.com/http4s/http4s/pull/6257
* Merge `series/0.23` into `main` by @danicheg in https://github.com/http4s/http4s/pull/6282
* Ignore `scala-lang` updates by @danicheg in https://github.com/http4s/http4s/pull/6293
* Tweak `BodyCache#hasNoBody` by @danicheg in https://github.com/http4s/http4s/pull/6289
* Ignore discipline updates on main by @armanbilge in https://github.com/http4s/http4s/pull/6309
* Reduce use of `covary` method. by @diesalbla in https://github.com/http4s/http4s/pull/6230
* Merge `series/0.23` into `main` by @danicheg in https://github.com/http4s/http4s/pull/6311
* Ignore `okio` updates by @danicheg in https://github.com/http4s/http4s/pull/6315
* Address the entity model in the `DefaultHead` by @danicheg in https://github.com/http4s/http4s/pull/6324
* Address the entity model in the `Client#fromHttpApp` by @danicheg in https://github.com/http4s/http4s/pull/6325
* ignore scodec updates on main by @armanbilge in https://github.com/http4s/http4s/pull/6337
* Ignore `log4cats` updates by @danicheg in https://github.com/http4s/http4s/pull/6341
* Ignore `scalacheck-effect-munit` updates by @danicheg in https://github.com/http4s/http4s/pull/6347
* Ignore updates for all log4cats modules by @danicheg in https://github.com/http4s/http4s/pull/6346
* Merge `0.23` -> `main` by @danicheg in https://github.com/http4s/http4s/pull/6348
* Merge `series/0.23` into `main` by @danicheg in https://github.com/http4s/http4s/pull/6378
* Get ip4s updates from series/0.23 by @rossabaker in https://github.com/http4s/http4s/pull/6384
* Ignore `circe` updates by @danicheg in https://github.com/http4s/http4s/pull/6400
* Merge 0.23.12 to main by @rossabaker in https://github.com/http4s/http4s/pull/6416

## New Contributors
* @teigen made their first contribution in https://github.com/http4s/http4s/pull/6057
* @takapi327 made their first contribution in https://github.com/http4s/http4s/pull/6166
* @zainab-ali made their first contribution in https://github.com/http4s/http4s/pull/6098
* @dragonfly-ai made their first contribution in https://github.com/http4s/http4s/pull/6203
* @CharlesAHunt made their first contribution in https://github.com/http4s/http4s/pull/6036
* @OnAirEntertainment-Scala made their first contribution in https://github.com/http4s/http4s/pull/6385

**Full Changelog**: https://github.com/http4s/http4s/compare/v1.0.0-M32...v1.0.0-M33
* Ignore `java-websocket` updates by @danicheg in https://github.com/http4s/http4s/pull/6275
* Merge `series/0.22` into `series/0.23` by @danicheg in https://github.com/http4s/http4s/pull/6278
* Spin off servlet, jetty-server, and tomcat modules by @rossabaker in https://github.com/http4s/http4s/pull/6240
* Update scalacheck to 1.16.0 in series/0.23 by @scala-steward in https://github.com/http4s/http4s/pull/6264
* Update discipline-core to 1.5.1 in series/0.23 by @scala-steward in https://github.com/http4s/http4s/pull/6303
* Merge `series/0.22` into `series/0.23` by @danicheg in https://github.com/http4s/http4s/pull/6310
* Tweak unused args suppressing by @danicheg in https://github.com/http4s/http4s/pull/6300
* Remove update ignorings in Scala Steward conf for the 0.23 by @danicheg in https://github.com/http4s/http4s/pull/6333
* Update log4cats-core, log4cats-noop, ... to 2.3.0 in series/0.23 by @scala-steward in https://github.com/http4s/http4s/pull/6340
* Merge 0.22 -> 0.23 by @armanbilge in https://github.com/http4s/http4s/pull/6343
* Update scalacheck-effect, ... to 1.0.4 in series/0.23 by @scala-steward in https://github.com/http4s/http4s/pull/6345
* Update scodec-bits to 1.1.31 in series/0.23 by @scala-steward in https://github.com/http4s/http4s/pull/6330
* Server - ContextRouter - Simpler Code  by @diesalbla in https://github.com/http4s/http4s/pull/6241
* Fix test name by @armanbilge in https://github.com/http4s/http4s/pull/6351
* Use UTC for JS tests, remove tzdb test dep by @armanbilge in https://github.com/http4s/http4s/pull/6350
* Delete servlet and jetty-server srcs by @armanbilge in https://github.com/http4s/http4s/pull/6354
* Bye-bye boopickle by @armanbilge in https://github.com/http4s/http4s/pull/6353
* Actually delete boopickle srcs by @armanbilge in https://github.com/http4s/http4s/pull/6359
* Update log4cats-core, log4cats-noop, ... to 2.3.1 in series/0.23 by @scala-steward in https://github.com/http4s/http4s/pull/6362
* Only create scalafix job for 2.13 by @armanbilge in https://github.com/http4s/http4s/pull/6361
* Update scala3-library, ... to 3.1.2 in series/0.23 by @scala-steward in https://github.com/http4s/http4s/pull/6291
* Update netty-buffer, netty-codec-http to 4.1.77.Final in series/0.23 by @scala-steward in https://github.com/http4s/http4s/pull/6364
* Ember-Core: merge evalMap blocks in writeLoop by @diesalbla in https://github.com/http4s/http4s/pull/6162
* Ember-Core microptimisation: avoid lists by @diesalbla in https://github.com/http4s/http4s/pull/6161
* Publish internal scalafixes by @armanbilge in https://github.com/http4s/http4s/pull/6268
* Bye-bye scala-xml by @armanbilge in https://github.com/http4s/http4s/pull/6352
* Parallelize some requests in `RetrySuite` by @danicheg in https://github.com/http4s/http4s/pull/6380
* Update ip4s-core, ip4s-test-kit to 3.1.3 in series/0.23 by @scala-steward in https://github.com/http4s/http4s/pull/6382
* Promote using of `Headers#contains` by @danicheg in https://github.com/http4s/http4s/pull/6386
* Use `GenTemporal` for proceeding with timeouts by @danicheg in https://github.com/http4s/http4s/pull/6391
* JS refactoring in preparation for client backend schism by @armanbilge in https://github.com/http4s/http4s/pull/6390
* Use `parTraverse` in tests by @danicheg in https://github.com/http4s/http4s/pull/6393
* Update locales-minimal-en_us-db to 1.4.0 in series/0.23 by @scala-steward in https://github.com/http4s/http4s/pull/6399
* Update circe-core, circe-generic, ... to 0.14.2 in series/0.23 by @scala-steward in https://github.com/http4s/http4s/pull/6398
* Publish `http4s-client-testkit` module by @armanbilge in https://github.com/http4s/http4s/pull/6394
* Make Node.js interop APIs private by @armanbilge in https://github.com/http4s/http4s/pull/6404
* Update cats-effect, cats-effect-laws, ... to 3.3.12 in series/0.23 by @scala-steward in https://github.com/http4s/http4s/pull/6406
* Ember Core: write readLoop without Streams. by @diesalbla in https://github.com/http4s/http4s/pull/6163
### http4s-circe
* Update to circe 0.14.2 by @armanbilge in https://github.com/http4s/http4s/pull/6401

## New Contributors
* @teigen made their first contribution in https://github.com/http4s/http4s/pull/6057
* @takapi327 made their first contribution in https://github.com/http4s/http4s/pull/6166
* @zainab-ali made their first contribution in https://github.com/http4s/http4s/pull/6098
* @dragonfly-ai made their first contribution in https://github.com/http4s/http4s/pull/6203
* @CharlesAHunt made their first contribution in https://github.com/http4s/http4s/pull/6036
* @OnAirEntertainment-Scala made their first contribution in https://github.com/http4s/http4s/pull/6385

**Full Changelog**: https://github.com/http4s/http4s/compare/v0.23.11...v0.23.12

# v0.22.13 (2022-05-20)

This release is binary compatible with 0.22.x series. 
Routine maintenance has stopped on 0.22.x, but we'll continue to entertain patches from the community.
All users are encouraged to upgrade to 0.23 (the latest stable series, on Cats-Effect 3). 


* http4s-core
    * Remove redundant draining of request/response body by @danicheg in https://github.com/http4s/http4s/pull/6128
    * Use predefined Close connection header by @danicheg in https://github.com/http4s/http4s/pull/6167
    * Fix comment in org.http4s.Message.scala by @takapi327 in https://github.com/http4s/http4s/pull/6166
    * Render a trailing newline on multipart close-delimiter by @rossabaker in https://github.com/http4s/http4s/pull/6170
    * Add mapK to MetricsOps by @hamnis in https://github.com/http4s/http4s/pull/6172
    * Add Random shim for Cats-Effect 2 by @rossabaker in https://github.com/http4s/http4s/pull/6165
    * Add Scalafix explicit result type rule by @danicheg in https://github.com/http4s/http4s/pull/6134
    * Add withContentLength and toStrict helpers to Message by @rossabaker in https://github.com/http4s/http4s/pull/6176
    * Improvements to multipart boundaries by @rossabaker in https://github.com/http4s/http4s/pull/6169
    * Update cats-parse to 0.3.7 in series/0.22 by @scala-steward in https://github.com/http4s/http4s/pull/6224
    * Fix `SelectOpsMultiple#renderString` by @danicheg in https://github.com/http4s/http4s/pull/6307
    * Update fs2-core, fs2-io, ... to 2.5.11 in series/0.22 by @scala-steward in https://github.com/http4s/http4s/pull/6322
    * Update to Cats Effect 2.5.5 by @armanbilge in https://github.com/http4s/http4s/pull/6392

* http4s-server
    * Routing on variable segments by @teigen in https://github.com/http4s/http4s/pull/6057
    * Resolve #6068 digestauth challenge redux by @blast-hardcheese in https://github.com/http4s/http4s/pull/6138
    * Integrate Random into DigestAuth by @rossabaker in https://github.com/http4s/http4s/pull/6177
    * Update scalafmt-core to 3.5.0 in series/0.22 by @scala-steward in https://github.com/http4s/http4s/pull/6223
    * Deprecate PushSupport by @rossabaker in https://github.com/http4s/http4s/pull/6247

* http4s-client
    * Clarify connection lifecycle by @rossabaker in https://github.com/http4s/http4s/pull/6313

* http4s-blaze-core
    * Use tryScheduling within IdleTimeoutStage by @hamnis in https://github.com/http4s/http4s/pull/6198
    * Remove synchronizations in `TestHead`, `QueueTestHead`, `SlowTestHead` by @danicheg in https://github.com/http4s/http4s/pull/6249

* http4s-blaze-server
    * Clean up `BlazeServerBuilder` scaladoc by @danicheg in https://github.com/http4s/http4s/pull/6180
    * Blaze server enhancements by @danicheg in https://github.com/http4s/http4s/pull/6179

* http4s-blaze-client
    * Fix counting of current allocated connections in the blaze client pool manager by @danicheg in https://github.com/http4s/http4s/pull/6254
    * Roll back the #6254 by @danicheg in https://github.com/http4s/http4s/pull/6332

* http4s-tomcat
    * Update tomcat-catalina, tomcat-coyote, ... to 9.0.62 in series/0.22 by @scala-steward in https://github.com/http4s/http4s/pull/6214
    
* http4s-scala-xml
    * Update scala-xml to 2.1.0 in series/0.22 by @scala-steward in https://github.com/http4s/http4s/pull/6234
    
* http4s-async-http-client
    * Update netty-buffer, netty-codec-http to 4.1.76.Final in series/0.22 by @scala-steward in https://github.com/http4s/http4s/pull/6292

* Behind the scenes
    * Add unidocs project to root aggregate by @armanbilge in https://github.com/http4s/http4s/pull/6129
    * Update tomcat-catalina, tomcat-coyote, ... to 9.0.60 in series/0.22 by @scala-steward in https://github.com/http4s/http4s/pull/6132
    * Update http4s-circe, http4s-ember-client to 0.23.11 in series/0.22 by @scala-steward in https://github.com/http4s/http4s/pull/6149
    * Merge after 0.21.33 by @rossabaker in https://github.com/http4s/http4s/pull/6153
    * Don't override api url by @armanbilge in https://github.com/http4s/http4s/pull/6158
    * Fix StatusSpec sanitization property by @rossabaker in https://github.com/http4s/http4s/pull/6184
    * Update sbt-doctest to 0.10.0 in series/0.22 by @scala-steward in https://github.com/http4s/http4s/pull/6190
    * Update sbt-http4s-org to 0.13.1 in series/0.22 by @scala-steward in https://github.com/http4s/http4s/pull/6197
    * Pin http4s-crypto to 0.1.x in 0.22 by @armanbilge in https://github.com/http4s/http4s/pull/6218
    * Update jetty-client, jetty-http, ... to 9.4.46.v20220331 in series/0.22 by @scala-steward in https://github.com/http4s/http4s/pull/6220
    * Update scalafmt-core to 3.5.1 in series/0.22 by @scala-steward in https://github.com/http4s/http4s/pull/6256
    * Update sbt-scalafix, scalafix-core, ... to 0.10.0 in series/0.22 by @scala-steward in https://github.com/http4s/http4s/pull/6260
    * Update Java-WebSocket to 1.5.3 in series/0.22 by @scala-steward in https://github.com/http4s/http4s/pull/6270
    * Fix deprecated since versions by @danicheg in https://github.com/http4s/http4s/pull/6279
    * Remove ignoring some files for `doctest` by @danicheg in https://github.com/http4s/http4s/pull/6284
    * Update sbt-http4s-org to 0.13.2 in series/0.22 by @scala-steward in https://github.com/http4s/http4s/pull/6287
    * Update scalafmt-core to 3.5.2 in series/0.22 by @scala-steward in https://github.com/http4s/http4s/pull/6318
    * Upgrade jawn-fs2, keypool, log4cats, vault to last CE2 versions by @rossabaker in https://github.com/http4s/http4s/pull/6383

* New Contributors
    * @teigen made their first contribution in https://github.com/http4s/http4s/pull/6057
    * @takapi327 made their first contribution in https://github.com/http4s/http4s/pull/6166

**Full Changelog**: https://github.com/http4s/http4s/compare/v0.22.12...v0.22.13

# v0.21.33 (2022-03-18)

This is a courtesy release for the 0.21.x series.  This series remains officially unmaintained except for urgent security patches.  It is binary compatible with the 0.21.x series.

* http4s-ember-core
    * Support parsing response bodies without Content-Length in ember (0.21) by @wemrysi in https://github.com/http4s/http4s/pull/6136

* Behind the scenes
    * Build tweaks in case there's another 0.21 by @rossabaker in https://github.com/http4s/http4s/pull/6034

**Full Changelog**: https://github.com/http4s/http4s/compare/v0.21.32...v0.21.33

# v1.0.0-M32 (2022-03-18)

This is a milestone release.  It is binary incompatible with previous releases.  It includes the changes through v0.23.11.

http4s-async-http-client is deprecated, and planned to be removed in the next milestone.  Please plan accordingly.

* http4s-core
    * Optimize `EntityDecoder.{collectBinary|collectByteVector|error|void}` by @danicheg in https://github.com/http4s/http4s/pull/6112

* http4s-server
    * Optimize `ResponseLogger` and `RequestLogger` by @danicheg in https://github.com/http4s/http4s/pull/6110

* http4s-blaze-core
    * Optimize Http1Writer for cases when the entity is Empty or Strict by @wjoel in https://github.com/http4s/http4s/pull/6080
    * Avoid draining body on error/cancel for Entity.Strict and Empty by @wjoel in https://github.com/http4s/http4s/pull/6091
    * Collect entity from parser, support Entity.Strict and Empty by @wjoel in https://github.com/http4s/http4s/pull/6090

* http4s-blaze-client
    * Remove deprecated `BlazeClientBuilder` by @danicheg in https://github.com/http4s/http4s/pull/6109

* http4s-servlet
    * Remove redundant draining of response body in `Http4sServlet`  by @danicheg in https://github.com/http4s/http4s/pull/6116

* http4s-prometheus
    * Update simpleclient, simpleclient_common, ... to 0.15.0 by @scala-steward in https://github.com/http4s/http4s/pull/6007

* Documentation
    * Fresh up the version page by @danicheg in https://github.com/http4s/http4s/pull/6008

* Behind the scenes
    * Scala.js updates come from 0.23 by @armanbilge in https://github.com/http4s/http4s/pull/6046
    * Update sbt-buildinfo to 0.11.0 by @scala-steward in https://github.com/http4s/http4s/pull/6061
    * Merge 0.23 -> main by @armanbilge in https://github.com/http4s/http4s/pull/6056
    * Merge `series/0.23` into `main` by @danicheg in https://github.com/http4s/http4s/pull/6101
    * Merge 0.23 -> main by @armanbilge in https://github.com/http4s/http4s/pull/6141

* New Contributors
    * @wjoel made their first contribution in https://github.com/http4s/http4s/pull/6080

**Full Changelog**: https://github.com/http4s/http4s/compare/v0.23.11...v1.0.0-M32

# v0.23.11 (2022-03-18)

This is a maintenance release, binary compatible with the 0.23.x series.  It also includes the changes in 0.22.12.

* http4s-core
    * Update sbt-scalajs, scalajs-compiler, ... to 1.9.0 in series/0.23 by @scala-steward in https://github.com/http4s/http4s/pull/6045
    * Update http4s-crypto to 0.2.2 in series/0.23 by @scala-steward in https://github.com/http4s/http4s/pull/6053
    * Update fs2-core, fs2-io, ... to 3.2.5 in series/0.23 by @scala-steward in https://github.com/http4s/http4s/pull/6065
    * Update cats-effect, cats-effect-laws, ... to 3.3.7 in series/0.23 by @scala-steward in https://github.com/http4s/http4s/pull/6093

* http4s-server
    * Add Additional ErrorHandling Options by @ChristopherDavenport in https://github.com/http4s/http4s/pull/6047

* http4s-client
    * Make `WSClient` and friends public by @armanbilge in https://github.com/http4s/http4s/pull/6005
    * Add OptionT Based Versions Of expectOption* by @isomarcte in https://github.com/http4s/http4s/pull/6135

* http4s-ember-core
    * Replace npm hpack.js with pure Scala.js hpack by @armanbilge in https://github.com/http4s/http4s/pull/6009

* http4s-ember-client
    * Add scaladocs for EmberClientBuilder by @valencik in https://github.com/http4s/http4s/pull/5999
    * Fix ember client cancellation bug by @ChristopherDavenport in https://github.com/http4s/http4s/pull/6085

* http4s-blaze-core
    * Optimize CachingChunkWriter for Chunk.empty case by @wjoel in https://github.com/http4s/http4s/pull/6092
    * Add micro-opts for `CachingChunkWriter` by @danicheg in https://github.com/http4s/http4s/pull/6096
    * Further reduce ExecutionContexts in blaze by @rossabaker in https://github.com/http4s/http4s/pull/6118

* http4s-servlet
    * Adds the async timeout as a method param by @yuferpegom in https://github.com/http4s/http4s/pull/6037
    * Use blocking EC in the `BlockingServletIo` by @danicheg in https://github.com/http4s/http4s/pull/6133

* Behind the scenes
    * Merge Jetty forward from 0.22 by @rossabaker in https://github.com/http4s/http4s/pull/6020
    * Merge 0.22 into 0.23 by @armanbilge in https://github.com/http4s/http4s/pull/6004
    * Merge 0.22 -> 0.23 by @armanbilge in https://github.com/http4s/http4s/pull/6031
    * Build tweaks in case there's another 0.21 by @rossabaker in https://github.com/http4s/http4s/pull/6034
    * Merge 0.22 -> 0.23 by @armanbilge in https://github.com/http4s/http4s/pull/6054
    * Update cats-effect, cats-effect-laws, ... to 3.3.6 in series/0.23 by @scala-steward in https://github.com/http4s/http4s/pull/6073
    * Caching Middleware - Small Rewrites by @diesalbla in https://github.com/http4s/http4s/pull/6066
    * Ignore `sbt-buildinfo` updates by @danicheg in https://github.com/http4s/http4s/pull/6084
    * Update Scala Steward config by @danicheg in https://github.com/http4s/http4s/pull/6089
    * Message: add pipeBodyThrough method by @diesalbla in https://github.com/http4s/http4s/pull/6011
    * Merge 0.22 -> 0.23 by @rossabaker in https://github.com/http4s/http4s/pull/6094
    * Remove unused ExecutionContexts in blaze-core by @rossabaker in https://github.com/http4s/http4s/pull/6100
    * Deprecate internal Trampoline by @rossabaker in https://github.com/http4s/http4s/pull/6119
    * Backport mergify config to 0.23 by @armanbilge in https://github.com/http4s/http4s/pull/6126
    * Merge 0.22 -> 0.23 by @armanbilge in https://github.com/http4s/http4s/pull/6125
    * Fix the unidoc artifact by @armanbilge in https://github.com/http4s/http4s/pull/6142

* New Contributors
    * @yuferpegom made their first contribution in https://github.com/http4s/http4s/pull/6037

**Full Changelog**: https://github.com/http4s/http4s/compare/v0.23.10...v0.23.11

# v0.22.12 (2022-03-14)

This is a maintenance release, binary compatible with the 0.22.x series.  It also includes all the bugfixes from 0.21.32.

* http4s-core
    * More tolerant cookie parsing by @kailuowang in https://github.com/http4s/http4s/pull/6082

* http4s-tomcat
    * Update tomcat-catalina, tomcat-coyote, ... to 9.0.59 in series/0.22 by @scala-steward in https://github.com/http4s/http4s/pull/6075

* http4s-jetty-server
    * Upgrade to jetty-9.4.45.v20220203 on series/0.22 by @rossabaker in https://github.com/http4s/http4s/pull/6023

* http4s-async-http-client
    * Update netty-buffer, netty-codec-http to 4.1.75.Final in series/0.22 by @scala-steward in https://github.com/http4s/http4s/pull/6102
    * Deprecate async-http-client by @rossabaker in https://github.com/http4s/http4s/pull/6114

* Documentation
    * docs: remove workarounds for issues in Laika 0.18.0 by @jenshalm in https://github.com/http4s/http4s/pull/6021
    * Docs: ember supports websockets by @Daenyth in https://github.com/http4s/http4s/pull/6097

* Behind the scenes
    * Update http4s-circe, http4s-ember-client to 0.23.10 in series/0.22 by @scala-steward in https://github.com/http4s/http4s/pull/6002
    * Add convenience methods to `WSConnectionHighLevel` by @armanbilge in https://github.com/http4s/http4s/pull/6001
    * Update scalafmt-core to 3.4.1 in series/0.22 by @scala-steward in https://github.com/http4s/http4s/pull/6006
    * Update scalafmt-core to 3.4.2 in series/0.22 by @scala-steward in https://github.com/http4s/http4s/pull/6010
    * Ignore Jetty HTTP/2 updates by @rossabaker in https://github.com/http4s/http4s/pull/6022
    * Update netty-buffer, netty-codec-http to 4.1.74.Final in series/0.22 by @scala-steward in https://github.com/http4s/http4s/pull/6025
    * Update sbt-http4s-org to 0.12.0 in series/0.22 by @scala-steward in https://github.com/http4s/http4s/pull/6024
    * Update slf4j-api to 1.7.36 in series/0.22 by @scala-steward in https://github.com/http4s/http4s/pull/6030
    * Build tweaks in case there's another 0.21 by @rossabaker in https://github.com/http4s/http4s/pull/6034
    * Update scalafmt-core to 3.4.3 in series/0.22 by @scala-steward in https://github.com/http4s/http4s/pull/6038
    * Update sbt-native-packager to 1.9.8 in series/0.22 by @scala-steward in https://github.com/http4s/http4s/pull/6043
    * Update sbt-http4s-org to 0.12.1 in series/0.22 by @scala-steward in https://github.com/http4s/http4s/pull/6052
    * Update sbt-native-packager to 1.9.9 in series/0.22 by @scala-steward in https://github.com/http4s/http4s/pull/6070
    * Update sbt-http4s-org to 0.12.2 in series/0.22 by @scala-steward in https://github.com/http4s/http4s/pull/6081
    * Update sbt-buildinfo to 0.11.0 in series/0.22 by @scala-steward in https://github.com/http4s/http4s/pull/6062
    * Update logback-classic to 1.2.11 in series/0.22 by @scala-steward in https://github.com/http4s/http4s/pull/6088
    * Type annotations for public API things by @danicheg in https://github.com/http4s/http4s/pull/5822
    * Update metrics-core, metrics-json to 4.2.9 in series/0.22 by @scala-steward in https://github.com/http4s/http4s/pull/6099
    * Update sbt-http4s-org to 0.13.0 in series/0.22 by @scala-steward in https://github.com/http4s/http4s/pull/6103
    * Merge 0.21 -> 0.22 by @rossabaker in https://github.com/http4s/http4s/pull/6121
    * Exclude series/0.21 from release notes by @rossabaker in https://github.com/http4s/http4s/pull/6122
    * Simplify website configuration by @armanbilge in https://github.com/http4s/http4s/pull/6087

* New Contributors
    * @Daenyth made their first contribution in https://github.com/http4s/http4s/pull/6097

**Full Changelog**: https://github.com/http4s/http4s/compare/v0.22.11...v0.22.12

# v0.21.32 (2022-02-09)

This is an unplanned bugfix release for the 0.21.x series.  This series remains officially unmaintained except for urgent security patches.  It plugs a tiny leak on the server backends when a resource is canceled between acquisition and compiling its body.

* http4s-servlet
    * Flush the prelude in non-blocking Servlet IO by @rossabaker in https://github.com/http4s/http4s/pull/6027
    * Render continually between response prelude and body by @rossabaker in https://github.com/http4s/http4s/pull/6028

* http4s-blaze-server
    * Render continually between response prelude and body by @rossabaker in https://github.com/http4s/http4s/pull/6028

* http4s-ember-server
    * Render continually between response prelude and body by @rossabaker in https://github.com/http4s/http4s/pull/6028

* Behind the scenes
    * Merge series/0.20 to series/0.21 by @rossabaker in https://github.com/http4s/http4s/pull/5818

**Full Changelog**: https://github.com/http4s/http4s/compare/v0.21.31...v0.21.32

# v1.0.0-M31 (2022-02-04)

This is the latest milestone release in the 1.0 series.  It breaks binary compatibility and drops support for Scala 2.12.  Scala 2.12 is still supported in the 0.22.x and 0.23.x series.

This merges forward all the changes from 0.22.9, 0.22.10, 0.22.11, 0.23.8, 0.23.9, and 0.23.10.

* http4s-core
    * Minimal slice from #4509 (Entity rethinking) by @bplommer in https://github.com/http4s/http4s/pull/5754
    * Add Strict entity by @bplommer in https://github.com/http4s/http4s/pull/5807
    * Drop Scala 2.12 from 1.0 by @armanbilge in https://github.com/http4s/http4s/pull/5337

* http4s-client
    * Simplify logger type signatures by @bplommer in https://github.com/http4s/http4s/pull/5805

* http4s-server
    * Simplify logger type signatures by @bplommer in https://github.com/http4s/http4s/pull/5805

* http4s-scalatags
    * Update scalatags to 0.11.1 by @scala-steward in https://github.com/http4s/http4s/pull/5903

* http4s-prometheus-metrics
    * Update simpleclient, simpleclient_common, ... to 0.14.1 by @scala-steward in https://github.com/http4s/http4s/pull/5817

* Documentation
    * Promote http4s.js a bit by @armanbilge in https://github.com/http4s/http4s/pull/5771
    * Reword partial unification instructions in readme by @bplommer in https://github.com/http4s/http4s/pull/5894

* Behind the scenes
    * Merge 0.23 to main by @rossabaker in https://github.com/http4s/http4s/pull/5703
    * Clean up `build.sbt` by @danicheg in https://github.com/http4s/http4s/pull/5711
    * Update sbt to 1.5.6 by @scala-steward in https://github.com/http4s/http4s/pull/5710
    * Merge `series/0.23` into `main` by @danicheg in https://github.com/http4s/http4s/pull/5719
    * Merge `series/0.23` into `main` by @danicheg in https://github.com/http4s/http4s/pull/5734
    * Merge `series/0.23` into `main` by @danicheg in https://github.com/http4s/http4s/pull/5759
    * Convert Entity to an ADT with an empty case by @bplommer in https://github.com/http4s/http4s/pull/5760
    * Merge branch `series/0.23` into `main` by @danicheg in https://github.com/http4s/http4s/pull/5779
    * Add Strict entity by @bplommer in https://github.com/http4s/http4s/pull/5804
    * Revert "Add Strict entity" pending further review by @bplommer in https://github.com/http4s/http4s/pull/5806
    * Set 2022 in the `README` by @danicheg in https://github.com/http4s/http4s/pull/5828
    * Scala-steward exclusions in `main` by @bplommer in https://github.com/http4s/http4s/pull/5830
    * Merge 0.23 into main by @armanbilge in https://github.com/http4s/http4s/pull/5832
    * Merge `series/0.23` into `main` by @danicheg in https://github.com/http4s/http4s/pull/5839
    * Added SurfsUp app by @manocha-aman in https://github.com/http4s/http4s/pull/5845
    * Add scala-java-locales to steward ignores on main by @armanbilge in https://github.com/http4s/http4s/pull/5854
    * Merge `series/0.23` into `main` by @danicheg in https://github.com/http4s/http4s/pull/5889
    * Fix scala-steward.conf syntax by @rossabaker in https://github.com/http4s/http4s/pull/5902
    * Merge `series/0.23` into `main` by @danicheg in https://github.com/http4s/http4s/pull/5925
    * Add module labeling to mergify config by @armanbilge in https://github.com/http4s/http4s/pull/5941
    * Merge 0.23 into main by @rossabaker in https://github.com/http4s/http4s/pull/5934
    * Auto-label docs PRs with mergify by @armanbilge in https://github.com/http4s/http4s/pull/5980
    * Merge 0.23 into main by @armanbilge in https://github.com/http4s/http4s/pull/5986
    * Merge from 0.23.10 by @rossabaker in https://github.com/http4s/http4s/pull/6000

* New Contributors
    * @manocha-aman made their first contribution in https://github.com/http4s/http4s/pull/5845

**Full Changelog**: https://github.com/http4s/http4s/compare/v1.0.0-M30...v1.0.0-M31

# v0.23.10 (2022-02-03)

This is a maintenance release, binary compatible with 0.23.x.  It also includes merges of all the changes in 0.22.10.

* http4s-ember-core
    * Don't force npm onto ember.js users by @armanbilge in https://github.com/http4s/http4s/pull/5992

* Documentation
    * Use ember in docs by @valencik in https://github.com/http4s/http4s/pull/5970
    * Update static content docs, fix deprecations by @valencik in https://github.com/http4s/http4s/pull/5973
    * Tweak json.md to work on scala 2.13 by @valencik in https://github.com/http4s/http4s/pull/5984
    * Mdoc warnings v23 by @valencik in https://github.com/http4s/http4s/pull/5979
    * Remove most mdoc nest modifiers by @valencik in https://github.com/http4s/http4s/pull/5977

* Behind the scenes
    * Update scala3-library, ... to 3.1.1 in series/0.23 by @scala-steward in https://github.com/http4s/http4s/pull/5985
    * Merge 0.22 to 0.23 by @armanbilge in https://github.com/http4s/http4s/pull/5987
    * Merge from 0.22 by @rossabaker in https://github.com/http4s/http4s/pull/5995
    * Improve the `WSClient` API by @armanbilge in https://github.com/http4s/http4s/pull/5974

**Full Changelog**: https://github.com/http4s/http4s/compare/v0.23.9...v0.23.10

# v0.22.11 (2022-02-02)

This is a bugfix release, binary compatible with the 0.22.x series.

* http4s-dsl
    * Fix regression in routing dsl by @hamnis in https://github.com/http4s/http4s/pull/5991

* http4s-server
    * Respect URI locality in UrlFormLifter by @dfahritdinov in https://github.com/http4s/http4s/pull/5994

* http4s-dropwizard-metrics
    * Update metrics-core, metrics-json to 4.2.8 in series/0.22 by @scala-steward in https://github.com/http4s/http4s/pull/5993

* Behind the scenes
    * Update scalafmt-core to 3.4.0 in series/0.22 by @scala-steward in https://github.com/http4s/http4s/pull/5969
    * Update http4s-circe, http4s-ember-client to 0.23.9 in series/0.22 by @scala-steward in https://github.com/http4s/http4s/pull/5972
    * Update sbt-http4s-org to 0.11.1 in series/0.22 by @scala-steward in https://github.com/http4s/http4s/pull/5968
    * Update sbt to 1.6.2 in series/0.22 by @scala-steward in https://github.com/http4s/http4s/pull/5976
    * Improve `WSClient` API by @armanbilge in https://github.com/http4s/http4s/pull/5975

* New Contributors
    * @dfahritdinov made their first contribution in https://github.com/http4s/http4s/pull/5994

**Full Changelog**: https://github.com/http4s/http4s/compare/v0.22.10...v0.22.11

# v0.23.9 (2022-01-29)

This release is binary compatible with the 0.23.x series.  It merges forward the changes of v0.22.10.

The signficant new feature is HTTP/2 support for Ember.  Turn it on with a `.withHttp2` on either the `EmberClientBuilder` or `EmberServerBuilder`.

* http4s-ember-core
    * Ember H2 support by @ChristopherDavenport in https://github.com/http4s/http4s/pull/5657

* Behind the scenes
    * Ignore slf4j-api by @rossabaker in https://github.com/http4s/http4s/pull/5949
    * Remove janky thread pool from BlazeHttp1ClientSuite by @rossabaker in https://github.com/http4s/http4s/pull/5945
    * Clean up Throwables in HTTP/2 by @rossabaker in https://github.com/http4s/http4s/pull/5955
    * Fix HTTP/2 warnings and restore compiler settings by @rossabaker in https://github.com/http4s/http4s/pull/5954
    * Get http4s upgrades for build from 0.22 by @rossabaker in https://github.com/http4s/http4s/pull/5958
    * Merge from 0.22 by @rossabaker in https://github.com/http4s/http4s/pull/5957
    * Update cats-effect, cats-effect-laws, ... to 3.3.5 in series/0.23 by @scala-steward in https://github.com/http4s/http4s/pull/5967

**Full Changelog**: https://github.com/http4s/http4s/compare/v0.23.8...v0.23.9

# v0.22.10 (2022-01-28)

This release is focused on the client.  The blaze-client is substantially refactored internally to improve resource safety.  A new internal websocket client is published for implementation across repos.  We expect to release this as a public API in the next release.

* http4s-core
    * Update slf4j-api to 1.7.35 in series/0.22 by @scala-steward in https://github.com/http4s/http4s/pull/5947

* http4s-blaze-client
    * Resourcify blaze client by @RafalSumislawski in https://github.com/http4s/http4s/pull/5385
    * Add withMaxIdleDuration setter to BlazeClientBuilder by @rossabaker in https://github.com/http4s/http4s/pull/5950

* Behind the scenes
    * Update http4s-circe, http4s-ember-client to 0.23.8 in series/0.22 by @scala-steward in https://github.com/http4s/http4s/pull/5952
    * Remove mdoc/laika sbt plugins by @armanbilge in https://github.com/http4s/http4s/pull/5963
    * Create WebSocket client API by @armanbilge in https://github.com/http4s/http4s/pull/5520
    * Privatize web socket client pending concrete implementation by @rossabaker in https://github.com/http4s/http4s/pull/5965

**Full Changelog**: https://github.com/http4s/http4s/compare/v0.22.9...v0.22.10

# v0.23.8 (2022-01-25)

This is a maintenance release, binary compatible with the 0.23.x series.  It additionally includes a merge forward of the changes in v0.22.9.

Scala.js users must upgrade to at least 1.8.0 as of this release.

* http4s-core
    * Update sbt-scalajs, scalajs-compiler, ... to 1.8.0 in series/0.23 by @scala-steward in https://github.com/http4s/http4s/pull/5716
    * Update fs2-core, fs2-io, ... to 3.2.4 in series/0.23 by @scala-steward in https://github.com/http4s/http4s/pull/5788
    * Update cats-effect, cats-effect-laws, ... to 3.3.4 in series/0.23 by @scala-steward in https://github.com/http4s/http4s/pull/5838
    * Update locales-minimal-en_us-db to 1.3.0 in series/0.23 by @scala-steward in https://github.com/http4s/http4s/pull/5853

* http4s-server
    * cross-platforming server FileService by @yurique in https://github.com/http4s/http4s/pull/5758
    * Fix FileService Config linking on JS by @armanbilge in https://github.com/http4s/http4s/pull/5825
    * Deprecate the `BracketRequestResponse#exitCaseToOutcome` by @danicheg in https://github.com/http4s/http4s/pull/5875

* http4s-ember-core
    * Support parsing response bodies without Content-Length in ember by @wemrysi in https://github.com/http4s/http4s/pull/5881

* http4s-ember-server
    * Update jnr-unixsocket to 0.38.17 in series/0.23 by @scala-steward in https://github.com/http4s/http4s/pull/5827

* http4s-ember-client
    * Remove jvm log4cats dependency in ember client js by @kubukoz in https://github.com/http4s/http4s/pull/5757

* http4s-jetty-server
    * Use blocking thread pool on joining Jetty's thread pool by @danicheg in https://github.com/http4s/http4s/pull/5886

* http4s-jetty-client
    * Use blocking thread pool in the `JettyClient#resource` by @danicheg in https://github.com/http4s/http4s/pull/5897

* http4s-jawn
    * Update jawn-fs2 to 2.2.0 in series/0.23 by @scala-steward in https://github.com/http4s/http4s/pull/5821

* http4s-prometheus-metrics
    * Use blocking thread pool in the Prometheus metrics by @danicheg in https://github.com/http4s/http4s/pull/5887

* Documentation
    * Remove some outdated params in scaladocs by @danicheg in https://github.com/http4s/http4s/pull/5729
    * Remove mentioning of `ContextShift` in the AHC scaladoc by @danicheg in https://github.com/http4s/http4s/pull/5885

* Behind the scenes
    * Update jnr-unixsocket to 0.38.15 in series/0.23 by @scala-steward in https://github.com/http4s/http4s/pull/5681
    * Netty based ServerScaffold (0.23) by @RafalSumislawski in https://github.com/http4s/http4s/pull/5587
    * Merge 0.22 to 0.23 by @rossabaker in https://github.com/http4s/http4s/pull/5701
    * Merge branch `series/0.22` into `series/0.23` by @danicheg in https://github.com/http4s/http4s/pull/5718
    * Merge `series/0.22` into `series/0.23` by @danicheg in https://github.com/http4s/http4s/pull/5730
    * Merge `series/0.22` into `series/0.23` by @danicheg in https://github.com/http4s/http4s/pull/5753
    * Code cleanup (mostly variance-related) by @bplommer in https://github.com/http4s/http4s/pull/5755
    * Update cats-effect, cats-effect-laws, ... to 3.3.1 in series/0.23 by @scala-steward in https://github.com/http4s/http4s/pull/5770
    * Merge branch `series/0.22` into `series/0.23` by @danicheg in https://github.com/http4s/http4s/pull/5778
    * Update cats-effect, cats-effect-laws, ... to 3.3.2 in series/0.23 by @scala-steward in https://github.com/http4s/http4s/pull/5801
    * Update cats-effect, cats-effect-laws, ... to 3.3.3 in series/0.23 by @scala-steward in https://github.com/http4s/http4s/pull/5803
    * Merge series/0.20 to series/0.21 by @rossabaker in https://github.com/http4s/http4s/pull/5818
    * Merge `series/0.22` into `series/0.23` by @danicheg in https://github.com/http4s/http4s/pull/5833
    * Re-enable broken ember client test by @armanbilge in https://github.com/http4s/http4s/pull/5840
    * Enable fatal warnings in `lint`/`quicklint` commands by @danicheg in https://github.com/http4s/http4s/pull/5843
    * FileService Server Middleware: readability by @diesalbla in https://github.com/http4s/http4s/pull/5837
    * Merge from v0.22 by @rossabaker in https://github.com/http4s/http4s/pull/5847
    * Steward exclusions in 0.23 for dependencies merged forward from 0.22 by @bplommer in https://github.com/http4s/http4s/pull/5856
    * Merge series/0.22 into series/0.23 by @bplommer in https://github.com/http4s/http4s/pull/5860
    * Auto-select available port for ember suites by @armanbilge in https://github.com/http4s/http4s/pull/5848
    * Refactor some `Resource` usage by @danicheg in https://github.com/http4s/http4s/pull/5884
    * Merge `series/0.22` into `series/0.23` by @danicheg in https://github.com/http4s/http4s/pull/5888
    * Update log4cats-noop, log4cats-slf4j, ... to 2.2.0 in series/0.23 by @scala-steward in https://github.com/http4s/http4s/pull/5891
    * Use `port` syntax by @danicheg in https://github.com/http4s/http4s/pull/5896
    * Add sbt-http4s-org to steward ignores by @armanbilge in https://github.com/http4s/http4s/pull/5924
    * Non-deadlocking RouterInServletSuite by @rossabaker in https://github.com/http4s/http4s/pull/5928
    * Merge scalafmt-core forward from 0.22 by @rossabaker in https://github.com/http4s/http4s/pull/5933
    * Merge 0.22 -> 0.23 by @rossabaker in https://github.com/http4s/http4s/pull/5926
    * Merge from 0.22 by @rossabaker in https://github.com/http4s/http4s/pull/5940
    * Delete zombie specs2 code by @rossabaker in https://github.com/http4s/http4s/pull/5943
    * Replace our TestExecutionContext by @rossabaker in https://github.com/http4s/http4s/pull/5944

**Full Changelog**: https://github.com/http4s/http4s/compare/v0.23.7...v0.23.8

# v0.22.9 (2022-01-24)

This release is binary compatible with 0.22.x series.  The jawn upgrade mitigates [CVE-2022-21653](https://github.com/typelevel/jawn/security/advisories/GHSA-vc89-hccf-rq55) out of the box for `http4s-play-json`.

* http4s-core
    * Add `Trailer` header by @danicheg in https://github.com/http4s/http4s/pull/5614
    * Model If-Range header by @mcarolan in https://github.com/http4s/http4s/pull/5613
    * Make the output of `asCurl` more human-readable by @danicheg in https://github.com/http4s/http4s/pull/5786
    * Path info index fix by @RafalSumislawski in https://github.com/http4s/http4s/pull/5793
    * Law-driven-design of Path#concat and Path#splitAt by @RafalSumislawski in https://github.com/http4s/http4s/pull/5794
    * Add Request#isIdempotent by @rossabaker in https://github.com/http4s/http4s/pull/5859
    * Update slf4j-api to 1.7.33 in series/0.22 by @scala-steward in https://github.com/http4s/http4s/pull/5869
    * Add `EntityEncoder[F, ByteVector]` by @sideeffffect in https://github.com/http4s/http4s/pull/5907

* http4s-laws
    * Update discipline to 1.4.0 by @rossabaker in https://github.com/http4s/http4s/pull/5696

* http4s-client
    * Add `apply`-builder for `Http4sClientDsl` by @armanbilge in https://github.com/http4s/http4s/pull/5742
    * Deprecate client.Connection and client.ConnectionBuilder by @rossabaker in https://github.com/http4s/http4s/pull/5871

* http4s-server
    * HttpMethodOverrider: simplify by @diesalbla in https://github.com/http4s/http4s/pull/5835

* http4s-ember-core
    * Update log4cats-slf4j, log4cats-testing to 1.5.1 in series/0.22 by @scala-steward in https://github.com/http4s/http4s/pull/5880

* http4s-ember-client
    * Disable logging for Ember client internal retry by @RaasAhsan in https://github.com/http4s/http4s/pull/5496

* http4s-blaze-core
    * Update blaze-http to 0.15.3 in series/0.22 by @scala-steward in https://github.com/http4s/http4s/pull/5873

* http4s-blaze-client
    * Fix customDnsResolver in BlazeClientBuilder by @rossabaker in https://github.com/http4s/http4s/pull/5864
    * Stale connection mitigation in blaze-client by @rossabaker in https://github.com/http4s/http4s/pull/5861
    * maxIdleDuration on blaze connections by @rossabaker in https://github.com/http4s/http4s/pull/5899

* http4s-tomcat
    * Update tomcat-catalina, tomcat-coyote, ... to 9.0.58 in series/0.22 by @scala-steward in https://github.com/http4s/http4s/pull/5915

* http4s-async-http-client
    * Update netty-buffer, netty-codec-http to 4.1.73.Final in series/0.22 by @scala-steward in https://github.com/http4s/http4s/pull/5857

* http4s-jawn
    * Update jawn-parser to 1.3.2 in series/0.22 by @scala-steward in https://github.com/http4s/http4s/pull/5815
    * Update jawn-fs2 to 1.2.0 in series/0.22 by @scala-steward in https://github.com/http4s/http4s/pull/5820

* http4s-dropwizard-metrics
    * Update metrics-core, metrics-json to 4.2.7 in series/0.22 by @scala-steward in https://github.com/http4s/http4s/pull/5763

* Documentation
    * Fix scaladoc references to `io.chrisdavenport.vault` in the `series/0.22` by @danicheg in https://github.com/http4s/http4s/pull/5765
    * Fix some scaladoc references to headers by @danicheg in https://github.com/http4s/http4s/pull/5766
    * Fix links to the license on the site by @danicheg in https://github.com/http4s/http4s/pull/5829
    * Fix some links in the scaladoc by @danicheg in https://github.com/http4s/http4s/pull/5876

* Behind the scenes
    * Update http4s-circe, http4s-ember-client to 0.23.7 in series/0.22 by @scala-steward in https://github.com/http4s/http4s/pull/5693
    * Update tomcat-catalina, tomcat-coyote, ... to 9.0.56 in series/0.22 by @scala-steward in https://github.com/http4s/http4s/pull/5687
    * Configure mergify & release notes by @armanbilge in https://github.com/http4s/http4s/pull/5690
    * Update metrics-core, metrics-json to 4.2.5 in series/0.22 by @scala-steward in https://github.com/http4s/http4s/pull/5698
    * Netty based ServerScaffold (0.22)  by @RafalSumislawski in https://github.com/http4s/http4s/pull/5601
    * Fix of the #5691 for `series/0.22` by @danicheg in https://github.com/http4s/http4s/pull/5700
    * Update netty-buffer, netty-codec-http to 4.1.71.Final in series/0.22 by @scala-steward in https://github.com/http4s/http4s/pull/5705
    * Update sbt to 1.5.6 in series/0.22 by @scala-steward in https://github.com/http4s/http4s/pull/5713
    * Introduce blaze-client connection reuse tests by @RafalSumislawski in https://github.com/http4s/http4s/pull/5319
    * Mark the failing tests as flaky because they sometimes pass by @RafalSumislawski in https://github.com/http4s/http4s/pull/5728
    * Update laika-sbt to 0.18.1 in series/0.22 by @scala-steward in https://github.com/http4s/http4s/pull/5726
    * Speed up shutdown of NioEventLoopGroups by @RafalSumislawski in https://github.com/http4s/http4s/pull/5723
    * Update netty-buffer, netty-codec-http to 4.1.72.Final in series/0.22 by @scala-steward in https://github.com/http4s/http4s/pull/5732
    * Update logback-classic to 1.2.8 in series/0.22 by @scala-steward in https://github.com/http4s/http4s/pull/5738
    * Mark one more connection reuse test as flaky by @RafalSumislawski in https://github.com/http4s/http4s/pull/5735
    * `Http1ClientStageSuite` purity by @RafalSumislawski in https://github.com/http4s/http4s/pull/5741
    * Update sbt to 1.5.7 in series/0.22 by @scala-steward in https://github.com/http4s/http4s/pull/5747
    * Update logback-classic to 1.2.9 in series/0.22 by @scala-steward in https://github.com/http4s/http4s/pull/5751
    * Update sbt to 1.5.8 in series/0.22 by @scala-steward in https://github.com/http4s/http4s/pull/5768
    * Collection micro-opts by @danicheg in https://github.com/http4s/http4s/pull/5767
    * Rm `sbt-updates` plugin by @danicheg in https://github.com/http4s/http4s/pull/5777
    * Improve ClientTimeoutSuite by @RafalSumislawski in https://github.com/http4s/http4s/pull/5761
    * Update logback-classic to 1.2.10 in series/0.22 by @scala-steward in https://github.com/http4s/http4s/pull/5781
    * Update sbt to 1.6.0 in series/0.22 by @scala-steward in https://github.com/http4s/http4s/pull/5790
    * Update sbt to 1.6.1 in series/0.22 by @scala-steward in https://github.com/http4s/http4s/pull/5796
    * switch from tut to mdoc for 0.18.x by @niij in https://github.com/http4s/http4s/pull/5808
    * Replace deprecated object in the imports by @danicheg in https://github.com/http4s/http4s/pull/5810
    * Merge #5808 to 0.20 by @rossabaker in https://github.com/http4s/http4s/pull/5811
    * Merge series/0.20 to series/0.21 by @rossabaker in https://github.com/http4s/http4s/pull/5818
    * Merge branch 'series/0.21' into series/0.22 by @rossabaker in https://github.com/http4s/http4s/pull/5824
    * Refactor some `Http1Connection` methods by @danicheg in https://github.com/http4s/http4s/pull/5789
    * Update scalafmt-core to 3.2.2 in series/0.22 by @scala-steward in https://github.com/http4s/http4s/pull/5784
    * Update scalafmt-core to 3.3.1 in series/0.22 by @scala-steward in https://github.com/http4s/http4s/pull/5834
    * Fix the `lint` command by @danicheg in https://github.com/http4s/http4s/pull/5842
    * Update dev shell by @rossabaker in https://github.com/http4s/http4s/pull/5846
    * Fix description for pinned CE2 dependencies by @bplommer in https://github.com/http4s/http4s/pull/5855
    * Update sbt-scalafix to 0.9.34 in series/0.22 by @scala-steward in https://github.com/http4s/http4s/pull/5851
    * Upgrade typelevel-nix to pick up Metals by @rossabaker in https://github.com/http4s/http4s/pull/5863
    * Use loopback address for Netty scaffold by @armanbilge in https://github.com/http4s/http4s/pull/5901
    * Update to sbt-http4s-org 0.10.0 by @armanbilge in https://github.com/http4s/http4s/pull/5900
    * Update scalafmt-core to 3.3.2 in series/0.22 by @scala-steward in https://github.com/http4s/http4s/pull/5910
    * Enable snapshots for 0.22 by @armanbilge in https://github.com/http4s/http4s/pull/5908
    * Revert "Enable snapshots for 0.22" (#5908) by @rossabaker in https://github.com/http4s/http4s/pull/5920
    * Add `scalafixInternalRules` to root project by @armanbilge in https://github.com/http4s/http4s/pull/5918
    * Update sbt-http4s-org to 0.10.1 in series/0.22 by @scala-steward in https://github.com/http4s/http4s/pull/5922
    * Update scalafmt-core to 3.3.3 in series/0.22 by @scala-steward in https://github.com/http4s/http4s/pull/5931
    * Update sbt-http4s-org to 0.11.0 in series/0.22 by @scala-steward in https://github.com/http4s/http4s/pull/5935
    * remove empty excludes from release notes config by @armanbilge in https://github.com/http4s/http4s/pull/5937
    * Push behind-the-scenes label down the changelog by @rossabaker in https://github.com/http4s/http4s/pull/5939

* New Contributors
    * @niij made their first contribution in https://github.com/http4s/http4s/pull/5808
    * @mcarolan made their first contribution in https://github.com/http4s/http4s/pull/5613

**Full Changelog**: https://github.com/http4s/http4s/compare/v0.22.8...v0.22.9

# v1.0.0-M30 (2021-12-08)

This is the latest milestone of the 1.0 series.  It is not binary compatible with any previous version.

This milestone is the first to include Scala 3 support for http4s-scalatags.

* http4s-core
    * Make EntityEncoder covariant in its effect type by @bplommer in https://github.com/http4s/http4s/pull/5229
    * Use case object for access-control-allow-credentials by @bplommer in https://github.com/http4s/http4s/pull/5482

* http4s-scalatags
	* Update scalatags to 0.11.0 by @scala-steward in https://github.com/http4s/http4s/pull/5644
	* Publish http4s-scalatags for Scala 3 by @rossabaker in https://github.com/http4s/http4s/pull/5648

* Documentation
	* Clarify support levels by @rossabaker in https://github.com/http4s/http4s/pull/5445
	* Migrate Website to Laika by @jenshalm in https://github.com/http4s/http4s/pull/5313
	* Update website with SJS on 0.23, http4s-dom project by @armanbilge in https://github.com/http4s/http4s/pull/5453
	* Fix website logo by @armanbilge in https://github.com/http4s/http4s/pull/5459
	* Update all the urls to new http4s-dom site by @armanbilge in https://github.com/http4s/http4s/pull/5507
	* Fix markdown in readme by @bplommer in https://github.com/http4s/http4s/pull/5523
	* updated getting-help.md to point to discord by @barshirtcliff in https://github.com/http4s/http4s/pull/5513
	* EPUB download of the docs by @danicheg in https://github.com/http4s/http4s/pull/5640
	* website: add favicon by @jenshalm in https://github.com/http4s/http4s/pull/5656

* Behind the scenes
	* Non-trivial merge to main by @rossabaker in https://github.com/http4s/http4s/pull/5446
	* Fix ci on main by @armanbilge in https://github.com/http4s/http4s/pull/5514
	* Drop hugo from the Nix shell by @rossabaker in https://github.com/http4s/http4s/pull/5455
	* Non-trivial merge to main by @rossabaker in https://github.com/http4s/http4s/pull/5530
	* Merge branch `series/0.23` into `main` by @danicheg in https://github.com/http4s/http4s/pull/5664
	* Unpin `scalatags` in the Steward config by @danicheg in https://github.com/http4s/http4s/pull/5668
	* Merge 0.23 -> main by @armanbilge in https://github.com/http4s/http4s/pull/5673

* New Contributors
	* @jenshalm made their first contribution in https://github.com/http4s/http4s/pull/5313
	* @barshirtcliff made their first contribution in https://github.com/http4s/http4s/pull/5513

**Full Changelog**: https://github.com/http4s/http4s/compare/v1.0.0-M29...v1.0.0-M30

# v0.23.7 (2021-12-07)

This is a maintenance release, binary compatible with the 0.23.x series.  It additionally includes a merge forward of the changes in v0.22.8.

http4s-server and http4s-ember-server are now cross-built for the Scala.js platform.

Scala 3 users must upgrade to at least Scala 3.1.0 as of this release.

* http4s-core
    * Scala 3.1 and friends by @rossabaker in https://github.com/http4s/http4s/pull/5468
    * Implement `Request#remoteHost` via `ip4s.Dns` by @armanbilge in https://github.com/http4s/http4s/pull/5473
    * (scalajs linking) StaticFile: make staticFileKey a lazy val by @yurique in https://github.com/http4s/http4s/pull/5618
    * Update `cats-effect` version to 3.3.0 by @danicheg in https://github.com/http4s/http4s/pull/5619
    * Update ip4s-core, ip4s-test-kit to 3.1.2 in series/0.23 by @scala-steward in https://github.com/http4s/http4s/pull/5631
    * Update scodec-bits to 1.1.30 in series/0.23 by @scala-steward in https://github.com/http4s/http4s/pull/5632
    * Update fs2-core, fs2-io, ... to 3.2.3 in series/0.23 by @scala-steward in https://github.com/http4s/http4s/pull/5670

* http4s-server
    * Cross most of server (but `Server`) for JS on 0.23 by @armanbilge in https://github.com/http4s/http4s/pull/5563
    * Cross `Server` and ember server to JS in 0.23 by @armanbilge in https://github.com/http4s/http4s/pull/5663

* http4s-ember-server
    * Cross `Server` and ember server to JS in 0.23 by @armanbilge in https://github.com/http4s/http4s/pull/5663

* Documentation
    * Expand docs on client middlewares by @kubukoz in https://github.com/http4s/http4s/pull/5416
    * Port migration of the website to Laika for the `series/0.23` by @danicheg in https://github.com/http4s/http4s/pull/5548
    * EPUB download of the docs for the `series/0.23` by @danicheg in https://github.com/http4s/http4s/pull/5642
    * Fix scaladoc references to io.chrisdavenport.vault by @MasseGuillaume in https://github.com/http4s/http4s/pull/5622

* Behind the scenes
    * Update http4s-circe, http4s-ember-client to 0.23.6 in series/0.23 by @scala-steward in https://github.com/http4s/http4s/pull/5413
    * Non-trivial merge to 0.23 by @rossabaker in https://github.com/http4s/http4s/pull/5431
    * Non-trivial merge to 0.23 by @rossabaker in https://github.com/http4s/http4s/pull/5444
    * Pin scala-library_sjs1 by @rossabaker in https://github.com/http4s/http4s/pull/5448
    * Enable fatal warnings in CI for Scala 3.1 by @armanbilge in https://github.com/http4s/http4s/pull/5474
    * Use Scala 3 cross-compatible `@nowarn` by @armanbilge in https://github.com/http4s/http4s/pull/5518
    * Non-trivial merge to 0.23 by @rossabaker in https://github.com/http4s/http4s/pull/5506
    * Non-trivial merge into 0.23 by @rossabaker in https://github.com/http4s/http4s/pull/5529
    * Add scalafix linter for use of fs2 Sync compiler by @bplommer in https://github.com/
http4s/http4s/pull/5536
    * Non-trivial merge to 0.23 by @rossabaker in https://github.com/http4s/http4s/pull/5540
    * Fix or exclude scalafix warnings by @bplommer in https://github.com/http4s/http4s/pull/5549
    * Non-trivial merge into 0.23 by @rossabaker in https://github.com/http4s/http4s/pull/5557
    * Add sbt check for misplaced sources by @armanbilge in https://github.com/http4s/http4s/pull/5578
    * Use `MonadCancel` in the `Http1Writer.write` by @danicheg in https://github.com/http4s/http4s/pull/5600
    * Non-trivial merge to 0.23 by @rossabaker in https://github.com/http4s/http4s/pull/5602
    * Merge branch `series/0.22` into `series/0.23` by @danicheg in https://github.com/http4s/http4s/pull/5635
    * Update jnr-unixsocket to 0.38.14 in series/0.23 by @scala-steward in https://github.com/http4s/http4s/pull/5639
    * relax Client.translate bound on `G[_]` to MonadCancelThrow by @bpholt in https://github.com/http4s/http4s/pull/5634
    * EPUB download of the docs for the `series/0.22` by @danicheg in https://github.com/http4s/http4s/pull/5652
    * Merge branch `series/0.22` into `series/0.23` by @danicheg in https://github.com/http4s/http4s/pull/5653
    * Merge 0.22 to 0.23 by @rossabaker in https://github.com/http4s/http4s/pull/5669

* New Contributors
    * @yurique made their first contribution in https://github.com/http4s/http4s/pull/5618
    * @MasseGuillaume made their first contribution in https://github.com/http4s/http4s/pull/5622

**Full Changelog**: https://github.com/http4s/http4s/compare/v0.23.6...v0.23.7

# v0.22.8 (2021-12-07)

This is a maintenance release, binary compatible with the 0.22.x series.

* http4s-core
    * Update case-insensitive, ... to 1.2.0 in series/0.22 by @scala-steward in https://github.com/http4s/http4s/pull/5434
    * Fix Origin parsing on hosts starting with a number by @gaspb in https://github.com/http4s/http4s/pull/5504
    * Deprecate `DefaultCharset`, use `UTF-8` directly by @bplommer in https://github.com/http4s/http4s/pull/5512
    * Access control allow methods by @rcardin in https://github.com/http4s/http4s/pull/5376
    * Uri Path Segment Encoder by @zarthross in https://github.com/http4s/http4s/pull/5519
    * Update cats-parse to 0.3.6 in series/0.22 by @scala-steward in https://github.com/http4s/http4s/pull/5598
    * Update cats-core, cats-laws to 2.7.0 in series/0.22 by @scala-steward in https://github.com/http4s/http4s/pull/5625
    * Add DefaultQueryParamDecoderMatcher class by @sbly in https://github.com/http4s/http4s/pull/5564

* http4s-laws
    * Update discipline-core to 1.2.0 in series/0.22 by @scala-steward in https://github.com/http4s/http4s/pull/5418

* Various backends
    * Update log4cats-slf4j, log4cats-testing to 1.4.0 in series/0.22 by @scala-steward in https://github.com/http4s/http4s/pull/5638

* http4s-blaze-server
    * Make websocket buffer size configurable by @DeviLab in https://github.com/http4s/http4s/pull/5381

* http4s-async-http-client
    * Update netty-buffer, netty-codec-http to 4.1.70.Final in series/0.22 by @scala-steward in https://github.com/http4s/http4s/pull/5532

* http4s-okhttp-client
    * Update okhttp to 4.9.3 in series/0.22 by @scala-steward in https://github.com/http4s/http4s/pull/5605

* http4s-jawn
    * Update jawn-parser to 1.3.0 in series/0.22 by @scala-steward in https://github.com/http4s/http4s/pull/5580

* http4s-scalatags
    * Update scalatags to 0.10.0 in series/0.22 by @scala-steward in https://github.com/http4s/http4s/pull/5441

* http4s-tomcat
    * Update tomcat-catalina, tomcat-coyote, ... to 9.0.55 in series/0.22 by @scala-steward in https://github.com/http4s/http4s/pull/5584

* Scalafixes
    * Scalafix for CIString, Header, Headers for 0.22 by @bplommer in https://github.com/http4s/http4s/pull/5387
    * Add scalafix for User-Agent header change by @bplommer in https://github.com/http4s/http4s/pull/5388
    * Fix the package in the AHC scalafix by @rossabaker in https://github.com/http4s/http4s/pull/5643

* Documentation
    * QueryOps +? -> ++? doctest and migration guide by @zmccoy in https://github.com/http4s/http4s/pull/5379
    * Fix `scaladoc` for some `Headers` methods by @danicheg in https://github.com/http4s/http4s/pull/5491
    * Clean up Blaze examples: weaken TC constraints, address linter warnings by @bplommer in https://github.com/http4s/http4s/pull/5524
    * Port migration of the website to Laika for the `series/0.22` by @danicheg in https://github.com/http4s/http4s/pull/5551
    * Fix dead links to RFC by @danicheg in https://github.com/http4s/http4s/pull/5592
    * EPUB download of the docs for the `series/0.22` by @danicheg in https://github.com/http4s/http4s/pull/5652
    * Add favicon to the `0.22` website and docs by @danicheg in https://github.com/http4s/http4s/pull/5676
    * Update nav-docs.html by @rtar in https://github.com/http4s/http4s/pull/5481

* Behind the scenes
    * Update scala3-library to 3.0.2 in series/0.22 by @scala-steward in https://github.com/http4s/http4s/pull/5400
    * Update sbt-mdoc to 2.2.24 in series/0.22 by @scala-steward in https://github.com/http4s/http4s/pull/5424
    * Reproduce deadlocks in PoolManager by @RafalSumislawski in https://github.com/http4s/http4s/pull/5384
    * fix MatchError by @RafalSumislawski in https://github.com/http4s/http4s/pull/5383
    * Backport to 0.22: Expand docs on client middlewares by @kubukoz in https://github.com/http4s/http4s/pull/5430
    * Ember Server connection tests by @RaasAhsan in https://github.com/http4s/http4s/pull/5382
    * Pin dependencies for 0.22 by @rossabaker in https://github.com/http4s/http4s/pull/5443
    * Update sbt-unidoc to 0.5.0 in series/0.22 by @scala-steward in https://github.com/http4s/http4s/pull/5471
    * Mark some test-suites in the `blaze-client` as flaky by @danicheg in https://github.com/http4s/http4s/pull/5485
    * Thin ci matrix by @armanbilge in https://github.com/http4s/http4s/pull/5476
    * Port #5477 to the series/0.22 by @danicheg in https://github.com/http4s/http4s/pull/5483
    * Remove redundant setting in scalafix build by @bplommer in https://github.com/http4s/http4s/pull/5499
    * Remove redundant val in the `Header.Raw` constructor by @danicheg in https://github.com/http4s/http4s/pull/5500
    * Format sbt files, add command alias for pre-PR linting by @bplommer in https://github.com/http4s/http4s/pull/5498
    * Run Scalafix in CI by @bplommer in https://github.com/http4s/http4s/pull/5505
    * Use predefined names of headers instead of creating them in the `Headers` by @danicheg in https://github.com/http4s/http4s/pull/5492
    * Pin okio to 2.x by @rossabaker in https://github.com/http4s/http4s/pull/5522
    * Add custom scalafix rules by @bplommer in https://github.com/http4s/http4s/pull/5521
    * Update scalafmt by @bplommer in https://github.com/http4s/http4s/pull/5534
    * run scalafmt on series/0.22 by @bplommer in https://github.com/http4s/http4s/pull/5544
    * Send multiple chunks when testing chunked requests by @RafalSumislawski in https://github.com/http4s/http4s/pull/5552
    * Fix or exclude scalafix warnings by @bplommer in https://github.com/http4s/http4s/pull/5549
    * Add further scalafix rules by @bplommer in https://github.com/http4s/http4s/pull/5550
    * Update logback-classic to 1.2.7 in series/0.22 by @scala-steward in https://github.com/http4s/http4s/pull/5560
    * Don't ignore the `Part.covary` test suite in the `MultipartSuite` by @danicheg in https://github.com/http4s/http4s/pull/5576
    * Clean up `ServerTestRoutes` by @danicheg in https://github.com/http4s/http4s/pull/5575
    * Use an instance of `Arbitrary[Year]` from ScalaCheck by @danicheg in https://github.com/http4s/http4s/pull/5577
    * Update sbt-native-packager to 1.9.7 in series/0.22 by @scala-steward in https://github.com/http4s/http4s/pull/5589
    * Use `assertEquals` instead of `assert` by @danicheg in https://github.com/http4s/http4s/pull/5591
    * Use `Arbitrary[Uri]` in some tests by @danicheg in https://github.com/http4s/http4s/pull/5586
    * Remove redundant isScala3 from build.sbt by @bplommer in https://github.com/http4s/http4s/pull/5595
    * Add advice of using `assertEquals()` in the contributing guide by @danicheg in https://github.com/http4s/http4s/pull/5594
    * Don't ignore `covary` tests in the MessageSuite by @danicheg in https://github.com/http4s/http4s/pull/5596
    * Use `Bracket` in the `Http1Writer.write` by @danicheg in https://github.com/http4s/http4s/pull/5565
    * Update scalafmt-core to 3.1.2 in series/0.22 by @scala-steward in https://github.com/http4s/http4s/pull/5606
    * Update sbt-scalafix, scalafix-testkit to 0.9.33 in series/0.22 by @scala-steward in https://github.com/http4s/http4s/pull/5616
    * Close some resources in tests by @danicheg in https://github.com/http4s/http4s/pull/5633
    * Update scalafmt-core to 3.2.1 in series/0.22 by @scala-steward in https://github.com/http4s/http4s/pull/5650
    * Pin scalatags to 0.10 by @rossabaker in https://github.com/http4s/http4s/pull/5647
    * Update munit-cats-effect-2 to 1.0.7 in series/0.22 by @scala-steward in https://github.com/http4s/http4s/pull/5667
    * Update sbt-http4s-org to 0.9.0 in series/0.22 by @scala-steward in https://github.com/http4s/http4s/pull/5659
    * Add the fast path for `Uri.decode` implementation by @plokhotnyuk in https://github.com/http4s/http4s/pull/5556

* New Contributors
    * @DeviLab made their first contribution in https://github.com/http4s/http4s/pull/5381
    * @gaspb made their first contribution in https://github.com/http4s/http4s/pull/5504
    * @sbly made their first contribution in https://github.com/http4s/http4s/pull/5564
    * @plokhotnyuk made their first contribution in https://github.com/http4s/http4s/pull/5556

# v1.0.0-M29 (2021-10-11)

This is the latest development milestone in the 1.x series.  It is not binary compatible with previous milestones.  It includes all the changes through 0.23.6.

* http4s-server
    * Breaking changes
        * [#5346](https://github.com/http4s/http4s/pull/5346): Relax `Async` constraint to `Sync` in `CookieJar`, `ConcurrentRequests`, and `MaxActiveRequests` middleware.
    * Enhancements
        * [#5353](https://github.com/http4s/http4s/pull/5353): Include the `BodyCache` middleware that was introduced in 0.22 but not properly merged to main.

# v0.23.6 (2021-10-12)

This is a routine maintenance release.  It is binary compatible with the v0.22.x series and includes the changes in v0.22.7.

* http4s-core
    * Noteworthy refactorings
        * [#5340](https://github.com/http4s/http4s/pull/5340): Replace our internal `decode` with FS2's `decodeWithCharset`.  This only affects non-UTF-8 encodings.

* http4s-client
    * Breaking changes
        * [#5348](https://github.com/http4s/http4s/pull/5348): Scala.js only: remove `JavaNetClientBuilder`.  It already failed to link, and now it will fail to compile.
    * Bug fixes
        * [#5349](https://github.com/http4s/http4s/pull/5349): Fix deadlocks in `Retry` and `FollowRedirect` middlewares.  We no longer attempt to acquire a second connection before releasing the first, potentially starving the connection pool.

* Dependency updates
    * scalajs-1.7.1

# v0.22.7 (2021-10-12)

This is a routine maintenance release.  It is binary compatible with the v0.22.x series and includes the changes in v0.21.31.

* http4s-core
    * Enhancements
        * [#5165](https://github.com/http4s/http4s/pull/5165): Add `Keep-Alive` header.
    * Compatibility
        * [#5344](https://github.com/http4s/http4s/pull/5344): Reintroduce deprecated aliases at `Header.apply(String, String)`, `Header.of(Header.ToRaw*)`, and `util.CaseInsensitiveString` to ease migration from 0.21.x.

* http4s-server
    * Noteworthy refactoring
        * [#5189](https://github.com/http4s/http4s/pull/5189), [#5368](https://github.com/http4s/http4s/pull/5368): In `GZip`, use `fs2.compress.gzip` for compression.

* http4s-blaze-client
    * Compatibility
        * [#5344](https://github.com/http4s/http4s/pull/5344): Reintroduce deprecated alias for `org.http4s.client.blaze.BlazeClientBuilder` to ease migration from 0.21.x.

* http4s-blaze-server
    * Compatibility
        * [#5344](https://github.com/http4s/http4s/pull/5344): Reintroduce deprecated alias for `org.http4s.server.blaze.BlazeServerBuilder` to ease migration from 0.21.x.

* http4s-ember-core
    * Semantic change
        * [#5341](https://github.com/http4s/http4s/pull/5341): Add `EmberException.ReadTimeout` and `EmberException.RequestHeadersTimeout` (unobservable) to distinguish backend timeouts that close the connection from application `TimeoutExceptions` that can be handled to generate a `503` response or similar.

* Dependency updates

* fs2-2.5.10
* netty-4.1.69.Final
* scalacheck-effect-1.0.3

# v0.21.31 (2021-10-11)

This is a maintenance release.  The only changes are to increase forward source compatibility with 0.22.  It is binary compatible with the 0.21.x series.

* http4s-core
    * Compatibility
        * [#5291](https://github.com/http4s/http4s/pull/5291): Undeprecate `Headers.apply`.  Something similar exists in 0.22.

* http4s-blaze-server
    * Compatibility
        * [#5291](https://github.com/http4s/http4s/pull/5291): Add `org.http4s.blaze.server.BlazeServerBuilder` to `org.http4s.server.blaze.BlazeServerBuilder`.  In 0.22, the alias becomes the canonical name for consistency with the other backends.

* http4s-blaze-client
    * Compatibility
        * [#5291](https://github.com/http4s/http4s/pull/5291): Add `org.http4s.blaze.client.BlazeClientBuilder` to `org.http4s.client.blaze.BlazeClientBuilder`.  In 0.22, the alias becomes the canonical name for consistency with the other backends.

# v1.0.0-M28 (2021-10-06)

This is the latest development milestone in the 1.x series.  It is not binary compatible with previous milestones.

The http4s-dom-core, http4s-dom-fetch-client, and http4s-dom-service-worker modules have been moved to the [http4s-dom repo](https://github.com/http4s/http4s-dom) and are now on their own release cycle.

* Various modules
    * Noteworthy refactoring
        * [#5303](https://github.com/http4s/http4s/pull/5303): Many of the changes on the 1.x line were backported to 0.23.x.  This resynchronized those branches for continuing merges.  Nothing significant should have changed here that isn't already noted in 0.23.5.

* http4s-core
    * Breaking changes
        * [#5328](https://github.com/http4s/http4s/pull/5328): `HttpVersion#copy` is removed from the public API.  It was deprecated in 0.22.6.
        * [#5329](https://github.com/http4s/http4s/pull/5329): Custom status reason phrases are removed.  They were deprecated in 0.22.6.

* http4s-client
    * Breaking changes
        * [#5287](https://github.com/http4s/http4s/pull/5287): Weaken constraint on `DestinationAttribute` to `MonadCancelThrow`. Does not break source compatibility.

* http4s-server
    * Breaking changes
        * [#5327](https://github.com/http4s/http4s/pull/5327): `WebSocketBuilder2` is renamed back to `WebSocketBuilder`.  A deprecated alias is left as `WebSocketBuilder` to aid migration.

# v0.23.5 (2021-10-06)

This is a maintenance release.  It is binary compatible with 0.23.4, and includes the changes in 0.22.6.

Scala.js support is backported for a large subset of the modules present in 1.0.
Additional Scala.js-only modules for using http4s in the browser have been spun off as https://github.com/http4s/http4s-dom.

* http4s-core
    * Cross Builds
        * [#5298](https://github.com/http4s/http4s/pull/5298): Add support for Scala.js
    * Deprecations
        * [#5226](https://github.com/http4s/http4s/pull/5226): Migrate to the `fs2.io.file` APIs in `EntityDecoder`, `StaticFile`, and `Part`.

* http4s-laws
    * Cross Builds
        * [#5298](https://github.com/http4s/http4s/pull/5298): Add support for Scala.js

* http4s-client
    * Cross Builds
        * [#5298](https://github.com/http4s/http4s/pull/5298): Add support for Scala.js

* http4s-server
    * Deprecations
        * [#5226](https://github.com/http4s/http4s/pull/5226): Migrate to the `fs2.io.file` APIs in `FileService`.

* http4s-blaze-server
    * Bug fixes
        * [#5152](https://github.com/http4s/http4s/pull/5152): Pass a `WebSocketBuilder`, now named `WebSocketBuilder2`, when adding an `HttpApp`.  This, combined with the new `imapK` method, lets web socket applications vary the local effect.  Previously, this threw a `ClassCastException`.

* http4s-blaze-client
    * Enhancements
        * [#5201](https://github.com/http4s/http4s/pull/5201): Adds an `BlazeClientBuilder.apply` method that uses the `ExecutionContext` from the `Async[F]` instance.  The old constructor that required an explicit `ExecutionContext` is now deprecated.  Users who need a custom `ExecutionContext` for blaze should call `withExecutionContext`.

* http4s-ember-core
    * Cross Builds
        * [#5298](https://github.com/http4s/http4s/pull/5298): Add support for Scala.js

* http4s-ember-server
    * Bug fixes
        * [#5152](https://github.com/http4s/http4s/pull/5152): Pass a `WebSocketBuilder`, now named `WebSocketBuilder2`, when adding an `HttpApp`.  This, combined with the new `imapK` method, lets web socket applications vary the local effect.  Previously, this threw a `ClassCastException`.
    * Enhancements
        * [#5219](https://github.com/http4s/http4s/pull/5219): Add support for Unix sockets.  This works on Linux and Darwin, but not on Windows. Use the new `withUnixSocketConfig` method on `EmberServerBuilder` to bind to an `fs2.io.net.unixsocket.UnixSocketAddress`.

* http4s-ember-client
    * Cross Builds
        * [#5298](https://github.com/http4s/http4s/pull/5298): Add support for Scala.js
    * Enhancements
        * [#5219](https://github.com/http4s/http4s/pull/5219): Add support for Unix sockets.  This works on Linux and Darwin, but not on Windows.  Use the new `UnixSocket` middleware to route requests to an `fs2.io.net.unixsocket.UnixSocketAddress`.

* Dependency versions
    * fs2-3.1.4
    * ip4s-3.0.4

# v0.22.6 (2021-10-06)

This is a routine maintenance release.  It is binary compatible with v0.22.5 and includes the changes in v0.21.30.

* http4s-core
    * Enhancements
        * [#5189](https://github.com/http4s/http4s/pull/5189): Add `Order[HttpDate]` and `Hash[HttpDate]` instance
        * [#5265](https://github.com/http4s/http4s/pull/5265): Add `Ordering[QValue]` instance
        * [#5279](https://github.com/http4s/http4s/pull/5279): Add constants for `HTTP/3`, `HTTP/2` (deprecating `HTTP/2.0`), and `HTTP/0.9`.
        * [#5294](https://github.com/http4s/http4s/pull/5294): Implement `DNT` header
        * [#5296](https://github.com/http4s/http4s/pull/5296): Add `Accept-Post` header
    * Deprecation
        * [#5260](https://github.com/http4s/http4s/pull/5260): Deprecate `HttpVersion#copy`, which circumvents validation and could create out-of-bounds HTTP protocol versions.
        * [#5253](https://github.com/http4s/http4s/pull/5253): Deprecate custom status reason phrases.  They are a security risk for something that not all backends support and the spec does not require us to support.
        * [#5331](https://github.com/http4s/http4s/pull/5331): Deprecate `Status.apply`, which does not validate the code. Use `fromInt` instead.
    * Notable refactoring
        * [#5139](https://github.com/http4s/http4s/pull/5139): Add dependency on new `http4s-crypto` library, which abstracts the target platform.  All of its uses should be internal.  Scala.js support is added in later branches, but this aids maintenance.
        * [#5308](https://github.com/http4s/http4s/pull/5308): Use `Uri.unsafeFromString` in `Uri` literal macro to ease WartRemover usage.

* http4s-laws
    * Deprecation
        * [#5274](https://github.com/http4s/http4s/pull/5274): Deprecate `ArbitraryInstances`, which was redundant with the `arbitrary` object.  The latter is packaged consistently with Cats' arbitraries.

* http4s-server
    * Enhancements
        * [#5323](https://github.com/http4s/http4s/pull/5323): In `CORSPolicy`, add `withAllowHeadersStatic`, which supports a static list of `Access-Control-Allow-Headers` whether the `Access-Control-Request-Headers` values match or not.

* http4s-blaze-client
    * Semantic change
        * [#5032](https://github.com/http4s/http4s/pull/5032): Wrap `EOF` when borrowing a dead connection in a `java.net.SocketException` with information on which host failed.

* http4s-ember-client
    * Enhancements
        * [#5271](https://github.com/http4s/http4s/pull/5271): Eliminate exception allocation on the parser hot path
        * [#5290](https://github.com/http4s/http4s/pull/5290): Retry on `IOException` with `"Connection reset by peer"` or `"Broken pipe"` in the message

* http4s-ember-server
    * Semantic change
        * [#5286](https://github.com/http4s/http4s/pull/5286): On `requestHeaderTimeout` and `idleTimeout`, close the connection without rendering a `500 Internal Server Error` response.  The HTTP/1.1 spec is not prescrptive on this matter, but this behavior is more consistent with prevaling usage in http4s and a sampling of other servers.  Furthermore, an empty response is retriable (assuming request idempotence) by clients, whereas a `500 Internal Server Error` is not.

* Enhancements
    * [#5271](https://github.com/http4s/http4s/pull/5271): Eliminate exception allocation on the parser hot path

* Dependency updates
    * ip4s-2.0.4
    * jetty-9.4.44.v20210927
    * metrics-4.2.4
    * munit-cats-effect-1.0.6
    * okhttp-4.9.2
    * scodec-bits-1.2.29
    * tomcat-9.0.54

# v1.0.0-M27 (2021-09-21)

This release includes security patches for [GHSA-5vcm-3xc3-w7x3](https://github.com/http4s/http4s/security/advisories/GHSA-5vcm-3xc3-w7x3) for blaze-client, blaze-server, ember-client, ember-server, and jetty-client.  It forward-merges 0.23.4.

* http4s-dom-fetch-client
    * Enhancements
        * [#5101](https://github.com/http4s/http4s/pull/5101): Add a request timeout and new `FetchOptions` to configure the fetch client.

* http4s-dom-service-worker
    * Breaking changes
        * [#5089](https://github.com/http4s/http4s/pull/5089): Simplify service worker API and make safe(r).  The `ServerWorkerApp` is now replaced by a method that suspends into `SyncIO`.

# v0.23.4 (2021-09-21)

This release includes security patches for [GHSA-5vcm-3xc3-w7x3](https://github.com/http4s/http4s/security/advisories/GHSA-5vcm-3xc3-w7x3) for blaze-client, blaze-server, ember-client, ember-server, and jetty-client.  It is binary compatible with v0.22.4, and forward-merges 0.22.5.

* http4s-client
    * Enhancements
        * [#5190](https://github.com/http4s/http4s/pull/5190): Add an `effect` constructor for calculating effectual classifiers. Note that it is a mistake to consume the request body unless it is cached external to this call.

* Dependency updates
    * cats-effect-3.2.8
    * fs2-3.1.2
    * keypool-0.4.7

# v0.22.5 (2021-09-21)

This release includes security patches for [GHSA-5vcm-3xc3-w7x3](https://github.com/http4s/http4s/security/advisories/GHSA-5vcm-3xc3-w7x3) for blaze-client, blaze-server, ember-client, ember-server, and jetty-client.  It is binary compatible with v0.22.4, and forward-merges 0.21.29.

* http4s-core
    * Bug fixes
        * [#5166](https://github.com/http4s/http4s/pull/5166): Fix deduction of cipher lengths, and detect length of more ciphers
        * [#5196](https://github.com/http4s/http4s/pull/5196): Parse `Set-Cookie` headers with no space between the semi-colon delimeter and the next attribute.  Such cookies are invalid to emit per spec, but must be parsed per spec.
    * Enhancements
        * [#5168](https://github.com/http4s/http4s/pull/5168): Add `Ordering` instance for Oauth1 `ProtocolParameter`.
        * [#5176](https://github.com/http4s/http4s/pull/5176): Add model for the `X-Forwarded-Proto` header.
        * [#5195](https://github.com/http4s/http4s/pull/5195): Restore the `EntityDecoder[F, ByteVector]`.
        * [#5171](https://github.com/http4s/http4s/pull/5171): Add model for the `Access-Control-Max-Age` header.
        * [#5202](https://github.com/http4s/http4s/pull/5202): Use concrete types for overridden `Request` and `Response` methods. This should be transparent.
        * [#5175](https://github.com/http4s/http4s/pull/5175): Introduce a `HeaderCompanion` helper to reduce boilerplate when defining modeled headers.

* http4s-blaze-client
    * [#5158](https://github.com/http4s/http4s/pull/5158): Add a `resourceWithState` method to the `BlazeClientBuilder` for monitoring the connection pool.

* http4s-ember-core
    * Enhancements
        * [#5216](https://github.com/http4s/http4s/pull/5216): Improve performance of requet and response parsers

* http4s-ember-server
    * Bug fixes
        * [#5130](https://github.com/http4s/http4s/pull/5130): Populate `SecureSession` request attribute in ember-server.

* Dependency updates
    * cats-effect-2.5.4
    * netty-4.1.68
    * scalafix-0.9.31
    * tomcat-9.0.53

# v0.21.30 (2021-10-06)

This is a bugfix release. Routine maintenance has stopped on 0.21.x, but we'll continue to entertain PRs from the community.  It is binary compatible wit hthe 0.21.x series.

* blaze-client

    * Compatibility restorations

* [#5288](https://github.com/http4s/http4s/pull/5288): Allow `' '` when rendering URI. This is against the spec, but bug-compatible with previous versions and not a security threat. It has come up for users trimming strings from config. Starting in 0.22, such whitespace is encoded properly.

* ember-client

    * Bugfixes

* [#5247](https://github.com/http4s/http4s/pull/5247): Match on `ClosedChannelException` when detecting connections that terminated inside the pool.

    * Compatibility restorations

* [#5288](https://github.com/http4s/http4s/pull/5288): Allow `' '` when rendering URI. This is against the spec, but bug-compatible with previous versions and not a security threat. It has come up for users trimming strings from config. Starting in 0.22, such whitespace is encoded properly.

# v0.21.29 (2021-09-21)

This release includes security patches for blaze-client, blaze-server, ember-client, ember-server, and jetty-client.  It is binary compatible with the 0.21.x series.

* Various modules
    * [GHSA-5vcm-3xc3-w7x3](https://github.com/http4s/http4s/security/advisories/GHSA-5vcm-3xc3-w7x3): Patches a vulnerability when unencoded user inputs are rendered in the model.  Malicious characters in these inputs can be used in [splitting attacks](https://owasp.org/www-community/attacks/HTTP_Response_Splitting).
        * Header values.  `\r`, `\n`, and `\u0000` values are now replaced with spaces.
        * Header names.  Headers with invalid names are now dropped.
        * Status reason phrases.  Invalid phrases are now omitted.
        * URI authority registered names.  Requests with invalid reg-names now raise an exception.
        * URI paths.  Requests with invalid URI paths now raise an exception.

# v1.0.0-M26 (2021-09-02)

This release is a forward port of all the changes in v0.23.3.

# v0.23.3 (2021-09-02)

This is binary compatible with v0.23.3.  It includes the fixes in v0.22.2.

* http4s-ember-server
    * Bugfixes
        * [#5138](https://github.com/http4s/http4s/pull/5138): Correctly populate the `SecureSession` response attribute.

# v0.22.4 (2021-09-02)

This is binary compatibile with v0.22.3.  It includes the CORS bugfix in v0.21.28.

* http4s-server
    * Bugfixes
        * [#5130](https://github.com/http4s/http4s/pull/5130): Fix the parsing of empty `Origin` headers to be a parse failure instead of `Origin.Null`.

* Enhancements
    * [#5321](https://github.com/http4s/http4s/pull/5321): Add `BodyCaching` middleware.

* Dependency updates
    * scodec-bits-1.1.28

# v0.21.28 (2021-09-02)

This is a bugfix to yesterday's patch.  It is not a security issue, but a correctness issue.

This release is binary compatible with 0.21.x.

* http4s-server
    * Breaking changes
        * [#5144](https://github.com/http4s/http4s/pull/5144): In the `CORS` middleware, respond to preflight `OPTIONS` requests with a 200 status.  It was previously passing through to the wrapped `Http`, most of which won't respond to `OPTIONS`.  The breaking change is that the constraint is promoted from `Functor` to `Applicative`.  The `Functor` version is left for binary compatibility with a runtime warning.

# v1.0.0-M25 (2021-09-01)

This is the latest development release.  No binary compatibility is promised yet.  Includes all changes in v0.23.2.

* http4s-core
    * Breaking changes
        * [#5051](https://github.com/http4s/http4s/pull/5051): Per spec, `Access-Control-Allow-Headers` and `Access-Control-Expose-Headers` can be empty.
        * [#5082](https://github.com/http4s/http4s/pull/5082): Remodel `Origin` header. `Origin.Null` is changed to `Origin.null`.  The obsolete `Origin.HostList` is gone in favor of `Origin.Host` being an `Origin`.  Fixes parsing of an empty header to be an error instead of returning `null`.

* http4s-dom-core
    * Enhancements
        * [#5049](https://github.com/http4s/http4s/pull/5049): Implement `EntityEncoder` for `File` and `ReadableStream[Unit8Array]`.
        * [#5094](https://github.com/http4s/http4s/pull/5094), [#5103](https://github.com/http4s/http4s/pull/5103): Fix readable stream cancellation bug in Firefox

* Dependency updates
    * simpleclient-0.12.0 (Prometheus)
    * scalajs-dom-1.2.0

# v0.23.2 (2021-09-01)

This release includes a security patch to  [GHSA-52cf-226f-rhr6](https://github.com/http4s/http4s/security/advisories/GHSA-52cf-226f-rhr6), along with all changes in v0.22.3.

This release is binary compatible with the 0.23 series.

* http4s-core
    * Enhancements
        * [#5085](https://github.com/http4s/http4s/pull/5085): Make `EntityEncoder`s for `File`, `Path`, and `InputStream` implicit.  Since 0.23, they no longer require an explicit `Blocker` parameter, using Cats-Effect 3's runtime instead.

* http4s-blaze-server
    * Bug fixes
        * [#5118](https://github.com/http4s/http4s/pull/5118): Don't block the `TickWheelExecutor` on cancellation.  In-flight responses are canceled when a connection shuts down.  If the response cancellation hangs, it blocks the `TickWheelScheduler` thread.  When this thread blocks, subsequent scheduled events are not processed, and memory leaks with each newly scheduled event.
    * Enhancements
        * [#4782](https://github.com/http4s/http4s/pull/4782): Use `Async[F].executionContext` as a default `ExecutionContext` in `BlazeServerBuilder`.

* http4s-ember-server
    * [#5106](https://github.com/http4s/http4s/pull/5106): Demote noisy `WebSocket connection terminated with exception` message to trace-level logging on broken pipes.  This relies on exception message parsing and may not work well in all locales.

* Dependency updates
    * cats-effect-3.2.5
    * fs2-3.1.1

# v0.22.3 (2021-09-01)

This release includes a security patch to  [GHSA-52cf-226f-rhr6](https://github.com/http4s/http4s/security/advisories/GHSA-52cf-226f-rhr6), along with all changes in 0.21.26 and 0.21.27.

Binary compatible with 0.22.2 series, with the exception of static forwarders in `HttpApp.apply`, `HttpApp.local`.  Unless you are calling `HttpApp` from a language other than Scala, you are not affected.

* http4s-core
    * Binary breaking changes
        * [#5071](https://github.com/http4s/http4s/pull/5071): Weakens constraints on `HttpApp.apply` and `HttpApp.local` from `Sync` to `Defer`.  This change is technically binary breaking, but will only affect static methods called via interop from a language other than Scala.
    * Semantic changes
        * [#5073](https://github.com/http4s/http4s/pull/5073): `withEntity` now replaces any existing headers with the same name with the headers from the `EntityEncoder`.  In v0.21, known single headers were replaced and recurring headers were appended.  Beginning in 0.22.0, everything was appended, which commonly resulted in duplicate `Content-Type` headers.  There is no longer a global registry of headers to infer singleton vs. recurring semantics, but in practice, `EntityEncoder` headers are single, so this is more correct and more similar to the pre-0.22 behavior.
    * Bugfixes
        * [#5070](https://github.com/http4s/http4s/pull/5070): Fix `Accept-Language` parser on the wildcard (`*`) tag with a quality value
        * [#5105](https://github.com/http4s/http4s/pull/5105): Parse `UTF-8` charset tag on `Content-Disposition` filenames case-insensitively. This was a regression from 0.21.
    * Enhancements
        * [#5042](https://github.com/http4s/http4s/pull/5042): Add a modeled header for `Access-Control-Request-Method`.
        * [#5076](https://github.com/http4s/http4s/pull/5076): Create `Uri.Host` from an ip4s `IpAddress`
    * Documentation
        * [#5061](https://github.com/http4s/http4s/pull/5061): Document that the `Allow` header MUST return the allowed methods.
    * Dependency updates
        * blaze-0.15.2
* http4s-client
    * Enhancements
        * [#5023](https://github.com/http4s/http4s/pull/5023): Parameterize the signature algorithm in the OAuth 1 middleware.  HMAC-SHA256 and HMAC-SHA512 are now supported in addition to HMAC-SHA1.

* http4s-server
    * Bugfixes
        * [#5056](https://github.com/http4s/http4s/pull/5056): In `GZip` middleware, don't add a `Content-Encoding` header if the response type doesn't support an entity.
    * Enhancements
        * [#5112](https://github.com/http4s/http4s/pull/5112): Make `CORS` middleware configurable via `toHttpRoutes` and `toHttpApp` constructors.

* http4s-blaze-core
    * Bugfixes
        * [#5126](https://github.com/http4s/http4s/pull/5126): Upgrades to a Blaze version that uses a monotonic timer in the `TickWheelExecutor`.  This will improve scheduling correctness in the presence of an erratic clock.

* http4s-blaze-server
    * Bugfixes
        * [#5075](https://github.com/http4s/http4s/pull/5075): Render the blaze version correctly in the default startup banner

* http4s-ember-core
    * Bugfixes
        * [#5043](https://github.com/http4s/http4s/pull/5043): Fix several bugs where a body stream silenty ends if the peer closes its end of the socket without finishing writing. This now raises an error.

* http4s-ember-client
    * Bugfixes
        * [#5041](https://github.com/http4s/http4s/pull/5041): Don't keep alive HTTP/1.0 connections without a `Connection: keep-alive` header.

* http4s-ember-server
    * Deprecations
        * [#5040](https://github.com/http4s/http4s/pull/5040): `maxConcurrency` is renamed to `maxConnections`.  The former is now deprecated.

* http4s-dsl
    * Enhancements
        * [#5063](https://github.com/http4s/http4s/pull/5063): Added `->>` infix extractor for a resource-oriented view of routing. Use this to define resource paths only once, and generate proper `405` responses with a correct `Allow` header when the method is not handled.

* Dependency updates
    * blaze-0.15.2
    * netty-4.1.67

# v0.21.27 (2021-08-31)

This is a security release.  It is binary compatible with the 0.21.x series.

* http4s-server
    * Security patches [GHSA-52cf-226f-rhr6](https://github.com/http4s/http4s/security/advisories/GHSA-52cf-226f-rhr6):
        * Deprecates `apply` method that takes a `CORSConfig`, and `httpRoutes` anad `httpApp` that take no config.  The default configuration disables most actual CORS protection, and has several deficiences even when properly configured.  See the GHSA for a full discussion.  tl;dr: start from `CORS.policy`.
        * The deprecated implementation now ignores the `allowCredentials` setting when `anyOrigin` is true, and logs a warning.  If you insist on using the deprecated version, old behavior can be restored by setting `anyOrigin` to false and `allowOrigins` to `Function.const(true)`.
        * No longer renders an `Access-Control-Allow-Credentials: false` headerFor safety, the `allowCredentials` setting is now Please see the GHSA for a full discussion.
        * The replacement implementation, created from the new `CORS.policy`, additionally fixes the following defects:
        * No longer returns a `403 Forbidden` response when CORS checks fail.  The enforcement point of CORS is the user agent.  Any failing checks just suppress CORS headers in the http4s response.
        * Add  `Access-Control-Request-Headers` to the `Vary` header on preflight responses when it can affect the response. This is important for caching.
        * Validate the  `Access-Control-Request-Headers`, and return no CORS headers if any of the headers are disallowed.
        * Remote `Vary: Access-Control-Request-Method` and `Access-Control-Max-Age` headers from non-preflight responses.  These are only relevant in preflight checks.

* http4s-blaze-server
    * Bugfixes
        * [#5125](https://github.com/http4s/http4s/pull/5125): Upgrade to a blaze that uses monotonic time in the `TickWheelExecutor`. This is unrelated to the GHSA, but guards against a theoretical scheduling problem if the system clock is erratic.

* Dependency updates
    * blaze-0.14.18

# v0.21.26 (2021-08-12)

The 0.21 series is no longer actively maintained by the team, but we'll continue to entertain binary compatible patches.  All users are still encouraged to upgrade to 0.22 (for Cats-Effect 2) or 0.23 (the latest stable series, on Cats-Effect 3).

# v1.0.0-M24 (2020-08-07)

This release adds support for Scala.js, including an Ember client and server, serverless apps, a browser client backed by fetch, and browser service worker apps.

This is the first significant divergence from the 0.23 line since it was forked off an earlier 1.0 milestone.  It is not binary compatible with 0.23.x or 1.0.0-M23.

Includes all changes through 0.23.1.

* http4s-core
    * Subtle changes
        * [#4938](https://github.com/http4s/http4s/pull/4938): JsonDebugErrorHandler now logs the class name instead of the canonical class name, which is not supported in Scala.js.  The difference is some dots vs. dollar signs.  This is neither source nor binary breaking.
    * Enhancements
        * [#4938](https://github.com/http4s/http4s/pull/4938): Add Scala.js support

* http4s-laws
    * Breaking changes
        * [#4938](https://github.com/http4s/http4s/pull/4938): Binary compatibility is broken by replacing ip4s-testkit instances with a copy that suits our Scala.js needs.
    * Enhancements
        * [#4938](https://github.com/http4s/http4s/pull/4938): Add Scala.js support

* http4s-server
    * Breaking changes
        * [#4938](https://github.com/http4s/http4s/pull/4938): `DigestAuth` and `CSRF` middleware now require an `Async` constraint
        * [#4938](https://github.com/http4s/http4s/pull/4938): `Server.address` is now an `com.comast.ip4s.SocketAddress` instead of a `java.net.InetSocketAddress`.
    * Enhancements
        * [#4938](https://github.com/http4s/http4s/pull/4938): Add Scala.js support

* http4s-client
    * Breaking changes
        * [#4938](https://github.com/http4s/http4s/pull/4938): `oauth1.signRequest` now requires an `Async` constraint
    * Enhancements
        * [#4938](https://github.com/http4s/http4s/pull/4938): Add Scala.js support

* http4s-ember-core
    * Enhancements
        * [#4938](https://github.com/http4s/http4s/pull/4938): Add Scala.js support

* http4s-ember-client
    * Enhancements
        * [#4938](https://github.com/http4s/http4s/pull/4938): Add Scala.js support

* http4s-ember-server
    * Enhancements
        * [#4938](https://github.com/http4s/http4s/pull/4938): Add Scala.js support

* http4s-node-serverless
    * New module
        * [#4938](https://github.com/http4s/http4s/pull/4938): Run `HttpApp` in a serverless environment

* http4s-dom-core
    * New module
        * [#4938](https://github.com/http4s/http4s/pull/4938): Base library for DOM support.  Scala 2 only for now.

* http4s-dom-fetch-client
    * New module
        * [#4938](https://github.com/http4s/http4s/pull/4938): http4s-client backend built on browser fetch API.  Scala 2 only for now.

* http4s-dom-service-worker
        * [#4938](https://github.com/http4s/http4s/pull/4938): Run `HttpApp` in a service worker in the browser.  Scala 2 only for now.

* http4s-dsl
    * Enhancements
        * [#4938](https://github.com/http4s/http4s/pull/4938): Add Scala.js support

* http4s-boopickle
    * Enhancements
        * [#4938](https://github.com/http4s/http4s/pull/4938): Add Scala.js support

* http4s-jawn
    * Enhancements
        * [#4938](https://github.com/http4s/http4s/pull/4938): Add Scala.js support

* http4s-circe
    * Enhancements
        * [#4938](https://github.com/http4s/http4s/pull/4938): Add Scala.js support

* Dependency updates
    * circe-0.15.0-M1
    * scala-java-locales-1.2.1 (new)
    * scala-java-time-2.3.0 (new)
    * scala-js-dom-1.1.0 (new)

* [#5064](https://github.com/http4s/http4s/pull/5064): Add a conservative retry policy for dead connections.  Connections can be terminated on the server side while idling in our pool, which does not manifest until we attempt to read the response.  This is now raised as a `java.nio.channels.ClosedChannelException`.   A `retryPolicy` configuration has been added to the `EmberClientBuilder`.  The default policy handles the error and resubmits the request if:
    * The request method is idempotent OR has an `Idempotency-Key` header
    * Less than 2 attempts have been made
    * Ember detects that the connection was closed without reading any bytes

# v0.23.1 (2021-08-06)

Includes all changes through v0.22.2.

* Dependency updates
    * cats-effect-3.2.2
    * fs2-3.1.0
    * vault-3.0.4

# v0.22.2 (2021-08-06)

* http4s-core
    * Enhancements
        * [#5011](https://github.com/http4s/http4s/pull/5011): Add constant  for status code `418 I'm a teapot`. #save418 🫖
        * [#5013](https://github.com/http4s/http4s/pull/5013): Create `RequestPrelude` and `ResponsePrelude` views of `Request` and `Response`, respectively.  These projections omit the body and vault attributes, which permit an `Order` and `Hash` (and therefore `Eq`) instance that `Request` and `Response` do not.  These can be useful in logging, metrics, and caching.
    * Deprecations
        * [#5015](https://github.com/http4s/http4s/pull/5015): Deprecate the old `Uri.uri`, `MediaType.mediaType`, and `QValue.q` literals.  Intepolators for each are available via `org.http4s.implicits._`

* Dependency updates
    * cats-effect-2.5.3
    * tomcat-9.0.52

# v0.23.0 (2021-07-30)

This is the first production release with Cats-Effect 3 support.  All subsequent 0.23.x releases will be binary compatible with this.

Includes all changes through v0.22.1.

* http4s-core
    * Breaking changes
        * [#4997](https://github.com/http4s/http4s/pull/4997): Refresh MimeDB from the IANA registry.  It shuffles some constants in ways that offend MiMa, but you almost certainly won't notice.
    * Enhancements
        * [#4915](https://github.com/http4s/http4s/pull/4915): Add file-based multipart decoder with better resource handling.  This deprecates the priod `mixedMultipart` decoder in favor of a `mixedMultipartResource`, which cleans up temporary storage on release of the resource.  Please see the scaladoc for a usage example.

* Various modules
    * Breaking changes
        * [#4998](https://github.com/http4s/http4s/pull/4998): Removes everything deprecated since 0.20.0, over 24 months and three breaking releases ago.  See the pull request for a comprehensive list.
    * Refactoring
        * [#4986](https://github.com/http4s/http4s/pull/4986): Light refactoring of fs2 pipes in Ember and Blaze backends.  Should not be visible.

* Dependency updates
    * cats-effect-3.2.0
    * fs2-3.0.6
    * jawn-fs2-2.1.0
    * keypool-0.4.6

# v0.22.1 (2021-07-30)

* http4s-core
    * Bugfixes
        * [#4956](https://github.com/http4s/http4s/pull/4956): Catch non-fatal exceptions, notably `DateTimeException`, in `QueryParamDecoder`s.
    * Enhancements
        * [#4956](https://github.com/http4s/http4s/pull/4956): Add `QueryParamCodec`s for more `java.time` types.

* Documentation
        * [#5012](https://github.com/http4s/http4s/pull/5012): Document `MatrixVar` support;

* http4s-client
    * Bugfixes
        * [#4933](https://github.com/http4s/http4s/pull/4933): Append the `EntityDecoder`'s `Accept` headers to any explicit headers instead of replacing them.  This was a regression from the 0.21 line.

* http4s-boopickle
    * Cross builds
        * [#4991](https://github.com/http4s/http4s/pull/4991): `http4s-boopickle` is now cross-published for Scala 3

* Dependency updates
    * boopickle-1.4.0
    * cats-effect-2.5.2
    * dropwizard-metrics-4.2.3
    * scala-xml-2.0.1
    * slf4j-api-1.7.32

# v0.22.0

This is the first production release with Scala 3 support, and continues to support Cats-Effect 2.  All users of the 0.21 series are encouraged to upgrade to at least this version.  Users needing Cats-Effect 3 are invited to upgrade to http4s-0.23.

All subsequent 0.22.x releases will be binary compatible with this.

Includes all changes from v0.21.25.

* http4s-core
    * Bugfixes
        * [#4933](https://github.com/http4s/http4s/pull/4933): Don't eagerly parse non-matching headers
    * Breaking changes
        * [#4895](https://github.com/http4s/http4s/pull/4895): Refresh MimeDb.  This is pedantically incompatible, but we don't think you'll notice.

* http4s-dsl
    * Bugfixes
        * [#4923](https://github.com/http4s/http4s/pull/4923): Define `as` as an infix operator in Scala 3

* http4s-blaze-client
    * Documentation
        * [#4930](https://github.com/http4s/http4s/pull/4930): Add scaladoc to `BlazeClientBuilder`

* http4s-ember-server
    * Enhancements
        * [#4803](https://github.com/http4s/http4s/pull/4803): Add web socket support

* http4s-jetty-server
    * Bugfixes
        * [#4967](https://github.com/http4s/http4s/pull/4967): Fix error parsing IPv6 addresses

* Dependency updates
    * jawn-1.2.0
    * prometheus-client-0.11.0

# v0.21.25 (2021-07-18)

* http4s-blaze-client
    * Bugfixes
        * [#4831](https://github.com/http4s/http4s/pull/4831): Fix blaze-client handling of early responses
        * [#4958](https://github.com/http4s/http4s/pull/4958): Reuse idle timeout stage.  This also addresses a performance regression identified in v0.21.23.
    * Enhancements
        * [#4906](https://github.com/http4s/http4s/pull/4906): Recycle more connections than before

* Dependency updates
    * dropwizard-metrics-4.2.2
    * fs2-2.5.9
    * jetty-9.4.43
    * log4s-1.10.0
    * netty-4.1.66
    * slf4j-1.7.31
    * tomcat-9.0.50

# v1.0.0-M23 (2021-05-26)

Functionally equivalent to v0.23.0-RC1. Keeps the 1.0 milestones current as we continue our roadmap. Includes the [vulnerability fix](https://github.com/http4s/http4s-ghsa-6h7w-fc84-x7p6) to `StaticFile.fromUrl`.

# v0.23.0-RC1 (2021-05-26)

Includes the changes of v0.22.0-RC1, including the [vulnerability fix](https://github.com/http4s/http4s-ghsa-6h7w-fc84-x7p6) to `StaticFile.fromUrl`.

* http4s-core
    * Breaking changes
        * [#4884](https://github.com/http4s/http4s/pull/4884): Use `Monad` instead of `Defer` constraints on `HttpApp`, `HttpRoutes`, `AuthedRoutes`, `ContextRoutes`, and related syntax. This avoids diverging implicits when only a `Concurrent` constraint is available in Cats-Effect-3.
    * Noteworthy refactoring
        * [#4773](https://github.com/http4s/http4s/pull/4787): Refactor the internals of the `Multipart` parser.

* http4s-ember-client
    * Noteworthy refactoring
        * [#4882](https://github.com/http4s/http4s/pull/4882): Use `Network` instead of `Network.forAsync` to get the socket group.

* http4s-ember-server
    * Noteworthy refactoring
        * [#4882](https://github.com/http4s/http4s/pull/4882): Use `Network` instead of `Network.forAsync` to get the socket group.

# v0.22.0-RC1 (2021-05-26)

Includes the changes of 0.21.24, including the [vulnerability fix](https://github.com/http4s/http4s-ghsa-6h7w-fc84-x7p6) to `StaticFile.fromUrl`.

* http4s-core
    * Breaking changes
        * [#4787](https://github.com/http4s/http4s/pull/4787): Various header selection refinements:
        * `Header.Select#toRaw` now takes an `F[A]` and returns a `NonEmptyList[Header.Raw]`. This is necessary because headers without a `Semigroup` (e.g., `Set-Cookie`) can't be combined into a single header value.
        * The old `Header.Select#toRaw` is renamed to `toRaw1`.  This version still accepts a single value and returns a single raw header.
        * `Header.Select#from` now returns an `Option[Ior[NonEmptyList[ParseFailure], NonEmptyList[A]]]`. The `Ior` lets us return both a value and "warnings" when a repeating header contains both valid and invalid entries.
        * Add `Headers#getWithWarnings` to return the `Ior` result.
        * [#4788](https://github.com/http4s/http4s/pull/4788): Extend `ServerSentEvent` with comments.  The `data` field is now optional. `retry` is changed from a `Long` to a `FiniteDuration`.  `data` spanning multiple lines are now rendered as multiple `data:` fields per the spec.
    * Bugfixes
        * [#4873](https://github.com/http4s/http4s/pull/4873): Catch exceptions in `ParseResult.fromParser`. Don't throw when parsing a media range in the `Content-Type` parser.

* Dependency updates
    * blaze-0.15.1
    * circe-0.14.1
    * play-json-2.9.2 (downgrade)

# v0.21.24 (2021-05-26)

0.21 is EOL.  Bugfixes and community submissions will be considered for discretionary releases, but the development team will now focus on later branches.

Contains a vulnerability fix for `StaticFile.fromUrl`.

* http4s-blaze-core
    * Vulnerability fixes
        * [GHSA-6h7w-fc84-x7p6](https://github.com/http4s/http4s/security/advisories/GHSA-6h7w-fc84-x7p6): Don't leak the existence of a directory serverside when using `StaticFile.fromUrl` with non-file URLs.
    * Enhancements
        * [#4880](https://github.com/http4s/http4s/pull/4880): Handle exceptions when the tick wheel executor is shutdown as a warning instead of a stack trace error.

* http4s-ember-client
    * Enhancements
        * [#4881](https://github.com/http4s/http4s/pull/4881): Add `checkEndpointIdentification` flag to Ember. When true, sets `HTTPS` as the endpoint validation algorithm. Defaults to true.

* Dependency Updates
    * blaze-0.14.17

# v1.0.0-M22 (2021-05-21)

Functionally equivalent to v0.23.0-M1.  Keeps the 1.0 milestones current as we continue our roadmap.

# v0.23.0-M1 (2021-05-21)

We are opening an 0.23 series to offer full support for Scala 3 and Cats-Effect 3 while giving ourselves a bit more time to finish our more ambitious goals for 1.0.  We will release v0.23.0 with production support as soon as circe-0.14 is out.

This release picks up from v1.0.0-M21 with its Cats-Effect 3 support, and includes all improvements from v0.22.0-M8.

* Documentation
    * [#4845](https://github.com/http4s/http4s/pull/4845): Mention `Client.fromHttpApp`

* Dependency updates
    * cats-effect-3.1.0
    * fs2-3.0.4
    * ip4s-3.0.2
    * jawn-fs2-2.0.2
    * keypool-0.4.5
    * log4cats-2.1.1
    * scalacheck-effect-1.0.2
    * vault-3.0.3

# v0.22.0-M8 (2021-05-21)

Includes the changes of v0.21.23.  This is the first release with support for Scala 3.0.0.  We will release v0.22.0 with production support as circe-0.14 is out.

There are several package renames in the backends.  To help, we've provided a Scalafix:

1. Add to your `projects/plugins.sbt`:

   ```scala
   addSbtPlugin("ch.epfl.scala" % "sbt-scalafix" % "0.9.28")
   ```

2. Run the following:

   ```sh
   sbt ";scalafixEnable; scalafix github:http4s/http4s/v0_22"
   ```

* Crossbuilds
    * Adds Scala 3
    * Drops Scala-3.0.0-RC2

* http4s-async-http-client
    * Breaking changes
        * [#4854](https://github.com/http4s/http4s/pull/485)4: Rename package from `org.http4s.client.asynchttpclient` to `org.http4s.asynchttpclient`

* http4s-client
    * Breaking changes
        * [#4747](https://github.com/http4s/http4s/pull/4747): Move `ConnectionManager`, `PoolManager`, and `WaitQueueTimeoutException` into blaze-client and make private. It did not prove to be a generally useful connection pool outside blaze.

* http4s-core
    * Breaking changes
        * [#4757](https://github.com/http4s/http4s/pull/4757): Response is no longer a case class. It is not a proper product type, and no equality should be implied given the streaming bodies.
    * Bug fixes
        * [#4739](https://github.com/http4s/http4s/pull/4739): Postpone using query model until we need it.  Helps with various corner cases linked in the ticket.
        * [#4756](https://github.com/http4s/http4s/pull/4756): Tweak default `responseColor` of `Logger.colored` so it can be called.
        * [#4824](https://github.com/http4s/http4s/pull/4824): Fix `Message#removeCookie` to allow removing multiple cookies.
    * Enhancements
        * [#4797](https://github.com/http4s/http4s/pull/4797): Add `Header.ToRaw[Headers]` instance

* http4s-blaze-client
    * Breaking changes
        * [#4838](https://github.com/http4s/http4s/pull/4838): Rename package from `org.http4s.client.blaze` to `org.http4s.blaze.client`

* http4s-blaze-server
    * Breaking changes
        * [#4847](https://github.com/http4s/http4s/pull/4847): Rename package from `org.http4s.server.blaze` to `org.http4s.blaze.server`

* http4s-jetty-client
    * Breaking changes
        * [#4743](https://github.com/http4s/http4s/pull/4743): Rename package from `org.http4s.client.jetty` to `org.http4s.jetty.client`

* http4s-jetty-server
    * Breaking changes
        * [#4743](https://github.com/http4s/http4s/pull/4743): Rename package from `org.http4s.server.jetty` to `org.http4s.jetty.server`
        * [#4746](https://github.com/http4s/http4s/pull/4746): Module renamed from `http4s-jetty` to `http4s-jetty-server`.

* http4s-server
    * Breaking changes
        * [#4785](https://github.com/http4s/http4s/pull/4785): Remove unsued `Functor[G]` parameter to `AutoSlash` middleware
        * [#4827](https://github.com/http4s/http4s/pull/4827): Convert `CORSConfig` from a case class to an abstract type for future binary compatibility

* Dependency updates
    * blaze-0.15.0
    * cats-parse-0.3.4
    * case-insensitive-1.1.4
    * circe-0.14.0-M7
    * ip4s-2.0.3
    * jawn-1.1.2
    * jawn-fs2-1.1.3
    * keypool-0.3.5
    * literally-1.0.2
    * log4cats-1.3.1
    * log4s-1.10.0-M7
    * scala-xml-2.0.0
    * vault-2.1.13

# v0.21.23 (2021-05-16)

This is the final planned release in the 0.21 series.  Bugfixes and community submissions will be considered for discretionary releases, but the development team will now focus on later branches.

* http4s-blaze-client
    * Bugfixes
        * [#4810](https://github.com/http4s/http4s/pull/4810): Read from idle blaze-client connections to prevent retaining (and trying to use) half-closed connections.
        * [#4812](https://github.com/http4s/http4s/pull/4812): Remove request retry on EOF from blaze-client. This could theoretically resubmit non-idempotent requests. The problem the retry attempted to solve is mitigated by #4810.
        * [#4815](https://github.com/http4s/http4s/pull/4815): Fix "`IdleTimeoutStage` isn't connected" errors by waiting for the final write to finish before returning the connection to the pool.

* http4s-blaze-core
    * Bugfixes
        * [#4796](https://github.com/http4s/http4s/pull/4796): Reset the idle timeout after `readRequest` completes, not when it's called.  Affects both blaze-server and blaze-client.

* http4s-blaze-server
    * Bugfixes
        * [#4753](https://github.com/http4s/http4s/pull/4753): Distinguish between reserved and unknown websocket frame opcodes. Resolves a `MatchError`.
        * [#4792](https://github.com/http4s/http4s/pull/4792): Fixes HTTP/2 connections on modern JDKs by replacing legacy ALPN libraries.
        * [#4796](https://github.com/http4s/http4s/pull/4796): Reset idle timeout when `readRequest` completes, not when it's called.
    * Enhancements
        * [#4761](https://github.com/http4s/http4s/pull/4761): Use the `TickWheelExecutor` to schedule timeouts with less locking.  Change how the parser is acquired to reduce lock contention in `Http1ServerStage`.  Significant increases in throughput are observed on small requests with many cores.

* http4s-circe
    * Enhancements
        * [#4736](https://github.com/http4s/http4s/pull/4736): Add `streamJsonArrayDecoder`

* http4s-ember-core
    * Enhancements
        * [#4735](https://github.com/http4s/http4s/pull/4735): Simplify message parsing by parsing everything up to the `\r\n` in one pass. The max header size and max prelude size settings should keep memory consumption limited.

* http4s-ember-server
    * Bugfixes
        * [#4750](https://github.com/http4s/http4s/pull/4750): Drain the socket's read buffer only after the response is written to the socket. Resolves several flavors of network error.
        * [#4823](https://github.com/http4s/http4s/pull/4823): Implement persistent connection logic for HTTP/1.0 requests.

* http4s-jetty
    * Bugfixes
        * [#4783](https://github.com/http4s/http4s/pull/4783): Fix bug with shared `ThreadPool` being destroyed. Prefer a `Resource[F, ThreadPool]` whose lifecycle shares Jetty's.  For compatibility, prevent the default from being destroyed.

* http4s-server
    * Enhancements
        * [#4793](https://github.com/http4s/http4s/pull/4793): Make use of IPv4 vs. IPv6 as default address explicit. Applies to all backends.

* Dependency updates
    * blaze-0.14.16
    * cats-2.6.1
    * cats-effect-2.5.1
    * dropwizard-metrics-4.2.0
    * discipline-core-1.1.5
    * jackson-databind-2.12.3
    * fs2-2.5.6
    * scalacheck-1.15.4
    * scodec-bits-1.1.27
    * tomcat-9.0.46

# v1.0.0-M21 (2021-04-10)

Contains all the changes of v0.22.0-M7.

* Dependency updates
    * cats-effect-3.0.1
    * jawn-fs2-2.0.1
    * keypool-0.4.1
    * log4cats-2.0.1
    * vault-3.0.1

# v0.22.0-M7 (2021-04-10)

Contains all the changes of v0.21.22.

* Cross builds
    * Add Scala-3.0.0-RC2
    * Drop Scala-3.0.0-RC1

* http4s-play-json
    * There is not yet an http4s-play-json build for Scala 3.0.0-RC2 because play-json doesn't yet support it.  A PR is open upstream, and we will revive it in the next release.

* Dependency updates
    * blaze-0.15.0-M3
    * case-insensitive-1.1.2
    * cats-parse-0.3.2
    * circe-0.14.0-M5
    * ip4s-2.0.1
    * jawn-1.1.1
    * jawn-fs2-1.1.1
    * keypool-0.3.3
    * log4cats-1.2.2
    * log4s-1.10.0-M6
    * literally-1.0.0
    * scala-xml-2.0.0-RC1
    * vault-2.1.9

# v0.21.22 (2021-04-06)

* http4s-blaze-client
    * Enhancements
        * [#4699](https://github.com/http4s/http4s/pull/4699): Add custom DNS resolver support to `BlazeClientBuilder`

* http4s-ember-server
        * [#4715](https://github.com/http4s/http4s/pull/4715): Fix regression in SSL handshake resulting in Connection Refused errors

* Dependency upgrades
    * cats-2.5.0
    * cats-effect-2.4.1
    * fs2-2.5.4
    * netty-4.1.63
    * scodec-bits-1.1.25
    * tomcat-9.0.45
    * twirl-1.5.1

# v1.0.0-M20 (2021-03-29)

Includes all the changes of v0.21.21 and v0.22.0-M6.

* Dependency updates
    * cats-effect-3.0.0
    * fs2-3.0.0
    * jawn-fs2-2.0.0
    * keypool-0.4.0
    * log4cats-2.0.0
    * vault-3.0.0

# v0.22.0-M6 (2021-03-29)

Includes all the changes of v0.21.21.

* http4s-core
    * Breaking changes
        * [#4588](https://github.com/http4s/http4s/pull/4588): Additional consistency in modeled headers around `.value` (removed in favor of the typeclass) and `.parse` (present on the companion)
        * [#4580](https://github.com/http4s/http4s/pull/4580): Rename `Uri.Path.fromString` to `Uri.Path.unsafeFromString`.
        * [#4581](https://github.com/http4s/http4s/pull/4581): Rename `Query.fromString` to `Query.unsafeFromString`.
        * [#4602](https://github.com/http4s/http4s/pull/4602): Remove `ipv4` and `ipv6` macros that clash with ip4s'.
        * [#4603](https://github.com/http4s/http4s/pull/4603): Drop deprecated members of `org.http4s.util`.
        * [#4604](https://github.com/http4s/http4s/pull/4604): Fix rendering of UTF-8-encoded `Content-Disposition` parameters.  The `parameters` map is now keyed by a `CIString`.
        * [#4630](https://github.com/http4s/http4s/pull/4630): Use Typesafe Literally to implement the literal interpolators. This should have zero impact on user code, but does affect binary compatibility.

* http4s-dsl
    * Breaking changes
        * [#4640](https://github.com/http4s/http4s/pull/4640): Change `apply(Headers.ToRaw*)` syntax to `headers(Headers.Raw)`. The overload from 0.21 was ambiguous with the new header model in 0.22.

* http4s-boopickle
    * Breaking changes
        * [#4590](https://github.com/http4s/http4s/pull/4590): Move implicits to `org.http4s.booPickle.implicits._`. The thinking is evolving here, and this is likely to be reverted before 0.22.0 final.

* http4s-scala-xml
    * Breaking changes
        * [#4621](https://github.com/http4s/http4s/pull/4621): Revert the `implicits` decoding back to how it was in 0.21.  Set up safer defaults for the default `SAXParserFactory`, corresponding to what will be in scala-xml-2.0.

* Dependency updates
    * async-http-client-2.12.3
    * case-insensitive-1.1.0
    * jackson-databind-2.12.2
    * literally-1.0.0-RC1 (new)
    * log4cats-1.2.1
    * vault-2.1.8

# v0.21.21 (2021-03-29)

* http4s-client
    * Enhancements
        * [#4614](https://github.com/http4s/http4s/pull/4614): Support for `Idempotent-Key` header in `Retry` middleware
        * [#4636](https://github.com/http4s/http4s/pull/4636): Add `isErrorOrStatus` to `RetryPolicy` to support retrying on different response statuses than the default set

* http4s-server
    * Bugfixes
        * [#4638](https://github.com/http4s/http4s/pull/4646): In `Caching` middleware, don't send `private` alongside `no-store`. These are contradictory directives.
        * [#4654](https://github.com/http4s/http4s/pull/4654): Return a 404 instead of 500 when requesting a path whose parent is a file instead of a directory

* http4s-ember-client
    * Enhancements
        * [#4637](https://github.com/http4s/http4s/pull/4637): Clarify which timeout is firing in the error message

* http4s-ember-server
    * Bugfixes
        * [#4637](https://github.com/http4s/http4s/pull/4637): On reused connections, wait for the idle period, not the shorter header timeout, for the next byte.

* http4s-play-json
    * Enhancements
        * [#4595](https://github.com/http4s/http4s/pull/4595): Streamline `Writes[Uri]` and `Reads[Uri]` instances

* http4s-scala-xml
    * Bugfixes
        * [#4620](https://github.com/http4s/http4s/pull/4620): Make XML chraset inference compliant with RFC7303
    * Enhancements
        * [#4622](https://github.com/http4s/http4s/pull/4622): Encode `scala.xml.Elem` with an XML declaration, including the charset.

* Dependency updates
    * cats-effect-2.4.0
    * jetty-9.4.39
    * netty-4.1.60
    * scalatags-0.9.4
    * tomcat-9.0.44

# v1.0.0-M19 (2021-03-03)

This is the first 1.0 milestone with Scala 3 support.  Scala 3.0.0-RC1 is supported for all modules except http4s-boopickle, http4s-scalatags, and http4s-twirl.

This release contains all the changes of v0.22.0-M5.

# v0.22.0-M5 (2021-03-03)

This is the first release with Scala 3 support.  Scala 3.0.0-RC1 is supported for all modules except http4s-boopickle, http4s-scalatags, and http4s-twirl.

* http4s-core
    * Breaking: New header model

      This release brings a new model for headers.  The model based on subtyping and general type projection used through http4s-0.21 is replaced by a `Header` typeclass.

        * There is no longer a `Header.Parsed`.  All headers are stored in `Headers` as `Header.Raw`.
        * `Header.Raw` is no longer a subtype of `Header`.  `Header` is now a typeclass.
        * New modeled headers can be registered simply by providing an instance of `Header`. The global registry, `HttpHeaderParser`, is gone.
        * `Headers` are created and `put` via a `Header.ToRaw` magnet pattern.  Instances of `ToRaw` include `Raw`, case classes with a `Header` instance, `(String, String)` tuples, and `Foldable[Header.ToRaw]`.  This makes it convenient to create headers from types that don't share a subtyping relationship, and preserves a feel mostly compatible with the old `Headers.of`.
        * `HeaderKey` is gone. To retrieve headers from the `Headers`, object, pass the type in `[]` instead of `()` (e.g., `headers.get[Location]`).
        * `from` no longer exists on the companion object of modeled headers.  Use the `get[X]` syntax.
        * `unapply` no longer exists on most companion objects of modeled headers.  This use dto be an alias to `from`.
        * "Parsed" headers are no longer memoized, so calling `headers.get[X]` twice will reparse any header with a name matching `Header[X].name` a second time.  It is not believed that headers were parsed multiple times often in practice.  Headers are still not eagerly parsed, so performance is expected to remain about the same.
        * The `Header` instance carries a phantom type, `Recurring` or `Single`.  This information replaces the old `HeaderKey.Recurring` and `HeaderKey.Singleton` marker classes, and is used to determine whether we return the first header or search for multiple headers.
        * Given `h1: Headers` and `h2.Headers`, `h1.put(h2)` and `h1 ++ h2` now replace all headers in `h1` whose key appears in `h2`.  They previously replaced only singleton headers and appended recurring headers.  This behavior was surprising to users, and required the global registry.
        * An `add` operation is added, which requires a value with a `HeaderKey.Recurring` instance.  This operation appends to any existing headers.
        * `Headers#toList` is gone, but `Headers#headers` returns a `List[Header.Raw]`. The name was changed to call attention to the fact that the type changed to raw headers.

        * See [#4415](https://github.com/http4s/http4s/pull/4415), [#4526](https://github.com/http4s/http4s/pull/4526), [#4536](https://github.com/http4s/http4s/pull/4536), [#4538](https://github.com/http4s/http4s/pull/4538), [#4537](https://github.com/http4s/http4s/pull/4537), [#5430](https://github.com/http4s/http4s/pull/5430), [#4540](https://github.com/http4s/http4s/pull/4540), [#4542](https://github.com/http4s/http4s/pull/4542), [#4543](https://github.com/http4s/http4s/pull/4543), [#4546](https://github.com/http4s/http4s/pull/4546), [#4549](https://github.com/http4s/http4s/pull/4549), [#4551](https://github.com/http4s/http4s/pull/4551), [#4545](https://github.com/http4s/http4s/pull/4545), [#4547](https://github.com/http4s/http4s/pull/4547), [#4552](https://github.com/http4s/http4s/pull/4552), [#4555](https://github.com/http4s/http4s/pull/4555), [#4559](https://github.com/http4s/http4s/pull/4559), [#4556](https://github.com/http4s/http4s/pull/4556), [#4562](https://github.com/http4s/http4s/pull/4562), [#4558](https://github.com/http4s/http4s/pull/4558), [#4563](https://github.com/http4s/http4s/pull/4563), [#4564](https://github.com/http4s/http4s/pull/4564), [#4565](https://github.com/http4s/http4s/pull/4565), [#4566](https://github.com/http4s/http4s/pull/4566), [#4569](https://github.com/http4s/http4s/pull/4569), [#4571](https://github.com/http4s/http4s/pull/4571), [#4570](https://github.com/http4s/http4s/pull/4570), [#4568](https://github.com/http4s/http4s/pull/4568), [#4567](https://github.com/http4s/http4s/pull/4567), [#4537](https://github.com/http4s/http4s/pull/4537), [#4575](https://github.com/http4s/http4s/pull/4575), [#4576](https://github.com/http4s/http4s/pull/4576).

    * Other breaking changes
        * [#4554](https://github.com/http4s/http4s/pull/4554): Remove deprecated `DecodeResult` methods
    * Enhancements
        * [#4579](https://github.com/http4s/http4s/pull/4579): Regenerate MimeDB from the IANA registry

# v1.0.0-M18 (2021-03-02)

Includes changes from v0.22.0-M4.

* http4s-core
    * Breaking changes
        * [#4516](https://github.com/http4s/http4s/pull/4516): Replace `Defer: Applicative` constraint with `Monad` in `HttpRoutes.of` and `ContextRoutes.of`.  This should be source compatible for nearly all users.  Users who can't abide this constraint can use `.strict`, at the cost of efficiency in combinining routes.
    * Enhancements
        * [#4351](https://github.com/http4s/http4s/pull/4351): Optimize multipart parser for the fact that pull can't return empty chunks
        * [#4485](https://github.com/http4s/http4s/pull/4485): Drop dependency to `cats-effect-std`. There are no hard dependencies on `cats.effect.IO` outside the tests.

* http4s-blaze-core
    * Enhancements
        * [#4425](https://github.com/http4s/http4s/pull/4425): Optimize entity body writer

* http4s-ember-server
    * Breaking changes
        * [#4471](https://github.com/http4s/http4s/pull/4471): `EmberServerBuilder` takes an ip4s `Option[Host]` and `Port` in its config instead of `String` and `Int`.
        * [#4515](https://github.com/http4s/http4s/pull/4515): Temporarily revert the graceful shutdown until a new version of FS2 suports it.

* Dependency updates
    * cats-effect-3.0.0-RC2
    * fs2-3.0.0-M9
    * jawn-fs2-2.0.0-RC3
    * ip4s-3.0.0-RC2
    * keypool-0.4.0-RC2
    * log4cats-2.0.0-RC1
    * vault-3.0.0-RC2

~~# v1.0.0-M17 (2021-03-02)~~

Missed the forward merges from 0.22.0-M4. Proceed directly to 1.0.0-M18.

# v0.22.0-M4 (2021-03-02)

Includes changes from v0.21.19 and v0.21.20.

* http4s-core
    * Breaking changes
        * [#4242](https://github.com/http4s/http4s/pull/4242): Replace internal models of IPv4, IPv6, `java.net.InetAddress`, and `java.net.SocketAddress` with ip4s.  This affects the URI authority, various headers, and message attributes that refer to IP addresses and hostnames.
        * [#4352](https://github.com/http4s/http4s/pull/4352): Remove deprecated `Header.Recurring.GetT` and ``Header.get(`Set-Cookie`)``.
        * [#4364](https://github.com/http4s/http4s/pull/4364): Remove deprecated `AsyncSyntax` and `NonEmpyListSyntax`. These were unrelated to HTTP.
        * [#4407](https://github.com/http4s/http4s/pull/4407): Relax constraint on `EntityEncoder.fileEncoder` from `Effect` to `Sync`. This is source compatible.
        * [#4519](https://github.com/http4s/http4s/pull/4519): Drop unused `Sync` constraints on `MultipartParser`, `Part`, and `KleisliSyntax`. This is source compatible.

* http4s-laws
    * Breaking changes
        * [#4519](https://github.com/http4s/http4s/pull/4519): Drop unused `Arbitrary` and `Shrink` constraints on `LawAdapter#booleanPropF`. This is source compatible.

* http4s-server
    * Breaking changes
        * [#4519](https://github.com/http4s/http4s/pull/4519): Drop unused `Functor` constraints in `HSTS`, `Jsonp`, `PushSupport`, `TranslateUri`, and `UriTranslation` middlewares. Drop unused `Sync` and `ContextShift` constraints in `staticcontent` package. These are source compatible.

* http4s-server
    * Breaking changes
        * [#4519](https://github.com/http4s/http4s/pull/4519): Drop unused `Async` constraint in `ServletContainer`. Drop unused `ContextShift` in `ServletContextSyntax`. These are source compatible.

* http4s-async-http-client
    * Breaking changes
        * [#4519](https://github.com/http4s/http4s/pull/4519): Drop unused `Sync` constraint on `AsyncHttpClientStats`. This is source compatible.

* http4s-prometheus
    * Breaking changes
        * [#4519](https://github.com/http4s/http4s/pull/4519): Drop unused `Sync` constraint on `PrometheusExportService`. This is source compatible.

* http4s-argonaut
    * Removal
        * [#4409](https://github.com/http4s/http4s/pull/4409): http4s-argonaut is no longer published

* http4s-json4s
    * Removal
        * [#4410](https://github.com/http4s/http4s/pull/4410): http4s-json4s, http4s-json4s-native, and http4s-json4s-jackson are no longer published

* http4s-play-json
    * Breaking changes
        * [#4371](https://github.com/http4s/http4s/pull/4371): Replace jawn-play with an internal copy of the facade to work around `withDottyCompat` issues.

* http4s-scala-xml
    * Breaking changes
        * [#4380](https://github.com/http4s/http4s/pull/4380): Move the implicits from the root package to a Cats-like encoding.  Suggest replacing `import org.http4s.scalaxml._` with `import org.http4s.scalaxml.implicits._`.

* Dependencies
    * blaze-0.15.0-M2
    * case-insensitive-1.0.0
    * cats-parse-0.3.1
    * circe-0.14.0-M4
    * ip4s-2.0.0-RC1
    * jawn-1.1.0
    * jawn-play (dropped)
    * keypool-0.3.0
    * log4cats-1.2.0
    * log4s-1.0.0-M5
    * play-json-2.10.0-RC2
    * scala-xml-2.0.0-M5
    * vault-2.1.7

# v0.21.20 (2021-03-02)

* http4s-core
    * Enhancements
        * [#4479](https://github.com/http4s/http4s/pull/4479): Add a `Hash[QValue]` instance
        * [#4512](https://github.com/http4s/http4s/pull/4512): Add `DecodeResult.successT` and `DecodeResult.failureT`, consistent with `EitherT`.  Deprecate the overloaded versions they replace.
    * Deprecations
        * [#4444](https://github.com/http4s/http4s/pull/4444): Deprecate the `RequestCookieJar` in favor of the `CookieJar` middleware

* http4s-ember-core
    * Bugfixes
        * [#4429](https://github.com/http4s/http4s/pull/4429), [#4466](https://github.com/http4s/http4s/pull/4466): Fix a few corner cases in the parser with respect to chunk boundaries

* http4s-servlet
    * Enhancements
        * [#4544](https://github.com/http4s/http4s/pull/4544): Remove redundant calculation and insertion of request attributes into the Vault

* Dependency upgrades
    * cats-2.4.1
    * cats-effect-2.3.2
    * dropwizard-metrics-4.1.18
    * fs2-2.5.3
    * jetty-9.4.38
    * json4s-3.6.11
    * scalacheck-1.15.3

# v0.21.19 (2021-02-13)

* http4s-core
    * Deprecations
        * [#4337](https://github.com/http4s/http4s/pull/4337): Deprecate `Header.Recurring.GetT`, which is unused

* http4s-client
    * Bugfixes
        * [#4403](https://github.com/http4s/http4s/pull/4403): Remove `Content-Coding` and `Content-Length` headers after decompressing in the `GZip` middleware.

* http4s-ember-core
    * Bugfixes
        * [#4348](https://github.com/http4s/http4s/pull/4348): Handle partially read bodies in persistent connections when the connection is recycled.

* http4s-ember-server
    * Enhancements
        * [#4400](https://github.com/http4s/http4s/pull/4400): Implement the `ConnectionInfo` and `SecureSession` request vault attributes, for parity with the Blaze and Servlet backends

* http4s-argonaut
        * [#4366](https://github.com/http4s/http4s/pull/4370): Deprecate http4s-argonaut.  It won't be published starting in 0.22.

* http4s-json4s, http4s-json4s-jackson, http4s-json4s-native
    * Deprecations
        * [#4370](https://github.com/http4s/http4s/pull/4370): Deprecate the http4s-json4s modules.  They won't be published starting in 0.22.

* http4s-scalatags
    * Enhancements
        * [#3850](https://github.com/http4s/http4s/pull/3850): Relax constraint on encoders from `TypedTag[String]` to `Frag[_, String]`

* Dependency updates
    * cats-2.4.1
    * netty-4.1.59.Final
    * okio-2.9.0
    * tomcat-9.0.43

# v1.0.0-M16 (2021-02-02)

Inherits the fixes of v0.21.18

~~# v1.0.0-M15 (2021-02-02)~~

~~Build failure.~~

Accidentally published from the 0.21.x series after a series of unfortunate events. Do not use.

# v0.22.0-M3 (2021-02-02)

Inherits the fixes of v0.21.18

# v0.21.18 (2021-02-02)

* http4s-blaze-server
    * Bug fixes
        * [#4337](https://github.com/http4s/http4s/pull/4337): Pass the `maxConnections` parameter to the blaze infrastructure correctly. The `maxConnections` value was being passed as the `acceptorThreads`, leaving `maxConnections` set to its Blaze default of 512.

* http4s-ember-core
    * Bug fixes
        * [#4335](https://github.com/http4s/http4s/pull/4335): Don't render an empty body with chunked transfer encoding on response statuses that don't permit a body (e.g., `204 No Content`).

# v1.0.0-M14

* [GHSA-xhv5-w9c5-2r2w](https://github.com/http4s/http4s/security/advisories/GHSA-xhv5-w9c5-2r2w): Additionally to the fix in v0.21.17, drops support for NIO2.

* http4s-okhttp-client
    * Breaking changes
        * [#4299](https://github.com/http4s/http4s/pull/4299): Manage the `Dispatcher` internally in `OkHttpBuilder`. `create` becomes a private method.
    * Documentation
        * [#4306](https://github.com/http4s/http4s/pull/4306): Update the copyright notice to 2021.

# v0.22.0-M2 (2021-02-02)

This release fixes a [High Severity vulnerability](https://github.com/http4s/http4s/security/advisories/GHSA-xhv5-w9c5-2r2w) in blaze-server.

* http4s-blaze-server
    * [GHSA-xhv5-w9c5-2r2w](https://github.com/http4s/http4s/security/advisories/GHSA-xhv5-w9c5-2r2w): Additionally to the fix in v0.21.17, drops support for NIO2.

* http4s-core
    * Enhancements
        * [#4286](https://github.com/http4s/http4s/pull/4286): Improve performance by using `oneOf` and caching a URI parser. This was an identified new hotspot in v0.22.0-M1.
    * Breaking changes
        * [#4259](https://github.com/http4s/http4s/pull/4259): Regenerate `MimeDb` from the IANA database. This shifts around some constants in a binary incompatible way, but almost nobody will notice.
        * [#4327](https://github.com/http4s/http4s/pull/4237): Shifted the parsers around in `Uri` to prevent deadlocks that appeared since M1.  This should not be visible, but is binary breaking.

* http4s-prometheus
    * Breaking changes
        * [#4273](https://github.com/http4s/http4s/pull/4273): Change metric names from `_count` to `_count_total` to match Prometheus' move to the OpenMetrics standard.  Your metrics names will change!  See [prometheus/client_java#615](https://github.com/prometheus/client_java/pull/615) for more details from the Prometheus team.

* Dependency updates
    * jawn-fs2-1.0.1
    * keypool-0.3.0-RC1 (moved to `org.typelevel`)
    * play-json-2.10.0-RC1
    * simpleclient-0.10.0 (Prometheus)

# v0.21.17 (2021-02-02)

This release fixes a [High Severity vulnerability](https://github.com/http4s/http4s/security/advisories/GHSA-xhv5-w9c5-2r2w) in blaze-server.

* http4s-blaze-server
    * Security patches
        * [GHSA-xhv5-w9c5-2r2w](https://github.com/http4s/http4s/security/advisories/GHSA-xhv5-w9c5-2r2w): blaze-core, a library underlying http4s-blaze-server, accepts connections without bound.  Each connection claims a file handle, a scarce resource, leading to a denial of service vector.
          `BlazeServerBuilder` now has a `maxConnections` property, limiting the number of concurrent connections.  The cap is not applied to the NIO2 socket server, which is now deprecated.

* http4s-ember-core
    * Enhancements
        * [#4331](https://github.com/http4s/http4s/pull/4331): Don't render an empty chunked payload if a request has neither a `Content-Length` or `Transfer-Encoding` and the method is one of `GET`, `DELETE`, `CONNECT`, or `TRACE`. It is undefined behavior for those methods to send payloads.

* http4s-ember-server
    * Bugfixes
        * [#4281](https://github.com/http4s/http4s/pull/4281): Add backpressure to ember startup, so the server is up before `use` returns.
    * Enhancements
        * [#4244](https://github.com/http4s/http4s/pull/4244): Internal refactoring of how the stream of server connections is parallelized and terminated.
        * [#4287](https://github.com/http4s/http4s/pull/4287): Replace `onError: Throwable => Response[F]` with `withErrorHandler: PartialFunction[Thrwable, F[Response[F]]`.  Error handling is invoked earlier, allowing custom responses to parsing and timeout failures.

* http4s-ember-client
    * Enhancements
        * [#4301](https://github.com/http4s/http4s/pull/4301): Add an `idleConnectionTime` to `EmberClientBuilder`. Discard stale connections from the pool and try to acquire a new one.

* http4s-servlet
    * Bugfixes
        * [#4309](https://github.com/http4s/http4s/pull/4309): Call `GenericServlet.init` when intializing an `Http4sServlet`.  Avoids `NullPointerExceptions` from the `ServletConfig`.

* Documentation
        * [#4261](https://github.com/http4s/http4s/pull/4261): Better `@see` links throughout the Scaladoc

* Dependency upgrades
    * blaze-0.14.15
    * okhttp-4.9.1

# v1.0.0-M13 (2021-01-25)

This is the first milestone built on Cats-Effect 3.  To track Cats-Effect 2 development, please see the new 0.22.x series.  Everything in 0.22.0-M1, including the cats-parse port, is here.

* http4s-core
    * Breaking changes
        * [#3784](https://github.com/http4s/http4s/pull/3784), [#3865](https://github.com/http4s/http4s/pull/3784): Inexhaustively,
            * Many `EntityDecoder` constraints relaxed from `Sync` to `Concurrent`.
            * File-related operations require a `Files` constraint.
            * `Blocker` arguments are no longer required.
            * `ContextShift` constraints are no longer required.
            * The deprecated, non-HTTP `AsyncSyntax` is removed.
        * [#3886](https://github.com/http4s/http4s/pull/3886):
            * Relax `Sync` to `Defer` in `HttpApp` constructor.
            * Relax `Sync` to `Concurrent` in `Logger` constructors.
            * Remove `Sync` constraint from `Part` constructors.
            * Relax `Sync` to `Functor` in various Kleisli syntax.

* http4s-laws
    * Breaking changes
        * [#3807](https://github.com/http4s/http4s/pull/3807): Several arbitraries and cogens now require a `Dispatcher` and a `TestContext`.

* http4s-client
    * [#3857](https://github.com/http4s/http4s/pull/3857): Inexhaustively,
        * `Monad: Clock` constraints changed to `Temporal`
        * `Client.translate` requires an `Async` and `MonadCancel`
        * Removal of `Blocker` from `JavaNetClientBuilder`
        * `PoolManager` changed from `Concurrent` to `Async`
        * Many middlewares changed from `Sync` to `Async`
    * [#4081](https://github.com/http4s/http4s/pull/4081): Change `Metrics` constraints from `Temporal` to `Clock: Concurrent`

* http4s-server
    * [#3857](https://github.com/http4s/http4s/pull/3857): Inexhaustively,
        * `Monad: Clock` constraints changed to `Temporal`
        * Many middlewares changed from `Sync` to `Async`
    * [#4081](https://github.com/http4s/http4s/pull/4081): Change `Metrics` constraints from `Temporal` to `Clock: Concurrent`

* http4s-async-http-client
    * Breaking changes
        * [#4149](https://github.com/http4s/http4s/pull/4149): `ConcurrentEffect` constraint relaxed to `Async`. `apply` method changed to `fromClient` and returns a `Resource` to account for the `Dispatcher`.

* http4s-blaze-core
    * Breaking changes
        * [#3894](https://github.com/http4s/http4s/pull/3894): Most `Effect` constraints relaxed to `Async`.

* http4s-blaze-server
    * Breaking changes
        * [#4097](https://github.com/http4s/http4s/pull/4097), [#4137](https://github.com/http4s/http4s/pull/4137): `ConcurrentEffect` constraint relaxed to `Async`. Remove deprecated `BlazeBuilder`

* http4s-blaze-client
    * Breaking changes
        * [#4097](https://github.com/http4s/http4s/pull/4097): `ConcurrentEffect` constraint relaxed to `Async`

* http4s-ember-client
    * Breaking changes
        * [#4256](https://github.com/http4s/http4s/pull/4256): `Concurrent: Timer: ContextShift` constraint turned to `Async`

* http4s-ember-server
    * Breaking changes
        * [#4256](https://github.com/http4s/http4s/pull/4256): `Concurrent: Timer: ContextShift` constraint turned to `Async`

* http4s-okhttp-client
    * Breaking changes
    * [#4102](https://github.com/http4s/http4s/pull/4102), [#4136](https://github.com/http4s/http4s/pull/4136):
    * `OkHttpBuilder` takes a `Dispatcher`
    * `ConcurrentEffect` and `ContextShift` constraints replaced by `Async`

* http4s-servlet
    * Breaking changes
        * [#4175](https://github.com/http4s/http4s/pull/4175): Servlets naow take a `Dispatcher`. The blocker is removed from `BlockingIo`. `ConcurrentEffect` constraint relaxed to `Async`.

* http4s-jetty-client
    * Breaking changes
        * [#4165](https://github.com/http4s/http4s/pull/4165): `ConcurrentEffect` constraint relaxed to `Async`

* http4s-jetty
    * Breaking changes
        * [#4191](https://github.com/http4s/http4s/pull/4191): `ConcurrentEffect` constraint relaxed to `Async`

* http4s-tomcat
    * Breaking changes
        * [#4216](https://github.com/http4s/http4s/pull/4216): `ConcurrentEffect` constraint relaxed to `Async`

* http4s-jawn
    * Breaking changes
        * [#3871](https://github.com/http4s/http4s/pull/3871): `Sync` constraints relaxed to `Concurrent`

* http4s-argonaut
    * Breaking changes
        * [#3961](https://github.com/http4s/http4s/pull/3961): `Sync` constraints relaxed to `Concurrent`

* http4s-circe
    * Breaking changes
        * [#3965](https://github.com/http4s/http4s/pull/3965): `Sync` constraints relaxed to to `Concurrent`.

* http4s-json4s
    * Breaking changes
        * [#3885](https://github.com/http4s/http4s/pull/3885): `Sync` constraints relaxed to to `Concurrent`.

* http4s-play-json
    * Breaking changes
        * [#3962](https://github.com/http4s/http4s/pull/3962): `Sync` constraints relaxed to to `Concurrent`.

* http4s-scala-xml
    * Breaking changes
        * [#4054](https://github.com/http4s/http4s/pull/4054): `Sync` constraints relaxed to to `Concurrent`.

* http4s-boopickle
    * Breaking changes
        * [#3871](https://github.com/http4s/http4s/pull/3852): `Sync` constraints relaxed to `Concurrent`

* Dependency updates
    * cats-effect-3.0.0-M5
    * fs2-3.0.0-M7
    * jawn-1.0.3
    * jawn-fs2-2.0.0-M2
    * keypool-0.4.0-M1 (moved to `org.typelevel`)
    * log4cats-2.0.0-M1
    * vault-3.0.0-M1

~~# v1.0.0-M12 (2021-01-25)~~

Build failure

~~# v1.0.0-M11 (2021-01-25)~~

Partial publish after build failure

# v0.22.0-M1 (2021-01-24)

This is a new series, forked from main before Cats-Effect 3 support was merged.  It is binary incompatible with 0.21, but contains several changes that will be necessary for Scala 3 (Dotty) support. It builds on all the changes from v1.0.0-M1 through v1.0.0-M10, which are not echoed here.

The headline change is that all parboiled2 parsers have been replaced with cats-parse.

* Should I switch?

* Users who had been tracking the 1.0 series, but are not prepared for Cats Effect 3, should switch to this series.
* Users who wish to remain on the bleeding edge, including Cats Effect 3, should continue track the 1.0 series.
* Users who need a stable release should remain on the 0.21 series for now.

* http4s-core
    * Breaking changes
        * [#3855](https://github.com/http4s/http4s/pull/3855): All parboiled2 parsers are replaced by cats-parse.  parboiled2 was not part of the public API, nor are our cats-parse parsers.  Users may observe a difference in the error messages and subtle semantic changes.  We've attempted to minimize them, but this is a significant underlying change.  See also: [#3897](https://github.com/http4s/http4s/pull/3897), [#3901](https://github.com/http4s/http4s/pull/3901), [#3954](https://github.com/http4s/http4s/pull/3954), [#3958](https://github.com/http4s/http4s/pull/3958), [#3995](https://github.com/http4s/http4s/pull/3995), [#4023](https://github.com/http4s/http4s/pull/4023), [#4001](https://github.com/http4s/http4s/pull/4001), [#4013](https://github.com/http4s/http4s/pull/4013), [#4042](https://github.com/http4s/http4s/pull/4042), [#3982](https://github.com/http4s/http4s/pull/3982), [#4071](https://github.com/http4s/http4s/pull/4071), [#4017](https://github.com/http4s/http4s/pull/4017), [#4132](https://github.com/http4s/http4s/pull/4132), [#4154](https://github.com/http4s/http4s/pull/4154), [#4200](https://github.com/http4s/http4s/pull/4200), [#4202](https://github.com/http4s/http4s/pull/4202), [#4206](https://github.com/http4s/http4s/pull/4206), [#4201](https://github.com/http4s/http4s/pull/4201), [#4208](https://github.com/http4s/http4s/pull/4208), [#4235](https://github.com/http4s/http4s/pull/4235), [#4147](https://github.com/http4s/http4s/pull/4147), [#4238](https://github.com/http4s/http4s/pull/4238) [#4238](https://github.com/http4s/http4s/pull/4243)
        * [#4070](https://github.com/http4s/http4s/pull/4070): No longer publish a `scala.annotations.nowarn` annotation in the 2.12 build.  This is provided in the standard library in 2.12.13, and isn't necessary at runtime in any version.
        * [#4138](https://github.com/http4s/http4s/pull/4138): Replace boolean with `Weakness` sum type in `EntityTag` model
        * [#4148](https://github.com/http4s/http4s/pull/4148): Lift `ETag.EntityTag` out of header and into the `org.http4s` package
        * [#4164](https://github.com/http4s/http4s/pull/4164): Removal of several deprecated interfaces.  Most were non-public binary compatibility shims, or explicit cats instances that had been superseded by new implicits.  Some exceptions:
        * [#4145](https://github.com/http4s/http4s/pull/4145): Port macros in `org.http4s.syntax.literals` to Scala 3.  Deprecated macros that were on various companion objects will not be in the Scala 3 releases.
    * Bugfixes
        * [#4017](https://github.com/http4s/http4s/pull/4017): Render a final `-` in a byte ranges without an end value

* http4s-laws
    * Breaking changes
        * [#4144](https://github.com/http4s/http4s/pull/4144): Add `LawsAdapter` to create `PropF` for effectful properties.  Restate various Entity codec laws in terms of it.
        * [#4164](https://github.com/http4s/http4s/pull/4164): Removed arbitrary instances for `CIString`. These are provided by case-insensitive.

* http4s-server
    * Breaking changes
        * [#4164](https://github.com/http4s/http4s/pull/4164): Removed deprecated `SSLConfig`, `KeyStoreBits`, `SSLContextBits`, and `SSLBits`.

* http4s-testing
    * Breaking changes
        * [#4164](https://github.com/http4s/http4s/pull/4164): No longer a publicly published package. All public API was previously deprecated.

* Dependency upgrades
    * async-http-client-2.12.2
    * cats-parse-0.3.0
    * circe-0.14.0-M3
    * jackson-databind-2.12.1
    * jawn-1.0.3
    * log4cats-1.2.0-RC1 (now under `org.typelevel`)
    * log4s-1.0.0-M4
    * okio-2.10.0
    * vault-2.1.0-M14 (now under `org.typelevel`)

* Dependency removals
    * parboiled2

# v0.21.16 (2021-01-24)

* http4s-laws
    * Bugfixes
        * [#4243](https://github.com/http4s/http4s/pull/4243): Don't generate ipv6 addresses with only one section shorted by `::`

* http4s-blaze-core
    * Bugfixes
        * [#4143](https://github.com/http4s/http4s/pull/4143): Fix race condition that leads to `WritePendingException`. A tradeoff of this change is that some connections that were previously reused must now be closed.

* http4s-blaze-client
    * Bugfixes
        * [#4152](https://github.com/http4s/http4s/pull/4152): Omit implicit `Content-Length: 0` header when rendering GET, DELETE, CONNECT, and TRACE requests.

* http4s-ember-client
    * Bugfixes
        * [#4179](https://github.com/http4s/http4s/pull/4179): Render requests in "origin form", so the request line contains only the path of the request, and host information is only in the Host header.  We were previously rendering the fulll URI on the request line, which the spec mandates all servers to handle, but clients should not send when not speaking to a proxy.

* http4s-ember-server
    * Enhancements
        * [#4179](https://github.com/http4s/http4s/pull/4179): Support a graceful shutdown

* http4s-circe
    * Enhancements
        * [#4124](https://github.com/http4s/http4s/pull/4124): Avoid intermediate `ByteBuffer` duplication

# v1.0.0-M10 (2020-12-31)

* http4s-client
    * Enhancements
        * [#4051](https://github.com/http4s/http4s/pull/4051): Add `customized` function to `Logger` middleware that takes a function to produce the log string. Add a `colored` implementation on that that adds colors to the logs.

* Dependency updates
    * argonaut-6.3.3
    * dropwizard-metrics-4.1.17
    * netty-4.1.58.Final
    * play-json-29.9.2
    * scalatags-0.9.3

# v0.21.15 (2020-12-31)

* http4s-core
    * Enhancements
        * [#4014](https://github.com/http4s/http4s/pull/4014): Tolerate spaces in cookie headers. These are illegal per RFC6265, but commonly seen in the wild.
        * [#4113](https://github.com/http4s/http4s/pull/4113): Expose a mixed multipart decoder that buffers large file parts to a temporary file.

* http4s-server
    * Enhancements
        * [#4026](https://github.com/http4s/http4s/pull/4026): Add `Resource`-based constructors to the `BracketRequestResponse` middleware.
        * [#4037](https://github.com/http4s/http4s/pull/4037): Normalize some default settings between server backends to standard http4s defaults, to make a more similar experience between backends.  This changes some defaults for Ember and Jetty backends.

* http4s-jetty
    * Enhancements
        * [#4032](https://github.com/http4s/http4s/pull/4032): Add an `HttpConfiguration` parameter to the Jetty builder to support deeper configuration than what is otherwise available on the builer.  Use it for both HTTP/1 and HTTP/2.

* http4s-jetty-client
    * Enhancements
        * [#4110](https://github.com/http4s/http4s/pull/4110): Provide an `SslContextFactory` in the default configuration. Before this, secure requests would throw a `NullPointerException` unless a custom Jetty `HttpClient` was used.

* Documentation
    * [#4020](https://github.com/http4s/http4s/pull/4020): Improvements to scaladoc. Link to other projects' scaladoc where we can and various cleanups of our own.
    * [#4025](https://github.com/http4s/http4s/pull/4025): Publish our own API URL, so other scaladoc can link to us

* http4s-circe
    * [#4012](https://github.com/http4s/http4s/pull/4012): Add sensitive EntityDecoders for circe that filter JSON that couldn't be decoded before logging it.

* Dependency bumps
    * cats-2.3.1
    * cats-effect-2.3.1
    * discipline-core-1.1.3
    * fs2-2.5.0
    * jackson-databind-2.11.4
    * netty-4.1.56.Final
    * scodec-bits-1.1.23

# v1.0.0-M9 (2020-12-12)

* http4s-core
    * Breaking changes
        * [#3913](https://github.com/http4s/http4s/pull/3913): Regenerated the `MimeDb` trait from the IANA registry. This shifts a few constants around and is binary breaking, but the vast majority of users won't notice.

* Dependency updates
* jackson-databind-2.12.0

# v0.21.14 (2020-12-11)

* http4s-core
    * Bugfixes
        * [#3966](https://github.com/http4s/http4s/pull/3966): In `Link` header, retain the first `rel` attribute when multiple are present
    * Enhancements
        * [#3937](https://github.com/http4s/http4s/pull/3937): Add `Order[Charset]` and `Hash[Charset]` instances
        * [#3969](https://github.com/http4s/http4s/pull/3969): Add `Order[Uri]`, `Hash[Uri]`, and `Show[Uri]`. Add the same for its component types.
        * [#3966](https://github.com/http4s/http4s/pull/3966): Add `Order[Method]` instance

* http4s-server
    * Enhancements
        * [#3977](https://github.com/http4s/http4s/pull/3977): Add a `BracketRequestResponse` middleware, to reflect lifecycles between acquiring the `F[Response[F]]` and completion of the response body `Stream[F, Byte]`.  Introduces a new `ConcurrentRequests` middleware, and refactors `MaxActiveRequests` on top of it.

* http4s-okhttp-client
    * Bugfixes
        * [#4006](https://github.com/http4s/http4s/pull/4006): Set `Content-Length` header on requests where available instead of always chunking

* http4s-metrics
    * Bugfixes
        * [#3977](https://github.com/http4s/http4s/pull/3977): Changes from `BracketRequestResponse` middleware may address reported leaks in `decreaseActiveRequests`.  Corrects a bug in `recordHeadersTime`.  Also can now record times for abnormal terminations.

* Internals

    Should not affect end users, but noted just in case:

    * [#3964](https://github.com/http4s/http4s/pull/3964): Replace `cats.implicits._` imports with `cats.syntax.all._`. Should not be user visible.
    * [#3963](https://github.com/http4s/http4s/pull/3963), [#3983](https://github.com/http4s/http4s/pull/3983): Port several tests to MUnit. This helps with CI health.
    * [#3980](https://github.com/http4s/http4s/pull/3980): Integrate new sbt-http4s-org plugin with sbt-spiewak

* Dependency bumps
    * cats-2.3.0
    * cats-effect-2.3.0
    * dropwizard-metrics-4.1.16
    * scodec-bits-1.1.22

# v1.0.0-M8 (2020-11-26)

* Breaking changes
    * http4s-client
        * [#3903](https://github.com/http4s/http4s/pull/3903): Method apply syntax (e.g., `POST(body, uri)`) returns a `Request[F]` instead of `F[Request[F]]`

# v0.21.13 (2020-11-25)

* Bugfixes
    * Most modules
        * [#3932](https://github.com/http4s/http4s/pull/3932): Fix `NoClassDefFoundError` regression.  An example:

  ```
  [info]   java.lang.NoClassDefFoundError: cats/effect/ResourceLike
  [info]   at org.http4s.client.Client$.$anonfun$fromHttpApp$2(Client.scala:246)
  ```

  A test dependency upgrade evicted our declared cats-effect-2.2.0 dependency, so we built against a newer version than we advertise in our POM.  Fixed by downgrading the test dependency and inspecting the classpath.  Tooling will be added to avoid repeat failures.

# v0.21.12 (2020-11-25)

* Bugfixes
    * http4s-core
        * [#3911](https://github.com/http4s/http4s/pull/3911): Support raw query strings. Formerly, all query strings were stored as a vector of key-value pairs, which was lossy in the percent-encoding of sub-delimiter characters (e.g., '+' vs '%2B').  Queries constructed with `.fromString` will be rendered as-is, for APIs that assign special meaning to sub-delimiters.
        * [#3921](https://github.com/http4s/http4s/pull/3921): Fix rendering of URIs with colons. This was a regression in v0.21.9.
    * http4s-circe
        * [#3906](https://github.com/http4s/http4s/pull/3906): Fix streamed encoder for empty stream. It was not rendering the `[F`.

* Enhancements
    * http4s-core
        * [#3902](https://github.com/http4s/http4s/pull/3902): Add `Hash` and `BoundedEnumerable` instances for `HttpVersion`
        * [#3909](https://github.com/http4s/http4s/pull/3909): Add `Order` instance for `Header` and `Headers`

* Dependency upgrades
    * fs2-2.4.6
    * jetty-9.4.35.v20201120

# v1.0.0-M7 (2020-11-20)

* Breaking changes
    * http4s-dsl
        * [#3876](https://github.com/http4s/http4s/pull/3876): Replace `dsl.Http4sDsl.Path` with `core.Uri.Path`. The new `Path` in 1.0 is rich enough to support the DSL's routing needs, and this eliminates a conversion between models on every `->` extractor.  This change is source compatible in typical extractions.

* Dependency updates
    * argonaut-6.3.2

# v0.21.11 (2020-11-20)

* Enhancements
    * http4s-core
        * [#3864](https://github.com/http4s/http4s/pull/3864): Cache a `Right` of the common `HttpVersion`s for its `ParseResult`.
    * http4s-circe
        * [#3891](https://github.com/http4s/http4s/pull/3891): Encode JSON streams in their constituent chunks instead of a chunk-per-`Json`. This can significantly reduce the network flushes on most backends.
    * http4s-dsl
        * [#3844](https://github.com/http4s/http4s/pull/3844): Add `MatrixVar` extractor for [Matrix URIs](https://www.w3.org/DesignIssues/MatrixURIs.html)
    * http4s-async-http-client
        * [#3859](https://github.com/http4s/http4s/pull/3859): Add `AsyncHttpClient.apply` method that takes an already constructed async-http-client. This is useful for keeping a handle on bespoke of the client, such as its stats. Adds a functional `AsyncHttpClientStats` wrapper around the native stats class.

* Internals
    These changes should be transparent, but are mentioned for completeness.

    * Dotty preparations
        * [#3798](https://github.com/http4s/http4s/pull/3798): Parenthesize some arguments to lambda functions.
    * Build
        * [#3868](https://github.com/http4s/http4s/pull/3868), [#3870](https://github.com/http4s/http4s/pull/3870): Start building with sbt-github-actions.

* Dependency updates
    * discipline-1.1.2
    * dropwizard-metrics-4.1.15
    * jackson-databind-2.11.3
    * jawn-1.0.1
    * netty-4.1.54.Final
    * okio-2.9.0
    * tomcat-9.0.40

~~# v0.21.10 (2020-11-20)~~

Cursed release, accidentally tagged from main.
Proceed directly to 0.21.11.

# v1.0.0-M6 (2020-11-11)

* Breaking changes
    * [#3758](https://github.com/http4s/http4s/pull/3758): Refactor query param infix operators for deprecations in Scala 2.13. Not source breaking.
    * [#3366](https://github.com/http4s/http4s/pull/3366): Add `Method` and `Uri` to `UnexpectedStatus` exception to improve client error handling. Not source breaking in most common usages.

# v0.21.9 (2020-11-11)

* Bugfixes
    * [#3757](https://github.com/http4s/http4s/pull/3757): Restore mixin forwarders in `Http4sDsl` for binary compatibility back to v0.21.0.  These were removed in v0.21.6 by [#3492](https://github.com/http4s/http4s/pull/3492), but not caught by an older version of MiMa.
    * [#3752](https://github.com/http4s/http4s/pull/3752): Fix rendering of absolute `Uri`s with no scheme.  They were missing the `//`.
    * [#3810](https://github.com/http4s/http4s/pull/3810): In okhttp-client, render the request body synchronously on an okhttp-managed thread. There was a race condition that could truncate bodies.
* Enhancements
    * [#3609](https://github.com/http4s/http4s/pull/3609): Introduce `Forwarded` header
    * [#3789](https://github.com/http4s/http4s/pull/3789): In Ember, apply `Transfer-Encoding: chunked` in the absence of contrary information
    * [#3815](https://github.com/http4s/http4s/pull/3815): Add `Show`, `Hash`, and `Order` instances to `QueryParamKey` and `QueryParamValue`
    * [#3820](https://github.com/http4s/http4s/pull/3820): In jetty-client, eliminate uninformative request logging of failures

* Dotty preparations

    Dotty support remains [in progress](https://github.com/http4s/http4s/projects/5), though many http4s features can be used now in compatibility mode.

    * [#3767](https://github.com/http4s/http4s/pull/3767): Name "unbound placeholders."
    * [#3757](https://github.com/http4s/http4s/pull/3757): Replace `@silent` annotations with `@nowarn`.

* Dependency updates
    * blaze-0.14.14
    * discipline-specs2-1.1.1
    * dropwizard-metrics-4.1.14
    * fs2-2.4.5
    * jetty-9.4.34.v20201102
    * log4s-1.9.0
    * scalacheck-1.15.1

# v1.0.0-M5 (2020-10-16)

* Bugfixes
    * [#3714](https://github.com/http4s/http4s/pull/3638): Use correct prefix when composing with `Router`
    * [#3738](https://github.com/http4s/http4s/pull/3738): In `PrometheusExportService`, correctly match the `/metrics` endpoint
* Breaking changes
    * [#3649](https://github.com/http4s/http4s/pull/3649): Make `QueryParam` a subclass of `QueryParamLike`
    * [#3440](https://github.com/http4s/http4s/pull/3440): Simplify `Method` model. Drop `PermitsBody`, `NoBody`, and `Semantics` mixins. No longer a case class.
* Enhancements
    * [#3638](https://github.com/http4s/http4s/pull/3638): Model `Access-Control-Expose-Headers`
    * [#3735](https://github.com/http4s/http4s/pull/3735): Add `preferGzipped` parameter to `WebjarServiceBuilder`

* Dependency updates
    * argonaut-6.3.1

# v0.21.8 (2020-10-16)

* Security
    * [GHSA-8hxh-r6f7-jf45](https://github.com/http4s/http4s/security/advisories/GHSA-8hxh-r6f7-jf45): The version of Netty used by async-http-client is affected by [CVE-2020-11612](https://app.snyk.io/vuln/SNYK-JAVA-IONETTY-564897).  A server we connect to with http4s-async-http-client could theoretically respond with a large or malicious compressed stream and exhaust memory in the client JVM. This does not affect any release in the 1.x series.

* Bugfixes
    * [#3666](https://github.com/http4s/http4s/pull/3666): In CSRF middleware, always use the `onFailure` handler instead of a hardcoded 403 response
    * [#3716](https://github.com/http4s/http4s/pull/3716): Fail in `Method.fromString` when a token is succeeded by non-token characters.
    * [#3743](https://github.com/http4s/http4s/pull/3743): Fix `ListSep` parser according to RFC.

* Enhancements
    * [#3605](https://github.com/http4s/http4s/pull/3605): Improve header parsing in Ember
    * [#3634](https://github.com/http4s/http4s/pull/3634): Query parameter codecs for `LocalDate` and `ZonedDate`
    * [#3659](https://github.com/http4s/http4s/pull/3659): Make requests to mock client cancelable
    * [#3701](https://github.com/http4s/http4s/pull/3701): In `matchHeader`, only parse headers with matching names. This improves parsing laziness.
    * [#3641](https://github.com/http4s/http4s/pull/3641): Add `FormDataDecoder` to decode `UrlForm` to case classes via `QueryParamDecoder`

* Documentation
    * [#3693](https://github.com/http4s/http4s/pull/3693): Fix some typos
    * [#3703](https://github.com/http4s/http4s/pull/3703): Fix non-compiling example in streaming.md
    * [#3670](https://github.com/http4s/http4s/pull/3670): Add scaladocs for various headers, including RFC links
    * [#3692](https://github.com/http4s/http4s/pull/3692): Mention partial unification is no longer needed in Scala 2.13
    * [#3710](https://github.com/http4s/http4s/pull/3710): Add docs for `OptionalValidatingQueryParamDecoderMatcher`
    * [#3712](https://github.com/http4s/http4s/pull/3712): Add integrations.md with feature comparison of backends

* Miscellaneous
    * [#3742](https://github.com/http4s/http4s/pull/3742): Drop JDK14 tests for JDK15

* Dependency updates
    * dropwizard-metrics-4.1.13
    * cats-2.2.0
    * cats-effect-2.2.0
    * fs2-2.4.4
    * jetty-9.4.32.v20200930
    * json4s-3.6.10
    * netty-4.1.53.Final (async-http-client transitive dependency)
    * okhttp-4.9.0
    * play-json-2.9.1
    * scalafix-0.9.21
    * scalatags-0.9.2
    * tomcat-9.0.39

# v1.0.0-M4 (2020-08-09)

This milestone merges the changes in 0.21.7.
It is not binary compatible with 1.0.0-M3

* Breaking changes
    * [#3577](https://github.com/http4s/http4s/pull/3577): Add a model of the `Max-Forwards` header.
    * [#3567](https://github.com/http4s/http4s/pull/3577): Add a model of the `Content-Language` header.
    * [#3555](https://github.com/http4s/http4s/pull/3555): Support for UTF-8 basic authentication, per [RFC7617](https://tools.ietf.org/html/rfc7617). Attempt to decode Basic auth credentials as UTF-8, falling back to ISO-8859-1. Provide a charset to `BasicCredentials` that allows encoding with an arbitrary charset, defaulting to UTF-8.
    * [#3583](https://github.com/http4s/http4s/pull/3583): Allow configuration of `CirceInstances` to permit duplicate keys
    * [#3587](https://github.com/http4s/http4s/pull/3587): Model `Access-Control-Allow-Headers` header
* Documentation
    * [#3571](https://github.com/http4s/http4s/pull/3571): Fix comments in deprecated `AgentToken`, `AgentComment`, and `AgentProduct`.

* Dependency updates
    * dropwizard-metrics-4.1.12

# v0.21.7 (2020-08-08)

* Bugfixes
    * [#3548](https://github.com/http4s/http4s/pull/3548): Fixes `IllegalStateException` when a path matches a directory in `ResourceService`
    * [#3546](https://github.com/http4s/http4s/pull/3546): In ember, encode headers as ISO-8859-1. Includes performance improvements
    * [#3550](https://github.com/http4s/http4s/pull/3550): Don't attempt to decompress empty response bodies in `GZip` client middleware
    * [#3598](https://github.com/http4s/http4s/pull/3598): Fix connection keep-alives in ember-client
    * [#3594](https://github.com/http4s/http4s/pull/3594): Handle `FileNotFoundException` in `StaticFile.fromURL` by returning a 404 response
    * [#3625](https://github.com/http4s/http4s/pull/3625): Close `URLConnection` in `StaticFile.fromURL` when the resource is not expired
    * [#3624](https://github.com/http4s/http4s/pull/3624): Use client with the http4s defaults instead of a the Jetty defaults in `JettyClientBuilder#resource` and `JettyClientBuilder#stream`

* Enhancements
    * [#3552](https://github.com/http4s/http4s/pull/3552): Add `liftKleisli` operation to `Client.` This is useful for integration with [natchez](https://github.com/tpolecat/natchez).
    * [#3566](https://github.com/http4s/http4s/pull/3566): Expose `RetryPolicy.isErrorOrRetriablestatus`
    * [#3558](https://github.com/http4s/http4s/pull/3558): Add `httpRoutes` and `httpApp` convenience constructors to `HSTS` middleware
    * [#3559](https://github.com/http4s/http4s/pull/3559): Add `httpRoutes` and `httpApp` convenience constructors to `HttpsRedirect` middleware
    * [#3623](https://github.com/http4s/http4s/pull/3623): Add `configure` method to allow more configurations of async-http-client
    * [#3607](https://github.com/http4s/http4s/pull/3607): Add request key to the connection manager debug logs in blaze-client
    * [#3602](https://github.com/http4s/http4s/pull/3602): Support trailer headers in Ember.
    * [#3603](https://github.com/http4s/http4s/pull/3603): Enable connection reuse in ember-server.
    * [#3601](https://github.com/http4s/http4s/pull/3601): Improve ember-client by adding `keep-alive`, a `Date` header if not present, and a configurable `User-Agent` header if not present.

* Refactoring
    * [#3547](https://github.com/http4s/http4s/pull/3547): Refactor the ember request parser

* Documentation
    * [#3545](https://github.com/http4s/http4s/pull/3545): Refresh the getting started guide to match the current template.
    * [#3595](https://github.com/http4s/http4s/pull/3595): Show handling of `Year.of` exceptions in DSL tutorial

* Dependency upgrades
    * cats-effect-2.1.4
    * dropwizard-metrics-4.1.11
    * jetty-9.4.31.v20200723
    * okhttp-4.8.1
    * tomcat-9.0.37

# v1.0.0-M3 (2020-06-27)

This milestone merges the changes in 0.21.6.
It is binary compatible with 1.0.0-M2.

# v0.21.6 (2020-06-27)

* Bugfixes
    * [#3538](https://github.com/http4s/http4s/pull/3538): In ember, fix request and response parser to recognize chunked transfer encoding. In chunked messages, bodies were incorrectly empty.

* Enhancements
    * [#3492](https://github.com/http4s/http4s/pull/3538): Split the request extractors in the server DSL into `org.http4s.dsl.request`. This leaner DSL does not deal with bodies, and does not require an `F[_]` parameter. Use of the existing `http4s-dsl` is unaffected.

* Dependency updates
* blaze-0.14.13

# v1.0.0-M2 (2020-06-25)

This is the first milestone release in the 1.x series.
It is not binary compatible with prior releases.

* Where is M1?

Unpublished. The release build from the tag failed, and the fix required a new tag.

* Breaking changes
    * [#3174](https://github.com/http4s/http4s/pull/3174): Drop http4s-prometheus dependency on http4s-dsl
    * [#2615](https://github.com/http4s/http4s/pull/2615): Model the `Server` header
    * [#3206](https://github.com/http4s/http4s/pull/2615): Model the `Content-Location` header
    * [#3264](https://github.com/http4s/http4s/pull/3264): Remove unused `EntityEncoder` argument in `PlayInstances`.
    * [#3257](https://github.com/http4s/http4s/pull/3257): Make `SameSite` cookie attribute optional
    * [#3291](https://github.com/http4s/http4s/pull/3291): Remove unused `F[_]` parameter from `Server`
    * [#3241](https://github.com/http4s/http4s/pull/3241): Port all macros to blackbox in anticipation of Dotty support
    * [#3323](https://github.com/http4s/http4s/pull/3323): Drop deprecated `ArbitraryInstances#charsetRangesNoQuality`
    * [#3322](https://github.com/http4s/http4s/pull/3322): Drop deprecated `getAs` and `prepAs` methods from `Client`
    * [#3371](https://github.com/http4s/http4s/pull/3271): In http4s-metrics, add `rootCause` field to `TerminationType.Abnormal` and `TerminationType.Error`.  Add `TerminationType.Canceled`
    * [#3335](https://github.com/http4s/http4s/pull/3335): Remove unused `Bracket` instance in `Client#translate`
    * [#3390](https://github.com/http4s/http4s/pull/3390): Replace `org.http4s.util.CaseInsensitiveString` with `org.typelevel.ci.CIString`
    * [#3221](https://github.com/http4s/http4s/pull/3221): Implement a `Uri.Path` type to replace the type alias for `String`
    * [#3450](https://github.com/http4s/http4s/pull/3450): Model `Accept-Patch` header as a `NonEmptyList[MediaType]`
    * [#3463](https://github.com/http4s/http4s/pull/3450): Model `Access-Control-Allow-Credentials` header as a nullary case class.
    * [#3325](https://github.com/http4s/http4s/pull/3325): Add a WebSocket builder with a `Pipe[F, WebSocketFrame, WebSocketFrame]` to unify sending and receiving.
    * [#3373](https://github.com/http4s/http4s/pull/3373): Parameterize `ClassLoader` for `ResourceService` and `WebjarService`. Changes the `CacheStrategy`'s `uriPath` argument to `Uri.Path`.
    * [#3460](https://github.com/http4s/http4s/pull/3460): Remove deprecated `Service` and related aliases
    * [#3529](https://github.com/http4s/http4s/pull/3529): Refresh the `MediaType`s constants from the IANA registry. Not source breaking, but shifts constants in a binary breaking way.

* Enhancements
    * [#3320](https://github.com/http4s/http4s/pull/3320): Reimplement `Media#as` with `F.rethrow`

* Deprecations
    * [#3359](https://github.com/http4s/http4s/pull/3359): Deprecate the `org.http4s.util.execution` package.
    * [#3422](https://github.com/http4s/http4s/pull/3359): Deprecate `BlazeClientBuilder#withSslContextOption`.

* Documentation
    * [#3374](https://github.com/http4s/http4s/pull/3374): Add a deployment tutorial, including for GraalVM. See also #[3416](https://github.com/http4s/http4s/pull/3416).
    * [#3410](https://github.com/http4s/http4s/pull/3410): Suggest a global execution context for the argument to `BlazeClientBuilder`

* Internal refactoring
    * [#3386](https://github.com/http4s/http4s/pull/3386): Drop internal argonaut parser in favor of jawn's
    * [#3266](https://github.com/http4s/http4s/pull/3266): Replace `fs2.compress` with `fs2.compression`

* Dependency updates
    * argonaut-6.3.0
    * async-http-client-2.12.1
    * blaze-http-0.14.13
    * play-json-2.9.0
    * simpleclient-0.9.0 (Prometheus)

~~# v1.0.0-M1 (2020-06-25)~~

Did not publish successfully from tag.

# v0.21.5 (2020-06-24)

This release is fully backward compatible with 0.21.4.

* New modules
    * [#3372](https://github.com/http4s/http4s/pull/3372): `http4s-scalafix`: starting with this release, we have integrated Scalafix rules into the build.  All our Scalafix rules will be published as both snapshots and with core releases.  The http4s-scalafix version is equivalent to the output version of the scalafix rules.  The scalafix rules are intended to assist migrations with deprecations (within this series) and breaking changes (in the upcoming push to 1.0).

* Bugfixes
    * [#3476](https://github.com/http4s/http4s/pull/3476): Fix crash of `GZip` client middleware on responses to `HEAD` requests
    * [#3488](https://github.com/http4s/http4s/pull/3488): Don't call `toString` on input of `ResponseLogger` on cancellation. The input is usually a `Request`. We filter a set of default sensitive headers in `Request#toString`, but custom headers can also be sensitive and could previously be leaked by this middleware.
    * [#3521](https://github.com/http4s/http4s/pull/3521): In async-http-client, raise errors into response body stream when thrown after we've begun streaming. Previously, these errors were logged, but the response body was truncated with no value indicating failure.
    * [#3520](https://github.com/http4s/http4s/pull/3520): When adding a query parameter to a `Uri` with a blank query string (i.e., the URI ends in '?'), don't prepend it with a `'&'` character. This is important in OAuth1 signing.
    * [#3518](https://github.com/http4s/http4s/pull/3518): Fix `Cogen[ContentCoding]` in the testing arbitraries to respect the case-insensitivity of the coding field.
    * [#3501](https://github.com/http4s/http4s/pull/3501): Explicitly use `Locale.ENGLISH` when comparing two `ContentCoding`'s coding fields. This only matters if your default locale has different casing semantics than English for HTTP token characters.

* Deprecations
    * [#3441](https://github.com/http4s/http4s/pull/3441): Deprecate `org.http4s.util.threads`, which is not related to HTTP
    * [#3442](https://github.com/http4s/http4s/pull/3442): Deprecate `org.http4s.util.hashLower`, which is not related to HTTP
    * [#3466](https://github.com/http4s/http4s/pull/3466): Deprecate `util.decode`, which may loop infinitely on certain malformed input.  Deprecate `Media#bodyAsText` and `EntityDecoder.decodeString`, which may loop infinitely for charsets other than UTF-8.  The latter two methods are replaced by `Media#bodyText` and `EntityDecoder.decodeText`.
    * [#3372](https://github.com/http4s/http4s/pull/3372): Deprecate `Client.fetch(request)(f)` in favor of `Client#run(request).use(f)`. This is to highlight the dangers of using `F.pure` or similar as `f`, which gives access to the body after the client may have recycled the connection.  For training and code reviewing purposes, it's easier to be careful with `Resource#use` than convenience methods like `fetch` that are `use` in disguise. This change can be fixed with our new http4s-scalafix.

* Enhancements
    * [#3286](https://github.com/http4s/http4s/pull/3286): Add `httpRoutes` constructor for `Autoslash middleware`
    * [#3382](https://github.com/http4s/http4s/pull/3382): Use more efficient String compiler in `EntityDecoder[F, String]`
    * [#3439](https://github.com/http4s/http4s/pull/3439): Add `Hash[Method]` instance. See also [#3490](https://github.com/http4s/http4s/pull/3490).
    * [#3438](https://github.com/http4s/http4s/pull/3438): Add `PRI` method
    * [#3474](https://github.com/http4s/http4s/pull/3474): Add `httpApp` and `httpRoutes` constructors for `HeaderEcho` middleware
    * [#3473](https://github.com/http4s/http4s/pull/3473): Add `httpApp` and `httpRoutes` constructors for `ErrorHandling` middleware
    * [#3472](https://github.com/http4s/http4s/pull/3472): Add `httpApp` and `httpRoutes` constructors for `EntityLimiter` middleware
    * [#3487](https://github.com/http4s/http4s/pull/3487): Add new `RequestID` middleware.
    * [#3515](https://github.com/http4s/http4s/pull/3472): Add `httpApp` and `httpRoutes` constructors for `ErrorAction` middleware
    * [#3513](https://github.com/http4s/http4s/pull/3513): Add `httpRoutes` constructor for `DefaultHead`. Note that `httpApp` is not relevant.
    * [#3497](https://github.com/http4s/http4s/pull/3497): Add `logBodyText` functions to `Logger` middleware to customize the logging of the bodies

* Documentation
    * [#3358](https://github.com/http4s/http4s/pull/3358): Replaced tut with mdoc
    * [#3421](https://github.com/http4s/http4s/pull/3421): New deployment tutorial, including GraalVM
    * [#3404](https://github.com/http4s/http4s/pull/3404): Drop reference to http4s-argonaut61, which is unsupported.
    * [#3465](https://github.com/http4s/http4s/pull/3465): Update sbt version used in `sbt new` command
    * [#3489](https://github.com/http4s/http4s/pull/3489): Remove obsolete scaladoc about `Canceled` in blaze internals

* Internals
    * [#3478](https://github.com/http4s/http4s/pull/3478): Refactor `logMessage` in client and server logging middlewares

* Dependency updates
    * scala-2.13.2
    * boopickle-1.3.3
    * fs2-2.4.2
    * metrics-4.1.9 (Dropwizard)
    * jetty-9.4.30
    * json4s-3.6.9
    * log4cats-1.1.1
    * okhttp-4.7.2
    * scalafix-0.9.17
    * scalatags-0.9.1
    * tomcat-9.0.36

# v0.21.4 (2020-04-28)

This release is fully backward compatible with 0.21.3.

* Bugfixes
    * [#3338](https://github.com/http4s/http4s/pull/3338): Avoid incorrectly responding with an empty body in http4s-async-http-client

* Enhancements
    * [#3303](https://github.com/http4s/http4s/pull/3303): In blaze, cache `Date` header value
    * [#3350](https://github.com/http4s/http4s/pull/3350): Use stable host address in `ConnectionFailure` message. Makes code more portable post-JDK11.

* Deprecation
    * [#3361](https://github.com/http4s/http4s/pull/3361): Deprecate the `org.http4s.util.execution` package.

* Documentation
    * [#3279](https://github.com/http4s/http4s/pull/3279): Improve Prometheus middleware usage example

* Dependency updates
    * fs2-2.3.0
    * okhttp-4.5.0
    * scalafix-0.9.12
    * scala-xml-1.3.0
    * specs2-4.9.3

# v0.20.23 (2020-04-28)

This release restores backward compatibility with the 0.20 series.
This is the final planned release in the 0.20 series.

* Compatibility
    * [#3362](https://github.com/http4s/http4s/pull/3362): Restores binary compatibility in http4s-jetty back to 0.20.21.

# v0.20.22 (2020-04-28)

This release is backward compatible with 0.20, except for http4s-jetty.
This incompatibility will be corrected in 0.20.23.

* Breaking changes
    * [#3333](https://github.com/http4s/http4s/pull/3333): Add Http2c support to jetty-server. This accidentally broke binary compatibility, and will be patched in v0.20.23.

* Bugfixes
    * [#3326](https://github.com/http4s/http4s/pull/3326): In `WebjarService`, do not use OS-specific directory separators
    * [#3331](https://github.com/http4s/http4s/pull/3326): In `FileService`, serve index.html if request points to directory

* Enhancements
    * [#3327](https://github.com/http4s/http4s/pull/3327): Add `httpRoutes` and `httpApp` convenience constructors to `Date` middleware
    * [#3381](https://github.com/http4s/http4s/pull/3327): Add `httpRoutes` and `httpApp` convenience constructors to `CORS` middleware
    * [#3298](https://github.com/http4s/http4s/pull/3298): In `Logger` client and server middlewares, detect any media types ending in `+json` as non-binary

* Deprecations
    * [#3330](https://github.com/http4s/http4s/pull/3330): Deprecate `BlazeServerBuilder#apply()` in favor of passing an `ExecutionContext` explicitly.  Formerly, `ExecutionContext.global` was referenced by the default builder, and would spin up its thread pool even if the app never used the global execution context.
    * [#3361](https://github.com/http4s/http4s/pull/3361): Deprecate `org.http4s.util.bug`, which is for internal use only.

* Backports

    These appeared in previous releases, but have been backported to 0.20.x

    * [#2591](https://github.com/http4s/http4s/pull/2591): Change literal interpolator macros to use unsafe methods to avoid triggering Wartremover's EitherProjectionPartial warning
    * [#3115](https://github.com/http4s/http4s/pull/3115): Drop UTF-8 BOM when decoding
    * [#3148](https://github.com/http4s/http4s/pull/3148): Add `HttpRoutes.strict`
    * [#3185](https://github.com/http4s/http4s/pull/3185): In blaze, recover `EOF` on `bodyEncoder.write` to close connection
    * [#3196](https://github.com/http4s/http4s/pull/3196): Add convenience functions to `Caching` middleware

* Build improvements
    * Start testing on JDK14

* Dependency updates
    * blaze-0.14.12
    * metrics-4.1.6
    * jetty-9.4.28.v20200408
    * scala-2.12.11
    * tomcat-9.0.34

# v0.21.3 (2020-04-02)

This release is fully backward compatible with 0.21.2.

* Bugfixes
    * [#3243](https://github.com/http4s/http4s/pull/3243): Write ember-client request to socket before reading response

* Enhancements
    * [#3196](https://github.com/http4s/http4s/pull/3196): Add convenience functions to `Caching` middleware.
    * [#3155](https://github.com/http4s/http4s/pull/3155): Internal `j.u.c.CompletionStage` conversions.

* Dependency updates
    * cats-2.1.1
    * okhttp-4.4.1

# v0.20.21 (2020-04-02)

This release is fully backward compatible with 0.20.20.

* Dependency updates
    * argonaut-6.2.5
    * jetty-9.4.27.v20200227
    * metrics-4.1.5 (Dropwizard)
    * tomcat-9.0.33

# v0.21.2 (2020-03-24)

This release is fully backward compatible with 0.21.1.

* Security fixes
    * [GHSA-66q9-f7ff-mmx6](https://github.com/http4s/http4s/security/advisories/GHSA-66q9-f7ff-mmx6): Fixes a local file inclusion vulnerability in `FileService`, `ResourceService`, and `WebjarService`.
    * Request paths with `.`, `..`, or empty segments will now return a 400 in all three services.  Combinations of these could formerly be used to escape the configured roots and expose arbitrary local resources.
    * Request path segments are now percent-decoded to support resources with reserved characters in the name.

* Bug fixes
    * [#3261](https://github.com/http4s/http4s/pull/3261): In async-http-client, fixed connection release when body isn't run, as well as thread affinity.

* Enhancements
    * [#3253](https://github.com/http4s/http4s/pull/3253): Preparation for Dotty support. Should be invisible to end users, but calling out because it touches a lot.

# v0.20.20 (2020-03-24)

This release is fully backward compatible with 0.20.19.

* Security fixes
    * [GHSA-66q9-f7ff-mmx6](https://github.com/http4s/http4s/security/advisories/GHSA-66q9-f7ff-mmx6): Fixes a local file inclusion vulnerability in `FileService`, `ResourceService`, and `WebjarService`.
    * Request paths with `.`, `..`, or empty segments will now return a 400 in all three services.  Combinations of these could formerly be used to escape the configured roots and expose arbitrary local resources.
    * Request path segments are now percent-decoded to support resources with reserved characters in the name.

* Enhancements
    * [#3167](https://github.com/http4s/http4s/pull/3167): Add `MetricsOps.classifierFMethodWithOptionallyExcludedPath`.name.

# v0.18.26 (2020-03-24)

This release is fully backward compatible with 0.18.25.

* Security fixes
    * [GHSA-66q9-f7ff-mmx6](https://github.com/http4s/http4s/security/advisories/GHSA-66q9-f7ff-mmx6): Fixes a local file inclusion vulnerability in `FileService`, `ResourceService`, and `WebjarService`.
    * Request paths with `.`, `..`, or empty segments will now return a 400 in all three services.  Combinations of these could formerly be used to escape the configured roots and expose arbitrary local resources.
    * Request path segments are now percent-decoded to support resources with reserved characters in the name.

# v0.21.1 (2020-02-13)

This release is fully backward compatible with v0.21.0, and includes all the changes from v0.20.18.

* Bug fixes
    * [#3192](https://github.com/http4s/http4s/pull/3192): Parse `SameSite` cookie attribute and values case insensitively.

* Enhancements
    * [#3185](https://github.com/http4s/http4s/pull/3185): In blaze-server, recover `EOF` to close the connection instead of catching it. This reduces log noise in Cats Effect implementations that wrap uncaught exceptions.

* Dependency updates
    * jawn-fs2-1.0.0: We accidentally released v0.21.0 against an RC of jawn-fs2. This is fully compatible.

# v0.20.19 (2020-02-13)

This release is fully backward compatible with 0.20.18.

* Bugfixes
    * [#3199](https://github.com/http4s/http4s/pull/3199): When `Uri#withPath` is called without a slash and an authority is defined, add a slash to separate them.

* Enhancements
    * [#3199](https://github.com/http4s/http4s/pull/3199):
    * New `addSegment` alias for `Uri#/`
    * New `Uri#addPath` function, which splits the path segments and adds each, URL-encoded.

# v0.20.18 (2020-02-13)

This release is fully backward compatible with 0.20.17.

* Bugfixes
    * [#3178](https://github.com/http4s/http4s/pull/3178): In `TomcatBuilder`, use the correct values for the `clientAuth` connector attribute.
    * [#3184](https://github.com/http4s/http4s/pull/3184):
    * Parse cookie attribute names case insensitively.
    * Preserve multiple extended cookie attributes, delimited by a `';'`
    * Support cookie domains with a leading `'.'`

* Enhancements
    * [#3190](https://github.com/http4s/http4s/pull/3190): Remove reflection from initialization of `HttpHeaderParser`. This allows modeled headers to be parsed when running on Graal. The change is fully transparent on the JVM.

* Dependency updates
    * argonaut-6.2.4
    * async-http-client-2.10.5
    * tomcat-9.0.31

# v0.21.0 (2020-02-09)

This release is fully compatible with 0.21.0-RC4.  Future releases in the 0.21.x series will maintain binary compatibility with this release.  All users on the 0.20.x or earlier are strongly encouraged to upgrade.

* Dependency updates
* argonaut-6.2.4
* circe-0.13.0

# v0.21.0-RC5 (2020-02-08)

This release is binary compatible with 0.21.0-RC4.

We announced this as built on circe-0.13.0.  That was not correct, but is fixed in 0.21.0.

* Enhancements
    * [#3148](https://github.com/http4s/http4s/pull/3148): Add `HttpRoutes.strict` and `ContextRoutes.strict` for routes that require only an `Applicative`, at the cost of evaluating `combineK`ed routes strictly.

* Dependency updates
    * async-http-client-2.10.5
    * cats-effect-2.1.1
    * scalatags-0.8.5

# v0.21.0-RC4 (2020-02-04)

This release is binary incompatible with 0.21.0-RC2, but is source compatible.

* Breaking changes
    * Binary
        * [#3145](https://github.com/http4s/http4s/pull/3145): Relax constraints from `Effect` to `Sync` in `resourceService`, `fileService`, and `webjarService`.

# v0.21.0-RC3 (2020-02-03)

This release is binary incompatible with 0.21.0-RC2, but should be source compatible, with deprecations.

* Breaking changes
    * Binary
        * [#3126](https://github.com/http4s/http4s/pull/3126): Remove unnecessary `Applicative` constraints from http4s-circe
        * [#3124](https://github.com/http4s/http4s/pull/3124): Relax constraints from `Effect` to `Sync` in `FileService`.
        * [#3136](https://github.com/http4s/http4s/pull/3136): In `WebSocketBuilder`, add `filterPingPongs` parameter, default true.  When false, `send` and `receive` will see pings and pongs sent by the client.  The server still responds automatically to pings.  This change should be transparent to existing users.
        * [#3138](https://github.com/http4s/http4s/pull/3124): Remove unnecessary `Applicative` constraints on `EntityEncoder` instances in several modules.
    * Semantic
        * [#3139](https://github.com/http4s/http4s/pull/3139): Changes `Router` to find the longest matching prefix by path segments rather than character-by-character.  This is arguably a bug fix.  The old behavior could cause unexpected matches, is inconsistent with the servlet mappings that inspired `Router`, and is unlikely to have been intentionally depended on.
    * Deprecation
        * [#3134](https://github.com/http4s/http4s/pull/3132): Deprecate `JettyBuilder#withSSLContext` in favor of new methods in favor of new `withSslContext*` methods.
        * [#3132](https://github.com/http4s/http4s/pull/3132): Deprecate `BlazeServerBuilder#withSSLContext` and `BlazeServerBuilder#withSSL` in favor of new `withSslContext*` methods.
        * [#3140](https://github.com/http4s/http4s/pull/3140): Deprecate `JettyBuilder#withSSL`, to match `BlazeServerBuilder`. It's still necessary in Tomcat, which doesn't take a `ServletContext`.  Deprecate `SSLConfig`, `KeyStoreBits`, and `SSLContextBits`, which had already been removed from public API.

* Bugfixes
    * [#3140](https://github.com/http4s/http4s/pull/3140): In `TomcatBuilder`, fix mapping of `SSLClientAuthMode` to Tomcat's connector API.

* Enhancements
    * [#3134](https://github.com/http4s/http4s/pull/3132): In `JettyBuilder`, add `withSslContext` and `withSslContextAndParameters` to permit full control of `SSLParameters`.  Add `withoutSsl`.
    * [#3132](https://github.com/http4s/http4s/pull/3132): In `BlazeBuilder`, add `withSslContext` and `withSslContextAndParameters` to permit full control of `SSLParameters`.  Add `withoutSsl`.

* Dependency updates
    * cats-effect-2.1.0
    * fs2-2.2.2

# v0.21.0-RC2 (2020-01-27)

* Breaking changes
    * Binary and source
        * [#3110](https://github.com/http4s/http4s/pull/3110): Change `MessageFailure#toHttpResponse` to return a `Response[F]` instead of an `F[Response[F]]`, and relax constraints accordingly. Drops the `inHttpResponse` method.
        * [#3107](https://github.com/http4s/http4s/pull/3107): Add `covary[F[_]]` method to `Media` types.  Should not break your source unless you have your own `Media` subclass, which you shouldn't.
    * Binary only
        * [#3098](https://github.com/http4s/http4s/pull/3098): Update `MimeDB` from IANA registry.
    * Deprecation
        * [#3087](https://github.com/http4s/http4s/pull/3087): Deprecate the public http4s-testing module.  This was mostly Specs2 matchers, the majority of which block threads.  This is not to be confused with http4s-laws, which depends only on Discipline and is still maintained.

* Bugfixes
    * [#3105](https://github.com/http4s/http4s/pull/3105): Fix "cannot have more than one pending write request" error in blaze-server web sockets.
    * [#3115](https://github.com/http4s/http4s/pull/3115): Handle BOM at the head of a chunk in `decode`.

* Enhancements
    * [#3106](https://github.com/http4s/http4s/pull/3106): Interrupt response body in `DefaultHead` middleware. This optimization saves us from draining a potentially large response body that, because `HEAD` is a safe method, should not have side effects.
    * [#3095](https://github.com/http4s/http4s/pull/3095): Add `Request#asCurl` method to render a request as a curl command.  Renders the method, URI, and headers, but not yet the body.

# v0.20.17 (2020-01-25)

This release is fully compatible with 0.20.16.

* Bugfixes
    * [#3105](https://github.com/http4s/http4s/pull/3105): Fix "cannot have more than one pending write request" error in blaze-server web sockets.

* Dependency updates
    * simpleclient-0.8.1 (Prometheus)

# v0.18.25 (2020-01-21)

* Bug fixes
    * [#3093](https://github.com/http4s/http4s/pull/3093): Backport [#3086](https://github.com/http4s/http4s/pull/3086): Fix connection leak in blaze-client pool manager when the next request in the queue is expired.

# v0.21.0-RC1 (2020-01-21)

* Breaking changes
    * [#3012](https://github.com/http4s/http4s/pull/3012): Use `HttpApp` instead of `HttpRoutes` in `Http4sServlet`. The servlet builders themselves retain compatibility.
    * [#3078](https://github.com/http4s/http4s/pull/3078): Wrap Java exceptions in `ConnectionFailure` when a blaze-client fails to establish a connection. This preserves information about which host could not be connected to.
    * [#3062](https://github.com/http4s/http4s/pull/3062): http4s' JSON support is now built on jawn-1.0.0, which is a binary break from jawn-0.14.x.  This comes with a bump to circe-0.13.  Most circe-0.13 modules are binary compatible with circe-0.12, but note that circe-parser is not.
    * [#3055](https://github.com/http4s/http4s/pull/3055): Add fs2-io's TLS support to ember-client.  The `sslContext: Option[(ExecutionContext, SSLContext)]` argument is replaced by a `tlsContext: Option[TLSContext]`.`

* Enhancements
    * [#3004](https://github.com/http4s/http4s/pull/3004): Add `classloader` argument to `StaticFile.fromResource`
    * [#3007](https://github.com/http4s/http4s/pull/3007): Add `classloader` argument to `TomcatBuilder`
    * [#3008](https://github.com/http4s/http4s/pull/3008): Consistently use `collection.Seq` across Scala versions in DSL
    * [#3031](https://github.com/http4s/http4s/pull/3031): Relax `Router.apply` constraint from `Sync` to `Monad`
    * [#2821](https://github.com/http4s/http4s/pull/2821): Add `Media` supertype of `Message` and `Part`, so multipart parts can use `EntityDecoder`s
    * [#3021](https://github.com/http4s/http4s/pull/3021): Relax `Throttle.apply` constraint from `Sync` to `Monad`. Add a `mapK` operation to `TokenBucket`.
    * [#3056](https://github.com/http4s/http4s/pull/3056): Add `streamJsonArrayEncoder*` operations to circe support, to encode a `Stream` of `A` to a JSON array, given an encoder for `A`.
    * [#3053](https://github.com/http4s/http4s/pull/3053): Remove unneeded `Functor[G]` constraint on `HeaderEcho.apply`.
    * [#3054](https://github.com/http4s/http4s/pull/3054): Add `SameSite` cookie support
    * [#2518](https://github.com/http4s/http4s/pull/2518): Add `status` methods to `Client` that take a `String` or `Uri`
    * [#3069](https://github.com/http4s/http4s/pull/3069): Add `ContextMiddleware.const` function
    * [#3070](https://github.com/http4s/http4s/pull/3070): Add `NonEmptyTraverse` instance to `ContextRequest`
    * [#3060](https://github.com/http4s/http4s/pull/3060): Stop mixing context bounds and implicits in `CirceInstances`.
    * [#3024](https://github.com/http4s/http4s/pull/3024): Add `withQueryParams` and `withMultiValueQueryParams` to `QueryOps`
    * [#3092](https://github.com/http4s/http4s/pull/3092): Add TLS support to ember-server via fs2-io.

* Dependency updates
    * cats-2.1.0
    * circe-0.13.0-RC1
    * fs2-2.2.0
    * jawn-1.0.0
    * jawn-fs2-1.0.0-RC2
    * okhttp-4.3.1
    * play-json-2.8.1
    * scalacheck-1.14.3
    * scalatags-0.8.4
    * specs2-4.8.3

# v0.20.16 (2020-01-21)

* Bugfixes
    * [#3086](https://github.com/http4s/http4s/pull/3086): Fix connection leak in blaze-client pool manager when the next request in the queue is expired.

* Breaking changes
    * [#3053](https://github.com/http4s/http4s/pull/3053): Deprecate `HttpDate.now`, which is not referentially transparent. Prefer `HttpDate.current`.

* Enhancements
    * [#3049](https://github.com/http4s/http4s/pull/3049): Add new `Date` server middleware
    * [#3051](https://github.com/http4s/http4s/pull/3051): Add `HttpDate.current` convenience constructor, based on `Clock`.
    * [#3052](https://github.com/http4s/http4s/pull/3052): Add `Caching` server middleware.
    * [#3065](https://github.com/http4s/http4s/pull/3065): Add `ErrorAction` server middleware
    * [#3082](https://github.com/http4s/http4s/pull/3082): Wrap `UnresolvedAddressException` in blaze in an `UnresolvedAddressException` subtype that contains the address that could not resolve to aid diagnostics.  This is a conservative change.  See [#3078](https://github.com/http4s/http4s/pull/3078) for the wrapper forthcoming in http4s-0.21.

* Documentation
    * [#3017](https://github.com/http4s/http4s/pull/3017): Correct the documentation in `Timeout.apply`
    * [#3020](https://github.com/http4s/http4s/pull/3020): Update scaladoc to compiling example code on OptionalMultiQueryParamDecoderMatcher

* Dependency updates
    * async-http-client-2.10.4
    * jetty-9.4.26.v20200117
    * metrics-4.1.2 (Dropwizard)
    * log4s-1.8.2
    * okhttp-3.14.6
    * simpleclient-0.8.0 (Prometheus)
    * tomcat-9.0.30

# v0.20.15 (2019-11-27)

* Enhancements
    * [#2966](https://github.com/http4s/http4s/pull/2966): Add `HttpsRedirect` middleware
    * [#2965](https://github.com/http4s/http4s/pull/2965): Add `Request#addCookies` method
    * [#2887](https://github.com/http4s/http4s/pull/2887): Support realm in the `OAuth1` header

* Bug fixes
    * [#2916](https://github.com/http4s/http4s/pull/2916): Ensure that `Metrics` only decrements active requests once
    * [#2889](https://github.com/http4s/http4s/pull/2889): In `Logger`, log the prelude if `logBody` and `logHeaders` are false

# v0.20.14 (2019-11-26)

* Bug fixes
    * [#2909](https://github.com/http4s/http4s/pull/2909): Properly propagate streamed errors in jetty-client
    * The blaze upgrade fixes the "SSL Handshake WRAP produced 0 bytes" error on JDK 11.

* Enhancements
    * [#2911](https://github.com/http4s/http4s/pull/2911): Add missing bincompat syntax to `org.http4s.implicits`.

* Dependency updates
    * blaze-0.14.11
    * circe-0.11.2
    * jawn-0.14.3
    * jetty-9.4.24.v20191120
    * tomcat-9.0.29

# v0.20.13 (2019-11-05)

* Bug fixes
    * [#2946](https://github.com/http4s/http4s/pull/2946): Restore binary compatibility of private `UrlCodingUtils`. [#2930](https://github.com/http4s/http4s/pull/2930) caused a breakage in rho.
    * [#2922](https://github.com/http4s/http4s/pull/2922): Handle Content-Length longer that Int.MaxValue in chunked uploads
    * [#2941](https://github.com/http4s/http4s/pull/2941): Fix for `BlockingHttp4sServlet` with shifted IO.
    * [#2953](https://github.com/http4s/http4s/pull/2953): Fix connection info in servlet backend.  The local and remote addresses were reversed.
    * [#2942](https://github.com/http4s/http4s/pull/2942): Fix `Request.addcookie` to consolidate all `Cookie` headers into one.
    * [#2957](https://github.com/http4s/http4s/pull/2957): Shift the write to Blocker in `BlockingServletIo`

* Enhancements
    * [#2948](https://github.com/http4s/http4s/pull/2948): Add all missing `ContentCoding`s from the IANA registry.

* Dependency updates
    * blaze-0.14.9

# v0.20.12 (2019-10-31)

* Enhancements
    * [#2930](https://github.com/http4s/http4s/pull/2830): Move private `UrlCodingUtils` to the `Uri` companion object, make public

* Dependency updates
    * jawn-0.14.2
    * jetty-9.4.22
    * json4s-0.14.2
    * metrics-4.1.1
    * okhttp-3.14.4
    * play-json-2.7.4
    * tomcat-9.0.27
    * twirl-1.4.2

# v0.21.0-M5 (2019-09-19)

* Breaking changes
    * [#2815](https://github.com/http4s/http4s/pull/2815): Allow `Allow` header to specify an empty set of methods.
    * [#2832](https://github.com/http4s/http4s/pull/2836): Add natural transformation to `ResponseGenerator` to allow the `F` and `G` to work in unison. Relevant for http4s-directives.

* Enhancements
    * [#2836](https://github.com/http4s/http4s/pull/2836): Add `additionalSocketOptions` to ember configs
    * [#2869](https://github.com/http4s/http4s/pull/2869): Add JsonDebugErrorHandler middleware
    * [#2830](https://github.com/http4s/http4s/pull/2830): Add encoder and decoder helpers to `Uri` companion

* Documentation
    * [#2733](https://github.com/http4s/http4s/pull/2733): Add CSRF documentation

* Dependency updates
    * async-http-client-2.10.2
    * cats-2.0.0
    * cats-effect-2.0.0
    * circe-0.12.1
    * fs2-2.0.0
    * keypool-2.0.0
    * log4cats-core-1.0.0
    * okhttp-4.2.0
    * jawn-fs2-0.15.0
    * tomcat-9.0.24
    * vault-2.0.0

# v0.20.11 (2019-09-19)

* Breaking changes
    * [#2792](https://github.com/http4s/http4s/pull/2792): Drop support for Scala 2.13.0-M5. Users of Scala 2.13 should be on a stable release of Scala on the http4s-0.21 release series.
    * [#2800](https://github.com/http4s/http4s/pull/2800): Revert [#2785](https://github.com/http4s/http4s/pull/2785), using `F[A]` instead of `G[A]` in `EntityResponseGenerator`, which broke directives.

* Bug fixes
    * [#2807](https://github.com/http4s/http4s/pull/2807): In jetty-client, don't follow redirects with the internal client, which throws an exception in the http4s wrapper.

* Enhancements
    * [#2817](https://github.com/http4s/http4s/pull/2817): In jetty-client, disable internal client's default `Content-Type` to prevent default `application/octet-stream` for empty bodies.

* Dependency updates
    * jetty-9.4.20

# v0.21.0-M4 (2019-08-14)

* Dependency updates
    * cats-core-2.0.0-RC1
    * cats-effect-2.0.0-RC1
    * circe-0.12.0-RC1
    * discipline-1.0.0
    * keypool-0.2.0-RC1
    * log4cats-1.0.0-RC1
    * vault-2.0.0-RC1

# v0.20.10 (2019-08-14)

* Breaking changes
    * [#2785](https://github.com/http4s/http4s/pull/2785): Use `F[A]` instead of `G[A]` in the DSL's `EntityResponseGenerator`. This change is binary compatible, but not source compatible for users of `Http4sDsl2` where `F` is not `G`. This is uncommon.

* Bug fixes
    * [#2778](https://github.com/http4s/http4s/pull/2778): Don't truncate signing keys in CSRF middleware to 20 bytes, which causes a loss of entropy.

* Enhancements
    * [#2776](https://github.com/http4s/http4s/pull/2776): Add `MaxActiveRequest` middleware
    * [#2724](https://github.com/http4s/http4s/pull/2724): Add `QueryParamEncoder[Instant]` and `QueryParamDecoder[Instant]`. Introduce `QueryParamCodec` for convenience.
    * [#2777](https://github.com/http4s/http4s/pull/2777): Handle invalid `Content-Range` requests with a 416 response and `Accept-Range` header.

# v0.20.9 (2019-08-07)

* Bug fixes
    * [#2761](https://github.com/http4s/http4s/pull/2761): In blaze-client, don't add `ResponseHeaderTimeoutStage` when `responseHeaderTimeout` is infinite. This prevents an `IllegalArgumentException` when debug logging is turned on.
    * [#2762](https://github.com/http4s/http4s/pull/2762): Fix text in warnings when blaze-client timeouts are questionably ordered.

# v0.21.0-M3 (2019-08-02)

* Breaking changes
    * [#2572](https://github.com/http4s/http4s/pull/2572): Make `Http1Stage` private to `org.http4s`, which we highly doubt anybody extended directly anyway.

* Bug fixes
    * [#2727](https://github.com/http4s/http4s/pull/2727): Fix `UserInfo` with `+` sign

* Enhancements
    * [#2623](https://github.com/http4s/http4s/pull/2623): Propagate cookies in `FollowRedirect` client middleware

* Documentation
    * [#2717](https://github.com/http4s/http4s/pull/2717): Update quickstart for v0.21
    * [#2734](https://github.com/http4s/http4s/pull/2734): Add missing comma in code sample
    * [#2740](https://github.com/http4s/http4s/pull/2740): Clarify `Method` imports for client DSL

* Internals
    * [#2747](https://github.com/http4s/http4s/pull/2717): Create .mergify.yml

* Dependency upgrades
    * better-monadic-for-0.3.1
    * cats-effect-2.0.0-M5
    * log4cats-0.4.0-M2
    * okhttp-4.0.1

# v0.20.8 (2019-08-02)

* Enhancements
    * [#2550](https://github.com/http4s/http4s/pull/2550): Adjust default timeouts and add warnings about misconfiguration

* Dependency updates
    * blaze-0.14.8
    * cats-effect-1.4.0

# v0.20.7 (2019-07-30)

* Bug fixes
    * [#2728](https://github.com/http4s/http4s/pull/2728): Preserve division of `request.uri.path` into `scriptName` and `pathInfo` when calling `withPathInfo`.
    * [#2737](https://github.com/http4s/http4s/pull/2737): Fix deadlock in blaze-server web socket shutdown.

* Enhancements
    * [#2736](https://github.com/http4s/http4s/pull/2736): Implement a `connectTimeout` in blaze-client, defaulted to 10 seconds.  Prevents indefinite hangs on non-responsive hosts.

* Documentation
    * [#2741](https://github.com/http4s/http4s/pull/2741): Improve docs surrounding auth middleware and fall through.

* Dependency upgrades
    * blaze-0.14.7
    * tomcat-9.0.22

# v0.21.0-M2 (2019-07-09)

This release drops support for Scala 2.11 and adds the `http4s-ember-server` and `http4s-ember-client` backends.  Ember is new and experimental, but we intend for it to become the reference implementation.  Notably, it only requires a `Concurrent` constraint.

* Bugfixes
    * [#2691](https://github.com/http4s/http4s/pull/2691): Fix deadlock in client by releasing current connection before retrying in `Retry` client middleware.  The constraint is upgraded to `Concurrent`.
    * [#2693](https://github.com/http4s/http4s/pull/2693): Fix deadlock in client by releasing current connection before retrying in `FollowRedirect` client middleware.  The constraint is upgraded to `Concurrent`.
    * [#2671](https://github.com/http4s/http4s/pull/2671): Upgrade `Uri.UserInfo` to a case class with username and password, fixing encoding issues. This is for RFC 3986 compliance, where it's deprecated for security reasons. Please don't use this.
    * [#2704](https://github.com/http4s/http4s/pull/2704): Remove unused `Sync` constraint on `Part.formData`.

* Breaking changes
    * [#2654](https://github.com/http4s/http4s/pull/2654): Extract an http4s-laws module from http4s-testing, with no dependency on Specs2.  The arbitraries, laws, and tests are now laid out in a similar structure to cats and cats-effect.
    * [#2665](https://github.com/http4s/http4s/pull/2665): Change `withBlock` to `withBlocker` in `OkHttpBuilder`
    * [#2661](https://github.com/http4s/http4s/pull/2661): Move string contexts macros for literals from `org.http4s` to `org.http4s.implicits`
    * [#2679](https://github.com/http4s/http4s/pull/2679): Replace `Uri.IPv4` with `Uri.Ipv4Address`, including an `ipv4` interpolator and interop with `Inet4Address`.
    * [#2694](https://github.com/http4s/http4s/pull/2694): Drop Scala 2.11 support
    * [#2700](https://github.com/http4s/http4s/pull/2700): Replace `Uri.IPv6` with `Uri.Ipv6Address`, including an `ipv6` interpolator and interop with `Inet6Address`.

* Enhancements
    * [#2656](https://github.com/http4s/http4s/pull/2656): Add `emap` and `emapValidatedNel` to `QueryParamDecoder`
    * [#2696](https://github.com/http4s/http4s/pull/2696): Introduce `http4s-ember-server` and `http4s-ember-client`

* Documentation
    * [#2658](https://github.com/http4s/http4s/pull/2658): Link to http4s-jdk-http-client
    * [#2668](https://github.com/http4s/http4s/pull/2668): Clarify scaladoc for `Uri.Scheme`

* Internal
    * [#2655](https://github.com/http4s/http4s/pull/2655): Tune JVM options for throughput

* Dependency updates
    * async-http-client-2.10.1
    * circe-0.12.0-M4
    * json4s-3.6.7
    * okhttp-4.0.0
    * specs2-core-4.6.0

# v0.20.6 (2019-07-09)

* Bug fixes
    * [#2705](https://github.com/http4s/http4s/pull/2705): Upgrades blaze to close `SSLEngine` when an `SSLStage` shuts down. This is useful in certain `SSLContext` implementations.  See [blaze#305](https://github.com/http4s/blaze/pull/305) for more.

* Dependency upgrades
    * blaze-0.14.6

~~# v0.20.5 (2019-07-09)~~

Cursed release. Sonatype staging repo closed in flight.

# v0.20.4 (2019-07-06)

* Bug fixes
    * [#2687](https://github.com/http4s/http4s/pull/2687): Don't throw in `Uri.fromString` on invalid ports
    * [#2695](https://github.com/http4s/http4s/pull/2695): Handle EOF in blaze-server web socket by shutting down stage

* Enhancements
    * [#2673](https://github.com/http4s/http4s/pull/2673): Add `GZip` middleware for client

* Documentation
    * [#2668](https://github.com/http4s/http4s/pull/2668): Clarifications in `Uri.Scheme` scaladoc

* Dependency upgrades
    - blaze-0.14.5
    - jetty-9.14.19.v20190610 (for client)

# v0.21.0-M1 (2019-06-17)

* Breaking changes
    * [#2565](https://github.com/http4s/http4s/pull/2565): Change constraint on server `Metrics` from `Effect` to `Sync`
    * [#2551](https://github.com/http4s/http4s/pull/2551): Refactor `AuthMiddleware` to not require `Choice` constraint
    * [#2614](https://github.com/http4s/http4s/pull/2614): Relax various `ResponseGenerator` constraints from `Monad` to `Applicative` in http4s-dsl.
    * [#2613](https://github.com/http4s/http4s/pull/2613): Rename implicit `http4sKleisliResponseSyntax` and its parameter name.
    * [#2624](https://github.com/http4s/http4s/pull/2624): In `BlazeServerBuilder`, don't depend on laziness of `SSLContext`. `None` now disables the secure context. The default argument tries to load `Some(SSLContext.getDefault())`, but falls back to `None` in case of failure.
    * [#2493](https://github.com/http4s/http4s/pull/2493): Scala 2.13 support and related upgrades
    * Scala 2.13.0-M5 is dropped.
    * All modules are supported on 2.11, 2.12, and 2.13 again.
    * Use cats-effect-2.0's new `Blocker` in place of `ExecutionContext` where appropriate

* Enhancements
    * [#2591](https://github.com/http4s/http4s/pull/2590): Add `MediaType.unsafeParse` and `QValue.unsafeFromString`.
    * [#2548](https://github.com/http4s/http4s/pull/2548): Add `Client#translate`
    * [#2622](https://github.com/http4s/http4s/pull/2622): Add `Header#renderedLength`

* Docs
    * [#2569](https://github.com/http4s/http4s/pull/2569): Fix typo in CORS scaladoc
    * [#2608](https://github.com/http4s/http4s/pull/2608): Replace `Uri.uri` with `uri` in tuts
    * [#2626](https://github.com/http4s/http4s/pull/2626): Fix typos in root package and DSL docs
    * [#2635](https://github.com/http4s/http4s/pull/2635): Remove obsolete scaladoc from client
    * [#2645](https://github.com/http4s/http4s/pull/2645): Fix string literal in router example in static file docs

* Internal
    * [#2563](https://github.com/http4s/http4s/pull/2563): Refactor `EntityDecoder#decode`
    * [#2553](https://github.com/http4s/http4s/pull/2553): Refactor `Timeout`
    * [#2564](https://github.com/http4s/http4s/pull/2564): Refactor boopickle and circe decoders
    * [#2580](https://github.com/http4s/http4s/pull/2580): Refactor server `RequestLogger`
    * [#2581](https://github.com/http4s/http4s/pull/2581): Remove redundant braces in various types
    * [#2539](https://github.com/http4s/http4s/pull/2539): Narrow cats imports
    * [#2582](https://github.com/http4s/http4s/pull/2582): Refactor `DefaultHead`
    * [#2590](https://github.com/http4s/http4s/pull/2590): Refactor `GZip`
    * [#2591](https://github.com/http4s/http4s/pull/2590): Refactor literal macros to not use `.get`
    * [#2596](https://github.com/http4s/http4s/pull/2596): Refactor `MimeLoader`
    * [#2542](https://github.com/http4s/http4s/pull/2542): Refactor `WebjarService`
    * [#2555](https://github.com/http4s/http4s/pull/2555): Refactor `FileService`
    * [#2597](https://github.com/http4s/http4s/pull/2597): Optimize internal hex encoding
    * [#2599](https://github.com/http4s/http4s/pull/2599): Refactor `ChunkAggregator`
    * [#2574](https://github.com/http4s/http4s/pull/2574): Refactor `FollowRedirect`
    * [#2648](https://github.com/http4s/http4s/pull/2648): Move `mimedb-generator` from a project to an internal SBT plugin. Run with `core/generateMimeDb`.

* Dependency updates
    * cats-2.0.0-M4
    * cats-effect-2.0.0-M4
    * circe-0.12.0-M3
    * discipline-0.12.0-M3
    * fs2-1.1.0-M1
    * jawn-0.14.2
    * jawn-fs2-0.15.0-M1
    * json4s-3.6.6
    * log4s-1.8.2
    * parboiled-2.0.1 (internal fork)
    * play-json-2.7.4
    * sbt-doctest-0.9.5 (tests only)
    * sbt-native-packager-1.3.22 (examples only)
    * sbt-site-1.4.0 (docs only)
    * sbt-tpolecat-0.1.6 (compile time only)
    * scalacheck-1.14.0
    * scalatags-0.7.0 (2.12 and 2.13 only)
    * scalaxml-1.2.0
    * specs2-4.5.1
    * mockito-core-2.28.2 (tests only)
    * tut-0.6.12 (docs only)
    * twirl-1.4.2
    * vault-2.0.0-M2

# v0.20.3 (2019-06-12)

* Bug fixes
    * [#2638](https://github.com/http4s/http4s/pull/2638): Fix leaking sensitive headers in server RequestLogger

# v0.18.24 (2019-06-12)

* Bug fixes
    * [#2639](https://github.com/http4s/http4s/pull/2639): Fix leaking sensitive headers in server RequestLogger

* Dependency updates
    - cats-1.6.1
    - jetty-9.4.19.v20190610
    - tomcat-9.0.21

# v0.20.2 (2019-06-12)

* Bug fixes
    * [#2604](https://github.com/http4s/http4s/pull/2604): Defer creation of `SSLContext.getDefault()` in blaze-client
    * [#2611](https://github.com/http4s/http4s/pull/2611): Raise errors with `getResource()` into effect in `StaticFile`

* Enhancements
    * [#2567](https://github.com/http4s/http4s/pull/2567): Add `mapK` to `AuthedRequest`.  Deprecate `AuthedService` in favor of `AuthedRoutes`.

* Internals
    * [#2579](https://github.com/http4s/http4s/pull/2579): Skip Travis CI on tags

* Dependency updates
    * blaze-0.14.4
    * cats-core-1.6.1
    * cats-effect-1.3.1
    * fs2-1.0.5 (except Scala 2.13.0-M5)
    * okhttp-3.14.2
    * tomcat-9.0.21

# v0.20.1 (2019-05-16)

Users of blaze-client are strongly urged to upgrade.  This patch fixes a bug and passes new tests, but we still lack 100% confidence in it.  The async-http-client backend has proven stable for a large number of users.

* Bug fixes
    * [#2562](https://github.com/http4s/http4s/pull/2562): Fix issue in `PoolManager` that causes hung requests in blaze-client.
    * [#2571](https://github.com/http4s/http4s/pull/2571): Honor `If-None-Match` request header in `StaticFile`

* Enhancements
    * [#2532](https://github.com/http4s/http4s/pull/2532): Add queue limit to log message when client wait queue is full
    * [#2535](https://github.com/http4s/http4s/pull/2535): Add `translate` to `HttpRoutes` and `HttpApp`

* Documentation
    * [#2533](https://github.com/http4s/http4s/pull/2533): Fix link to Metrics middleware
    * [#2538](https://github.com/http4s/http4s/pull/2538): Add @MartinSnyder's presentation, update giter8 instructions
    * [#2559](https://github.com/http4s/http4s/pull/2559): Add @gvolpe's presentation and http4s-tracer

* Internals
    * [#2525](https://github.com/http4s/http4s/pull/2525): Pointful implementation of `AuthMiddleware.noSpider`
    * [#2534](https://github.com/http4s/http4s/pull/2534): Build with xenial and openjdk8 on Travis CI
    * [#2530](https://github.com/http4s/http4s/pull/2530): Refactoring of `authentication.challenged`
    * [#2531](https://github.com/http4s/http4s/pull/2531): Refactoring of `PushSupport`
    * [#2543](https://github.com/http4s/http4s/pull/2543): Rename maintenance branches to `series/x.y`
    * [#2549](https://github.com/http4s/http4s/pull/2549): Remove workarounds in `BlazeClient` for [typelevel/cats-effect#487](https://github.com/typelevel/cats-effect/issues/487)
    * [#2575](https://github.com/http4s/http4s/pull/2575): Fix the Travis CI release pipeline

* Dependency updates
    * blaze-0.14.2
    * cats-effect-1.3.0
    * jetty-server-9.4.18.v20190429
    * metrics-core-4.1.0
    * sbt-native-packager-1.3.21 (examples only)
    * tomcat-9.0.20

# v0.20.0 (2019-04-22)

* Announcements
    * blaze-client stability
      We are declaring this a stable release, though we acknowledge a handful of lingering issues with the blaze-client.  Users who have trouble with the blaze backend are invited to try the async-http-client, okhttp, or jetty-client backends instead.

    * Scala 2.13 compatibility
      When our dependencies are published for Scala 2.13.0-RC1, we will publish for it and drop support for Scala 2.13.0-M5.  We know it's out there, and we're as anxious as you.

    * cats-2 and http4s-0.21
      Cats 2.0 is expected soon, and a Cats Effect 2.0 is under discussion.  These will be binary compatible with their 1.x versions, with the exception of their laws modules.  We intend to publish http4s-0.21 on these when they are available in order to provide a compatible stack for our own laws.

    * EOL of 0.18
      This marks the end of active support for the 0.18 series.  Further releases in that series will require a pull request and an accompanying tale of woe.

* Breaking changes
    * [#2506](https://github.com/http4s/http4s/pull/2506): Raise `DecodeFailure` with `MonadError` in `Message#as` rather than relying on effect to catch in `fold`. Requires a new `MonadError` constraint.

* Bugfixes
    * [#2502](https://github.com/http4s/http4s/pull/2502): Stop relying on undefined behavior of `fold` to catch errors in client.

* Enhancements
    * [#2508](https://github.com/http4s/http4s/pull/2508): Add `mediaType` String context macro for validating literals.  Provide the same for `uri` and `qValue`, deprecating `Uri.uri` and `QValue.q`.
    * [#2520](https://github.com/http4s/http4s/pull/2520): Parameterize `selectorThreadFactory` for blaze server.  This allows setting the priority for selector threads.

* Documentation
    * [#2488](https://github.com/http4s/http4s/pull/2488): Fix bad link in changelog
    * [#2494](https://github.com/http4s/http4s/pull/2494): Add note on queue usage to `BlazeWebSocketExample`
    * [#2509](https://github.com/http4s/http4s/pull/2509): Add Formation as adopter
    * [#2516](https://github.com/http4s/http4s/pull/2516): Drop redundant `enableWebSockets` in blaze example.

* Internals
    * [#2521](https://github.com/http4s/http4s/pull/2521): Add utility conversion for `java.util.concurrent.CompletableFuture` to `F[_]: Concurrent`

* Dependency updates
    * blaze-0.14.0
    * jetty-9.4.16.v20190411
    * kind-projector-0.10.0 (build only)
    * okhttp-3.14.1
    * mockito-core-2.27.0 (test only)
    * sbt-jmh-0.3.6 (benchmarks only)
    * tomcat-9.0.19
    * tut-plugin-0.6.11 (docs only)

# v0.20.0-RC1 (2019-04-03)

* Breaking changes
    * [#2471](https://github.com/http4s/http4s/pull/2471): `Headers` is no longer an `Iterable[Header]`
    * [#2393](https://github.com/http4s/http4s/pull/2393): Several changes related to 2.13 support:
    * Replace `Seq` with `List` on:
    *  `` `Accept-Ranges.`.rangeUnits``
    *  ``CacheDirective.`no-cache`.fieldNames``
    *  `CacheDirective.private.fieldNames`
    *  `LanguageTag.subTags`
    *  `MediaType.fileExtensions`
    *  `` `User-Agent`.other``
    * Replace `Seq` with `immutable.Seq` on:
    *  `Query#multiParams.values`
    *  `Query#params.values`
    *  `Uri#multipParams.values`
    * `Query` is no longer a `Seq[Query.KeyValue]`
    * `RequestCookieJar` is no longer an `Iterable[RequestCookie]`.

* Enhancements
    * [#2466](https://github.com/http4s/http4s/pull/2466): Provide better message for `WaitQueueFullFailure`
    * [#2479](https://github.com/http4s/http4s/pull/2479): Refresh `MimeDb` from the IANA registry
    * [#2393](https://github.com/http4s/http4s/pull/2393): Scala 2.13.0-M5 support
    * All modules except http4s-boopickle
    * `Monoid[Headers]` instance

* Bugfixes
    * [#2470](https://github.com/http4s/http4s/pull/2470): Don't wait indefinitely if a request timeout happens while borrowing a connection in blaze-client.

* Documentation
    * [#2469](https://github.com/http4s/http4s/pull/2469): Add scala-steward to adopters
    * [#2472](https://github.com/http4s/http4s/pull/2472): Add http4s-chatserver demo
    * [#2478](https://github.com/http4s/http4s/pull/2478): Better scaladoc for `HttpApp`
    * [#2480](https://github.com/http4s/http4s/pull/2480): Enhance documentation of static rendering

* Other
    * [#2474](https://github.com/http4s/http4s/pull/2474): Skip another blaze test that fails only on CI

* Dependency upgrades
    * argonaut-6.2.3
    * blaze-0.14.0-RC1
    * sbt-jmh-0.3.5 (benchmarks only)
    * sbt-native-packager (example only)
    * scalatags-0.6.8

# v0.20.0-M7 (2019-03-20)

* Bugfixes
    * [#2450](https://github.com/http4s/http4s/pull/2450): Fix `CirceInstances.builder` initialization, which referenced unintialized eager vals.

* Enhancements
    * [#2435](https://github.com/http4s/http4s/pull/2435): Log information about canceled requests in `ResponseLogger`
    * [#2429](https://github.com/http4s/http4s/pull/2429): Add `httpRoutes` and `httpApp` convenience constructors to `ChunkAggregator`
    * [#2446](https://github.com/http4s/http4s/pull/2446): Introduce `Http4sDsl2[F[_], G[_]]` trait to support `http4s-directives` library.  `Http4sDsl` extends it as `Http4sDsl[F, F]`.  This change should be invisible to http4s-dsl users.
    * [#2444](https://github.com/http4s/http4s/pull/2444): New modeled headers for `If-Match` and `If-Unmodified-Since`
    * [#2458](https://github.com/http4s/http4s/pull/2458): Building on bugfix in [#2453](https://github.com/http4s/http4s/pull/2453), don't clean up the stage if it's going to be shut down anyway

* Documentation
    * [#2432](https://github.com/http4s/http4s/pull/2432): Fix Github URL in Scaladoc for tagged versions
    * [#2440](https://github.com/http4s/http4s/pull/2440): Fix broken links in client documentation
    * [#2447](https://github.com/http4s/http4s/pull/2447): Clarification of webjar path on static files
    * [#2448](https://github.com/http4s/http4s/pull/2448): Update copyright year
    * [#2454](https://github.com/http4s/http4s/pull/2454): Update `mountService` reference to `withHttpApp`
    * [#2455](https://github.com/http4s/http4s/pull/2455): Remove dangling reference to `G` parameter in `HttpApp` scaladoc
    * [#2460](https://github.com/http4s/http4s/pull/2460): Add `circuit-http4s` to adopters

* Other
    * [#2464](https://github.com/http4s/http4s/pull/2464): Temporarily disable blaze tests that fail only on CI while running on CI.

* Dependency upgrades
    * async-http-client-2.8.1
    * fs2-1.0.4
    * json4s-3.6.5
    * okhttp-3.14.0
    * play-json-2.7.2
    * sbt-explicit-depenendencies-0.2.9 (build only)
    * sbt-native-packager-1.3.19 (example only)

# v0.18.23 (2019-03-19)

* Bug fixes
    * [#2453](https://github.com/http4s/http4s/pull/2453): Fix bug in blaze-client that unnecessarily recycled connections.

* Dependency upgrades
    - jetty-9.4.15.v20190215
    - log4s-1.7.0
    - metrics-4.0.5
    - mockito-2.25.1 (test only)
    - scodec-bits-1.1.9
    - tomcat-9.0.17

# v0.20.0-M6 (2019-02-16)

* Breaking changes
    * [#2369](https://github.com/http4s/http4s/pull/2369): Make `log` operation on logging middlewares return an `F[Unit]` to support pure logging.
    * [#2370](https://github.com/http4s/http4s/pull/2370): `Prometheus.apply` returns in `F[_]` to represent its effect on the collector registry.
    * [#2398](https://github.com/http4s/http4s/pull/2398): Add media ranges to `jsonDecoderAdaptive` to support overriding the media type in an `EntityDecoder`
    * [#2396](https://github.com/http4s/http4s/pull/2396): Parameterize `Logger` middlewares to work with any `Http[G, F]` instead of requiring `HttpApp[F]`.
    * [#2318](https://github.com/http4s/http4s/pull/2318): Replace `AttributeMap` with `io.christopherdavenport.Vault`
    * [#2414](https://github.com/http4s/http4s/pull/2414): Default to a no-op cookie store in async-http-client for more uniform behavior with other clients
    * [#2419](https://github.com/http4s/http4s/pull/2419): Relax constraint on `Retry` middleware from `Effect` to `Sync`

* Bugfixes
    * [#2421](https://github.com/http4s/http4s/pull/2421): Fix buggy use of `toString` in async-http-client when rendering URIs.

* Enhancements
    * [#2364](https://github.com/http4s/http4s/pull/2364): Scalafix `allocate` to `allocated`
    * [#2366](https://github.com/http4s/http4s/pull/2366): Add `chunkBufferMaxSize` parameter to `BlazeClientBuilder` and `BlazeServerBuilder`. Change default to 10kB.
    * [#2316](https://github.com/http4s/http4s/pull/2316): Support custom error messages in circe, argonaut, and jawn.
    * [#2403](https://github.com/http4s/http4s/pull/2403): Add `MemoryAllocationExports` to `PrometheusExportService`
    * [#2355](https://github.com/http4s/http4s/pull/2355), [#2407](https://github.com/http4s/http4s/pull/2407): Add new `HttpMethodOverride` middleware
    * [#2391](https://github.com/http4s/http4s/pull/2391): Add `Authorization` to `*` as a default allowed header in default CORS config
    * [#2424](https://github.com/http4s/http4s/pull/2424): Include Chunked Transfer-Encoding header in Multipart Requests

* Documentation
    * [#2378](https://github.com/http4s/http4s/pull/2378): Fix typo in `EntityDecoder` scaladoc
    * [#2374](https://github.com/http4s/http4s/pull/2374): Include scheme in CORS examples
    * [#2399](https://github.com/http4s/http4s/pull/2399): Link to @kubukoz' presentation
    * [#2418](https://github.com/http4s/http4s/pull/2418): Fix typo in CORS documentation
    * [#2420](https://github.com/http4s/http4s/pull/2420): Add Raster Foundry to adopters

* Internal
    * [#2359](https://github.com/http4s/http4s/pull/2359): Remove code coverage checks
    * [#2382](https://github.com/http4s/http4s/pull/2382): Refactor the blaze-server pipeline construction
    * [#2401](https://github.com/http4s/http4s/pull/2401), [#2408](https://github.com/http4s/http4s/pull/2408), [#2409](https://github.com/http4s/http4s/pull/2409): Stop building with sbt-rig, deal with fallout
    * [#2422](https://github.com/http4s/http4s/pull/2422): Use Scala 2.12.8 and slash-syntax in SBT files

* Dependency upgrades
    * async-http-client-2.7.0
    * cats-1.6.0
    * circe-0.11.1
    * fs2-1.0.3
    * jawn-fs2-0.14.2
    * json4s-3.6.4
    * log4s-1.7.0
    * mockito-core-2.24.5 (tests only)
    * okhttp-3.13.1
    * parboiled-1.0.1 (http4s' internal fork)
    * play-json-2.7.1
    * sbt-build-info-0.9.0 (build only)
    * sbt-native-packager-1.3.18 (examples only)
    * sbt-updates-0.4.0 (build only)
    * tomcat-9.0.6
    * twirl-1.4.0

# v0.18.22 (2019-02-13)

* Enhancements
    * [#2389](https://github.com/http4s/http4s/pull/2389): Add `RequestKey` to Logging when eviction is necessary

# v0.20.0-M5 (2019-01-12)

Consider the blaze beta and all other modules RC quality. Don't forget
there is a scalafix to assist migration from 0.18!

* Breaking changes
    * [#2308](https://github.com/http4s/http4s/pull/2308): Change `allocate` to `allocated` on backend builders for consistency with `cats.effect.Resource#allocated`.
    * [#2332](https://github.com/http4s/http4s/pull/2332): Make double slashes behave more reasonably in the DSL.
    * [#2351](https://github.com/http4s/http4s/pull/2351): Change `clientAuthMode` on server builders from `Boolean` to sum type `SSLClientAuthMode`

* Enhancements
    * [#2309](https://github.com/http4s/http4s/pull/2308): Specialize `TimeoutException` to `WaitQueueTimeoutException` in client pool manager.  Do not retry this by default in `Retry` middleware.
    * [#2342](https://github.com/http4s/http4s/pull/2342): Add `expectOption` and `expectOptionOr` which behave like `expect` and `expectOr` respectively, but return `None` on `404` and `410` responses and `Some[A]` on other successful responses.  Other status codes still raise an error.
    * [#2328](https://github.com/http4s/http4s/pull/2328): Add a `SecureSession` attribute to server requests to expose the SSL session ID, the cipher suite, the key size, and a list of X509 certificates.

* Documentation
    * [#2337](https://github.com/http4s/http4s/pull/2337): Use `tut:silent` on imports in docs
    * [#2336](https://github.com/http4s/http4s/pull/2336): Add example of building a server from a `Resource`

* Internal
    * [#2310](https://github.com/http4s/http4s/pull/2310): Use max of 16 cores in `-Ybackend-parallelism`
    * [#2332](https://github.com/http4s/http4s/pull/2332): Don't make `F` evidence parameter a val in jetty-client `ResponseListener`.

* Dependency upgrades
    * blaze-0.14.0-M2
    * circe-0.11.0
    * jawn-0.14.1
    * jawn-fs2-0.14.1
    * json4s-3.6.3
    * metrics-4.0.5
    * okhttp-3.12.1
    * play-json-2.6.13
    * scalafix-0.9.1 (scalafix only)
    * tomcat-9.0.14

# v0.20.0-M4 (2018-12-05)

* Bugfixes
    * [#2283](https://github.com/http4s/http4s/pull/2283): Fix client metrics bug that decremented active requests and recorded time before the resource was released.
    * [#2288](https://github.com/http4s/http4s/pull/2288): Stop leaking `IdleTimeoutStage`s in the blaze client.  They were not always removed properly, leading to multiple timeout stages remaining in a connection's blaze pipeline.
    * [#2281](https://github.com/http4s/http4s/pull/2281): Fix `ClassCastException` on `decode` of an empty `Chunk`
    * [#2305](https://github.com/http4s/http4s/pull/2305): Correctly shut down the blaze-client

* Enhancements
    * [#2275](https://github.com/http4s/http4s/pull/2275): Set default prefix for Prometheus and Dropwizard metrics backends.
    * [#2276](https://github.com/http4s/http4s/pull/2276): Make scalafix Github based instead of binary based
    * [#2285](https://github.com/http4s/http4s/pull/2285): Finish deprecating `BlazeServer` in favor of `BlazeServerBuilder`.  The former's internals are now expressed in terms of the latter.
    * [#2286](https://github.com/http4s/http4s/pull/2286): Improvements to scalafix
    * Fix `withEntitywithEntity` bug in migration
    * Migration to `BlazeServerBuilder`
    * Fix `MessageSyntax#withBody`
    * Import `ResponseCookie` instead of an alias to the old `Cookie`

* Documentation
    * [#2297](https://github.com/http4s/http4s/pull/2297): Remove appveyor badge

* Dependency upgrades
    * cats-1.5.0
    * cats-effect-1.1.0
    * jetty-9.4.14.v20181114
    * kind-projector-0.9.9 (internal)
    * mockito-2.23.4 (tests only)
    * okhttp-3.12.0
    * play-json-2.6.11
    * simpleclient-0.6.0 (Prometheus)
    * sbt-1.2.7 (build only)
    * sbt-native-packager-1.3.15 (examples only)
    * tut-0.6.10 (docs only)

# v0.20.0-M3 (2018-11-13)

* Breaking changes
    * [#2228](https://github.com/http4s/http4s/pull/2228): Support more attributes for the response cookie in `CSRF` middleware. Configuration is now done through a builder, similar to backends.
    * [#2269](https://github.com/http4s/http4s/pull/2269): In the client DSL, move the body parameter ahead of the `Uri`. This works around an ambiguous overload that previously made it impossible to call `(Uri, Header)` on methods that take a body.
    * [#2262](https://github.com/http4s/http4s/pull/2262): Replace `Seq` with `Chain` in `UrlForm`.
    * [#2197](https://github.com/http4s/http4s/pull/2262): Require `Signal` rather than `SignallingRef` in `serveWhile`

* Bugfixes
    * [#2260](https://github.com/http4s/http4s/pull/2260): Fix leak in blaze-client on a canceled connection
    * [#2258](https://github.com/http4s/http4s/pull/2258): Fix deadlocks in the blaze-client pool manager under cancellation and certain other failures.

* Enhancements
    * [#2266](https://github.com/http4s/http4s/pull/2266): Support flag query parameters (i.e., parameters with no value) in the DSL with `FlagQueryParamMatcher`.
    * [#2240](https://github.com/http4s/http4s/pull/2240): Add `.resource`, `.stream`. and `.allocate` constructors to all server and client builders.
    * [#2242](https://github.com/http4s/http4s/pull/2242): Support setting socket channel options on blaze-server.
    * [#2270](https://github.com/http4s/http4s/pull/2270): Refresh `MimeDB` from the IANA registry.

* Internal
    * [#2250](https://github.com/http4s/http4s/pull/2250): Ignore http4s updates in scalafix-inputs
    * [#2267](https://github.com/http4s/http4s/pull/2267): Drop appveyor continuous integration
    * [#2256](https://github.com/http4s/http4s/pull/2256): Bump base version of scalafix to 0.18.21.
    * [#2271](https://github.com/http4s/http4s/pull/2271): Fix compilation error introduced between [#2228](https://github.com/http4s/http4s/pull/2228) and [#2262](https://github.com/http4s/http4s/pull/2262).

* Documentation
    * [#2255](https://github.com/http4s/http4s/pull/2255): Improve scalafix docs

* Dependency upgrades
    * blaze-0.14.0-M11
    * tomcat-9.0.13

# v0.20.0-M2 (2018-11-05)

* Bug fixes
    * [#2239](https://github.com/http4s/http4s/pull/2239): Fix hang when `.allocate` on a client builder fails

* Breaking changes
    * [#2207](https://github.com/http4s/http4s/pull/2207): Remove `PathNormalizer`. The functionality is now on `Uri.removeDotSegments`.
    * [#2210](https://github.com/http4s/http4s/pull/2210): Streamline instances:
    * `Http4s`, `Http4sInstances`, and `Http4sFunctions` are deprecated
    * Move instances `F[A]` for cats type classes `F` into companions of `A`
    * `Http4sDsl` no longer mixes in `UriFunctions`
    * `EntityEncoderInstances` and `EntityDecoderInstances` are removed. The instances moved to the companion objects.
    * [#2243](https://github.com/http4s/http4s/pull/2243): Cleanup `ServerBuilder` defaults and traits
    * Make `ServerBuilder` private.  The public server builders (e.g., `BlazeServerBuilder`) remain, but they no longer implement a public interface.
    * Remove `IdleTimeoutSupport`, `AsyncTimeout`, `SSLKeyStoreSupport`, `SSLContextSupport`, and `WebSocketSupport` traits. The properties remain on the public server builders.
    * Deprecated defaults on those support companion objects, in favor of `org.http4s.server.defaults`.
    * [#2063](https://github.com/http4s/http4s/pull/2063): Cancel request whenever a blaze server connection is shutdown.
    * [#2234](https://github.com/http4s/http4s/pull/2234): Clean up `Message` trait
    * Remove deprecated `EffectMessageSyntax`, `EffectRequestSyntax`, `EffectResponseSyntax` traits and associated objects
    * Remove `MessageOps`, `RequestOps`, and `ResponseOps` and put the removed methods, sans unneeded implicit parameters, directly in the classes
    * Deprecate `replaceAllHeaders`, pointing to `withHeaders` instead.
    * Deprecate `withType`, which takes a `MediaType` and just wraps it in a `Content-Type`
    * Add `withoutAttribute` and `withoutTrailerHeaders` to complement the with variants
    * Correct `filterHeaders`' scaladoc comment, which described the opposite of the behavior
    * Fix bug in `withoutContentType`

* Enhancements
    * [#2205](https://github.com/http4s/http4s/pull/2205): Add new `ResponseTiming` middleware, which adds a header to the Response as opposed to full `MetricsOps`.
    * [#2222](https://github.com/http4s/http4s/pull/2222): Add `shutdownTimeout` property to `JettyBuilder`.  Shutdown of the server waits for existing connections to complete for up to this duration before a hard shutdown with a `TimeoutException`.
    * [#2227](https://github.com/http4s/http4s/pull/2227): Add `withMaxHeaderLength` setter to `BlazeClientBuilder`
    * [#2230](https://github.com/http4s/http4s/pull/2230): `DefaultServerErrorHandler` only handles `NonFatal` `Throwable`s, instead of all `Throwable`s that aren't `VirtualMachineError`s
    * [#2237](https://github.com/http4s/http4s/pull/2237): Support parsing cookies with trailing semi-colons. This is invalid per spec, but seen often in the wild.
    * [#1687](https://github.com/http4s/http4s/pull/1687): Add a modeled `Link` header.
    * [#2244](https://github.com/http4s/http4s/pull/2244): Refactor blaze-server idle timeout
    * Quiet `Abnormal NIO1HeadStage termination\njava.util.concurrent.TimeoutException: Timeout of 30 seconds triggered. Killing pipeline.` error logging, even on idling persistent connections.  This is reduced to a debug log.
    * Use a `TickWheelExecutor` resource per blaze-server instead of a global that does not shut down when the server does.

* Bug fixes
    * [#2239](https://github.com/http4s/http4s/pull/2239): Fix hang when `.allocate` on a client builder fails
    * [#2214](https://github.com/http4s/http4s/pull/2214): Add a scalafix from http4s-0.18.20 to 0.20.0-M2.  See [upgrading](https://http4s.org/v0.20/upgrading/) for instructions.
    * [#2241](https://github.com/http4s/http4s/pull/2241): Restrict internal `IdleTimeoutStage` to a `FiniteDuration`.  Fixes an exception when converting to milliseconds when debug logging.

* Documentation
    * [#2223](https://github.com/http4s/http4s/pull/2223): Fix color of EOL label on v0.19
    * [#2226](https://github.com/http4s/http4s/pull/2226): Correct erroneous `Resource` in 0.19.0-M3 changelog

* Internal
    * [#2219](https://github.com/http4s/http4s/pull/2219): Allow test failures on openjdk11 until we can fix the SSL issue
    * [#2221](https://github.com/http4s/http4s/pull/2194): Don't grant MiMa exceptions for 0.19.1, which will never be

* Dependency upgrades
    * async-http-client-2.6.0
    * blaze-0.14.0-M10
    * circe-0.10.1
    * json4s-3.6.2
    * sbt-native-packager-1.3.12 (examples only)
    * tut-0.6.9 (docs only)

# v0.20.0-M1 (2018-10-27)

Due to the inadvertent release of 0.19.0, we have opened a new minor version.  The stable release with MiMa enforcement will be v0.20.0.

* Breaking changes
    * [#2159](https://github.com/http4s/http4s/pull/2159): Add a `responseHeaderTimeout` property to `BlazeServerBuilder`. Responses that timeout are completed with `Response.timeout`, which defaults to 503 Service Unavailable.  `BlazeServerBuilder` now requires a `Timer[F]`.
    * [#2177](https://github.com/http4s/http4s/pull/2177): Deprecate `org.http4s.syntax.async`, which was not directly relevant to HTTP.
    * [#2131](https://github.com/http4s/http4s/pull/2131): Refactor server metrics
    * `http4s-server-metrics` module merged into `http4s-dropwizard-metrics`
    * `http4s-prometheus-server-metrics` module merged into `http4s-prometheus-metrics`
    * The `org.http4s.server.middleware.metrics.Metrics` middleware now takes a `MetricsOps`, implemented by Dropwizard, Prometheus, or your custom interpreter.
    * [#2180](https://github.com/http4s/http4s/pull/2180): Change default response on `Timeout` middlware to `503 Service Unavailable`

* Enhancements
    * [#2159](https://github.com/http4s/http4s/pull/2159): Set default client request timeout to 1 minute
    * [#2163](https://github.com/http4s/http4s/pull/2163): Add `mapK` to `Request` and `Response`
    * [#2168](https://github.com/http4s/http4s/pull/2168): Add `allocate` to client builders
    * [#2174](https://github.com/http4s/http4s/pull/2159): Refactor the blaze-client timeout architecture.
    * A `TickWheelExecutor` is now allocated per client, instead of globally.
    * Request rendering and response parsing is now canceled more aggressively on timeout.
    * [#2184](https://github.com/http4s/http4s/pull/2184): Receive response concurrently with sending request in blaze client. This reduces waste when the server is not interested in the entire request body.
    * [#2190](https://github.com/http4s/http4s/pull/2190): Add `channelOptions` to blaze-client to customize socket options.

* Bug fixes
    * [#2166](https://github.com/http4s/http4s/pull/2166): Fix request timeout calculation in blaze-client to resolve "Client response header timeout after 0 millseconds" error.
    * [#2189](https://github.com/http4s/http4s/pull/2189): Manage the `TickWheelTimer` as a resource instead of an `F[A, F[Unit]]`. This prevents a leak in (extremely unlikely) cases of cancellation.

* Internal
    * [#2179](https://github.com/http4s/http4s/pull/2179): Method to silence expected exceptions in tests
    * [#2194](https://github.com/http4s/http4s/pull/2194): Remove ill-conceived, zero-timeout unit tests
    * [#2199](https://github.com/http4s/http4s/pull/2199): Make client test sizes proportional to the number of processors for greater Travis stability

* Dependency upgrades
    * alpn-boot-8.1.13.v20181017 (examples only)
    * blaze-0.14.0-M9
    * sbt-native-packager-1.3.11 (examples only)

# v0.18.21 (2018-11-05)

* Bug fixes
    * [#2231](https://github.com/http4s/http4s/pull/2231): Fix off-by-one error that lets blaze-client wait queue grow one past its limit

# v0.18.20 (2018-10-18)

* Bug fixes
    * [#2181](https://github.com/http4s/http4s/pull/2181): Honor `redactHeadersWhen` in client `RequestLogger` middleware

* Enhancements
    * [#2178](https://github.com/http4s/http4s/pull/2178): Redact sensitive headers by default in `Retry` middleware. Add `retryWithRedactedHeaders` function that parameterizes the headers predicate.

* Documentation
    * [#2147](https://github.com/http4s/http4s/pull/2147): Fix link to v0.19 docs

* Internal
    * [#2130](https://github.com/http4s/http4s/pull/2130): Build with scala-2.12.7 and sbt-1.2.3

# ~~v0.19.0 (2018-10-05)~~

This release is identical to v0.19.0-M4.  We mistagged it.  Please proceed to the 0.20 series.

# v0.19.0-M4 (2018-10-05)

* Breaking changes
    * [#2137](https://github.com/http4s/http4s/pull/2137): Remove `ExecutionContext` argument to jetty-client in favor of the `ContextShift[F]`.
    * [#2070](https://github.com/http4s/http4s/pull/2070): Give `AbitraryInstances` unique names with `http4sTesting` prefix.
    * [#2136](https://github.com/http4s/http4s/pull/2136): Add `stream` method to `Client` interface. Deprecate `streaming`, which is just a `flatMap` of `Stream`.
    * [#2143](https://github.com/http4s/http4s/pull/2143): WebSocket model improvements:
    * The `org.http4s.websocket` package in unified in http4s-core
    * Drop http4s-websocket module dependency
    * All frames use an immutable `scodec.bits.ByteVector` instead of an `Array[Byte]`.
    * Frames moved from `WebSocketBits` to the `WebSocketFrame` companion
    * Rename all instances of `Websocket*` to `WebSocket*` for consistency
    * [#2094](https://github.com/http4s/http4s/pull/2094): Metrics unification
    * Add a `MetricsOps` algebra to http4s-core to be implemented by any metrics backend.
    * Create new `Metrics` middleware in http4s-client based on `MetricsOps`
    * Replace http4s-dropwizard-client-metrics and http4s-proemtheus-client-metrics modules with http4s-dropwizard-metrics and http4s-prometheus-metrics to implement `MetricsOps`.

* Enhancements
    * [#2149](https://github.com/http4s/http4s/pull/2134): Refresh `MimeDB` constants from the public registry
    * [#2151](https://github.com/http4s/http4s/pull/2151): Changed default response timeout code from 500 to 503

* Documentation updates
    * [#2134](https://github.com/http4s/http4s/pull/2134): Add Cats Friendly badge to readme
    * [#2139](https://github.com/http4s/http4s/pull/2139): Reinstate example projects
    * [#2145](https://github.com/http4s/http4s/pull/2145): Fix deprecated calls to `Client#streaming`

* Internal
    * [#2126](https://github.com/http4s/http4s/pull/2126): Delete obsolete `bin` directory
    * [#2127](https://github.com/http4s/http4s/pull/2127): Remove MiMa exceptions for new modules
    * [#2128](https://github.com/http4s/http4s/pull/2128): Don't run `dependencyUpdates` on load
    * [#2129](https://github.com/http4s/http4s/pull/2129): Build with sbt-1.2.3 and scala-2.12.7
    * [#2133](https://github.com/http4s/http4s/pull/2133): Build with kind-projector-0.9.8
    * [#2146](https://github.com/http4s/http4s/pull/2146): Remove all use of `OutboundCommand` in blaze integration

* Dependency upgrades
    * async-http-client-2.5.4
    * blaze-0.14.0-M5
    * fs2-1.0.0
    * jawn-0.13.0
    * scala-xml-1.1.1

# v0.19.0-M3 (2018-09-27)

* Breaking changes
    * [#2081](https://github.com/http4s/http4s/pull/2081): Remove `OkHttp` code redundant with `OkHttpBuilder`.
    * [#2092](https://github.com/http4s/http4s/pull/2092): Remove `ExecutionContext` and `Timer` implicits from async-http-client. Threads are managed by the `ContextShift`.
    * [#2115](https://github.com/http4s/http4s/pull/2115): Refactoring of `Server` and `ServerBuilder`:
    * Removed `Server#shutdown`, `Server#shutdownNow`, `Server#onShutdown`, and `Server#awaitShutdown`.  `Server` lifecycles are managed as a `fs2.Stream` or a `cats.effect.Resource`.
    * `ServerBuilder#start` replaced by `Server#resource`, which shuts down the `Server` after use.
    * Added a `ServerBuilder#stream` to construct a `Stream` from a `Resource`.
    * [#2118](https://github.com/http4s/http4s/pull/2118): Finalize various case classes.
    * [#2102](https://github.com/http4s/http4s/pull/2102): Refactoring of `Client` and some builders:
    * `Client` is no longer a case class.  Construct a new `Client` backend or middleware with `Client.apply(run: Request[F] => Resource[F, Response[F]])` for any `F` with a `Bracket[Throwable, F]`.
    * Removed `DisposableResponse[F]` in favor of `Resource[F, Response[F]]`.
    * Removed `Client#open` in favor of `Client#run`.
    * Removed `Client#shutdown` in favor of `cats.effect.Resource` or `fs2.Stream`.
    * Removed `AsyncHttpClient.apply`. It was not referentially transparent, and no longer possible. Use `AsyncHttpClient.resource` instead.
    * Removed deprecated `blaze.Http1Client.apply`

* Enhancements
    * [#2042](https://github.com/http4s/http4s/pull/2042): New `Throttle` server middleware
    * [#2036](https://github.com/http4s/http4s/pull/2036): New `http4s-jetty-client` backend, with HTTP/2 support
    * [#2080](https://github.com/http4s/http4s/pull/2080): Make `Http4sMatchers` polymorphic on their effect type
    * [#2082](https://github.com/http4s/http4s/pull/2082): Structured parser for the `Origin` header
    * [#2061](https://github.com/http4s/http4s/pull/2061): Send `Disconnect` event on EOF in blaze-server for faster cleanup of mid stages
    * [#2093](https://github.com/http4s/http4s/pull/2093): Track redirects in the `FollowRedirect` client middleware
    * [#2109](https://github.com/http4s/http4s/pull/2109): Add `→` as a synonym for `->` in http4s-dsl
    * [#2100](https://github.com/http4s/http4s/pull/2100): Tighten up module dependencies
    * http4s-testing only depends on specs2-matchers instead of specs2-core
    * http4s-prometheus-server-metrics depends on simpleclient_common instead of simpleclient

* Bugfixes
    * [#2069](https://github.com/http4s/http4s/pull/2069): Add proper `withMaxTotalConnections` method to `BlazeClientBuilder` in place of misnamed `withIdleTimeout` overload.
    * [#2106](https://github.com/http4s/http4s/pull/2106): Add the servlet timeout listener before the response has a chance to complete the `AsyncContext`

* Documentation updates
    * [#2076](https://github.com/http4s/http4s/pull/2076): Align coloring of legend and table for milestone on versoins page
    * [#2077](https://github.com/http4s/http4s/pull/2077): Replace Typelevel Code of Conduct with Scala Code of Conduct
    * [#2083](https://github.com/http4s/http4s/pull/2083): Fix link to 0.19 on the website
    * [#2100](https://github.com/http4s/http4s/pull/2100): Correct `re-start` to `reStart` in docs

* Internal
    * [#2105](https://github.com/http4s/http4s/pull/2105): Test on OpenJDK 11
    * [#2113](https://github.com/http4s/http4s/pull/2113): Check for unused compile dependencies in build
    * [#2115](https://github.com/http4s/http4s/pull/2115): Stop testing on Oracle JDK 10
    * [#2079](https://github.com/http4s/http4s/pull/2079): Use `readRange`, as contributed to fs2
    * [#2123](https://github.com/http4s/http4s/pull/2123): Remove unmaintained `load-test` module

* Dependency upgrades
    * cats-1.4.0
    * circe-0.10.0
    * fs2-1.0.0-RC1
    * jawn-fs2-0.13.0-RC1
    * play-json-3.6.10 for Scala 2.11.x
    * tomcat-9.0.12

# v0.18.19 (2018-09-27)

* Bug fixes
    * [#2101](https://github.com/http4s/http4s/pull/2101): `haveHeaders` checks by equality, not reference
    * [#2117](https://github.com/http4s/http4s/pull/2117): Handle unsuccessful responses in `JavaNetClient`

* Internal
    * [#2116](https://github.com/http4s/http4s/pull/2116): Test against OpenJDK 11. Retire Oracle JDK 10.

# v0.18.18 (2018-09-18)

* Bug fixes
    * [#2048](https://github.com/http4s/http4s/pull/2048): Correct misleading logging in `Retry` middleware
    * [#2078](https://github.com/http4s/http4s/pull/2078): Replace generic exception on full wait queue with new `WaitQueueFullFailure`

* Enhancements
    * [#2078](https://github.com/http4s/http4s/pull/2078): Replace generic exception on full wait queue with new `WaitQueueFullFailure`
    * [#2095](https://github.com/http4s/http4s/pull/2095): Add `Monoid[UrlForm]` instance

* Dependency upgrades
    * cats-1.4.0
    * fs2-0.10.6
    * jetty-9.4.12.v20180830
    * tomcat-9.0.12

# v0.19.0-M2 (2018-09-07)

* Breaking changes
    * [#1802](https://github.com/http4s/http4s/pull/1802): Race servlet requests against the `AsyncContext.timeout`. `JettyBuilder` and `TomcatBuilder` now require a `ConcurrentEffect` instance.
    * [#1934](https://github.com/http4s/http4s/pull/1934): Refactoring of `ConnectionManager`.  Now requires a `Concurrent` instance, which ripples to a `ConcurrentEffect` in blaze-client builders
    * [#2023](https://github.com/http4s/http4s/pull/2023): Don't overwrite existing `Vary` headers from `CORS`
    * [#2030](https://github.com/http4s/http4s/pull/2023): Restrict `MethodNotAllowed` response generator in DSL
    * [#2032](https://github.com/http4s/http4s/pull/2032): Eliminate mutable `Status` registry. IANA-registered `Status`es are still cached, but `register` is no longer public.
    * [#2026](https://github.com/http4s/http4s/pull/2026): `CSRF` enhancements
    * CSRF tokens represented with a newtype
    * CSRF token signatures are encoded hexadecimal strings, making them URI-safe.
    * Added a `headerCheck: Request[F] => Boolean` parameter
    * Added an `onFailure: Response[F]` parameter, which defaults to a `403`. This was formerly a hardcoded `401`.
    * [#1993](https://github.com/http4s/http4s/pull/2026): Massive changes from cats-effect and fs2 upgrades
    * `Timer` added to `AsyncHttpClient`
    * Dropwizard `Metrics` middleware now takes a `Clock` rather than a `Timer`
    * Client builders renamed and refactored for consistency and to support binary compatible evolution after 1.0:
    *  `BlazeClientBuilder` replaces `Http1Client`, `BlazeClient`, and `BlazeClientConfig`
    *  Removed deprecated `SimpleHttp1Client`
    *  `JavaNetClient` renamed to `JavaNetClientBuilder`, which now has a `resource` and `stream`
    *  `OkHttp` renamed to `OkHttpBuilder`.  The client now created from an `OkHttpClient` instance instead of an `F[OkHttpClient.Builder]`. A default client can be created as a `Resource` through `OkHttp.default`.
    * Fallout from removal of `fs2.Segment`
    *  `EntityDecoder.collectBinary` now decodes a `Chunk`
    *  `EntityDecoder.binaryChunk` deprecated
    *  `SegmentWriter` is removed
    *  Changes to:
      *  `ChunkWriter`s in blaze rewritten
      *  `Logger` middlewares
      *  `MemoryCache`
    * Blocking I/O now requires a blocking `ExecutionContext` and a `ContextShift`:
    *  `EntityDecoder`s:
      *  `EntityDecoder.binFile`
      *  `EntityDecoder.textFile`
      *  `MultipartDecoder.mixedMultipart`
    *  `EntityEncoder`s (no longer implicit):
      *  `File`
      *  `Path`
      *  `InputStream`
      *  `Reader`
    *  Multipart:
      *  `MultipartParser.parseStreamedFile`
      *  `MultipartParser.parseToPartsStreamedFile`
      *  `Part.fileData`
    *  Static resources:
      *  `StaticFile.fromString`
      *  `StaticFile.fromResource`
      *  `StaticFile.fromURL`
      *  `StaticFile.fromFile`
      *  `FileService.Config`
      *  `ResourceService.Config`
      *  `WebjarService.Config`
    *  `OkHttpBuilder`
    *  Servlets:
      *  `BlockingHttp4sServlet`
      *  `BlockingServletIo`
  * Servlet backend changes:
    *  `Http4sServlet` no longer shift onto an `ExecutionContext` by default.  Accordingly, `ServerBuilder` no longer has a `withExecutionContext`.
    *  Jetty and Tomcat builders use their native executor types instead of shifting onto an `ExecutionContext`.  Accordingly, `ServletBuilder#withExecutionContext` is removed.
    *  `AsyncHttp4sServlet` and `ServletContextSyntax` now default to non-blocking I/O.  No startup check is made against the servlet version, which failed classloading on an older servlet container.  Neither takes an `ExeuctionContext` parameter anymore.
  * Removed deprecated `StreamApp` aliases. `fs2.StreamApp` is removed and replaced by `cats.effect.IOApp`, `monix.eval.TaskApp`, or similar.
  * Removed deprecated `ServerApp`.
  * `EntityLimiter` middleware now requires an `ApplicativeError`
  * [#2054](https://github.com/http4s/http4s/pull/2054): blaze-server builder changes
  * `BlazeBuilder` deprecated for `BlazeServerBuilder`
  * `BlazeServerBuidler` has a single `withHttpApp(HttpApp)` in place of zero-to-many calls `mountService(HttpRoutes)`.
    *  This change makes it possible to mount an `HttpApp` wrapped in a `Logger` middleware, which only supports `HttpApp`
    *  Call `.orNotFound`, from `org.http4s.implicits._`, to cap an `HttpRoutes` as `HttpApp`
    *  Use `Router` to combine multiple `HttpRoutes` into a single `HttpRoutes` by prefix
    *  This interface will see more changes before 0.19.0 to promote long-term binary compatibility

* Enhancements
    * [#1953](https://github.com/http4s/http4s/pull/1953): Add `UUIDVar` path extractor
    * [#1963](https://github.com/http4s/http4s/pull/1963): Throw `ConnectException` rather than `IOException` on blaze-client connection failures
    * [#1961](https://github.com/http4s/http4s/pull/1961): New `http4s-prometheus-client-metrics` module
    * [#1974](https://github.com/http4s/http4s/pull/1974): New `http4s-client-metrics` module for Dropwizard Metrics
    * [#1973](https://github.com/http4s/http4s/pull/1973): Add `onClose` handler to `WebSocketBuilder`
    * [#2024](https://github.com/http4s/http4s/pull/2024): Add `HeaderEcho` server middleware
    * [#2062](https://github.com/http4s/http4s/pull/2062): Eliminate "unhandled inbund command: Disconnected"` warnings in blaze-server

* Bugfixes
  * [#2027](https://github.com/http4s/http4s/pull/2024): Miscellaneous websocket fixes
  * Stop sending frames even after closed
  * Avoid deadlock on small threadpools
  * Send `Close` frame in response to `Close` frame

* Documentation updates
    * [#1935](https://github.com/http4s/http4s/pull/1953): Make `http4sVersion` lowercase
    * [#1943](https://github.com/http4s/http4s/pull/1943): Make the imports in the Client documentation silent
    * [#1944](https://github.com/http4s/http4s/pull/1944): Upgrade to cryptobits-1.2
    * [#1971](https://github.com/http4s/http4s/pull/1971): Minor corrections to DSL tut
    * [#1972](https://github.com/http4s/http4s/pull/1972): Add `UUIDVar` to DSL tut
    * [#2034](https://github.com/http4s/http4s/pull/1958): Add branch to quickstart instructions
    * [#2035](https://github.com/http4s/http4s/pull/2035): Add Christopher Davenport to community staff
    * [#2060](https://github.com/http4s/http4s/pull/2060): Guide to setting up IntelliJ for contributors

* Internal
    * [#1966](https://github.com/http4s/http4s/pull/1966): Use scalafmt directly from IntelliJ
    * [#1968](https://github.com/http4s/http4s/pull/1968): Build with sbt-1.2.1
    * [#1996](https://github.com/http4s/http4s/pull/1996): Internal refactoring of `JettyBuilder`
    * [#2041](https://github.com/http4s/http4s/pull/2041): Simplify implementations of `RetryPolicy`
    * [#2050](https://github.com/http4s/http4s/pull/2050): Replace test `ExecutionContext` in `Http4sWSStageSpec`
    * [#2052](https://github.com/http4s/http4s/pull/2050): Introduce expiring `TestScheduler` to avoid leaking threads on tests

* Dependency upgrades
    * async-http-client-2.5.2
    * blaze-0.14.0-M4
    * cats-1.3.1
    * cats-effect-1.0.0
    * circe-0.10.0-M2
    * fs2-1.0.0-M5
    * jawn-0.13.0
    * jawn-fs2-0.13.0-M4
    * json4s-3.6.0

# v0.18.17 (2018-09-04)
* Accumulate errors in `OptionalMultiQueryParamDecoderMatcher` [#2000](https://github.com/http4s/pull/2000)
* New http4s-scalatags module [#2002](https://github.com/http4s/pull/2002)
* Resubmit bodies in `Retry` middleware where allowed by policy [#2001](https://github.com/http4s/pull/2001)
* Dependency upgrades:
  * play-json-3.6.10 (for Scala 2.12)
  * tomcat-9.0.11

# v0.18.16 (2018-08-14)
* Fix regression for `AutoSlash` when nested in a `Router` [#1948](https://github.com/http4s/http4s/pull/1948)
* Respect `redactHeadersWhen` in `Logger` middleware [#1952](https://github.com/http4s/http4s/pull/1952)
* Capture `BufferPoolsExports` in prometheus server middleware [#1977](https://github.com/http4s/http4s/pull/1977)
* Make `Referer` header extractable [#1984](https://github.com/http4s/http4s/pull/1984)
* Log server startup banner in a single call to prevent interspersion [#1985](https://github.com/http4s/http4s/pull/1985)
* Add support module for play-json [#1946](https://github.com/http4s/http4s/pull/1946)
* Introduce `TranslateUri` middleware, which checks the prefix of the service it's translating against the request. Deprecated `URITranslation`, which chopped the prefix length without checking for a match. [#1964](https://github.com/http4s/http4s/pull/1964)
* Dependency upgrades:
  * cats-1.2.0
  * metrics-4.0.3
  * okhttp-3.11.0
  * prometheus-client-0.5.0
  * scodec-bits-1.1.6

# v0.18.15 (2018-07-05)
* Bugfix for `AutoSlash` Middleware in Router [#1937](https://github.com/http4s/http4s/pull/1937)
* Add `StaticHeaders` middleware that appends static headers to a service [#1939](https://github.com/http4s/http4s/pull/1939)

# v0.19.0-M1 (2018-07-04)
* Add accumulating version of circe `EntityDecoder` [#1647](https://github.com/http4/http4s/1647)
* Add ETag support to `StaticFile` [#1652](https://github.com/http4s/http4s/pull/1652)
* Reintroduce the option for fallthrough for authenticated services [#1670](https://github.com/http4s/http4s/pull/1670)
* Separate `Cookie` into `RequestCookie` and `ResponseCookie` [#1676](https://github.com/http4s/http4s/pull/1676)
* Add `Eq[Uri]` instance [#1688](https://github.com/http4s/http4s/pull/1688)
* Deprecate `Message#withBody` in favor of `Message#withEntity`.  The latter returns a `Message[F]` rather than an `F[Message[F]]`. [#1694](https://github.com/http4s/http4s/pull/1694)
* Myriad new `Arbitrary` and `Cogen` instances [#1677](https://github.com/http4s/http4s/pull/1677)
* Add non-deprecated `LocationResponseGenerator` functions [#1715](https://github.com/http4s/http4s/pull/1715)
* Relax constraint on `Router` from `Sync` to `Monad` [#1723](https://github.com/http4s/http4s/pull/1723)
* Drop scodec-bits dependency [#1732](https://github.com/http4s/http4s/pull/1732)
* Add `Show[ETag]` instance [#1749](https://github.com/http4s/http4s/pull/1749)
* Replace `fs2.Scheduler` with `cats.effect.Timer` in `Retry` [#1754](https://github.com/http4s/http4s/pull/1754)
* Remove `Sync` constraint from `EntityEncoder[Multipart]` [#1762](https://github.com/http4s/http4s/pull/1762)
* Generate `MediaType`s from [MimeDB](https://github.com/jshttp/mime-db) [#1770](https://github.com/http4s/http4s/pull/1770)
  * Continue phasing out `Renderable` with `MediaRange` and `MediaType`.
  * Media types are now namespaced by main type.  This reduces backticks.  For example, `` MediaType.`text/plain` `` is replaced by `MediaType.text.plain`.
* Remove `Registry`. [#1770](https://github.com/http4s/http4s/pull/1770)
* Deprecate `HttpService`: [#1693](https://github.com/http4s/http4s/pull/1693)
  * Introduces an `Http[F[_], G[_]]` type alias
  * `HttpService` is replaced by `HttpRoutes`, which is an `Http[OptionT[F, ?], ?]`.  `HttpRoutes.of` replaces `HttpService` constructor from `PartialFunction`s.
  * `HttpApp` is an `Http[F, F]`, representing a total HTTP function.
* Add `BlockingHttp4sServlet` for use in Google App Engine and Servlet 2.5 containers.  Rename `Http4sServlet` to `AsyncHttp4sServlet`. [#1830](https://github.com/http4s/http4s/pull/1830)
* Generalize `Logger` middleware to log with `String => Unit` instead of `logger.info(_)` [#1839](https://github.com/http4s/http4s/pull/1839)
* Generalize `AutoSlash` middleware to work on `Kleisli[F, Request[G], B]` given `MonoidK[F]` and `Functor[G]`. [#1885](https://github.com/http4s/http4s/pull/1885)
* Generalize `CORS` middleware to work on `Http[F, G]` given `Applicative[F]` and `Functor[G]`. [#1889](https://github.com/http4s/http4s/pull/1889)
* Generalize `ChunkAggegator` middleware to work on `Kleisli[F, A, Response[G]]` given `G ~> F`, `FlatMap[F]`, and `Sync[G]`. [#1886](https://github.com/http4s/http4s/pull/1886)
* Generalize `EntityLimiter` middleware to work on `Kleisli[F, Request[G], B]`. [#1892](https://github.com/http4s/http4s/pull/1892)
* Generalize `HSTS` middleware to work on `Kleisli[F, A, Response[G]]` given `Functor[F]` and `Functor[G]`. [#1893](https://github.com/http4s/http4s/pull/1893)
* Generalize `UrlFormLifter` middleware to work on `Kleisli[F, Request[G], Response[G]]` given `G ~> F`, `Sync[F]` and `Sync[G]`.  [#1894](https://github.com/http4s/http4s/pull/1894)
* Generalize `Timeout` middleware to work on `Kleisli[F, A, Response[G]]` given `Concurrent[F]` and `Timer[F]`. [#1899](https://github.com/http4s/http4s/pull/1899)
* Generalize `VirtualHost` middleware to work on `Kleisli[F, Request[G], Response[G]]` given `Applicative[F]`.  [#1902](https://github.com/http4s/http4s/pull/1902)
* Generalize `URITranslate` middleware to work on `Kleisli[F, Request[G], B]` given `Functor[G]`.  [#1895](https://github.com/http4s/http4s/pull/1895)
* Generalize `CSRF` middleware to work on `Kleisli[F, Request[G], Response[G]]` given `Sync[F]` and `Applicative[G]`.  [#1909](https://github.com/http4s/http4s/pull/1909)
* Generalize `ResponseLogger` middleware to work on `Kleisli[F, A, Response[F]]` given `Effect[F]`.  [#1916](https://github.com/http4s/http4s/pull/1916)
* Make `Logger`, `RequestLogger`, and `ResponseLogger` work on `HttpApp[F]` so a `Response` is guaranteed unless the service raises an error [#1916](https://github.com/http4s/http4s/pull/1916)
* Rename `RequestLogger.apply0` and `ResponseLogger.apply0` to `RequestLogger.apply` and `ResponseLogger.apply`.  [#1837](https://github.com/http4s/http4s/pull/1837)
* Move `org.http4s.server.ServerSoftware` to `org.http4s.ServerSoftware` [#1884](https://github.com/http4s/http4s/pull/1884)
* Fix `Uncompressible` and `NotBinary` flags in `MimeDB` generator. [#1900](https://github.com/http4s/http4s/pull/1884)
* Generalize `DefaultHead` middleware to work on `Http[F, G]` given `Functor[F]` and `MonoidK[F]` [#1903](https://github.com/http4s/http4s/pull/1903)
* Generalize `GZip` middleware to work on `Http[F, G]` given `Functor[F]` and `Functor[G]` [#1903](https://github.com/http4s/http4s/pull/1903)
* `jawnDecoder` takes a `RawFacade` instead of a `Facade`
* Change `BasicCredentials` extractor to return `(String, String)` [#1924](https://github.com/http4s/http4s/1925)
* `Effect` constraint relaxed to `Sync`:
  * `Logger.logMessage`
* `Effect` constraint relaxed to `Async`:
  * `JavaNetClient`
* `Effect` constraint changed to `Concurrent`:
  * `Logger` (client and server)
  * `RequestLogger` (client and server)
  * `ResponseLogger` (client and server)
  * `ServerBuilder#serve` (moved to abstract member of `ServerBuilder`)
* `Effect` constraint strengthened to `ConcurrentEffect`:
  * `AsyncHttpClient`
  * `BlazeBuilder`
  * `JettyBuilder`
  * `TomcatBuilder`
* Implicit `ExecutionContext` removed from:
  * `RequestLogger` (client and server)
  * `ResponseLogger` (client and server)
  * `ServerBuilder#serve`
  * `ArbitraryInstances.arbitraryEntityDecoder`
  * `ArbitraryInstances.cogenEntity`
  * `ArbitraryInstances.cogenEntityBody`
  * `ArbitraryInstances.cogenMessage`
  * `JavaNetClient`
* Implicit `Timer` added to:
  * `AsyncHttpClient`
  * `JavaNetClient.create`
* `Http4sWsStage` removed from public API
* Removed charset for argonaut instances [#1914](https://github.com/http4s/http4s/pull/1914)
* Dependency upgrades:
  * async-http-client-2.4.9
  * blaze-0.14.0-M3
  * cats-effect-1.0.0-RC2
  * circe-0.10.0-M1
  * fs2-1.0.0-M1
  * fs2-reactive-streams-0.6.0
  * jawn-0.12.1
  * jawn-fs2-0.13.0-M1
  * prometheus-0.4.0
  * scala-xml-1.1.0

# v0.18.14 (2018-07-03)
* Add `CirceEntityCodec` to provide an implicit `EntityEncoder` or `EntityDecoder` from an `Encoder` or `Decoder`, respectively. [#1917](https://github.com/http4s/http4s/pull/1917)
* Add a client backend based on `java.net.HttpURLConnection`.  Note that this client blocks and is primarily intended for use in a REPL. [#1882](https://github.com/http4s/http4s/pull/1882)
* Dependency upgrades:
  * jetty-9.4.11
  * tomcat-9.0.10

# v0.18.13 (2018-06-22)
* Downcase type in `MediaRange` generator [#1907](https://github.com/http4s/http4s/pull/1907)
* Fixed bug where `PoolManager` would try to dequeue from an empty queue [#1922](https://github.com/http4s/http4s/pull/1922)
* Dependency upgrades:
  * argonaut-6.2.2
  * fs2-0.10.5

# v0.18.12 (2018-05-28)
* Deprecated `Part.empty` [#1858](https://github.com/http4s/http4s/pull/1858)
* Log requests with an unconsumed body [#1861](https://github.com/http4s/http4s/pull/1861)
* Log requests when the service returns `None` or raises an error [#1875](https://github.com/http4s/http4s/pull/1875)
* Support streaming parsing of multipart and storing large parts as temp files [#1865](https://github.com/http4s/http4s/pull/1865)
* Add an OkHttp client, with HTTP/2 support [#1864](https://github.com/http4s/http4s/pull/1864)
* Add `Host` header to requests to `Client.fromHttpService` if the request URI is absolute [#1874](https://github.com/http4s/http4s/pull/1874)
* Log `"service returned None"` or `"service raised error"` in service `ResponseLogger` when the service does not produce a successful response [#1879](https://github.com/http4s/http4s/pull/1879)
* Dependency upgrades:
  * jetty-9.4.10.v20180503
  * json4s-3.5.4
  * tomcat-9.0.8

# v0.18.11 (2018-05-10)
* Prevent zero-padding of servlet input chunks [#1835](https://github.com/http4s/http4s/pull/1835)
* Fix deadlock in client loggers.  `RequestLogger.apply` and `ResponseLogger.apply` are each replaced by `apply0` to maintain binary compatibility. [#1837](https://github.com/http4s/http4s/pull/1837)
* New `http4s-boopickle` module supports entity codecs through `boopickle.Pickler` [#1826](https://github.com/http4s/http4s/pull/1826)
* Log as much of the response as is consumed in the client. Previously, failure to consume the entire body prevented any part of the body from being logged. [#1846](https://github.com/http4s/http4s/pull/1846)
* Dependency upgrades:
  * prometheus-client-java-0.4.0

# v0.18.10 (2018-05-03)
* Eliminate dependency on Macro Paradise and macro-compat [#1816](https://github.com/http4s/http4s/pull/1816)
* Add `Logging` middleware for client [#1820](https://github.com/http4s/http4s/pull/1820)
* Make blaze-client tick wheel executor lazy [#1822](https://github.com/http4s/http4s/pull/1822)
* Dependency upgrades:
  * cats-effect-0.10.1
  * fs2-0.10.4
  * specs2-4.1.0

# v0.18.9 (2018-04-17)
* Log any exceptions when writing the header in blaze-server for HTTP/1 [#1781](https://github.com/http4s/http4s/pull/1781)
* Drain the response body (thus running its finalizer) when there is an error writing a servlet header or body [#1782](https://github.com/http4s/http4s/pull/1782)
* Clean up logging of errors thrown by services. Prevents the possible swallowing of errors thrown during `renderResponse` in blaze-server and `Http4sServlet` [#1783](https://github.com/http4s/http4s/pull/1783)
* Fix `Uri.Scheme` parser for schemes beginning with `http` other than `https` [#1790](https://github.com/http4s/http4s/pull/1790)
* Fix blaze-client to reset the connection start time on each invocation of the `F[DisposableResponse]`. This fixes the "timeout after 0 milliseconds" error. [#1792](https://github.com/http4s/http4s/pull/1792)
* Depdency upgrades:
  * blaze-0.12.13
  * http4s-websocket-0.2.1
  * specs2-4.0.4
  * tomcat-9.0.7

# v0.18.8 (2018-04-11)
* Improved ScalaDoc for BlazeBuilder [#1775](https://github.com/http4s/http4s/pull/1775)
* Added a stream constructor for async-http-client [#1776](https://github.com/http4s/http4s/pull/1776)
* http4s-prometheus-server-metrics project created. Prometheus Metrics middleware implemented for metrics on http4s server. Exposes an HttpService ready to be scraped by Prometheus, as well pairing to a CollectorRegistry for custom metric registration. [#1778](https://github.com/http4s/http4s/pull/1778)

# v0.18.7 (2018-04-04)
* Multipart parser defaults to fields interpreted as utf-8. [#1767](https://github.com/http4s/http4s/pull/1767)

# v0.18.6 (2018-04-03)
* Fix parsing of multipart bodies across chunk boundaries. [#1764](https://github.com/http4s/http4s/pull/1764)

# v0.18.5 (2018-03-28)
* Add `&` extractor to http4s-dsl. [#1758](https://github.com/http4s/http4s/pull/1758)
* Deprecate `EntityEncoder[F, Future[A]]`.  The `EntityEncoder` is strict in its argument, which causes any side effect of the `Future` to execute immediately.  Wrap your `future` in `IO.fromFuture(IO(future))` instead. [#1759](https://github.com/http4s/http4s/pull/1759)
* Dependency upgrades:
  * circe-0.9.3

# v0.18.4 (2018-03-23)
* Deprecate old `Timeout` middleware methods in favor of new ones that use `FiniteDuration` and cancel timed out effects [#1725](https://github.com/http4s/http4s/pull/1725)
* Add `expectOr` methods to client for custom error handling on failed expects [#1726](https://github.com/http4s/http4s/pull/1726)
* Replace buffered multipart parser with a streaming version. Deprecate all uses of fs2-scodec. [#1727](https://github.com/http4s/http4s/pull/1727)
* Dependency upgrades:
  * blaze-0.12.2
  * fs2-0.10.3
  * log4s-1.6.1
  * jetty-9.4.9.v20180320

# v0.18.3 (2018-03-17)
* Remove duplicate logging in pool manager [#1683](https://github.com/http4s/http4s/pull/1683)
* Add request/response specific properties to logging [#1709](https://github.com/http4s/http4s/pull/1709)
* Dependency upgrades:
  * async-http-client-2.0.39
  * cats-1.1.0
  * cats-effect-0.10
  * circe-0.9.2
  * discipline-0.9.0
  * jawn-fs2-0.12.2
  * log4s-1.5.0
  * twirl-1.3.15

# v0.18.2 (2018-03-09)
* Qualify reference to `identity` in `uriLiteral` macro [#1697](https://github.com/http4s/http4s/pull/1697)
* Make `Retry` use the correct duration units [#1698](https://github.com/http4s/http4s/pull/1698)
* Dependency upgrades:
  * tomcat-9.0.6

# v0.18.1 (2018-02-27)
* Fix the rendering of trailer headers in blaze [#1629](https://github.com/http4s/http4s/pull/1629)
* Fix race condition between shutdown and parsing in Http1SeverStage [#1675](https://github.com/http4s/http4s/pull/1675)
* Don't use filter in `Arbitrary[``Content-Length``]` [#1678](https://github.com/http4s/http4s/pull/1678)
* Opt-in fallthrough for authenticated services [#1681](https://github.com/http4s/http4s/pull/1681)
* Dependency upgrades:
  * cats-effect-0.9
  * fs2-0.10.2
  * fs2-reactive-streams-0.5.1
  * jawn-fs2-0.12.1
  * specs2-4.0.3
  * tomcat-9.0.5
  * twirl-1.3.4

# v0.18.0 (2018-02-01)
* Add `filename` method to `Part`
* Dependency upgrades:
  * fs2-0.10.0
  * fs2-reactive-streams-0.5.0
  * jawn-fs2-0.12.0

# v0.18.0-M9 (2018-01-26)
* Emit Exit Codes On Server Shutdown [#1638](https://github.com/http4s/http4s/pull/1638) [#1637](https://github.com/http4s/http4s/pull/1637)
* Register Termination Signal and Frame in Http4sWSStage [#1631](https://github.com/http4s/http4s/pull/1631)
* Trailer Headers Are Now Being Emitted Properly [#1629](https://github.com/http4s/http4s/pull/1629)
* Dependency Upgrades:
   * alpn-boot-8.1.12.v20180117
   * circe-0.9.1
   * fs2-0.10.0-RC2
   * fs2-reactive-streams-0.3.0
   * jawn-fs2-0.12.0-M7
   * metrics-4.0.2
   * tomcat-9.0.4

# v0.18.0-M8 (2018-01-05)
* Dependency Upgrades:
   * argonaut-6.2.1
   * circe-0.9.0
   * fs2-0.10.0-M11
   * fs2-reactive-streams-0.2.8
   * jawn-fs2-0.12.0-M6
   * cats-1.0.1
   * cats-effect-0.8

# v0.18.0-M7 (2017-12-23)
* Relax various typeclass constraints from `Effect` to `Sync` or `Async`. [#1587](https://github.com/http4s/http4s/pull/1587)
* Operate on `Segment` instead of `Chunk` [#1588](https://github.com/http4s/http4s/pull/1588)
   * `EntityDecoder.collectBinary` and `EntityDecoder.binary` now
     return `Segment[Byte, Unit]` instead of `Chunk[Byte]`.
   * Add `EntityDecoder.binaryChunk`.
   * Add `EntityEncoder.segmentEncoder`.
   * `http4sMonoidForChunk` replaced by `http4sMonoidForSegment`.
* Add new generators for core RFC 2616 types. [#1593](https://github.com/http4s/http4s/pull/1593)
* Undo obsolete copying of bytes in `StaticFile.fromURL`. [#1202](https://github.com/http4s/http4s/pull/1202)
* Optimize conversion of `Chunk.Bytes` and `ByteVectorChunk` to `ByteBuffer. [#1602](https://github.com/http4s/http4s/pull/1602)
* Rename `read` to `send` and `write` to `receive` in websocket model. [#1603](https://github.com/http4s/http4s/pull/1603)
* Remove `MediaRange` mutable `Registry` and add `HttpCodec[MediaRange]` instance [#1597](https://github.com/http4s/http4s/pull/1597)
* Remove `Monoid[Segment[A, Unit]]` instance, which is now provided by fs2. [#1609](https://github.com/http4s/http4s/pull/1609)
* Introduce `WebSocketBuilder` to build `WebSocket` responses.  Allows headers (e.g., `Sec-WebSocket-Protocol`) on a successful handshake, as well as customization of the response to failed handshakes. [#1607](https://github.com/http4s/http4s/pull/1607)
* Don't catch exceptions thrown by `EntityDecoder.decodeBy`. Complain loudly in logs about exceptions thrown by `HttpService` rather than raised in `F`. [#1592](https://github.com/http4s/http4s/pull/1592)
* Make `abnormal-terminations` and `service-errors` Metrics names plural. [#1611](https://github.com/http4s/http4s/pull/1611)
* Refactor blaze client creation. [#1523](https://github.com/http4s/http4s/pull/1523)
   * `Http1Client.apply` returns `F[Client[F]]`
   * `Http1Client.stream` returns `Stream[F, Client[F]]`, bracketed to shut down the client.
   * `PooledHttp1Client` constructor is deprecated, replaced by the above.
   * `SimpleHttp1Client` is deprecated with no direct equivalent.  Use `Http1Client`.
* Improve client timeout and wait queue handling
   * `requestTimeout` and `responseHeadersTimeout` begin from the submission of the request.  This includes time spent in the wait queue of the pool. [#1570](https://github.com/http4s/http4s/pull/1570)
   * When a connection is `invalidate`d, try to unblock a waiting request under the same key.  Previously, the wait queue would only be checked on recycled connections.
   * When the connection pool is closed, allow connections in the wait queue to complete.
* Changes to Metrics middleware. [#1612](https://github.com/http4s/http4s/pull/1612)
   * Decrement the active requests gauge when no request matches
   * Don't count non-matching requests as 4xx in case they're composed with other services.
   * Don't count failed requests as 5xx in case they're recovered elsewhere.  They still get recorded as `service-error`s.
* Dependency upgrades:
   * async-http-client-2.0.38
   * cats-1.0.0.RC2
   * circe-0.9.0-M3
   * fs2-0.10.0-M10
   * fs2-jawn-0.12.0-M5
   * fs2-reactive-streams-0.2.7
   * scala-2.10.7 and scala-2.11.12

# v0.18.0-M6 (2017-12-08)
* Tested on Java 9.
* `Message.withContentType` now takes a `Content-Type` instead of an
  ``Option[`Content-Type`]``.  `withContentTypeOption` takes an `Option`,
  and `withoutContentType` clears it.
* `QValue` has an `HttpCodec` instance
* `AuthMiddleware` never falls through.  See
  [#1530](https://github.com/http4s/http4s/pull/1530) for more.
* `ContentCoding` is no longer a `Registry`, but has an `HttpCodec`
  instance.
* Render a banner on server startup.  Customize by calling
  `withBanner(List[String])` or `withoutBanner` on the
  `ServerBuilder`.
* Parameterize `isZippable` as a predicate of the `Response` in `GZip`
  middleware.
* Add constant for `application/vnd.api+json` MediaType.
* Limit memory consumption in `GZip` middleware
* Add `handleError`, `handleErrorWith`, `bimap`, `biflatMap`,
  `transform`, and `transformWith` to `EntityDecoder`.
* `org.http4s.util.StreamApp` and `org.http4s.util.ExitCode` are
  deprecated in favor of `fs2.StreamApp` and `fs2.StreamApp.ExitCode`,
  based on what was in http4s.
* Dependency upgrades:
  * fs2-0.10.0-M9
  * fs2-reactive-streams-0.2.6
  * jawn-fs2-0.12.0-M4
  * specs2-4.0.2

# v0.17.6 (2017-12-05)
* Fix `StaticFile` to serve files larger than `Int.MaxValue` bytes
* Dependency upgrades:
  * tomcat-8.5.24

# v0.16.6 (2017-12-04)
* Add a CSRF server middleware
* Fix `NullPointerException` when starting a Tomcat server related to `docBase`
* Log version info and server address on server startup
* Dependency upgrades:
  * jetty-9.4.8.v20171121
  * log4s-1.4.0
  * scalaz-7.2.17
  * twirl-1.3.13

# v0.18.0-M5 (2017-11-02)
* Introduced an `HttpCodec` type class that represents a type that can round
  trip to and from a `String`.  `Uri.Scheme` and `TransferCoding` are the first
  implementors, with more to follow.  Added an `HttpCodecLaws` to http4s-testing.
* `Uri.Scheme` is now its own type instead of a type alias.
* `TransferCoding` is no longer a case class. Its `coding` member is now a
  `String`, not a `CIString`. Its companion is no longer a
  `Registry`.
* Introduced `org.http4s.syntax.literals`, which contains a `StringContext` forAll
  safely constructing a `Uri.Scheme`.  More will follow.
* `org.http4s.util.StreamApp.ExitCode` moved to `org.http4s.util.ExitCode`
* Changed `AuthService[F[_], T]` to `AuthService[T, F[_]]` to support
  partial unification when combining services as a `SemigroupK`.
* Unseal the `MessageFailure` hierarchy. Previous versions of http4s had a
  `GenericParsingFailure`, `GenericDecodeFailure`, and
  `GenericMessageBodyFailure`. This was not compatible with the parameterized
  effect introduced in v0.18. Now, `MessageFailure` is unsealed, so users
  wanting precise control over the default `toHttpResponse` can implement their
  own failure conditions.
* `MessageFailure` now has an `Option[Throwable]` cause.
* Removed `KleisliInstances`. The `SemigroupK[Kleisli[F, A, ?]]` is now provided
  by cats.  Users should no longer need to import `org.http4s.implicits._` to
  get `<+>` composition of `HttpService`s
* `NonEmptyList` extensions moved from `org.http4s.util.nonEmptyList` to
  `org.http4s.syntax.nonEmptyList`.
* There is a classpath difference in log4s version between blaze and http4s in this
  milestone that will be remedied in M6. We believe these warnings are safe.
* Dependency upgrades:
  * cats-1.0.0-RC1
  * fs2-0.10.0-M8
  * fs2-reactive-streams-0.2.5

# v0.18.0-M4 (2017-10-12)
* Syntax for building requests moved from `org.http4s.client._` to
  `org.http4s.client.dsl.Http4sClientDsl[F]`, with concrete type `IO`
  available as `org.http4s.client.dsl.io._`.  This is consistent with
  http4s-dsl for servers.
* Change `StreamApp` to return a `Stream[F, ExitCode]`. The first exit code
  returned by the stream is the exit code of the JVM. This allows custom exit
  codes, and eases dead code warnings in certain constructions that involved
  mapping over `Nothing`.
* `AuthMiddleware.apply` now takes an `Kleisli[OptionT[F, ?], Request[F], T]`
  instead of a `Kleisli[F, Request[F], T]`.
* Set `Content-Type` header on default `NotFound` response.
* Merges from v0.16.5 and v0.17.5.
* Remove mutable map that backs `Method` registry. All methods in the IANA
  registry are available through `Method.all`. Custom methods should be memoized
  by other means.
* Adds an `EntityDecoder[F, Array[Byte]]` and `EntityDecoder[F, Array[Char]]`
  for symmetry with provided `EntityEncoder` instances.
* Adds `Arbitrary` instances for `Headers`, `EntityBody[F]` (currently just
  single chunk), `Entity[F]`, and `EntityEncoder[F, A]`.
* Adds `EntityEncoderLaws` for `EntityEncoder`.
* Adds `EntityCodecLaws`.  "EntityCodec" is not a type in http4s, but these
  laws relate an `EntityEncoder[F, A]` to an `EntityDecoder[F, A]`.
* There is a classpath difference in log4s version between blaze and http4s in this
  milestone that will be remedied in M6. We believe these warnings are safe.

# v0.17.5 (2017-10-12)
* Merges only.

# v0.16.5 (2017-10-11)
* Correctly implement sanitization of dot segments in static file paths
  according to RFC 3986 5.2.4. Most importantly, this fixes an issue where `...`
  is reinterpreted as `..` and can escape the root of the static file service.

# v0.18.0-M3 (2017-10-04)
* Merges only.
* There is a classpath difference in log4s version between blaze and http4s in this
  milestone that will be remedied in M6. We believe these warnings are safe.

# v0.17.4 (2017-10-04)
* Fix reading of request body in non-blocking servlet backend. It was previously
  only reading the first byte of each chunk.
* Dependency upgrades:
  * fs2-reactive-streams-0.1.1

# v0.16.4 (2017-10-04)
* Backport removal `java.xml.bind` dependency from `GZip` middleware,
  to play more nicely with Java 9.
* Dependency upgrades:
  * metrics-core-3.2.5
  * tomcat-8.0.23
  * twirl-1.3.12

# v0.18.0-M2 (2017-10-03)
* Use http4s-dsl with any effect type by either:
    *  extend `Http4sDsl[F]`
    *  create an object that extends `Http4sDsl[F]`, and extend that.
    *  `import org.http4s.dsl.io._` is still available for those who
      wish to specialize on `cats.effect.IO`
* Remove `Semigroup[F[MaybeResponse[F]]]` constraint from
  `BlazeBuilder`.
* Fix `AutoSlash` middleware when a service is mounted with a prefix.
* Publish internal http4s-parboiled2 as a separate module.  This does
  not add any new third-party dependencies, but unbreaks `sbt
  publishLocal`.
* Add `Request.from`, which respects `X-Fowarded-For` header.
* Make `F` in `EffectMessageSyntax` invariant
* Add `message.decodeJson[A]` syntax to replace awkward `message.as(implicitly,
  jsonOf[A])`. Brought into scope by importing one of the following, based on
  your JSON library of choice.
  * `import org.http4s.argonaut._`
  * `import org.http4s.circe._`
  * `import org.http4s.json4s.jackson._`
  * `import org.http4s.json4s.native._`
* `AsyncHttpClient.apply` no longer takes a `bufferSize`.  It is made
  irrelevant by fs2-reactive-streams.
* `MultipartParser.parse` no longer takes a `headerLimit`, which was unused.
* Add `maxWaitQueueLimit` (default 256) and `maxConnectionsPerRequestKey`
  (default 10) to `PooledHttp1Client`.
* Remove private implicit `ExecutionContext` from `StreamApp`. This had been
  known to cause diverging implicit resolution that was hard to debug.
* Shift execution of the routing of the `HttpService` to the `ExecutionContext`
  provided by the `JettyBuilder` or `TomcatBuilder`. Previously, it only shifted
  the response task and stream. This was a regression from v0.16.
* Add two utility execution contexts. These may be used to increase throughput
  as the server builder's `ExecutionContext`. Blocking calls on routing may
  decrease fairness or even deadlock your service, so use at your own risk:
  * `org.http4s.util.execution.direct`
  * `org.http4s.util.execution.trampoline`
* Deprecate `EffectRequestSyntax` and `EffectResponseSyntax`. These were
  previously used to provide methods such as `.putHeaders` and `.withBody`
  on types `F[Request]` and `F[Response]`.  As an alternative:
  * Call `.map` or `.flatMap` on `F[Request]` and `F[Response]` to get access
    to all the same methods.
  * Variadic headers have been added to all the status code generators in
    `Http4sDsl[F]` and method generators in `import org.http4s.client._`.
    For example:
    *  `POST(uri, urlForm, Header("Authorization", "Bearer s3cr3t"))`
    *  ``Ok("This will have an html content type!", `Content-Type`(`text/html`))``
* Restate `HttpService[F]` as a `Kleisli[OptionT[F, ?], Request[F], Response[F]]`.
* Similarly, `AuthedService[F]` as a `Kleisli[OptionT[F, ?], AuthedRequest[F], Response[F]]`.
* `MaybeResponse` is removed, because the optionality is now expressed through
  the `OptionT` in `HttpService`. Instead of composing `HttpService` via a
  `Semigroup`, compose via a `SemigroupK`. Import `org.http4s.implicits._` to
  get a `SemigroupK[HttpService]`, and chain services as `s1 <+> s2`. We hope to
  remove the need for `org.http4s.implicits._` in a future version of cats with
  [issue 1428](https://github.com/typelevel/cats/issues/1428).
* The `Service` type alias is deprecated in favor of `Kleisli`.  It used to represent
  a partial application of the first type parameter, but since version 0.18, it is
  identical to `Kleisli.
* `HttpService.lift`, `AuthedService.lift` are deprecated in favor of `Kleisli.apply`.
* Remove `java.xml.bind` dependency from `GZip` middleware to avoid an
  extra module dependency in Java 9.
* Upgraded dependencies:
    *  jawn-fs2-0.12.0-M2
    *  log4s-1.4.0
* There is a classpath difference in log4s version between blaze and http4s in this
  milestone that will be remedied in M6. We believe these warnings are safe.

# v0.17.3 (2017-10-02)
* Shift execution of HttpService to the `ExecutionContext` provided by the
  `BlazeBuilder` when using HTTP/2. Previously, it only shifted the response
  task and body stream.

# v0.16.3 (2017-09-29)
* Fix `java.io.IOException: An invalid argument was supplied` on blaze-client
  for Windows when writing an empty sequence of `ByteBuffer`s.
* Set encoding of `captureWriter` to UTF-8 instead of the platform default.
* Dependency upgrades:
  * blaze-0.12.9

# v0.17.2 (2017-09-25)
* Remove private implicit strategy from `StreamApp`. This had been known to
  cause diverging implicit resolution that was hard to debug.
* Shift execution of HttpService to the `ExecutionContext` provided by the
  `BlazeBuilder`. Previously, it only shifted the response stream. This was a
  regression from 0.16.
* Split off http4s-parboiled2 module as `"org.http4s" %% "parboiled"`. There are
  no externally visible changes, but this simplifies and speeds the http4s
  build.

# v0.16.2 (2017-09-25)
* Dependency patch upgrades:
  * async-http-client-2.0.37
  * blaze-0.12.8: changes default number of selector threads to
    from `2 * cores + 1` to `max(4, cores + 1)`.
  * jetty-9.4.7.v20170914
  * tomcat-8.5.21
  * twirl-1.3.7

# v0.17.1 (2017-09-17)
* Fix bug where metrics were not captured in `Metrics` middleware.
* Pass `redactHeadersWhen` argument from `Logger` to `RequestLogger`
  and `ResponseLogger`.

# v0.16.1 (2017-09-17)
* Publish our fork of parboiled2 as http4s-parboiled2 module.  It's
  the exact same internal code as was in http4s-core, with no external
  dependencies. By publishing an extra module, we enable a
  `publishLocal` workflow.
* Charset fixes:
  * Deprecate `CharsetRange.isSatisfiedBy` in favor of
    and ```Accept-Charset`.isSatisfiedBy`` in favor of
    ```Accept-Charset`.satisfiedBy``.
  * Fix definition of `satisfiedBy` to respect priority of
    ```Charset`.*``.
  * Add `CharsetRange.matches`.
* ContentCoding fixes:
  * Deprecate `ContentCoding.satisfiedBy` and
    `ContentCoding.satisfies` in favor of ```Accept-Encoding`.satisfiedBy``.
  * Deprecate ```Accept-Encoding`.preferred``, which has no reasonable
    interpretation in the presence of splats.
  * Add ```Accept-Language`.qValue``.
  * Fix definition of `satisfiedBy` to respect priority of
    `ContentCoding.*`.
  * Add `ContentCoding.matches` and `ContentCoding.registered`.
  * Add `Arbitrary[ContentCoding]` and ```Arbitrary[`Accept-Encoding`]``
    instances.
* LanguageTag fixes:
  * Deprecate `LanguageTag.satisfiedBy` and
    `LanguageTag.satisfies` in favor of ```Accept-Language`.satisfiedBy``.
  * Fix definition of `satisfiedBy` to respect priority of
    `LanguageTag.*` and matches of a partial set of subtags.
  * Add `LanguageTag.matches`.
  * Deprecate `LanguageTag.withQuality` in favor of new
    `LanguageTag.withQValue`.
  * Deprecate ```Accept-Language`.preferred``, which has no reasonable
    interpretation in the presence of splats.
  * Add ```Accept-Language`.qValue``.
  * Add `Arbitrary[LanguageTag]` and ```Arbitrary[`Accept-Language`]``
    instances.

# v0.17.0 (2017-09-01)
* Honor `Retry-After` header in `Retry` middleware.  The response will
  not be retried until the maximum of the backoff strategy and any
  time specified by the `Retry-After` header of the response.
* The `RetryPolicy.defaultRetriable` only works for methods guaranteed
  to not have a body.  In fs2, we can't introspect the stream to
  guarantee that it can be rerun.  To retry requests for idempotent
  request methods, use `RetryPolicy.unsafeRetriable`.  To retry
  requests regardless of method, use
  `RetryPolicy.recklesslyRetriable`.
* Fix `Logger` middleware to render JSON bodies as text, not as a hex
  dump.
* `MultipartParser.parse` returns a stream of `ByteVector` instead of
  a stream of `Byte`. This perserves chunking when parsing into the
  high-level `EntityDecoder[Multipart]`, and substantially improves
  performance on large files.  The high-level API is not affected.

# v0.16.0 (2017-09-01)
* `Retry` middleware takes a `RetryPolicy` instead of a backoff
  strategy.  A `RetryPolicy` is a function of the request, the
  response, and the number of attempts.  Wrap the previous `backoff`
  in `RetryPolicy {}` for compatible behavior.
* Expose a `Part.fileData` constructor that accepts an `EntityBody`.

# v0.17.0-RC3 (2017-08-29)
* In blaze-server, when doing chunked transfer encoding, flush the
  header as soon as it is available.  It previously buffered until the
  first chunk was available.

# v0.16.0-RC3 (2017-08-29)
* Add a `responseHeaderTimeout` property to `BlazeClientConfig`.  This
  measures the time between the completion of writing the request body
  to the reception of a complete response header.
* Upgraded dependencies:
    *  async-http-client-2.0.35

# v0.18.0-M1 (2017-08-24)

This release is the product of a long period of parallel development
across different foundation libraries, making a detailed changelog
difficult.  This is a living document, so if any important points are
missed here, please send a PR.

The most important change in http4s-0.18 is that the effect type is
parameterized.  Where previous versions were specialized on
`scalaz.concurrent.Task` or `fs2.Task`, this version supports anything
with a `cats.effect.Effect` instance.  The easiest way to port an
existing service is to replace your `Task` with `cats.effect.IO`,
which has a similar API and is already available on your classpath.
If you prefer to bring your own effect, such as `monix.eval.Task` or
stick to `scalaz.concurrent.Task` or put a transformer on `IO`, that's
fine, too!

The parameterization chanages many core signatures throughout http4s:
- `Request` and `Response` become `Request[F[_]]` and
  `Response[F[_]]`.  The `F` is the effect type of the body (i.e.,
  `Stream[F, Byte]`), or what the body `.run`s to.
- `HttpService` becomes `HttpService[F[_]]`, so that the service
  returns an `F[Response[F]]`.  Instead of constructing with
  `HttpService { ... }`, we now declare the effect type of the
  service, like `HttpService[IO] { ... }`.  This determines the type
  of request and response handled by the service.
- `EntityEncoder[A]` and `EntityDecoder[A]` are now
  `EntityEncoder[F[_], A]` and `EntityDecoder[F[_], A]`, respectively.
  These act as a codec for `Request[F]` and `Response[F]`.  In practice,
  this change tends to be transparent in the DSL.
- The server builders now take an `F` parameter, which needs to match
  the services mounted to them.
- The client now takes an `F` parameter, which determines the requests
  and responses it handles.

Several dependencies are upgraded:
- cats-1.0.0.MF
- circe-0.9.0-M1
- fs2-0.10.0-M6
- fs2-reactive-streams-0.2.2
- jawn-fs2-0.12.0-M1

# v0.17.0-RC2 (2017-08-24)
* Remove `ServiceSyntax.orNotFound(a: A): Task[Response]` in favor of
  `ServiceSyntax.orNotFound: Service[Request, Response]`

# v0.16.0-RC2 (2017-08-24)
* Move http4s-blaze-core from `org.http4s.blaze` to
  `org.http4s.blazecore` to avoid a conflict with the non-http4s
  blaze-core module.
* Change `ServiceOps` to operate on a `Service[?, MaybeResponse]`.
  Give it an `orNotFound` that returns a `Service`.  The
  `orNotFound(a: A)` overload is left for compatibility with Scala
  2.10.
* Build with Lightbend compiler instead of Typelevel compiler so we
  don't expose `org.typelevel` dependencies that are incompatible with
  ntheir counterparts in `org.scala-lang`.
* Upgraded dependencies:
    *  blaze-0.12.7 (fixes eviction notice in http4s-websocket)
    *  twirl-1.3.4

# v0.17.0-RC1 (2017-08-16)
* Port `ChunkAggregator` to fs2
* Add logging middleware
* Standardize on `ExecutionContext` over `Strategy` and `ExecutorService`
* Implement `Age` header
* Fix `Client#toHttpService` to not dispose until the body is consumed
* Add a buffered implementation of `EntityDecoder[Multipart]`
* In async-http-client, don't use `ReactiveStreamsBodyGenerator` unless there is
  a body to transmit. This fixes an `IllegalStateException: unexpected message
  type`
* Add `HSTS` middleware
* Add option to serve pre-gzipped resources
* Add RequestLogging and ResponseLogging middlewares
* `StaticFile` options return `OptionT[Task, ?]`
* Set `Content-Length` or `Transfer-Encoding: chunked` header when serving
  from a URL
* Explicitly close `URLConnection``s if we are not reading the contents
* Upgrade to:
    *  async-http-client-2.0.34
    *  fs2-0.9.7
    *  metrics-core-3.2.4
    *  scodec-bits-1.1.5

# v0.16.0-RC1 (2017-08-16)
* Remove laziness from `ArbitraryInstances`
* Support an arbitrary predicate for CORS allowed origins
* Support `Access-Control-Expose-Headers` header for CORS
* Fix thread safety issue in `EntityDecoder[XML]`
* Support IPV6 headers in `X-Forwarded-For`
* Add `status` and `successful` methods to client
* Overload `client.fetchAs` and `client.streaming` to accept a `Task[Request]`
* Replace `Instant` with `HttpDate` to avoid silent truncation and constrain
  to dates that are legally renderable in HTTP.
* Fix bug in hash code of `CIString`
* Update `request.pathInfo` when changing `request.withUri`. To keep these
  values in sync, `request.copy` has been deprecated, but copy constructors
  based on `with` have been added.
* Remove `name` from `AttributeKey`.
* Add `withFragment` and `withoutFragment` to `Uri`
* Construct `Content-Length` with `fromLong` to ensure validity, and
  `unsafeFromLong` when you can assert that it's positive.
* Add missing instances to `QueryParamDecoder` and `QueryParamEncoder`.
* Add `response.cookies` method to get a list of cookies from `Set-Cookie`
  header.  `Set-Cookie` is no longer a `Header.Extractable`, as it does
  not adhere to the HTTP spec of being concatenable by commas without
  changing semantics.
* Make servlet `HttpSession` available as a request attribute in servlet
  backends
* Fix `Part.name` to return the name from the `Content-Disposition` header
  instead of the name _of_ the `Content-Disposition` header. Accordingly, it is
  no longer a `CIString`
* `Request.toString` and `Response.toString` now redact sensitive headers. A
  method to redact arbitrary headers is added to `Headers`.
* `Retry-After` is now modeled as a `Either[HttpDate, Long]` to reflect either
  an http-date or delta-seconds value.
* Look for index.html in `StaticFile` when rendering a directory instead of
  returning `401 Unauthorized`.
* Limit dates to a minimum of January 1, 1900, per RFC.
* Add `serviceErrorHandler` to `ServerBuilder` to allow pluggable error handlers
  when a server backend receives a failed task or a thrown Exception when
  invoking a service. The default calls `toHttpResponse` on `MessageFailure` and
  closes the connection with a `500 InternalServerError` on other non-fatal
  errors.  Fatal errors are left to the server.
* `FollowRedirect` does not propagate sensitive headers when redirecting to a
  different authority.
* Add Content-Length header to empty response generators
* Upgraded dependencies:
    *  async-http-client-2.0.34
    *  http4s-websocket-0.2.0
    *  jetty-9.4.6.v20170531
    *  json4s-3.5.3
    *  log4s-1.3.6
    *  metrics-core-3.2.3
    *  scala-2.12.3-bin-typelevel-4
    *  scalaz-7.2.15
    *  tomcat-8.5.20

# v0.15.16 (2017-07-20)
* Backport rendering of details in `ParseFailure.getMessage`

# ~~v0.15.15 (2017-07-20)~~
* Oops. Same as v0.15.14.

# v0.15.14 (2017-07-10)
* Close parens in `Request.toString`
* Use "message" instead of "request" in message body failure messages
* Add `problem+json` media type
* Tolerate `[` and `]` in queries parsing URIs. These characters are parsed, but
  percent-encoded.

# v0.17.0-M3 (2017-05-27)
* Fix file corruption issue when serving static files from the classpath

# v0.16.0-M3 (2017-05-25)
* Fix `WebjarService` so it matches assets.
* `ServerApp` overrides `process` to leave a single abstract method
* Add gzip trailer in `GZip` middleware
* Upgraded dependencies:
    *  circe-0.8.0
    *  jetty-9.4.5.v20170502
    *  scalaz-7.2.13
    *  tomcat-8.5.15
* `ProcessApp` uses a `Process[Task, Nothing]` rather than a
  `Process[Task, Unit]`
* `Credentials` is split into `Credentials.AuthParams` for key-value pairs and
  `Credentials.Token` for legacy token-based schemes.  `OAuthBearerToken` is
  subsumed by `Credentials.Token`.  `BasicCredentials` no longer extends
  `Credentials`, but is extractable from one.  This model permits the
  definition of other arbitrary credential schemes.
* Add `fromSeq` constructor to `UrlForm`
* Allow `WebjarService` to pass on methods other than `GET`.  It previously
  threw a `MatchError`.

# v0.15.13 (2017-05-25)
* Patch-level upgrades to dependencies:
    *  async-http-client-2.0.32
    *  blaze-0.12.6 (fixes infinite loop in some SSL handshakes)
    *  jetty-9.3.19.v20170502
    *  json4s-3.5.2
    *  tomcat-8.0.44

# v0.15.12 (2017-05-11)
* Fix GZip middleware to render a correct stream

# v0.17.0-M2 (2017-04-30)
* `Timeout` middleware takes an implicit `Scheduler` and
  `ExecutionContext`
* Bring back `http4s-async-client`, based on `fs2-reactive-stream`
* Restore support for WebSockets

# v0.16.0-M2 (2017-04-30)
* Upgraded dependencies:
    *  argonaut-6.2
    *  jetty-9.4.4.v20170414
    *  tomcat-8.5.14
* Fix `ProcessApp` to terminate on process errors
* Set `secure` request attribute correctly in blaze server
* Exit with code `-1` when `ProcessApp` fails
* Make `ResourceService` respect `If-Modified-Since`
* Rename `ProcessApp.main` to `ProcessApp.process` to avoid overload confusio
* Avoid intermediate String allocation in Circe's `jsonEncoder`
* Adaptive `EntityDecoder[Json]` for circe: works directly from a ByteBuffer for
  small bodies, and incrementally through jawn for larger.
* Capture more context in detail message of parse errors

# v0.15.11 (2017-04-29)
* Upgrade to blaze-0.12.5 to pick up fix for `StackOverflowError` in
  SSL handshake

# v0.15.10 (2017-04-28)
* Patch-level upgrades to dependencies
* argonaut-6.2
* scalaz-7.2.12
* Allow preambles and epilogues in multipart bodies
* Limit multipart headers to 40 kilobytes to avoid unbounded buffering
  of long lines in a header
* Remove `' '` and `'?'` from alphabet for generated multipart
  boundaries, as these are not token characters and are known to cause
  trouble for some multipart implementations
* Fix multipart parsing for unlucky input chunk sizes

# v0.15.9 (2017-04-19)
* Terminate `ServerApp` even if the server fails to start
* Make `ResourceService` respect `If-Modified-Since`
* Patch-level upgrades to dependencies:
* async-http-client-2.0.31
* jetty-9.3.18.v20170406
* json4s-3.5.1
* log4s-1.3.4
* metrics-core-3.1.4
* scalacheck-1.13.5
* scalaz-7.1.13 or scalaz-7.2.11
* tomcat-8.0.43

# v0.17.0-M1 (2017-04-08)
* First release on cats and fs2
    *  All scalaz types and typeclasses replaced by cats equivalengts
	* `scalaz.concurrent.Task` replaced by `fs2.Task`
	* `scalaz.stream.Process` replaced by `fs2.Stream`
* Roughly at feature parity with v0.16.0-M1. Notable exceptions:
	* Multipart not yet supported
	* Web sockets not yet supported
	* Client retry middleware can't check idempotence of requests
	* Utilties in `org.http4s.util.io` not yet ported

# v0.16.0-M1 (2017-04-08)
* Fix type of `AuthedService.empty`
* Eliminate `Fallthrough` typeclass.  An `HttpService` now returns
  `MaybeResponse`, which can be a `Response` or `Pass`.  There is a
  `Semigroup[MaybeResponse]` instance that allows `HttpService`s to be
  chained as a semigroup.  `service orElse anotherService` is
  deprecated in favor of `service |+| anotherService`.
* Support configuring blaze and Jetty servers with a custom
  `SSLContext`.
* Upgraded dependencies for various modules:
    *  async-http-client-2.0.31
    *  circe-0.7.1
    *  jetty-9.4.3.v20170317
    *  json4s-3.5.1
    *  logback-1.2.1
    *  log4s-1.3.4
    *  metrics-3.2.0
    *  scalacheck-1.13.5
    *  tomcat-8.0.43
* Deprecate `EntityEncoder[ByteBuffer]` and
  `EntityEncoder[CharBuffer]`.
* Add `EntityDecoder[Unit]`.
* Move `ResponseClass`es into `Status`.
* Use `SSLContext.getDefault` by default in blaze-client.  Use
  `BlazeServerConfig.insecure` to ignore certificate validity.  But
  please don't.
* Move `CIString` syntax to `org.http4s.syntax`.
* Bundle an internal version of parboiled2.  This decouples core from
  shapeless, allowing applications to use their preferred version of
  shapeless.
* Rename `endpointAuthentication` to `checkEndpointAuthentication`.
* Add a `WebjarService` for serving files out of web jars.
* Implement `Retry-After` header.
* Stop building with `delambdafy` on Scala 2.11.
* Eliminate finalizer on `BlazeConnection`.
* Respond OK to CORS pre-flight requests even if the wrapped service
  does not return a successful response.  This is to allow `CORS`
  pre-flight checks of authenticated services.
* Deprecate `ServerApp` in favor of `org.http4s.util.ProcessApp`.  A
  `ProcessApp` is easier to compose all the resources a server needs via
  `Process.bracket`.
* Implement a `Referer` header.

# v0.15.8 (2017-04-06)
* Cache charset lookups to avoid synchronization.  Resolution of
  charsets is synchronized, with a cache size of two.  This avoids
  the synchronized call on the HTTP pool.
* Strip fragment from request target in blaze-client.  An HTTP request
  target should not include the fragment, and certain servers respond
  with a `400 Bad Request` in their presence.

# v0.15.7 (2017-03-09)
* Change default server and client executors to a minimum of four
  threads.
* Bring scofflaw async-http-client to justice for its brazen
  violations of Reactive Streams Rule 3.16, requesting of a null
  subscription.
* Destroy Tomcat instances after stopping, so they don't hold the port
* Deprecate `ArbitraryInstances.genCharsetRangeNoQuality`, which can
  cause deadlocks
* Patch-level upgrades to dependencies:
    *  async-http-client-2.0.30
    *  jetty-9.3.16.v20170120
    *  logback-1.1.11
    *  metrics-3.1.3
    *  scala-xml-1.0.6
    *  scalaz-7.2.9
    *  tomcat-8.0.41
    *  twirl-1.2.1

# v0.15.6 (2017-03-03)
* Log unhandled MessageFailures to `org.http4s.server.message-failures`

# v0.15.5 (2017-02-20)
* Allow services wrapped in CORS middleware to fall through
* Don't log message about invalid CORS headers when no `Origin` header present
* Soften log about invalid CORS headers from info to debug

# v0.15.4 (2017-02-12)
* Call `toHttpResponse` on tasks failed with `MessageFailure`s from
  `HttpService`, to get proper 4xx handling instead of an internal
  server error.

# v0.15.3 (2017-01-17)
* Dispose of redirect responses in `FollowRedirect`. Fixes client deadlock under heavy load
* Refrain from logging headers with potentially sensitive info in blaze-client
* Add `hashCode` and `equals` to `Headers`
* Make `challenge` in auth middlewares public to facilitate composing multiple auth mechanisms
* Fix blaze-client detection of stale connections

# v0.15.2 (2016-12-29)
* Add helpers to add cookies to requests

# v0.12.6 (2016-12-29)
* Backport rendering of details in `ParseFailure.getMessage`

# ~~v0.12.5 (2016-12-29)~~
* ~~Backport rendering of details in `ParseFailure.getMessage`~~ Oops.

# v0.15.1 (2016-12-20)
* Fix GZip middleware to fallthrough non-matching responses
* Fix UnsupportedOperationException in `Arbitrary[Uri]`
* Upgrade to Scala 2.12.1 and Scalaz 7.2.8

# v0.15.0 (2016-11-30)
* Add support for Scala 2.12
* Added `Client.fromHttpService` to assist with testing.
* Make all case classes final where possible, sealed where not.
* Codec for Server Sent Events (SSE)
* Added JSONP middleware
* Improve Expires header to more easily build the header and support parsing of the header
* Replce lazy `Raw.parsed` field with a simple null check
* Added support for Zipkin headers
* Eliminate response attribute for detecting fallthrough response.
  The fallthrough response must be `Response.fallthrough`.
* Encode URI path segments created with `/`
* Introduce `AuthedRequest` and `AuthedService` types.
* Replace `CharSequenceEncoder` with `CharBufferEncoder`, assuming
  that `CharBuffer` and `String` are the only `CharSequence`s one
  would want to encode.
* Remove `EnittyEncoder[Char]` and `EntityEncoder[Byte]`.  Send an
  array, buffer, or String if you want this.
* Add `DefaultHead` middleware for `HEAD` implementation.
* Decouple `http4s-server` from Dropwizard Metrics.  Metrics code is
  in the new `http4s-metrics` module.
* Allow custom scheduler for timeout middleware.
* Add parametric empty `EntityEncoder` and `EntityEncoder[Unit]`.
* Replace unlawful `Order[CharsetRange]` with `Equal[CharsetRange]`.
* Auth middlewares renamed `BasicAuth` and `DigestAuth`.
* `BasicAuth` passes client password to store instead of requesting
  password from store.
* Remove realm as an argument to the basic and digest auth stores.
* Basic and digest auth stores return a parameterized type instead of
  just a String username.
* Upgrade to argonaut-6.2-RC2, circe-0.6.1, json4s-3.5.0

# v0.14.11 (2016-10-25)
* Fix expansion of `uri` and `q` macros by qualifying with `_root_`

# v0.14.10 (2016-10-12)
* Include timeout type and duration in blaze client timeouts

# v0.14.9 (2016-10-09)
* Don't use `"null"` as query string in servlet backends for requests without a query string

# v0.14.8 (2016-10-04)
* Allow param names in UriTemplate to have encoded, reserved parameters
* Upgrade to blaze-0.12.1, to fix OutOfMemoryError with direct buffers
* Upgrade to Scalaz 7.1.10/7.2.6
* Upgrade to Jetty 9.3.12
* Upgrade to Tomcat 8.0.37

# v0.14.7 (2016-09-25)
* Retry middleware now only retries requests with idempotent methods
  and pure bodies and appropriate status codes
* Fix bug where redirects followed when an effectful chunk (i.e., `Await`) follows pure ones.
* Don't uppercase two hex digits after "%25" when percent encoding.
* Tolerate invalid percent-encodings when decoding.
* Omit scoverage dependencies from POM

# v0.14.6 (2016-09-11)
* Don't treat `Kill`ed responses (i.e., HEAD requests) as abnormal
  termination in metrics

# v0.14.5 (2016-09-02)
* Fix blaze-client handling of HEAD requests

# v0.14.4 (2016-08-29)
* Don't render trailing "/" for URIs with empty paths
* Avoid calling tail of empty list in `/:` extractor

# v0.14.3 (2016-08-24)
* Follow 301 and 302 responses to POST with a GET request.
* Follow all redirect responses to HEAD with a HEAD request.
* Fix bug where redirect response is disposed prematurely even if not followed.
* Fix bug where payload headers are sent from original request when
  following a redirect with a GET or HEAD.
* Return a failed task instead of throwing when a client callback
  throws an exception. Fixes a resource leak.
* Always render `Date` header in GMT.
* Fully support the three date formats specified by RFC 7231.
* Always specify peer information in blaze-client SSL engines
* Patch upgrades to latest async-http-client, jetty, scalaz, and scalaz-stream

# v0.14.2 (2016-08-10)
* Override `getMessage` in `UnexpectedStatus`

# v0.14.1 (2016-06-15)
* Added the possibility to specify custom responses to MessageFailures
* Address issue with Retry middleware leaking connections
* Fixed the status code for a semantically invalid request to `422 UnprocessableEntity`
* Rename `json` to `jsonDecoder` to reduce possibility of implicit shadowing
* Introduce the `ServerApp` trait
* Deprectate `onShutdown` and `awaitShutdown` in `Server`
* Support for multipart messages
* The Path extractor for Long now supports negative numbers
* Upgrade to scalaz-stream-0.8.2(a) for compatibility with scodec-bits-1.1
* Downgrade to argonaut-6.1 (latest stable release) now that it cross builds for scalaz-7.2
* Upgrade parboiled2 for compatibility with shapeless-2.3.x

# ~~v0.14.0 (2016-06-15)~~
* Recalled. Use v0.14.1 instead.

# v0.13.3 (2016-06-15)
* Address issue with Retry middleware leaking connections.
* Pass the reason string when setting the `Status` for a successful `ParseResult`.

# v0.13.2 (2016-04-13)
* Fixes the CanBuildFrom for RequestCookieJar to avoid duplicates.
* Update version of jawn-parser which contains a fix for Json decoding.

# v0.13.1 (2016-04-07)
* Remove implicit resolution of `DefaultExecutor` in blaze-client.

# v0.13.0 (2016-03-29)
* Add support for scalaz-7.2.x (use version 0.13.0a).
* Add a client backed based on async-http-client.
* Encode keys when rendering a query string.
* New entity decoder based on json4s' extract.
* Content-Length now accepts a Long.
* Upgrade to circe-0.3, json4s-3.3, and other patch releases.
* Fix deadlocks in blaze resulting from default executor on single-CPU machines.
* Refactor `DecodeFailure` into a new `RequestFailure` hierarchy.
* New methods for manipulating `UrlForm`.
* All parsed headers get a `parse` method to construct them from their value.
* Improve error message for unsupported media type decoding error.
* Introduce `BlazeClientConfig` class to simplify client construction.
* Unify client executor service semantics between blaze-client and async-http-client.
* Update default response message for UnsupportedMediaType failures.
* Add a `lenient` flag to blazee configuration to accept illegal characters in headers.
* Remove q-value from `MediaRange` and `MediaType`, replaced by `MediaRangeAndQValue`.
* Add `address` to `Server` trait.
* Lazily construct request body in Servlet NIO to support HTTP 100.
* Common operations pushed down to `MessageOps`.
* Fix loop in blaze-client when no connection can be established.
* Privatize most of the blaze internal types.
* Enable configuration of blaze server parser lengths.
* Add trailer support in blaze client.
* Provide an optional external executor to blaze clients.
* Fix Argonaut string interpolation

# v0.12.4 (2016-03-10)
* Fix bug on rejection of invalid URIs.
* Do not send `Transfer-Encoding` or `Content-Length` headers for 304 and others.
* Don't quote cookie values.

# v0.12.3 (2016-02-24)
* Upgrade to jawn-0.8.4 to fix decoding escaped characters in JSON.

# v0.12.2 (2016-02-22)
* ~~Upgrade to jawn-0.8.4 to fix decoding escaped characters in JSON.~~ Oops.

# v0.12.1 (2016-01-30)
* Encode keys as well as values when rendering a query.
* Don't encode '?' or '/' when encoding a query.

# v0.12.0 (2016-01-15)
* Refactor the client API for resource safety when not reading the entire body.
* Rewrite client connection pool to support maximum concurrent
  connections instead of maximum idle connections.
* Optimize body collection for better connection keep-alive rate.
* Move `Service` and `HttpService`, because a `Client` can be viewed as a `Service`.
* Remove custom `DateTime` in favor of `java.time.Instant`.
* Support status 451 Unavailable For Legal Reasons.
* Various blaze-client optimizations.
* Don't let Blaze `IdentityWriter` write more than Content-Length bytes.
* Remove `identity` `Transfer-Encoding`, which was removed in HTTP RFC errata.
* In blaze, `requireClose` is now the return value of `writeEnd`.
* Remove body from `Request.toString` and `Response.toString`.
* Move blaze parser into its own class.
* Trigger a disconnect if an ignored body is too long.
* Configurable thread factories for happier profiling.
* Fix possible deadlock in default client execution context.

# v0.11.3 (2015-12-28)
* Blaze upgrade to fix parsing HTTP responses without a reason phrase.
* Don't write more than Content-Length bytes in blaze.
* Fix infinite loop in non-blocking Servlet I/O.
* Never write a response body on HEAD requests to blaze.
* Add missing `'&'` between multivalued k/v pairs in `UrlFormCodec.encode`

# v0.11.2 (2015-12-04)
* Fix stack safety issue in async servlet I/O.
* Reduce noise from timeout exceptions in `ClientTimeoutStage`.
* Address file descriptor leaks in blaze-client.
* Fix `FollowRedirect` middleware for 303 responses.
* Support keep-alives for client requests with bodies.

# v0.11.1 (2015-11-29)
* Honor `connectorPoolSize` and `bufferSize` parameters in `BlazeBuilder`.
* Add convenient `ETag` header constructor.
* Wait for final chunk to be written before closing the async context in non-blocking servlet I/O.
* Upgrade to jawn-streamz-0.7.0 to use scalaz-stream-0.8 across the board.

# v0.11.0 (2015-11-20)
* Upgrade to scalaz-stream 0.8
* Add Circe JSON support module.
* Add ability to require content-type matching with EntityDecoders.
* Cleanup blaze-client internals.
* Handle empty static files.
* Add ability to disable endpoint authentication for the blaze client.
* Add charset encoding for Argonaut JSON EntityEncoder.

# v0.10.1 (2015-10-07)
* Processes render data in chunked encoding by default.
* Incorporate type name into error message of QueryParam.
* Comma separate Access-Control-Allow-Methods header values.
* Default FallThrough behavior inspects for the FallThrough.fallthroughKey.

# v0.10.0 (2015-09-03)
* Replace `PartialService` with the `Fallthrough` typeclass and `orElse` syntax.
* Rename `withHeaders` to `replaceAllHeaders`
* Set https endpoint identification algorithm when possible.
* Stack-safe `ProcessWriter` in blaze.
* Configureable number of connector threads and buffer size in blaze-server.

# v0.9.3 (2015-08-27)
* Trampoline recursive calls in blaze ProcessWriter.
* Handle server hangup and body termination correctly in blaze client.

# v0.9.2 (2015-08-26)
* Bump http4s-websockets to 1.0.3 to properly decode continuation opcode.
* Fix metrics incompatibility when using Jetty 9.3 backend.
* Preserve original headers when appending as opposed to quoting.

# v0.8.5 (2015-08-26)
* Preserve original headers when appending as opposed to quoting.
* Upgrade to jawn-0.8.3 to avoid transitive dependency on GPL2 jmh

# v0.9.1 (2015-08-19)
* Fix bug in servlet nio handler.

# v0.9.0 (2015-08-15)
* Require Java8.
* `StaticFile` uses the filename extension exclusively to determine media-type.
* Add `/` method to `Uri`.
* Add `UrlFormLifter` middleware to aggregate url-form parameters with the query parameters.
* Add local address information to the `Request` type.
* Add a Http method 'or' (`|`) extractor.
* Add `VirtualHost` middleware for serving multiple sites from one server.
* Add websocket configuration to the blaze server builder.
* Redefine default timeout status code to 500.
* Redefine the `Service` arrow result from `Task[Option[_]]` to `Task[_]`.
* Don't extend `AllInstances` with `Http4s` omnibus import object.
* Use UTF-8 as the default encoding for text bodies.
* Numerous bug fixes by numerous contributors!

# v0.8.4 (2015-07-13)
* Honor the buffer size parameter in gzip middleware.
* Handle service exceptions in servlet backends.
* Respect asyncTimeout in servlet backends.
* Fix prefix mounting bug in blaze-server.
* Do not apply CORS headers to unsuccessful OPTIONS requests.

# v0.8.3 (2015-07-02)
* Fix bug parsing IPv4 addresses found in URI construction.

# v0.8.2 (2015-06-22)
* Patch instrumented handler for Jetty to time async contexts correctly.
* Fix race condition with timeout registration and route execution in blaze client
* Replace `ConcurrentHashMap` with synchronized `HashMap` in `staticcontent` package.
* Fix static content from jars by avoiding `"//"` in path uris when serving static content.
* Quote MediaRange extensions.
* Upgrade to jawn-streamz-0.5.0 and blaze-0.8.2.
* Improve error handling in blaze-client.
* Respect the explicit default encoding passed to `decodeString`.

# v0.8.1 (2015-06-16)
* Authentication middleware integrated into the server package.
* Static content tools integrated into the server package.
* Rename HttpParser to HttpHeaderParser and allow registration and removal of header parsers.
* Make UrlForm EntityDecoder implicitly resolvable.
* Relax UrlForm parser strictness.
* Add 'follow redirect' support as a client middleware.
* Add server middleware for auto retrying uris of form '/foo/' as '/foo'.
* Numerous bug fixes.
* Numerous version bumps.

# ~~v0.8.0 (2015-06-16)~~
* Mistake.  Go straight to v0.8.1.

# v0.7.0 (2015-05-05)
* Add QueryParamMatcher to the dsl which returns a ValidationNel.
* Dsl can differentiate between '/foo/' and '/foo'.
* Added http2 support for blaze backend.
* Added a metrics middleware usable on all server backends.
* Websockets are now modeled by an scalaz.stream.Exchange.
* Add `User-Agent` and `Allow` header types and parsers.
* Allow providing a Host header to the blaze client.
* Upgrade to scalaz-stream-7.0a.
* Added a CORS middleware.
* Numerous bug fixes.
* Numerous version bumps.

# v0.6.5 (2015-03-29)
* Fix bug in Request URI on servlet backend with non-empty context or servlet paths.
* Allow provided Host header for Blaze requests.

# v0.6.4 (2015-03-15)
* Avoid loading javax.servlet.WriteListener when deploying to a servlet 3.0 container.

# ~~v0.6.3 (2015-03-15)~~
* Forgot to pull origin before releasing.  Use v0.6.4 instead.

# v0.6.2 (2015-02-27)
* Use the thread pool provided to the Jetty servlet builder.
* Avoid throwing exceptions when parsing headers.
* Make trailing slash insignificant in service prefixes on servlet containers.
* Fix mapping of servlet query and mount prefix.

# v0.6.1 (2015-02-04)
* Update to blaze-0.5.1
* Remove unneeded error message (90b2f76097215)
* GZip middleware will not throw an exception if the AcceptEncoding header is not gzip (ed1b2a0d68a8)

# v0.6.0 (2015-01-27)

* http4s-core
* Remove ResponseBuilder in favor of Response companion.
* Allow '';'' separators for query pairs.
* Make charset on Message an Option.
* Add a `flatMapR` method to EntityDecoder.
* Various enhancements to QueryParamEncoder and QueryParamDecoder.
* Make Query an IndexedSeq.
* Add parsers for Location and Proxy-Authenticate headers.
* Move EntityDecoder.apply to `Request.decode` and `Request.decodeWith`
* Move headers into `org.http4s.headers` package.
* Make UriTranslation respect scriptName/pathInfo split.
* New method to resolve relative Uris.
* Encode query and fragment of Uri.
* Codec and wrapper type for URL-form-encoded bodies.

* http4s-server
* Add SSL support to all server builders.

* http4s-blaze-server
* Add Date header to blaze-server responses.
* Close connection when error happens during body write in blaze-server.

* http4s-servlet
* Use asynchronous servlet I/O on Servlet 3.1 containers.
* ServletContext syntax for easy mounting in a WAR deployment.
* Support Dropwizard Metrics collection for servlet containers.

* http4s-jawn
* Empty strings are a JSON decoding error.

* http4s-argonaut
* Add codec instances for Argonaut's CodecJson.

* http4s-json4s
* Add codec instances for Json4s' Reader/Writer.

* http4s-twirl
* New module to support Twirl templates

* http4s-scala-xml
* Split scala-xml support into http4s-scala-xml module.
* Change inferred type of `scala.xml.Elem` to `application/xml`.

* http4s-client
* Support for signing oauth-1 requests in client.

* http4s-blaze-client
* Fix blaze-client when receiving HTTP1 response without Content-Length header.
* Change default blaze-client executor to variable size.
* Fix problem with blaze-client timeouts.

# v0.5.4 (2015-01-08)
* Upgrade to blaze 0.4.1 to fix header parsing issue in blaze http/1.x client and server.

# v0.5.3 (2015-01-05)
* Upgrade to argonaut-6.1-M5 to match jawn. [#157](https://github.com/http4s/http4s/issues/157)

# v0.5.2 (2015-01-02)
* Upgrade to jawn-0.7.2.  Old version of jawn was incompatible with argonaut. [#157](https://github.com/http4s/http4s/issues/157)

# v0.5.1 (2014-12-23)
* Include context path in calculation of scriptName/pathInfo. [#140](https://github.com/http4s/http4s/issues/140)
* Fix bug in UriTemplate for query params with multiple keys.
* Fix StackOverflowError in query parser. [#147](https://github.com/http4s/http4s/issues/147)
* Allow ';' separators for query pairs.

# v0.5.0 (2014-12-11)
* Client syntax has evloved and now will include Accept headers when used with EntityDecoder
* Parse JSON with jawn-streamz.
* EntityDecoder now returns an EitherT to make decoding failure explicit.
* Renamed Writable to EntityEncoder
* New query param typeclasses for encoding and decoding query strings.
* Status equality now discards the reason phrase.
* Match AttributeKeys as singletons.
* Added async timeout listener to servlet backends.
* Start blaze server asynchronously.
* Support specifying timeout and executor in blaze-client.
* Use NIO for encoding files.

# v0.4.2 (2014-12-01)
* Fix whitespace parsing in Authorization header [#87](https://github.com/http4s/http4s/issues/87)

# v0.4.1 (2014-11-20)
* `Uri.query` and `Uri.fragment` are no longer decoded. [#75](https://github.com/http4s/http4s/issues/75)

# v0.4.0 (2014-11-18)

* Change HttpService form a `PartialFunction[Request,Task[Response]]`
  to `Service[Request, Response]`, a type that encapsulates a `Request => Task[Option[Response]]`
* Upgrade to scalaz-stream-0.6a
* Upgrade to blaze-0.3.0
* Drop scala-logging for log4s
* Refactor ServerBuilders into an immutable builder pattern.
* Add a way to control the thread pool used for execution of a Service
* Modernize the Renderable/Renderer framework
* Change Renderable append operator from ~ to <<
* Split out the websocket codec and types into a seperate package
* Added ReplyException, an experimental way to allow an Exception to encode
  a default Response on for EntityDecoder etc.
* Many bug fixes and slight enhancements

# v0.3.0 (2014-08-29)

* New client API with Blaze implementation
* Upgrade to scalaz-7.1.0 and scalaz-stream-0.5a
* JSON Writable support through Argonaut and json4s.
* Add EntityDecoders for parsing bodies.
* Moved request and response generators to http4s-dsl to be more flexible to
  other frameworks'' syntax needs.
* Phased out exception-throwing methods for the construction of various
  model objects in favor of disjunctions and macro-enforced literals.
* Refactored imports to match the structure followed by [scalaz](https://github.com/scalaz/scalaz).

# v0.2.0 (2014-07-15)

* Scala 2.11 support
* Spun off http4s-server module. http4s-core is neutral between server and
the future client.
* New builder for running Blaze, Jetty, and Tomcat servers.
* Configurable timeouts in each server backend.
* Replace Chunk with scodec.bits.ByteVector.
* Many enhancements and bugfixes to URI type.
* Drop joda-time dependency for slimmer date-time class.
* Capitalized method names in http4s-dsl.

# v0.1.0 (2014-04-15)

* Initial public release.<|MERGE_RESOLUTION|>--- conflicted
+++ resolved
@@ -3,24 +3,6 @@
 Maintenance branches are merged before each new release. This change log is
 ordered chronologically, so each release contains all changes described below it.
 
-<<<<<<< HEAD
-# v1.0.0-M44 (2024-12-06)
-
-## What's Changed
-### http4s-core
-* merge 0.23.30 -> main by @samspills in https://github.com/http4s/http4s/pull/7594
-### Documentation
-* update 1.0.0-Mxx releasing guide re ancillary releases by @samspills in https://github.com/http4s/http4s/pull/7572
-### Behind the scenes
-* Fix Scala Steward config by @danicheg in https://github.com/http4s/http4s/pull/7569
-
-## New Contributors
-* @i10416 made their first contribution in https://github.com/http4s/http4s/pull/7582
-* @NthPortal made their first contribution in https://github.com/http4s/http4s/pull/7577
-* @yawaramin made their first contribution in https://github.com/http4s/http4s/pull/7589
-
-**Full Changelog**: https://github.com/http4s/http4s/compare/v1.0.0-M43...v1.0.0-M44
-=======
 # v0.23.31 (2025-09-22)
 
 ## What's Changed
@@ -107,7 +89,25 @@
 * @carlosrogue made their first contribution in https://github.com/http4s/http4s/pull/7660
 
 **Full Changelog**: https://github.com/http4s/http4s/compare/v0.23.30...v0.23.31
->>>>>>> 36b243fc
+
+
+# v1.0.0-M44 (2024-12-06)
+
+## What's Changed
+### http4s-core
+* merge 0.23.30 -> main by @samspills in https://github.com/http4s/http4s/pull/7594
+### Documentation
+* update 1.0.0-Mxx releasing guide re ancillary releases by @samspills in https://github.com/http4s/http4s/pull/7572
+### Behind the scenes
+* Fix Scala Steward config by @danicheg in https://github.com/http4s/http4s/pull/7569
+
+## New Contributors
+* @i10416 made their first contribution in https://github.com/http4s/http4s/pull/7582
+* @NthPortal made their first contribution in https://github.com/http4s/http4s/pull/7577
+* @yawaramin made their first contribution in https://github.com/http4s/http4s/pull/7589
+
+**Full Changelog**: https://github.com/http4s/http4s/compare/v1.0.0-M43...v1.0.0-M44
+
 
 # v0.23.30 (2024-12-04)
 
