# Changelog

Maintenance branches are merged before each new release. This change log is
ordered chronologically, so each release contains all changes described below it.

<<<<<<< HEAD
# v1.0.0-M43 (2024-10-30)

## What's Changed
### http4s-core
* merge v0.23.29 -> main by @samspills in https://github.com/http4s/http4s/pull/7550

**Full Changelog**: https://github.com/http4s/http4s/compare/v1.0.0-M42...v1.0.0-M43
=======
# v0.23.30 (2024-12-04)

## What's Changed
### http4s-core
* Add `X-Forwarded-Host` header in series/0.23 by @NthPortal in https://github.com/http4s/http4s/pull/7577
### http4s-ember-core
* Fix/i7538 end stream by trailers cause client to hang by @i10416 in https://github.com/http4s/http4s/pull/7582
* tidy: client stream should start from idle state by @i10416 in https://github.com/http4s/http4s/pull/7584
### Documentation
* Add documenation for FlagQueryParamMatcher. by @jan0sch in https://github.com/http4s/http4s/pull/7581
* Simplify form example by @yawaramin in https://github.com/http4s/http4s/pull/7589
### Behind the scenes
<details>

* Update http4s-circe, http4s-ember-client to 0.23.29 in series/0.23 by @http4s-steward in https://github.com/http4s/http4s/pull/7552
* Update sbt-doctest to 0.11.0 in series/0.23 by @http4s-steward in https://github.com/http4s/http4s/pull/7554
* Update sbt-http4s-org to 0.17.5 in series/0.23 by @http4s-steward in https://github.com/http4s/http4s/pull/7553
* Update sbt to 1.10.4 in series/0.23 by @http4s-steward in https://github.com/http4s/http4s/pull/7556
* Update cats-effect, cats-effect-std, ... to 3.5.5 in series/0.23 by @http4s-steward in https://github.com/http4s/http4s/pull/7555
* flake.lock: Update by @http4s-steward in https://github.com/http4s/http4s/pull/7557
* Update sbt-buildinfo to 0.13.0 in series/0.23 by @http4s-steward in https://github.com/http4s/http4s/pull/7573
* Update sbt to 1.10.5 in series/0.23 by @http4s-steward in https://github.com/http4s/http4s/pull/7574
* flake.lock: Update by @http4s-steward in https://github.com/http4s/http4s/pull/7575
* Update sbt-buildinfo to 0.13.1 in series/0.23 by @http4s-steward in https://github.com/http4s/http4s/pull/7576
* Update netty-buffer, netty-codec-http to 4.1.115.Final in series/0.23 by @http4s-steward in https://github.com/http4s/http4s/pull/7580
* flake.lock: Update by @http4s-steward in https://github.com/http4s/http4s/pull/7585
* Update cats-effect, cats-effect-std, ... to 3.5.6 in series/0.23 by @http4s-steward in https://github.com/http4s/http4s/pull/7586
* flake.lock: Update by @http4s-steward in https://github.com/http4s/http4s/pull/7587
* Update cats-effect, cats-effect-std, ... to 3.5.7 in series/0.23 by @http4s-steward in https://github.com/http4s/http4s/pull/7588

</details>

## New Contributors
* @i10416 made their first contribution in https://github.com/http4s/http4s/pull/7582
* @NthPortal made their first contribution in https://github.com/http4s/http4s/pull/7577
* @yawaramin made their first contribution in https://github.com/http4s/http4s/pull/7589

**Full Changelog**: https://github.com/http4s/http4s/compare/v0.23.29...v0.23.30
>>>>>>> 6ad74ff7

# v0.23.29 (2024-10-23)

This is a maintenance release to fix scalafix processing exceptions in http4s modules.

## What's Changed
### http4s-core
* Update scala3-library, ... to 3.3.4 in series/0.23 by @http4s-steward in https://github.com/http4s/http4s/pull/7531
* Update a bunch of upstream dependencies to align with Scala 2.12.20 and 2.13.15 by @http4s-steward in https://github.com/http4s/http4s/pull/7541
* Fix for Uri macro with `org` variable by @samspills in https://github.com/http4s/http4s/pull/7537
### Documentation
* notes on how to put together a v0.23.xx release by @samspills in https://github.com/http4s/http4s/pull/7519
### Behind the scenes

<details>

* Update http4s-circe, http4s-ember-client, ... to 0.23.28 in series/0.23 by @http4s-steward in https://github.com/http4s/http4s/pull/7521
* Update sbt to 1.10.2 in series/0.23 by @http4s-steward in https://github.com/http4s/http4s/pull/7524
* flake.lock: Update by @http4s-steward in https://github.com/http4s/http4s/pull/7522
* Update netty-buffer, netty-codec-http to 4.1.114.Final in series/0.23 by @http4s-steward in https://github.com/http4s/http4s/pull/7533
* Update sbt-http4s-org to 0.17.3 in series/0.23 by @http4s-steward in https://github.com/http4s/http4s/pull/7514
* flake.lock: Update by @http4s-steward in https://github.com/http4s/http4s/pull/7525
* flake.lock: Update by @http4s-steward in https://github.com/http4s/http4s/pull/7536
* Update case-insensitive, ... to 1.4.2 in series/0.23 by @http4s-steward in https://github.com/http4s/http4s/pull/7535
* Update jnr-unixsocket to 0.38.23 in series/0.23 by @http4s-steward in https://github.com/http4s/http4s/pull/7542
* flake.lock: Update by @http4s-steward in https://github.com/http4s/http4s/pull/7544
* Ignore http4s-scalafix-internal updates by @rossabaker in https://github.com/http4s/http4s/pull/7545
* Update sbt-scoverage to 2.2.2 in series/0.23 by @http4s-steward in https://github.com/http4s/http4s/pull/7546
* Update sbt to 1.10.3 in series/0.23 by @http4s-steward in https://github.com/http4s/http4s/pull/7548

</details>

**Full Changelog**: https://github.com/http4s/http4s/compare/v0.23.28...v0.23.29

# v1.0.0-M42 (2024-10-04)

## What's Changed
### http4s-core
* Address the Entity model in `CurlConverter.requestToCurlWithBody` by @danicheg in https://github.com/http4s/http4s/pull/7480
* Merge series/0.23 into main by @danicheg in https://github.com/http4s/http4s/pull/7494
* Merge 0.23.28 -> main by @rossabaker in https://github.com/http4s/http4s/pull/7518
### Documentation
* Tweak the 'versions' page by @danicheg in https://github.com/http4s/http4s/pull/7488
### Behind the scenes
* Ignore sbt-scala-native-config-brew updates on main by @danicheg in https://github.com/http4s/http4s/pull/7442
* Ignore `com.earldouglas:xsbt-web-plugin` updates on main by @danicheg in https://github.com/http4s/http4s/pull/7479

## New Contributors
* @KristianAN made their first contribution in https://github.com/http4s/http4s/pull/7401
* @Adam-McDevitt made their first contribution in https://github.com/http4s/http4s/pull/7417
* @mcenkar made their first contribution in https://github.com/http4s/http4s/pull/7428
* @henricook made their first contribution in https://github.com/http4s/http4s/pull/7435
* @SallyPerez made their first contribution in https://github.com/http4s/http4s/pull/7372
* @Chingles2404 made their first contribution in https://github.com/http4s/http4s/pull/7452
* @Dichotomia made their first contribution in https://github.com/http4s/http4s/pull/7472
* @dj707chen made their first contribution in https://github.com/http4s/http4s/pull/7469

**Full Changelog**: https://github.com/http4s/http4s/compare/v1.0.0-M41...v1.0.0-M42

# v0.23.28 (2024-09-09)

## What's Changed
### http4s-core
* Made traits and objects public for Node.js files by @Chingles2404 in https://github.com/http4s/http4s/pull/7452
* Add CustomMetricsOps by @dj707chen in https://github.com/http4s/http4s/pull/7469
* Update to vault-3.6.0, cats-2.11.0 in series/0.23 by @http4s-steward in https://github.com/http4s/http4s/pull/7467
* Update ip4s-core, ip4s-test-kit to 3.6.0 in series/0.23 by @http4s-steward in https://github.com/http4s/http4s/pull/7455
* Update log4cats-core, log4cats-js-console, ... to 2.7.0 in series/0.23 by @http4s-steward in https://github.com/http4s/http4s/pull/7465
* Update keypool to 0.4.10 in series/0.23 by @http4s-steward in https://github.com/http4s/http4s/pull/7503
* Update fs2-core, fs2-io to 3.11.0 in series/0.23 by @http4s-steward in https://github.com/http4s/http4s/pull/7506
* Minor optimization in ServerResponse by @Chingles2404 in https://github.com/http4s/http4s/pull/7510
* Fix EmptyCustomLabels and SizedSeq0 singleton creation issue by @dj707chen in https://github.com/http4s/http4s/pull/7511
### http4s-client
* WebSocket client `Reconnect` middleware by @armanbilge in https://github.com/http4s/http4s/pull/7445
### http4s-ember-client
* Ember Client : Retry when connection reset on JDK 17+ by @Dichotomia in https://github.com/http4s/http4s/pull/7472
### http4s-laws
* Update munit to 1.0.0 in series/0.23 by @http4s-steward in https://github.com/http4s/http4s/pull/7462
* Update munit-cats-effect to 2.0.0 in series/0.23 by @http4s-steward in https://github.com/http4s/http4s/pull/7466
### http4s-circe
* Update circe-core, circe-generic, ... to 0.14.8 in series/0.23 by @http4s-steward in https://github.com/http4s/http4s/pull/7470
### Documentation
* Adjust the state of Scala 3 on the quick start page by @danicheg in https://github.com/http4s/http4s/pull/7487
### Behind the scenes

<details>
* Update munit to 1.0.0-RC1 in series/0.23 by @http4s-steward in https://github.com/http4s/http4s/pull/7438
* flake.lock: Update by @http4s-steward in https://github.com/http4s/http4s/pull/7447
* flake.lock: Update by @http4s-steward in https://github.com/http4s/http4s/pull/7450
* flake.lock: Update by @http4s-steward in https://github.com/http4s/http4s/pull/7453
* Fix bitrotten Nix actions by @rossabaker in https://github.com/http4s/http4s/pull/7454
* Update netty-buffer, netty-codec-http to 4.1.111.Final in series/0.23 by @http4s-steward in https://github.com/http4s/http4s/pull/7456
* Update http4s-circe, http4s-ember-client, ... to 0.23.27 in series/0.23 by @http4s-steward in https://github.com/http4s/http4s/pull/7457
* Update scalafmt-core to 3.8.2 in series/0.23 by @http4s-steward in https://github.com/http4s/http4s/pull/7463
* Update sbt to 1.10.0 in series/0.23 by @http4s-steward in https://github.com/http4s/http4s/pull/7461
* Update sbt-scoverage to 2.0.12 in series/0.23 by @http4s-steward in https://github.com/http4s/http4s/pull/7464
* Update scala-library to 2.13.14, sbt-http4s-org to 0.17.1 in series/0.23 by @http4s-steward in https://github.com/http4s/http4s/pull/7459
* flake.lock: Update by @http4s-steward in https://github.com/http4s/http4s/pull/7471
* Update xsbt-web-plugin to 4.2.5 in series/0.23 by @http4s-steward in https://github.com/http4s/http4s/pull/7478
* Update sbt-scoverage to 2.1.0 in series/0.23 by @http4s-steward in https://github.com/http4s/http4s/pull/7483
* flake.lock: Update by @http4s-steward in https://github.com/http4s/http4s/pull/7482
* Update sbt to 1.10.1 in series/0.23 by @http4s-steward in https://github.com/http4s/http4s/pull/7484
* flake.lock: Update by @http4s-steward in https://github.com/http4s/http4s/pull/7486
* Update Java-WebSocket to 1.5.7 in series/0.23 by @http4s-steward in https://github.com/http4s/http4s/pull/7485
* Update netty-buffer, netty-codec-http to 4.1.112.Final in series/0.23 by @http4s-steward in https://github.com/http4s/http4s/pull/7490
* Update sbt-http4s-org to 0.17.2 in series/0.23 by @http4s-steward in https://github.com/http4s/http4s/pull/7495
* flake.lock: Update by @http4s-steward in https://github.com/http4s/http4s/pull/7496
* Update sbt-native-packager to 1.10.4 in series/0.23 by @http4s-steward in https://github.com/http4s/http4s/pull/7497
* flake.lock: Update by @http4s-steward in https://github.com/http4s/http4s/pull/7498
* flake.lock: Update by @http4s-steward in https://github.com/http4s/http4s/pull/7500
* Update sbt-scoverage to 2.1.1 in series/0.23 by @http4s-steward in https://github.com/http4s/http4s/pull/7505
* flake.lock: Update by @http4s-steward in https://github.com/http4s/http4s/pull/7507
* Update sbt-scoverage to 2.2.0 in series/0.23 by @http4s-steward in https://github.com/http4s/http4s/pull/7516
* Update netty-buffer, netty-codec-http to 4.1.113.Final in series/0.23 by @http4s-steward in https://github.com/http4s/http4s/pull/7513
* flake.lock: Update by @http4s-steward in https://github.com/http4s/http4s/pull/7509
</details>

## New Contributors
* @Chingles2404 made their first contribution in https://github.com/http4s/http4s/pull/7452
* @Dichotomia made their first contribution in https://github.com/http4s/http4s/pull/7472
* @dj707chen made their first contribution in https://github.com/http4s/http4s/pull/7469

**Full Changelog**: https://github.com/http4s/http4s/compare/v0.23.27...v0.23.28

# v0.23.27 (2024-05-03)

This release is binary compatible with the 0.23.x series.

## What's Changed
### http4s-core
* Move ember H2Keys Http2PriorKnowledge key to core by @hamnis in https://github.com/http4s/http4s/pull/7407
* Handle characters > 0xff in multipart filenames by @rossabaker in https://github.com/http4s/http4s/pull/7419
* feat: suppress stack trace on protocol exceptions by @mcenkar in https://github.com/http4s/http4s/pull/7428
* Replace "*Decoded" Part methods with "*Bytes" by @rossabaker in https://github.com/http4s/http4s/pull/7436
* RFC: Cookies with `Max-Age=0` should be permitted by @henricook in https://github.com/http4s/http4s/pull/7435
* Update sbt-http4s-org to 0.17.0 in series/0.23 by @http4s-steward in https://github.com/http4s/http4s/pull/7437
* Update cats-effect, cats-effect-std, ... to 3.5.4 in series/0.23 by @http4s-steward in https://github.com/http4s/http4s/pull/7405
* Update fs2-core, fs2-io to 3.10.2 in series/0.23 by @http4s-steward in https://github.com/http4s/http4s/pull/7418
* Update sbt-scalajs, scalajs-compiler, ... to 1.16.0 in series/0.23 by @http4s-steward in https://github.com/http4s/http4s/pull/7421

### http4s-client
* Small refactor to DefaultClient to remove unsafe calls and repeated code by @Adam-McDevitt in https://github.com/http4s/http4s/pull/7417
* #6521 History client middleware by @SallyPerez in https://github.com/http4s/http4s/pull/7372
### http4s-ember-core
* Ember client drop head body by @hamnis in https://github.com/http4s/http4s/pull/7369
### http4s-circe
* Update circe-core, circe-generic, ... to 0.14.7 in series/0.23 by @http4s-steward in https://github.com/http4s/http4s/pull/7441
### http4s-laws
* Update scalacheck to 1.17.1 in series/0.23 by @http4s-steward in https://github.com/http4s/http4s/pull/7430
* Update discipline-core to 1.6.0 in series/0.23 by @http4s-steward in https://github.com/http4s/http4s/pull/7432
### Documentation
* Removed reference to TSec in documentation by @KristianAN in https://github.com/http4s/http4s/pull/7401
* Some tweaks to docs by @danicheg in https://github.com/http4s/http4s/pull/7422
* Documentation form multipart and urlform by @fredshonorio in https://github.com/http4s/http4s/pull/7328

### Behind the scenes
* Update http4s-circe, http4s-ember-client, ... to 0.23.26 in series/0.23 by @http4s-steward in https://github.com/http4s/http4s/pull/7403
* Update sbt-buildinfo to 0.12.0 in series/0.23 by @http4s-steward in https://github.com/http4s/http4s/pull/7413
* Update scalafmt-core to 3.8.1 in series/0.23 by @http4s-steward in https://github.com/http4s/http4s/pull/7420
* Update netty-buffer, netty-codec-http to 4.1.108.Final in series/0.23 by @http4s-steward in https://github.com/http4s/http4s/pull/7414
* flake.lock: Update by @http4s-steward in https://github.com/http4s/http4s/pull/7409
* Update sbt-native-packager to 1.10.0 in series/0.23 by @http4s-steward in https://github.com/http4s/http4s/pull/7425
* Update munit-cats-effect to 2.0.0-M5 in series/0.23 by @http4s-steward in https://github.com/http4s/http4s/pull/7426
* Update netty-buffer, netty-codec-http to 4.1.109.Final in series/0.23 by @http4s-steward in https://github.com/http4s/http4s/pull/7427
* Update sbt-scala-native-config-brew to 0.3.0 in series/0.23 by @http4s-steward in https://github.com/http4s/http4s/pull/7440

## New Contributors
* @KristianAN made their first contribution in https://github.com/http4s/http4s/pull/7401
* @Adam-McDevitt made their first contribution in https://github.com/http4s/http4s/pull/7417
* @mcenkar made their first contribution in https://github.com/http4s/http4s/pull/7428
* @henricook made their first contribution in https://github.com/http4s/http4s/pull/7435
* @SallyPerez made their first contribution in https://github.com/http4s/http4s/pull/7372

**Full Changelog**: https://github.com/http4s/http4s/compare/v0.23.26...v0.23.27

# v1.0.0-M41 (2024-03-12)
It's been a while since the last milestone release. This release includes numerous features and patches from the 0.23 series. Be sure to check out its release notes! As always within this milestone series, backward compatibility is not guaranteed.

## What's Changed

### http4s-core
* remove deprecated `comment` parser from CommonRules by @txdv in https://github.com/http4s/http4s/pull/7398
* remove unused deprecated method asMaskBased by @txdv in https://github.com/http4s/http4s/pull/7397

### http4s-server
* Delete Jsonp middleware by @froth in https://github.com/http4s/http4s/pull/7286

### http4s-client
* expose cookies in the CookieJar middleware by @massimosiani in https://github.com/http4s/http4s/pull/7160

### Behind the scenes
* 0.23 -> main by @armanbilge in https://github.com/http4s/http4s/pull/7296
* Merge 0.23 -> main by @rossabaker in https://github.com/http4s/http4s/pull/7387
* Merge 0.23.26 -> main by @rossabaker in https://github.com/http4s/http4s/pull/7404

## New Contributors
* @massimosiani made their first contribution in https://github.com/http4s/http4s/pull/7160
* @george-wilson-rea made their first contribution in https://github.com/http4s/http4s/pull/7207
* @lolgab made their first contribution in https://github.com/http4s/http4s/pull/7278
* @grouzen made their first contribution in https://github.com/http4s/http4s/pull/7284
* @morgen-peschke made their first contribution in https://github.com/http4s/http4s/pull/7238
* @plokhotnyuk made their first contribution in https://github.com/http4s/http4s/pull/7228
* @Marcus-Rosti made their first contribution in https://github.com/http4s/http4s/pull/7316
* @LaurenceWarne made their first contribution in https://github.com/http4s/http4s/pull/7265
* @sam-tombury made their first contribution in https://github.com/http4s/http4s/pull/7234
* @rlavolee made their first contribution in https://github.com/http4s/http4s/pull/7329
* @kejifasuyi made their first contribution in https://github.com/http4s/http4s/pull/7357
* @txdv made their first contribution in https://github.com/http4s/http4s/pull/7398

**Full Changelog**: https://github.com/http4s/http4s/compare/v1.0.0-M40...v1.0.0-M41

# v0.23.26 (2024-03-04)

## What's Changed

### http4s-ember-server
* Log errors in `upgradeSocket` by @froth in https://github.com/http4s/http4s/pull/7363
* Ember: return HTTP 431 when maxHeaderSize is exceeded by @rossabaker in https://github.com/http4s/http4s/pull/7399

### Documentation
* Add OptionalMultiQueryParamDecoderMatcher Documentation by @kejifasuyi in https://github.com/http4s/http4s/pull/7357
* Fix the outdated code snippet in the client dsl scaladoc by @danicheg in https://github.com/http4s/http4s/pull/7381

### Upgrades
* Update keypool to 0.4.9 in series/0.23 by @http4s-steward in https://github.com/http4s/http4s/pull/7364
* Update fs2-core, fs2-io to 3.9.4 in series/0.23 by @http4s-steward in https://github.com/http4s/http4s/pull/7367
* Update ip4s-core, ip4s-test-kit to 3.5.0 in series/0.23 by @http4s-steward in https://github.com/http4s/http4s/pull/7376

### Behind the scenes

* Update http4s-circe, http4s-ember-client, ... to 0.23.25 in series/0.23 by @http4s-steward in https://github.com/http4s/http4s/pull/7353
* Fix labelling PRs for the `client-testkit` module by @danicheg in https://github.com/http4s/http4s/pull/7354
* Refactor `release.yml` by @danicheg in https://github.com/http4s/http4s/pull/7355
* Update sbt-scalajs, scalajs-compiler, ... to 1.15.0 in series/0.23 by @http4s-steward in https://github.com/http4s/http4s/pull/7358
* Update netty-buffer, netty-codec-http to 4.1.105.Final in series/0.23 by @http4s-steward in https://github.com/http4s/http4s/pull/7361
* Update cats-effect, cats-effect-std, ... to 3.5.3 in series/0.23 by @http4s-steward in https://github.com/http4s/http4s/pull/7360
* Update netty-buffer, netty-codec-http to 4.1.106.Final in series/0.23 by @http4s-steward in https://github.com/http4s/http4s/pull/7365
* flake.lock: Update by @http4s-steward in https://github.com/http4s/http4s/pull/7368
* Update nscplugin, sbt-scala-native, ... to 0.4.17 in series/0.23 by @http4s-steward in https://github.com/http4s/http4s/pull/7366
* flake.lock: Update by @http4s-steward in https://github.com/http4s/http4s/pull/7371
* flake.lock: Update by @http4s-steward in https://github.com/http4s/http4s/pull/7374
* Update Java-WebSocket to 1.5.6 in series/0.23 by @http4s-steward in https://github.com/http4s/http4s/pull/7375
* Update munit to 1.0.0-M11 in series/0.23 by @http4s-steward in https://github.com/http4s/http4s/pull/7373
* Update jnr-unixsocket to 0.38.22 in series/0.23 by @http4s-steward in https://github.com/http4s/http4s/pull/7380
* Update netty-buffer, netty-codec-http to 4.1.107.Final in series/0.23 by @http4s-steward in https://github.com/http4s/http4s/pull/7378
* flake.lock: Update by @http4s-steward in https://github.com/http4s/http4s/pull/7377
* Update sbt-scoverage to 2.0.10 in series/0.23 by @http4s-steward in https://github.com/http4s/http4s/pull/7379
* Update scalafmt-core to 3.8.0 in series/0.23 by @http4s-steward in https://github.com/http4s/http4s/pull/7383
* Update sbt to 1.9.9 in series/0.23 by @http4s-steward in https://github.com/http4s/http4s/pull/7384
* Update sbt-scoverage to 2.0.11 in series/0.23 by @http4s-steward in https://github.com/http4s/http4s/pull/7385
* flake.lock: Update by @http4s-steward in https://github.com/http4s/http4s/pull/7392
* Update sbt-http4s-org to 0.16.3 in series/0.23 by @http4s-steward in https://github.com/http4s/http4s/pull/7393
* Update scala3-library, ... to 3.3.3 in series/0.23 by @http4s-steward in https://github.com/http4s/http4s/pull/7394
* flake.lock: Update by @http4s-steward in https://github.com/http4s/http4s/pull/7402

## New Contributors
* @kejifasuyi made their first contribution in https://github.com/http4s/http4s/pull/7357

**Full Changelog**: https://github.com/http4s/http4s/compare/v0.23.25...v0.23.26

# v0.23.25 (2024-01-03)

Primarily, this is a maintenance release, binary compatible with the 0.23.x series. Also, it brings an increase in the default value for `idleConnectionTime` in `ember-client` from `45s` to `60s`. See the [PR](https://github.com/http4s/http4s/pull/7329) and [related issue](https://github.com/http4s/http4s/issues/7327) for details.

## What's Changed

### http4s-ember-core
* Align the server and client idle timeouts in Ember by @rlavolee in https://github.com/http4s/http4s/pull/7329

### http4s-client-testkit
* Fix handling of connection closure in `WSTestClient` by @armanbilge in https://github.com/http4s/http4s/pull/7334

### Documentation
* Add note about cats-parse to 0.23.24 changelog by @armanbilge in https://github.com/http4s/http4s/pull/7322
* Ross is not a moderator by @rossabaker in https://github.com/http4s/http4s/pull/7346
* Push error handling docs through mdoc by @Quafadas in https://github.com/http4s/http4s/pull/7340

### Behind the scenes
* Update http4s-circe, http4s-ember-client, ... to 0.23.24 in series/0.23 by @http4s-steward in https://github.com/http4s/http4s/pull/7323
* Update scalafmt-core to 3.7.17 in series/0.23 by @http4s-steward in https://github.com/http4s/http4s/pull/7324
* flake.lock: Update by @http4s-steward in https://github.com/http4s/http4s/pull/7325
* Update logback-classic to 1.2.13 in series/0.23 by @http4s-steward in https://github.com/http4s/http4s/pull/7331
* Update sbt-http4s-org to 0.16.2 in series/0.23 by @http4s-steward in https://github.com/http4s/http4s/pull/7332
* flake.lock: Update by @http4s-steward in https://github.com/http4s/http4s/pull/7333
* Update sbt-jmh to 0.4.7 in series/0.23 by @http4s-steward in https://github.com/http4s/http4s/pull/7336
* flake.lock: Update by @http4s-steward in https://github.com/http4s/http4s/pull/7337
* Update netty-buffer, netty-codec-http to 4.1.103.Final in series/0.23 by @http4s-steward in https://github.com/http4s/http4s/pull/7339
* Update sbt to 1.9.8 in series/0.23 by @http4s-steward in https://github.com/http4s/http4s/pull/7341
* Update Java-WebSocket to 1.5.5 in series/0.23 by @http4s-steward in https://github.com/http4s/http4s/pull/7344
* flake.lock: Update by @http4s-steward in https://github.com/http4s/http4s/pull/7345
* Update netty-buffer, netty-codec-http to 4.1.104.Final in series/0.23 by @http4s-steward in https://github.com/http4s/http4s/pull/7342
* flake.lock: Update by @http4s-steward in https://github.com/http4s/http4s/pull/7349

## New Contributors
* @rlavolee made their first contribution in https://github.com/http4s/http4s/pull/7329

**Full Changelog**: https://github.com/http4s/http4s/compare/v0.23.24...v0.23.25

# v0.23.24 (2023-11-14)

This release upgrades to [cats-parse v1.0.0](https://github.com/typelevel/cats-parse/releases/tag/v1.0.0) which may trigger eviction errors in your build. The cats-parse 1.x series is 100% binary-compatible with the cats-parse 0.3.x series, so it is safe to ignore the eviction errors in this case.

## What's Changed
### http4s-core
* Avoid linking MimeDB in Scala Native by @lolgab in https://github.com/http4s/http4s/pull/7278
* Fixes #7283: make BasicCredentials constructor safe by @grouzen in https://github.com/http4s/http4s/pull/7284
* Model Content-Transfer-Encoding header by @froth in https://github.com/http4s/http4s/pull/7292
* Add asCurlWithBody by @morgen-peschke in https://github.com/http4s/http4s/pull/7238
* Update fs2-core, fs2-io to 3.9.3 in series/0.23 by @http4s-steward in https://github.com/http4s/http4s/pull/7311
* Update request cookie parser to handle zero or more spaces between semicolons by @mrdziuban in https://github.com/http4s/http4s/pull/7312
* Update cats-parse to 1.0.0 in series/0.23 by @http4s-steward in https://github.com/http4s/http4s/pull/7313
* More efficient working with headers by @plokhotnyuk in https://github.com/http4s/http4s/pull/7228
* Fix #7262: mulitpart decoder wrapping unwanted errors by @LaurenceWarne in https://github.com/http4s/http4s/pull/7265
### http4s-server
* Fix handling of streaming bodies in entity limiter by @armanbilge in https://github.com/http4s/http4s/pull/7264
* Deprecate Jsonp Middleware by @froth in https://github.com/http4s/http4s/pull/7285
### http4s-ember-core
* Ember-Core: Use optimised fs2 method in write Loop. by @diesalbla in https://github.com/http4s/http4s/pull/7230
### http4s-ember-client
* Add warning logs for misconfigured timeouts by @sgjbryan in https://github.com/http4s/http4s/pull/7234
### Documentation
* Add client middleware documentation by @fredshonorio in https://github.com/http4s/http4s/pull/7058
* Fixes highlighting in error-handling documentation by @Marcus-Rosti in https://github.com/http4s/http4s/pull/7316
### Behind the scenes
* Update http4s-circe, http4s-ember-client to 0.23.23 in series/0.23 by @http4s-steward in https://github.com/http4s/http4s/pull/7220
* Update netty-buffer, netty-codec-http to 4.1.95.Final in series/0.23 by @http4s-steward in https://github.com/http4s/http4s/pull/7221
* Update netty-buffer, netty-codec-http to 4.1.96.Final in series/0.23 by @http4s-steward in https://github.com/http4s/http4s/pull/7227
* Update sbt to 1.9.3 in series/0.23 by @http4s-steward in https://github.com/http4s/http4s/pull/7223
* Update sbt-scala-native-crossproject to 1.3.2 in series/0.23 by @http4s-steward in https://github.com/http4s/http4s/pull/7202
* Update scalafmt-core to 3.7.11 in series/0.23 by @http4s-steward in https://github.com/http4s/http4s/pull/7226
* Update Java-WebSocket to 1.5.4 in series/0.23 by @http4s-steward in https://github.com/http4s/http4s/pull/7222
* Update fs2-core, fs2-io to 3.8.0 in series/0.23 by @http4s-steward in https://github.com/http4s/http4s/pull/7229
* flake.lock: Update by @http4s-steward in https://github.com/http4s/http4s/pull/7233
* Update scalafmt-core to 3.7.12 in series/0.23 by @http4s-steward in https://github.com/http4s/http4s/pull/7235
* Update cats-core, cats-laws to 2.10.0 in series/0.23 by @http4s-steward in https://github.com/http4s/http4s/pull/7239
* flake.lock: Update by @http4s-steward in https://github.com/http4s/http4s/pull/7244
* Update netty-buffer, netty-codec-http to 4.1.97.Final in series/0.23 by @http4s-steward in https://github.com/http4s/http4s/pull/7247
* Update sbt to 1.9.4 in series/0.23 by @http4s-steward in https://github.com/http4s/http4s/pull/7248
* Update epollcat to 0.1.6 in series/0.23 by @http4s-steward in https://github.com/http4s/http4s/pull/7253
* Update scalafmt-core to 3.7.13 in series/0.23 by @http4s-steward in https://github.com/http4s/http4s/pull/7254
* flake.lock: Update by @http4s-steward in https://github.com/http4s/http4s/pull/7255
* Update fs2-core, fs2-io to 3.9.0 in series/0.23 by @http4s-steward in https://github.com/http4s/http4s/pull/7258
* Update fs2-core, fs2-io to 3.9.1 in series/0.23 by @http4s-steward in https://github.com/http4s/http4s/pull/7259
* Update circe-core, circe-generic, ... to 0.14.6 in series/0.23 by @http4s-steward in https://github.com/http4s/http4s/pull/7260
* Update scalafmt-core to 3.7.14 in series/0.23 by @http4s-steward in https://github.com/http4s/http4s/pull/7263
* flake.lock: Update by @http4s-steward in https://github.com/http4s/http4s/pull/7266
* Update nscplugin, sbt-scala-native, ... to 0.4.15 in series/0.23 by @http4s-steward in https://github.com/http4s/http4s/pull/7267
* Update sbt-jmh to 0.4.6 in series/0.23 by @http4s-steward in https://github.com/http4s/http4s/pull/7268
* Update scala3-library, ... to 3.3.1 in series/0.23 by @http4s-steward in https://github.com/http4s/http4s/pull/7269
* Update sbt-scoverage to 2.0.9 in series/0.23 by @http4s-steward in https://github.com/http4s/http4s/pull/7270
* Update fs2-core, fs2-io to 3.9.2 in series/0.23 by @http4s-steward in https://github.com/http4s/http4s/pull/7275
* Update jnr-unixsocket to 0.38.21 in series/0.23 by @http4s-steward in https://github.com/http4s/http4s/pull/7273
* Update munit to 1.0.0-M10 in series/0.23 by @http4s-steward in https://github.com/http4s/http4s/pull/7280
* Update sbt to 1.9.6 in series/0.23 by @http4s-steward in https://github.com/http4s/http4s/pull/7279
* flake.lock: Update by @http4s-steward in https://github.com/http4s/http4s/pull/7282
* Update netty-buffer, netty-codec-http to 4.1.98.Final in series/0.23 by @http4s-steward in https://github.com/http4s/http4s/pull/7287
* flake.lock: Update by @http4s-steward in https://github.com/http4s/http4s/pull/7288
* Update sbt-scalajs, scalajs-compiler, ... to 1.14.0 in series/0.23 by @http4s-steward in https://github.com/http4s/http4s/pull/7289
* Update cats-effect, cats-effect-std, ... to 3.5.2 in series/0.23 by @http4s-steward in https://github.com/http4s/http4s/pull/7291
* Update netty-buffer, netty-codec-http to 4.1.99.Final in series/0.23 by @http4s-steward in https://github.com/http4s/http4s/pull/7293
* flake.lock: Update by @http4s-steward in https://github.com/http4s/http4s/pull/7295
* Update to sbt-http4s-org 0.15.3 by @armanbilge in https://github.com/http4s/http4s/pull/7242
* Update scala-library, scala-reflect to 2.13.12 in series/0.23 by @http4s-steward in https://github.com/http4s/http4s/pull/7272
* Update sbt-http4s-org to 0.15.3 in series/0.23 by @http4s-steward in https://github.com/http4s/http4s/pull/7281
* flake.lock: Update by @http4s-steward in https://github.com/http4s/http4s/pull/7297
* Update netty-buffer, netty-codec-http to 4.1.100.Final in series/0.23 by @http4s-steward in https://github.com/http4s/http4s/pull/7298
* Update nscplugin, sbt-scala-native, ... to 0.4.16 in series/0.23 by @http4s-steward in https://github.com/http4s/http4s/pull/7299
* Update to sbt-typelevel `0.6.0` with Laika `1.0.0` by @jenshalm in https://github.com/http4s/http4s/pull/7290
* Update scodec-bits to 1.1.38 in series/0.23 by @http4s-steward in https://github.com/http4s/http4s/pull/7303
* Update sbt to 1.9.7 in series/0.23 by @http4s-steward in https://github.com/http4s/http4s/pull/7304
* Update scalafmt-core to 3.7.15 in series/0.23 by @http4s-steward in https://github.com/http4s/http4s/pull/7305
* flake.lock: Update by @http4s-steward in https://github.com/http4s/http4s/pull/7307
* Update ip4s-core, ip4s-test-kit to 3.4.0 in series/0.23 by @http4s-steward in https://github.com/http4s/http4s/pull/7309
* Update netty-buffer, netty-codec-http to 4.1.101.Final in series/0.23 by @http4s-steward in https://github.com/http4s/http4s/pull/7315
* Update munit-cats-effect to 2.0.0-M4 in series/0.23 by @http4s-steward in https://github.com/http4s/http4s/pull/7318
* Update sbt-http4s-org to 0.16.1 in series/0.23 by @http4s-steward in https://github.com/http4s/http4s/pull/7319
* flake.lock: Update by @http4s-steward in https://github.com/http4s/http4s/pull/7320

## New Contributors
* @lolgab made their first contribution in https://github.com/http4s/http4s/pull/7278
* @grouzen made their first contribution in https://github.com/http4s/http4s/pull/7284
* @morgen-peschke made their first contribution in https://github.com/http4s/http4s/pull/7238
* @plokhotnyuk made their first contribution in https://github.com/http4s/http4s/pull/7228
* @Marcus-Rosti made their first contribution in https://github.com/http4s/http4s/pull/7316
* @LaurenceWarne made their first contribution in https://github.com/http4s/http4s/pull/7265
* @sgjbryan made their first contribution in https://github.com/http4s/http4s/pull/7234

**Full Changelog**: https://github.com/http4s/http4s/compare/v0.23.23...v0.23.24

# v0.23.23 (2023-07-19)

This release includes assorted fixes and optimizations for Ember.

## What's Changed

### http4s-ember-core

* Some micro-optimisations in `ember-core` by @danicheg in https://github.com/http4s/http4s/pull/7154

### http4s-ember-server

* Disable Ember server TLS logging more aggressively by @armanbilge in https://github.com/http4s/http4s/pull/7204
* Immediately release invalid connections in `getValidManaged` by @armanbilge in https://github.com/http4s/http4s/pull/7218
* WebSocketHelpers.scala - Use Chunks by @diesalbla in https://github.com/http4s/http4s/pull/7214

### http4s-ember-client

* Improve error messages for MissingHost and MissingPort by @george-wilson-rea in https://github.com/http4s/http4s/pull/7207

### Behind the scenes

* Update http4s-circe, http4s-ember-client to 0.23.22 in series/0.23 by @http4s-steward in https://github.com/http4s/http4s/pull/7192
* Update scalafmt-core to 3.7.6 in series/0.23 by @http4s-steward in https://github.com/http4s/http4s/pull/7197
* flake.lock: Update by @http4s-steward in https://github.com/http4s/http4s/pull/7200
* Update scalafmt-core to 3.7.7 in series/0.23 by @http4s-steward in https://github.com/http4s/http4s/pull/7201
* Update sbt to 1.9.2 in series/0.23 by @http4s-steward in https://github.com/http4s/http4s/pull/7203
* Update scalafmt-core to 3.7.8 in series/0.23 by @http4s-steward in https://github.com/http4s/http4s/pull/7205
* Update scalafmt-core to 3.7.9 in series/0.23 by @http4s-steward in https://github.com/http4s/http4s/pull/7210
* flake.lock: Update by @http4s-steward in https://github.com/http4s/http4s/pull/7217
* Update scalafmt-core to 3.7.10 in series/0.23 by @http4s-steward in https://github.com/http4s/http4s/pull/7215

## New Contributors

* @george-wilson-rea made their first contribution in https://github.com/http4s/http4s/pull/7207

**Full Changelog**: https://github.com/http4s/http4s/compare/v0.23.22...v0.23.23

# v1.0.0-M40 (2023-07-13)

## What's Changed

### http4s-core

* Fix misleading `EntityBody` mentions in some scaladocs by @danicheg in https://github.com/http4s/http4s/pull/6955
* Tweak performance of `QueryOps#withQueryParam`  by @danicheg in https://github.com/http4s/http4s/pull/6864
* Deprecate Entity Apply by @diesalbla in https://github.com/http4s/http4s/pull/6305
* Expunge all unsafe logging by @armanbilge, @iRevive in https://github.com/http4s/http4s/pull/6645, https://github.com/http4s/http4s/pull/7122
* Migrate `Uri.Scheme` and `TransferCoding` to `CIString` by @froth in https://github.com/http4s/http4s/pull/7164

### http4s-server

* More comprehensive support of `Entity` model in `Jsonp` Middleware by @danicheg in https://github.com/http4s/http4s/pull/6937
* Take account of `Entity` model in `BracketRequestResponse` Middleware by @danicheg in https://github.com/http4s/http4s/pull/6957
* Use `Clock` from `CE` instead of one from `java.time` in `CSRF` Middleware by @danicheg in https://github.com/http4s/http4s/pull/7166

### http4s-client

* Rectify `Client#fromHttpApp` by @danicheg in https://github.com/http4s/http4s/pull/7148

### Documentation

* Fix `Entity` docs by @danicheg in https://github.com/http4s/http4s/pull/7067
* Update adopters.md by @dantb in https://github.com/http4s/http4s/pull/7107

### Behind the scenes

* Ignore sbt-jmh updates on main by @armanbilge in https://github.com/http4s/http4s/pull/6952
* Merge `series/0.23` into `main` by @danicheg in https://github.com/http4s/http4s/pull/6970
* Merge `series/0.23` into `main` by @danicheg in https://github.com/http4s/http4s/pull/7025
* Clean up internal package by @danicheg in https://github.com/http4s/http4s/pull/7030
* Ignore crossproject updates on main by @armanbilge in https://github.com/http4s/http4s/pull/7048
* Ignore sbt-revolver updates on main by @armanbilge in https://github.com/http4s/http4s/pull/7052
* Fix semantic merge conflicts following #6305 by @armanbilge in https://github.com/http4s/http4s/pull/7063
* 0.23 -> main by @armanbilge in https://github.com/http4s/http4s/pull/7115
* Use `MonadThrow` instead of `Sync` in `H2Client.RequestKey#getAddress` by @danicheg in https://github.com/http4s/http4s/pull/7167
* 0.23 -> main by @armanbilge in https://github.com/http4s/http4s/pull/7172
* Clear the internal package of unused/deprecated things by @froth in https://github.com/http4s/http4s/pull/7158
* Ignore `scalac-compat-annotation` updates on main by @danicheg in https://github.com/http4s/http4s/pull/7179
* Cleanup of `org.http4s.internal` by @froth in https://github.com/http4s/http4s/pull/7175
* Merge `v0.23.22` into `main` by @danicheg in https://github.com/http4s/http4s/pull/7211

## New Contributors

* @froth made their first contribution in https://github.com/http4s/http4s/pull/7164

**Full Changelog**: https://github.com/http4s/http4s/compare/v1.0.0-M39...v1.0.0-M40

# v0.23.22 (2023-06-28)

This release includes assorted fixes for Ember.

## What's Changed

### http4s-core

* Fix `QueryOps#setQueryParams` scaladoc by @danicheg in https://github.com/http4s/http4s/pull/7126

### http4s-ember-core

* Include query params in http2 :path pseudo header by @ybasket in https://github.com/http4s/http4s/pull/7180
* A bunch of tweaks to `ClientHelpers`' methods by @danicheg in https://github.com/http4s/http4s/pull/7173

### http4s-ember-server

* Properly handle `NoSuchElementException` in `tlsSocket.applicationProtocol` by @arturaz in https://github.com/http4s/http4s/pull/7092
* Allow providing custom error handler when connection establishing fails. by @arturaz in https://github.com/http4s/http4s/pull/7093

### Behind the scenes

* Update http4s-circe, http4s-ember-client to 0.23.21 in series/0.23 by @http4s-steward in https://github.com/http4s/http4s/pull/7169
* Disable artifact upload by @armanbilge in https://github.com/http4s/http4s/pull/7168
* flake.lock: Update by @http4s-steward in https://github.com/http4s/http4s/pull/7099
* Update netty-buffer, netty-codec-http to 4.1.94.Final in series/0.23 by @http4s-steward in https://github.com/http4s/http4s/pull/7174
* Update munit to 1.0.0-M8 in series/0.23 by @http4s-steward in https://github.com/http4s/http4s/pull/7145
* Update scalac-compat-annotation to 0.1.1 in series/0.23 by @http4s-steward in https://github.com/http4s/http4s/pull/7177
* Update sbt-scalajs, scalajs-compiler, ... to 1.13.2 in series/0.23 by @http4s-steward in https://github.com/http4s/http4s/pull/7181
* Update cats-effect, cats-effect-std, ... to 3.5.1 in series/0.23 by @http4s-steward in https://github.com/http4s/http4s/pull/7182
* Update cats-parse to 0.3.10 in series/0.23 by @http4s-steward in https://github.com/http4s/http4s/pull/7184
* Update sbt to 1.9.1 in series/0.23 by @http4s-steward in https://github.com/http4s/http4s/pull/7185
* Update jawn-parser to 1.5.1 in series/0.23 by @http4s-steward in https://github.com/http4s/http4s/pull/7186
* Update scalac-compat-annotation to 0.1.2 in series/0.23 by @http4s-steward in https://github.com/http4s/http4s/pull/7187
* Use `Assertions#assume` in tests by @danicheg in https://github.com/http4s/http4s/pull/7183
* flake.lock: Update by @http4s-steward in https://github.com/http4s/http4s/pull/7188

## New Contributors

* @arturaz made their first contribution in https://github.com/http4s/http4s/pull/7092

**Full Changelog**: https://github.com/http4s/http4s/compare/v0.23.21...v0.23.22

# v0.23.21 (2023-06-16)

This release fixes another regression in Ember HTTP/2.

## What's Changed

### http4s-server

* Use `ClockOps` in `ResponseTiming` Middleware by @danicheg in https://github.com/http4s/http4s/pull/7163

### http4s-ember-core

* Close H2 `readBuffer` on `headers.endStream` by @armanbilge in https://github.com/http4s/http4s/pull/7156
* Use `ClockOps` in `Util#readWithTimeout` by @danicheg in https://github.com/http4s/http4s/pull/7162

### http4s-ember-server

* Mask errors in Ember server `runConnection` by @armanbilge in https://github.com/http4s/http4s/pull/7157

### Behind the scenes

* Update http4s-circe, http4s-ember-client, ... to 0.23.20 in series/0.23 by @http4s-steward in https://github.com/http4s/http4s/pull/7153
* Simplify type in `H2Server#h2cUpgradeHttpRoute` by @danicheg in https://github.com/http4s/http4s/pull/7159

**Full Changelog**: https://github.com/http4s/http4s/compare/v0.23.20...v0.23.21

# v0.23.20 (2023-06-12)

This release fixes a critical regression in Ember HTTP/2. It also upgrades to Scala 3.3.0 LTS.

## What's Changed

### http4s-core

* Add missing constructors to `ContextRoutes` by @hamnis in https://github.com/http4s/http4s/pull/7123
* Add `Upgrade-Insecure-Requests` header model by @diogocanut in https://github.com/http4s/http4s/pull/7129
* Update scala3-library, ... to 3.3.0 in series/0.23 by @http4s-steward in https://github.com/http4s/http4s/pull/7131

### http4s-server

* Add handling for fragmented frames in WebSockets by @mox692 in https://github.com/http4s/http4s/pull/7091

### http4s-ember-core

* Close `H2Stream` `readBuffer` on `data.endStream` by @armanbilge in https://github.com/http4s/http4s/pull/7147

### Documentation

* fixes wrong link in "Server Middleware" page in the docs #7117 by @rsemlal in https://github.com/http4s/http4s/pull/7118
* Added more examples to the doc (shortcut to create Responses) by @walesho in https://github.com/http4s/http4s/pull/7120

### Behind the scenes

* Fix release date by @armanbilge in https://github.com/http4s/http4s/pull/7114
* Update http4s-circe, http4s-ember-client, ... to 0.23.19 in series/0.23 by @http4s-steward in https://github.com/http4s/http4s/pull/7116
* Update netty-buffer, netty-codec-http to 4.1.93.Final in series/0.23 by @http4s-steward in https://github.com/http4s/http4s/pull/7124
* Update scalafmt-core to 3.7.4 in series/0.23 by @http4s-steward in https://github.com/http4s/http4s/pull/7130
* Update jawn-parser to 1.5.0 in series/0.23 by @http4s-steward in https://github.com/http4s/http4s/pull/7132
* Update sbt-scoverage to 2.0.8 in series/0.23 by @http4s-steward in https://github.com/http4s/http4s/pull/7134
* Update sbt-jmh to 0.4.5 in series/0.23 by @http4s-steward in https://github.com/http4s/http4s/pull/7136
* Update nscplugin, sbt-scala-native, ... to 0.4.14 in series/0.23 by @http4s-steward in https://github.com/http4s/http4s/pull/7139
* Update epollcat to 0.1.5 in series/0.23 by @http4s-steward in https://github.com/http4s/http4s/pull/7140
* Update jnr-unixsocket to 0.38.20 in series/0.23 by @http4s-steward in https://github.com/http4s/http4s/pull/7141
* Update sbt to 1.9.0 in series/0.23 by @http4s-steward in https://github.com/http4s/http4s/pull/7133
* Update sbt-http4s-org to 0.14.13 in series/0.23 by @http4s-steward in https://github.com/http4s/http4s/pull/7137
* Update scala-library, scala-reflect to 2.12.18 in series/0.23 by @http4s-steward in https://github.com/http4s/http4s/pull/7143
* Update scala-library, scala-reflect to 2.13.11 in series/0.23 by @http4s-steward in https://github.com/http4s/http4s/pull/7144

## New Contributors

* @rsemlal made their first contribution in https://github.com/http4s/http4s/pull/7118
* @walesho made their first contribution in https://github.com/http4s/http4s/pull/7120
* @diogocanut made their first contribution in https://github.com/http4s/http4s/pull/7129
* @mox692 made their first contribution in https://github.com/http4s/http4s/pull/7091

**Full Changelog**: https://github.com/http4s/http4s/compare/v0.23.19...v0.23.20

# v0.23.19 (2023-05-12)

This release updates to Cats Effect v3.5.0 which includes an important change to the cancelation semantics of the `Async#async` and `IO.async` methods. Please check the [Cats Effect release notes for v3.5.0](https://github.com/typelevel/cats-effect/releases/tag/v3.5.0) for more details. These changes do not affect Ember, but they do affect Blaze (see https://github.com/http4s/blaze/issues/772) and possibly other http4s backends.

## What's Changed

### http4s-core

* Add X-Content-Type-Options header by @sierikov in https://github.com/http4s/http4s/pull/6981
* Fix base64 parser for http headers Web-Socket-Key and Web-Socket-Accept by @danghieutrung in https://github.com/http4s/http4s/pull/7037
* Add application/graphql media type by @keirlawson in https://github.com/http4s/http4s/pull/7055
* Update log4cats-core, log4cats-noop, ... to 2.6.0 in series/0.23 by @http4s-steward in https://github.com/http4s/http4s/pull/7084
* Fix resolving of root / URIs by @armanbilge in https://github.com/http4s/http4s/pull/7064
* Update cats-effect, cats-effect-std, ... to 3.5.0 in series/0.23 by @http4s-steward in https://github.com/http4s/http4s/pull/7110
* Update fs2-core, fs2-io to 3.7.0 in series/0.23 by @http4s-steward in https://github.com/http4s/http4s/pull/7112

### http4s-laws

* Fix Keep Alive property flake test by @kovstas in https://github.com/http4s/http4s/pull/7019

### http4s-server

* Tweak the `Router#translate` by @danicheg in https://github.com/http4s/http4s/pull/7083

### http4s-client

* Fix `Client.fromHttpApp` does not drain bodies by @kovstas in https://github.com/http4s/http4s/pull/7020

### http4s-client-testkit

* add WSTestClient builder from HttpApp by @kovstas in https://github.com/http4s/http4s/pull/7053

### http4s-ember-core

* Support ember http/2 over unix sockets by @armanbilge in https://github.com/http4s/http4s/pull/7039
* `Hpack` optimizations by @armanbilge in https://github.com/http4s/http4s/pull/7086
* Use `Channel` for H2 `readBuffer` by @armanbilge in https://github.com/http4s/http4s/pull/7096
* Encode trailer headers in Ember by @armanbilge in https://github.com/http4s/http4s/pull/6756

### Documentation

* Server middleware documentation by @fredshonorio in https://github.com/http4s/http4s/pull/6992
* Fix typo on the quickstart page by @danicheg in https://github.com/http4s/http4s/pull/7026
* Fix a broken link to JDKHttpClient in the docs by @satorg in https://github.com/http4s/http4s/pull/7045
* Document ErrorAction middleware by @Quafadas in https://github.com/http4s/http4s/pull/6953

### Behind the scenes

* Don't upload test artifacts by @armanbilge in https://github.com/http4s/http4s/pull/7027
* flake.lock: Update by @http4s-steward in https://github.com/http4s/http4s/pull/7032
* Update ip4s-core, ip4s-test-kit to 3.3.0 in series/0.23 by @http4s-steward in https://github.com/http4s/http4s/pull/7033
* Update nscplugin, sbt-scala-native, ... to 0.4.12 in series/0.23 by @http4s-steward in https://github.com/http4s/http4s/pull/7034
* Update logback-classic to 1.2.12 in series/0.23 by @http4s-steward in https://github.com/http4s/http4s/pull/7035
* Update fs2-core, fs2-io to 3.7.0-RC4 in series/0.23 by @http4s-steward in https://github.com/http4s/http4s/pull/7036
* flake.lock: Update by @http4s-steward in https://github.com/http4s/http4s/pull/7040
* Update scalafmt-core to 3.7.3 in series/0.23 by @http4s-steward in https://github.com/http4s/http4s/pull/7041
* Tweak `build.sbt` by @danicheg in https://github.com/http4s/http4s/pull/7042
* Update netty-buffer, netty-codec-http to 4.1.91.Final in series/0.23 by @http4s-steward in https://github.com/http4s/http4s/pull/7043
* flake.lock: Update by @http4s-steward in https://github.com/http4s/http4s/pull/7044
* Update sbt-scala-native-crossproject to 1.3.0 in series/0.23 by @http4s-steward in https://github.com/http4s/http4s/pull/7047
* Update sbt-revolver to 0.10.0 in series/0.23 by @http4s-steward in https://github.com/http4s/http4s/pull/7051
* Update sbt-scalajs, scalajs-compiler, ... to 1.13.1 in series/0.23 by @http4s-steward in https://github.com/http4s/http4s/pull/7056
* flake.lock: Update by @http4s-steward in https://github.com/http4s/http4s/pull/7057
* Adopt scala-native-config-brew by @armanbilge in https://github.com/http4s/http4s/pull/6724
* Update sbt-scala-native-crossproject to 1.3.1 in series/0.23 by @http4s-steward in https://github.com/http4s/http4s/pull/7071
* Update cats-effect, cats-effect-std, ... to 3.5.0-RC4 in series/0.23 by @http4s-steward in https://github.com/http4s/http4s/pull/7074
* Ember-Core H2Connection: extract "WriteChunk" auxiliary function. by @diesalbla in https://github.com/http4s/http4s/pull/7069
* Update sbt-http4s-org to 0.14.12 in series/0.23 by @http4s-steward in https://github.com/http4s/http4s/pull/7076
* flake.lock: Update by @http4s-steward in https://github.com/http4s/http4s/pull/7089
* Update netty-buffer, netty-codec-http to 4.1.92.Final in series/0.23 by @http4s-steward in https://github.com/http4s/http4s/pull/7090
* Ember-Core H2Stream - Extract "cancelWith" method. by @diesalbla in https://github.com/http4s/http4s/pull/7075
* Update cats-effect, cats-effect-std, ... to 3.5.0-RC5 in series/0.23 by @http4s-steward in https://github.com/http4s/http4s/pull/7094
* Ember-Core State - Extract factory method by @diesalbla in https://github.com/http4s/http4s/pull/7070
* Ember-Core / H2Stream / sendData: for-comp is not tail-recursive. by @diesalbla in https://github.com/http4s/http4s/pull/7079
* Update fs2-core, fs2-io to 3.7.0-RC5 in series/0.23 by @http4s-steward in https://github.com/http4s/http4s/pull/7098
* Update case-insensitive, ... to 1.4.0 in series/0.23 by @http4s-steward in https://github.com/http4s/http4s/pull/7109
* Update sbt to 1.8.3 in series/0.23 by @http4s-steward in https://github.com/http4s/http4s/pull/7111

## New Contributors

* @sierikov made their first contribution in https://github.com/http4s/http4s/pull/6981
* @kovstas made their first contribution in https://github.com/http4s/http4s/pull/7019
* @danghieutrung made their first contribution in https://github.com/http4s/http4s/pull/7037
* @Quafadas made their first contribution in https://github.com/http4s/http4s/pull/6953

**Full Changelog**: https://github.com/http4s/http4s/compare/v0.23.19-RC3...v0.23.19

# v0.23.19-RC3 (2023-03-15)

This release candidate ships several fixes to Ember client and server. It is built against Cats Effect v3.5.0-RC3 and FS2 v3.7.0-RC2.

## What's Changed

### http4s-core

* Add Deprecation and Sunset Headers by @zan-preston in https://github.com/http4s/http4s/pull/6991

### http4s-ember-core

* All received messages in h2 could have trailers by @ChristopherDavenport in https://github.com/http4s/http4s/pull/7021
* Redirect `H2Connection.writeLoop` errors to logger by @armanbilge in https://github.com/http4s/http4s/pull/7016

### http4s-ember-client

* Add ability to disable SNI in Ember by @joan38 in https://github.com/http4s/http4s/pull/6990
* Detect terminated `EmberConnection`s in ember client prior to attempting a request by @armanbilge in https://github.com/http4s/http4s/pull/6980

### http4s-ember-server

* Handle EndOfStream error in Ember WebSocket server by @zAPFy in https://github.com/http4s/http4s/pull/7008
* Special Case Error Handler For Unparsable Request Line by @isomarcte in https://github.com/http4s/http4s/pull/6934

### http4s-circe

* Update circe-core, circe-generic, ... to 0.14.5 in series/0.23 by @http4s-steward in https://github.com/http4s/http4s/pull/7012

### Behind the scenes

* flake.lock: Update by @http4s-steward in https://github.com/http4s/http4s/pull/7007
* Update nix and cachix actions by @armanbilge in https://github.com/http4s/http4s/pull/7011
* Update sbt-http4s-org to 0.14.11 in series/0.23 by @http4s-steward in https://github.com/http4s/http4s/pull/7013
* flake.lock: Update by @http4s-steward in https://github.com/http4s/http4s/pull/7022
* Update netty-buffer, netty-codec-http to 4.1.90.Final in series/0.23 by @http4s-steward in https://github.com/http4s/http4s/pull/7023

## New Contributors

* @zan-preston made their first contribution in https://github.com/http4s/http4s/pull/6991
* @zAPFy made their first contribution in https://github.com/http4s/http4s/pull/7008

**Full Changelog**: https://github.com/http4s/http4s/compare/v0.23.19-RC2...v0.23.19-RC3

# v0.23.19-RC2 (2023-02-28)

This release candidate updates to Cats Effect v3.5.0-RC3 and FS2 v3.7.0-RC2.

## What's Changed

### http4s-core

* Update cats-effect, cats-effect-std, ... to 3.5.0-RC3 in series/0.23 by @http4s-steward in https://github.com/http4s/http4s/pull/7004
* Update fs2-core, fs2-io to 3.7.0-RC2 in series/0.23 by @http4s-steward in https://github.com/http4s/http4s/pull/7005

### http4s-server

* Use `ByteVector#toHex` in `CSRF` Middleware by @danicheg in https://github.com/http4s/http4s/pull/6984
* Use `ByteVector#fromHex` in `CSRF` Middleware by @danicheg in https://github.com/http4s/http4s/pull/7002

### http4s-client

* `JavaNetClient` does not need `Async` by @armanbilge in https://github.com/http4s/http4s/pull/6996

### Documentation

* Clarify module choices in quickstart docs by @armanbilge in https://github.com/http4s/http4s/pull/6977

### Behind the scenes

* Update sbt-native-packager to 1.9.16 in series/0.23 by @http4s-steward in https://github.com/http4s/http4s/pull/6987
* flake.lock: Update by @http4s-steward in https://github.com/http4s/http4s/pull/6988
* Update scalafmt-core to 3.7.2 in series/0.23 by @http4s-steward in https://github.com/http4s/http4s/pull/6997
* Update scodec-bits to 1.1.36 in series/0.23 by @http4s-steward in https://github.com/http4s/http4s/pull/6998
* Update scodec-bits to 1.1.37 in series/0.23 by @http4s-steward in https://github.com/http4s/http4s/pull/7003

**Full Changelog**: https://github.com/http4s/http4s/compare/v0.23.19-RC1...v0.23.19-RC2

# v0.23.19-RC1 (2023-02-20)

This release candidate updates to Cats Effect v3.5.0-RC2, which brings [major changes](https://github.com/typelevel/cats-effect/releases/tag/v3.5.0-RC1), as well as FS2 v3.7.0-RC1. Otherwise there are no significant changes in http4s itself.

## What's Changed

### http4s-core

* Update nscplugin, sbt-scala-native, ... to 0.4.10 in series/0.23 by @http4s-steward in https://github.com/http4s/http4s/pull/6946
* Update sbt-scalajs, scalajs-compiler, ... to 1.13.0 in series/0.23 by @http4s-steward in https://github.com/http4s/http4s/pull/6962
* Update scodec-bits to 1.1.35 in series/0.23 by @http4s-steward in https://github.com/http4s/http4s/pull/6961
* Allow to customize flags for file decoders by @armanbilge in https://github.com/http4s/http4s/pull/6982
* Update to CE v3.5.0-RC2, FS2 v3.7.0-RC1 by @armanbilge in https://github.com/http4s/http4s/pull/6985

### http4s-ember-server

* Fix hanging when stream fails by @TimWSpence in https://github.com/http4s/http4s/pull/6930

### Documentation

* Phase out the client DSL in the docs by @gringrape in https://github.com/http4s/http4s/pull/6944
* Add section with sbt dependencies to quickstart by @valencik in https://github.com/http4s/http4s/pull/6963

### Behind the scenes

* Update sbt-native-packager to 1.9.13 in series/0.23 by @http4s-steward in https://github.com/http4s/http4s/pull/6928
* Update http4s-circe, http4s-ember-client, ... to 0.23.18 in series/0.23 by @http4s-steward in https://github.com/http4s/http4s/pull/6929
* Update scalafmt-core to 3.7.0 in series/0.23 by @http4s-steward in https://github.com/http4s/http4s/pull/6932
* Update scalafmt-core to 3.7.1 in series/0.23 by @http4s-steward in https://github.com/http4s/http4s/pull/6938
* flake.lock: Update by @http4s-steward in https://github.com/http4s/http4s/pull/6949
* Refactor `Outcome` usage in `BracketRequestResponseSuite` by @danicheg in https://github.com/http4s/http4s/pull/6948
* Update sbt-jmh to 0.4.4 in series/0.23 by @http4s-steward in https://github.com/http4s/http4s/pull/6951
* Update cats-effect, cats-effect-std, ... to 3.4.6 in series/0.23 by @http4s-steward in https://github.com/http4s/http4s/pull/6956
* Update scala-java-time to 2.5.0 in series/0.23 by @http4s-steward in https://github.com/http4s/http4s/pull/6833
* Update locales-minimal-en_us-db to 1.5.1 in series/0.23 by @http4s-steward in https://github.com/http4s/http4s/pull/6832
* Update scala3-library, ... to 3.2.2 in series/0.23 by @http4s-steward in https://github.com/http4s/http4s/pull/6947
* Update fs2-core, fs2-io to 3.6.0 in series/0.23 by @http4s-steward in https://github.com/http4s/http4s/pull/6964
* Update sbt-native-packager to 1.9.14 in series/0.23 by @http4s-steward in https://github.com/http4s/http4s/pull/6966
* Update fs2-core, fs2-io to 3.6.1 in series/0.23 by @http4s-steward in https://github.com/http4s/http4s/pull/6967
* Update sbt-scoverage to 2.0.7 in series/0.23 by @http4s-steward in https://github.com/http4s/http4s/pull/6969
* Update netty-buffer, netty-codec-http to 4.1.88.Final in series/0.23 by @http4s-steward in https://github.com/http4s/http4s/pull/6971
* Update netty-buffer, netty-codec-http to 4.1.89.Final in series/0.23 by @http4s-steward in https://github.com/http4s/http4s/pull/6972
* Update sbt-native-packager to 1.9.15 in series/0.23 by @http4s-steward in https://github.com/http4s/http4s/pull/6973
* flake.lock: Update by @http4s-steward in https://github.com/http4s/http4s/pull/6974
* Update cats-effect, cats-effect-std, ... to 3.4.7 in series/0.23 by @http4s-steward in https://github.com/http4s/http4s/pull/6975
* Tweak `MetricsOps#classifierFMethodWithOptionallyExcludedPath` by @danicheg in https://github.com/http4s/http4s/pull/6976
* Update epollcat to 0.1.4 in series/0.23 by @http4s-steward in https://github.com/http4s/http4s/pull/6983

## New Contributors

* @gringrape made their first contribution in https://github.com/http4s/http4s/pull/6944

**Full Changelog**: https://github.com/http4s/http4s/compare/v0.23.18...v0.23.19-RC1

# v1.0.0-M39 (2023-01-24)

This bugfix release merges forward v0.23.18 and is binary compatible
with v1.0.0-M38.

## What's Changed
### http4s-ember-core
* Take into account the `Entity` model in `H2Server` by @danicheg in https://github.com/http4s/http4s/pull/6936
### http4s-ember-client
* Don't drain the body for non-streamed entities in EmberClient by @danicheg in https://github.com/http4s/http4s/pull/6935
### Behind the scenes
* Remove nonValidatingCopyConstructor linter by @rossabaker in https://github.com/http4s/http4s/pull/6914
* Merge 0.23.18 -> main by @rossabaker in https://github.com/http4s/http4s/pull/6939

**Full Changelog**: https://github.com/http4s/http4s/compare/v1.0.0-M38...v1.0.0-M39

# v0.23.18 (2023-01-17)

This is a bugfix that addresses a fatal error that affects a small
number of people.  It also contains some optimizations and important
dependency upgrades, including a memory leak in Cats Effect.

## What's Changed
### http4s-core
* Use `Chunk` builder instead of `Buffer` in `ChunkWriter` by @danicheg in https://github.com/http4s/http4s/pull/6919
* Fix StackOverflowError initializing CommonRules by @rossabaker in https://github.com/http4s/http4s/pull/6920
* Update cats-effect, cats-effect-std, ... to 3.4.5 in series/0.23 by @http4s-steward in https://github.com/http4s/http4s/pull/6924
* Update fs2-core, fs2-io to 3.5.0 in series/0.23 by @http4s-steward in https://github.com/http4s/http4s/pull/6925

### http4s-ember-core
* Fix Ember H2 end of stream handling by @valencik, @janilcgarcia in https://github.com/http4s/http4s/pull/6882
### http4s-circe
* Use `Chunk` builder in `CirceInstances#streamedJsonArray` by @danicheg in https://github.com/http4s/http4s/pull/6922
### Behind the scenes
* flake.lock: Update by @http4s-steward in https://github.com/http4s/http4s/pull/6898
* Try limiting Node.js heap size to 1GB by @armanbilge in https://github.com/http4s/http4s/pull/6894
* Update sbt to 1.8.1 in series/0.23 by @http4s-steward in https://github.com/http4s/http4s/pull/6900
* Update cats-parse to 0.3.9 in series/0.23 by @http4s-steward in https://github.com/http4s/http4s/pull/6902
* Post v0.21.34 cleanup by @rossabaker in https://github.com/http4s/http4s/pull/6904
* Update http4s-circe, http4s-ember-client, ... to 0.23.17 in series/0.23 by @http4s-steward in https://github.com/http4s/http4s/pull/6907
* Post-0.23.17 cleanup by @rossabaker in https://github.com/http4s/http4s/pull/6906
* Update sbt to 1.8.2 in series/0.23 by @http4s-steward in https://github.com/http4s/http4s/pull/6909
* Update sbt-http4s-org to 0.14.10 in series/0.23 by @http4s-steward in https://github.com/http4s/http4s/pull/6912
* Update netty-buffer, netty-codec-http to 4.1.87.Final in series/0.23 by @http4s-steward in https://github.com/http4s/http4s/pull/6918
* Low-hanging Ember optimizations by @armanbilge in https://github.com/http4s/http4s/pull/6753
* Even less memory for Node.js by @armanbilge in https://github.com/http4s/http4s/pull/6921
* Update sbt-native-packager to 1.9.12 in series/0.23 by @http4s-steward in https://github.com/http4s/http4s/pull/6923

**Full Changelog**: https://github.com/http4s/http4s/compare/v0.23.17...v0.23.18

# v0.23.17 (2023-01-04)
## What's Changed
### http4s-core
* `Cross-Origin-Resource-Policy` header model by @samspills in https://github.com/http4s/http4s/pull/6709
* Add `Uri.Host.fromString` method by @CraigHammondDexcom in https://github.com/http4s/http4s/pull/6741
* Fix some scaladocs by @danicheg in https://github.com/http4s/http4s/pull/6586
* More efficient string building from `Headers` by @danicheg in https://github.com/http4s/http4s/pull/6776
* Use modeled headers in CORS middleware by @danicheg in https://github.com/http4s/http4s/pull/6790
* Update cats-core, cats-laws to 2.9.0 in series/0.23 by @http4s-steward in https://github.com/http4s/http4s/pull/6804
* Deprecate `Query#apply` by @danicheg in https://github.com/http4s/http4s/pull/6817
* Reduce JS size by @armanbilge in https://github.com/http4s/http4s/pull/6835
* Deprecate event stream entity decoder by @armanbilge in https://github.com/http4s/http4s/pull/6843
* Use `Temporal#realTime` in client retry middleware by @armanbilge in https://github.com/http4s/http4s/pull/6834
* Fix for 6851 : Uri.Path.Segment can throw from its equals method by @mattyjbrown in https://github.com/http4s/http4s/pull/6853
* Fixes [CVE-2023-22465](https://github.com/http4s/http4s/security/advisories/GHSA-54w6-vxfh-fw7f)
* Update sbt-scalajs, scalajs-compiler, ... to 1.11.0 in series/0.23 by @http4s-steward in https://github.com/http4s/http4s/pull/6815
* Update epollcat to 0.1.3 in series/0.23 by @http4s-steward in https://github.com/http4s/http4s/pull/6841
* Update cats-effect, cats-effect-std, ... to 3.4.4 in series/0.23 by @http4s-steward in https://github.com/http4s/http4s/pull/6884
* Update vault to 3.5.0 in series/0.23 by @http4s-steward in https://github.com/http4s/http4s/pull/6892
### http4s-server
* Reuse predefined `AuthScheme` values by @danicheg in https://github.com/http4s/http4s/pull/6778
* Update cats-effect, cats-effect-std, ... to 3.4.0 in series/0.23 by @http4s-steward in https://github.com/http4s/http4s/pull/6805
* Fixes resourceServiceBuilder to work on Windows by @mabasic in https://github.com/http4s/http4s/pull/6826
* Tweak body interrupting for better performance of `DefaultHead` Middleware by @danicheg in https://github.com/http4s/http4s/pull/6855
### http4s-client
* Relax constraints for client gzip middleware by @armanbilge in https://github.com/http4s/http4s/pull/6819
* Use Node.js 18 in devshell/CI by @armanbilge in https://github.com/http4s/http4s/pull/6828
### http4s-ember-core
* Ember-Core H2Stream readBody: extract "pullBuffer" function. by @diesalbla in https://github.com/http4s/http4s/pull/6627
* Special-case `EmptyBody` in request encoder by @armanbilge in https://github.com/http4s/http4s/pull/6752
* Ember-Core: simplify logic for push promises. by @diesalbla in https://github.com/http4s/http4s/pull/6772
* Use Vault#contains to check for PriorKnowledge by @valencik in https://github.com/http4s/http4s/pull/6893
* Update jnr-unixsocket to 0.38.19 in series/0.23 by @http4s-steward in https://github.com/http4s/http4s/pull/6810
### http4s-ember-server
* `Shutdown#trackConnection` should never be empty by @armanbilge in https://github.com/http4s/http4s/pull/6781
* Add withAdditionalSocketOptions to EmberServerBuilder by @TimWSpence in https://github.com/http4s/http4s/pull/6786
* Fix resource leaks by @TimWSpence in https://github.com/http4s/http4s/pull/6825
### http4s-jawn
* Update jawn-fs2 to 2.4.0 in series/0.23 by @http4s-steward in https://github.com/http4s/http4s/pull/6726
### http4s-circe
* Call Chunk.toByteBuffer directly by @CremboC in https://github.com/http4s/http4s/pull/6716
### Documentation
* Clean up client doc a bit by @bplommer in https://github.com/http4s/http4s/pull/6702
* apply syntax highlighting to code blocks in `contributing.md` by @yoshinorin in https://github.com/http4s/http4s/pull/6708
* Added scala k8s to libraries in the adopters page by @hnaderi in https://github.com/http4s/http4s/pull/6714
* Using `mdoc:silent` more liberally throughout docs by @valencik in https://github.com/http4s/http4s/pull/6705
* docs: remove `Future[_]` from presupplied encoders by @yoshinorin in https://github.com/http4s/http4s/pull/6749
* Revamp the integrations page by @armanbilge in https://github.com/http4s/http4s/pull/6801
* Partially Rewrite Client Docs by @valencik in https://github.com/http4s/http4s/pull/6725
* Add http4s-netty to integrations by @hamnis in https://github.com/http4s/http4s/pull/6848
* Add fs2-data to integrations docs page by @ybasket in https://github.com/http4s/http4s/pull/6850
* Update `Uri.fromString` return type in client docs by @yoshinorin in https://github.com/http4s/http4s/pull/6861
### Behind the scenes
* Update http4s-circe, http4s-ember-client to 0.23.16 in series/0.23 by @http4s-steward in https://github.com/http4s/http4s/pull/6687
* Update scalacheck to 1.17.0 in series/0.23 by @http4s-steward in https://github.com/http4s/http4s/pull/6686
* Setup linking paths for OpenSSL on macOS by @armanbilge in https://github.com/http4s/http4s/pull/6691
* Update epollcat to 0.1.1 in series/0.23 by @http4s-steward in https://github.com/http4s/http4s/pull/6695
* Update scala-library, scala-reflect to 2.12.17 in series/0.23 by @http4s-steward in https://github.com/http4s/http4s/pull/6693
* Update sbt-http4s-org to 0.14.5 in series/0.23 by @http4s-steward in https://github.com/http4s/http4s/pull/6688
* Update sbt-scoverage to 2.0.4 in series/0.23 by @http4s-steward in https://github.com/http4s/http4s/pull/6707
* Use ubuntu-22.04 in ci by @armanbilge in https://github.com/http4s/http4s/pull/6715
* Invoke brew via full path by @armanbilge in https://github.com/http4s/http4s/pull/6722
* flake.lock: Update by @http4s-steward in https://github.com/http4s/http4s/pull/6723
* Provide a dev shell per Java version by @rossabaker in https://github.com/http4s/http4s/pull/6728
* Update sbt to 1.7.2 in series/0.23 by @http4s-steward in https://github.com/http4s/http4s/pull/6729
* Use Nix for CI by @armanbilge in https://github.com/http4s/http4s/pull/6727
* Update scala3-library, ... to 3.2.0 in series/0.23 by @http4s-steward in https://github.com/http4s/http4s/pull/6730
* flake.lock: Update by @http4s-steward in https://github.com/http4s/http4s/pull/6731
* flake.lock: Update by @http4s-steward in https://github.com/http4s/http4s/pull/6734
* Update sbt-scoverage to 2.0.5 in series/0.23 by @http4s-steward in https://github.com/http4s/http4s/pull/6742
* flake.lock: Update by @http4s-steward in https://github.com/http4s/http4s/pull/6743
* Update netty-buffer, netty-codec-http to 4.1.84.Final in series/0.23 by @http4s-steward in https://github.com/http4s/http4s/pull/6744
* Ember-Core / H2Client /  fromSocket: split for comprehension. by @diesalbla in https://github.com/http4s/http4s/pull/6618
* Ember-Core H2Server: Extract "fulfill push promises" procedure. by @diesalbla in https://github.com/http4s/http4s/pull/6624
* H2Stream - changes and code rewrites. by @diesalbla in https://github.com/http4s/http4s/pull/6660
* Make StreamForking resource safe in the face of cancelation by @RafalSumislawski in https://github.com/http4s/http4s/pull/6745
* Ember-Core H2Server: get streamCreationLock from H2Connection by @diesalbla in https://github.com/http4s/http4s/pull/6638
* Update scala-library, scala-reflect to 2.13.10 in series/0.23 by @http4s-steward in https://github.com/http4s/http4s/pull/6750
* Update sbt-http4s-org to 0.14.7 in series/0.23 by @http4s-steward in https://github.com/http4s/http4s/pull/6748
* Ember-Core: factor to H2Server loops from H2Client, H2Server. by @diesalbla in https://github.com/http4s/http4s/pull/6754
* FS2 Streams: replace "evalMap" with "foreach". by @diesalbla in https://github.com/http4s/http4s/pull/6757
* Update scalafmt-core to 3.6.0 in series/0.23 by @http4s-steward in https://github.com/http4s/http4s/pull/6760
* flake.lock: Update by @http4s-steward in https://github.com/http4s/http4s/pull/6761
* Update sbt-scoverage to 2.0.6 in series/0.23 by @http4s-steward in https://github.com/http4s/http4s/pull/6764
* A bit more efficient string building from `Seq` collections by @danicheg in https://github.com/http4s/http4s/pull/6766
* flake.lock: Update by @http4s-steward in https://github.com/http4s/http4s/pull/6773
* Don't instantiate redundant `NonEmptyList` in `Writer#addList` by @danicheg in https://github.com/http4s/http4s/pull/6777
* Update sbt to 1.7.3 in series/0.23 by @http4s-steward in https://github.com/http4s/http4s/pull/6779
* Update scalafmt-core to 3.6.1 in series/0.23 by @http4s-steward in https://github.com/http4s/http4s/pull/6782
* flake.lock: Update by @http4s-steward in https://github.com/http4s/http4s/pull/6783
* Remove unnecessary native settings by @armanbilge in https://github.com/http4s/http4s/pull/6784
* Fix some typos by @danicheg in https://github.com/http4s/http4s/pull/6785
* Fix the wrong `Http4sClientDsl` location by @danicheg in https://github.com/http4s/http4s/pull/6788
* Scala specific nowarnX annotations by @satorg in https://github.com/http4s/http4s/pull/6751
* Update scala3-library, ... to 3.2.1 in series/0.23 by @http4s-steward in https://github.com/http4s/http4s/pull/6792
* flake.lock: Update by @http4s-steward in https://github.com/http4s/http4s/pull/6794
* Update sbt to 1.8.0 in series/0.23 by @http4s-steward in https://github.com/http4s/http4s/pull/6803
* Update netty-buffer, netty-codec-http to 4.1.85.Final in series/0.23 by @http4s-steward in https://github.com/http4s/http4s/pull/6797
* Update to Cats Effect 3.4.0-RC2 by @armanbilge in https://github.com/http4s/http4s/pull/6747
* Rm redundant comments in `Status` by @danicheg in https://github.com/http4s/http4s/pull/6807
* Update sbt-http4s-org to 0.14.8 in series/0.23 by @http4s-steward in https://github.com/http4s/http4s/pull/6808
* Update jnr-unixsocket to 0.38.18 in series/0.23 by @http4s-steward in https://github.com/http4s/http4s/pull/6809
* Update cats-effect, cats-effect-std, ... to 3.4.1 in series/0.23 by @http4s-steward in https://github.com/http4s/http4s/pull/6811
* Update locales-minimal-en_us-db to 1.5.0 in series/0.23 by @http4s-steward in https://github.com/http4s/http4s/pull/6799
* Update munit to 1.0.0-M7 in series/0.23 by @http4s-steward in https://github.com/http4s/http4s/pull/6813
* Update epollcat to 0.1.2 in series/0.23 by @http4s-steward in https://github.com/http4s/http4s/pull/6816
* Fix some deprecation warning messages by @danicheg in https://github.com/http4s/http4s/pull/6818
* Update sbt-http4s-org to 0.14.9 in series/0.23 by @http4s-steward in https://github.com/http4s/http4s/pull/6823
* flake.lock: Update by @http4s-steward in https://github.com/http4s/http4s/pull/6824
* Update nscplugin, sbt-scala-native, ... to 0.4.9 in series/0.23 by @http4s-steward in https://github.com/http4s/http4s/pull/6829
* Delete flake workflow by @armanbilge in https://github.com/http4s/http4s/pull/6836
* flake.lock: Update by @http4s-steward in https://github.com/http4s/http4s/pull/6837
* Update cats-effect, cats-effect-std, ... to 3.4.2 in series/0.23 by @http4s-steward in https://github.com/http4s/http4s/pull/6838
* flake.lock: Update by @http4s-steward in https://github.com/http4s/http4s/pull/6849
* Mark method `CharPredicate.asMaskBased` as deprecated by @danicheg in https://github.com/http4s/http4s/pull/6847
* Update vault to 3.4.0 in series/0.23 by @http4s-steward in https://github.com/http4s/http4s/pull/6854
* Use cached value of `Right(())` to avoid allocations by @danicheg in https://github.com/http4s/http4s/pull/6856
* Update netty-buffer, netty-codec-http to 4.1.86.Final in series/0.23 by @http4s-steward in https://github.com/http4s/http4s/pull/6858
* flake.lock: Update by @http4s-steward in https://github.com/http4s/http4s/pull/6859
* Eliminate redundant conversions to list by @danicheg in https://github.com/http4s/http4s/pull/6865
* Tweak `Accept` usage to avoid variadic construction by @valencik in https://github.com/http4s/http4s/pull/6866
* flake.lock: Update by @http4s-steward in https://github.com/http4s/http4s/pull/6871
* Update cats-effect, cats-effect-std, ... to 3.4.3 in series/0.23 by @http4s-steward in https://github.com/http4s/http4s/pull/6877
* Replace numbered RFC rule objects by @rossabaker in https://github.com/http4s/http4s/pull/6863
* Fix formatting of some scaladocs in core by @danicheg in https://github.com/http4s/http4s/pull/6862
* Tweak stream compiling to hex string in `Logger` by @danicheg in https://github.com/http4s/http4s/pull/6881
* JS-Artifact: set header copyright to 2022 by @diesalbla in https://github.com/http4s/http4s/pull/6887
* Ember server reduce state by @diesalbla in https://github.com/http4s/http4s/pull/6888
* Tweak `UrlForm` constructors' performance by @danicheg in https://github.com/http4s/http4s/pull/6795
* Merge 0.22 -> 0.23 by @rossabaker in https://github.com/http4s/http4s/pull/6891
* Use jdk8 in default devshell by @rossabaker in https://github.com/http4s/http4s/pull/6896

## New Contributors
* @yoshinorin made their first contribution in https://github.com/http4s/http4s/pull/6708
* @hnaderi made their first contribution in https://github.com/http4s/http4s/pull/6714
* @samspills made their first contribution in https://github.com/http4s/http4s/pull/6709
* @CraigHammondDexcom made their first contribution in https://github.com/http4s/http4s/pull/6741
* @mabasic made their first contribution in https://github.com/http4s/http4s/pull/6826
* @mattyjbrown made their first contribution in https://github.com/http4s/http4s/pull/6853

**Full Changelog**: https://github.com/http4s/http4s/compare/v0.23.16...v0.23.17

# v0.22.15 (2023-01-04)

## What's Changed
### http4s-core
* Fixes [CVE-2023-22465](https://github.com/http4s/http4s/security/advisories/GHSA-54w6-vxfh-fw7f)

### Behind the scenes
* Set LoggingHandler in NettyTestServer to the default DEBUG level by @RafalSumislawski in https://github.com/http4s/http4s/pull/6497

**Full Changelog**: https://github.com/http4s/http4s/compare/v0.22.14...v0.22.15

# v0.21.34 (2023-01-04)

## What's changed

### http4s-core
* Fixes [CVE-2023-22465](https://github.com/http4s/http4s/security/advisories/GHSA-54w6-vxfh-fw7f)

## Behind the scenes
* Don't publish website from 0.21 by @armanbilge in https://github.com/http4s/http4s/pull/6151

**Full Changelog**: https://github.com/http4s/http4s/compare/v0.21.33...v0.21.34

# v1.0.0-M37 (2022-09-20)

This release is the latest milestone in the 1.x series, and is _not_ binary compatible with previous 1.0 milestones.  It also includes the changes from v0.23.16, including Scala Native support for all modules.

## What's Changed

### Documentation

* Add doc for mixing left- and right-associative by @jan0sch in https://github.com/http4s/http4s/pull/6598

### Behind the scenes

* Ignore case-insensitive updates on main by @armanbilge in https://github.com/http4s/http4s/pull/6643
* Merge `series/0.23` into `main` by @danicheg in https://github.com/http4s/http4s/pull/6664
* Ignore munit-cats-effect updates on main by @armanbilge in https://github.com/http4s/http4s/pull/6669
* Ignore scalacheck updates on main by @armanbilge in https://github.com/http4s/http4s/pull/6684
* Ignore keypool updates on main by @armanbilge in https://github.com/http4s/http4s/pull/6675
* 0.23 -> main by @armanbilge in https://github.com/http4s/http4s/pull/6692


**Full Changelog**: https://github.com/http4s/http4s/compare/v1.0.0-M36...v1.0.0-M37

# v0.23.16 (2022-09-15)

This release is binary compatible with the 0.23.x series. This is the first release that supports the [Scala Native](https://scala-native.org/) platform. All modules were cross-built, including:

* core, dsl, and laws
* server and client, including middlewares
    * middlewares relying on cryptography require [OpenSSL](https://www.openssl.org/)
* ember server and client, including support for HTTP/2 and TLS
    * requires an [I/O-integrated runtime](https://github.com/typelevel/cats-effect/discussions/3070) for Cats Effect such as [epollcat](https://github.com/armanbilge/epollcat/)
    * requires [s2n-tls](https://github.com/aws/s2n-tls) for TLS
* jawn and circe

In addition, a new [cURL](https://curl.se/)-based client backend is developed in a satellite repo.

* https://github.com/http4s/http4s-curl/

## What's Changed

* Scala Native by @armanbilge in https://github.com/http4s/http4s/pull/6661

### http4s-core

* RFC: Phase out log4s by @armanbilge in https://github.com/http4s/http4s/pull/6614
* Update fs2-core, fs2-io to 3.3.0 in series/0.23 by @http4s-steward in https://github.com/http4s/http4s/pull/6670

### http4s-server

* Default redactHeadersWhen to include any header with "token" #6186 by @Lasering in https://github.com/http4s/http4s/pull/6649

### http4s-client

* Deprecate some methods in `Client` by @danicheg in https://github.com/http4s/http4s/pull/6651
* Default redactHeadersWhen to include any header with "token" #6186 by @Lasering in https://github.com/http4s/http4s/pull/6649

### http4s-ember-server

* Expose `Network` constraint in ember builders by @armanbilge in https://github.com/http4s/http4s/pull/6526

### http4s-ember-client

* Expose `Network` constraint in ember builders by @armanbilge in https://github.com/http4s/http4s/pull/6526

### http4s-circe

* Update circe-core, circe-generic, ... to 0.14.3 in series/0.23 by @http4s-steward in https://github.com/http4s/http4s/pull/6679

### Behind the scenes

* Update http4s-circe, http4s-ember-client to 0.23.15 in series/0.23 by @http4s-steward in https://github.com/http4s/http4s/pull/6635
* Update netty-buffer, netty-codec-http to 4.1.80.Final in series/0.23 by @http4s-steward in https://github.com/http4s/http4s/pull/6640
* Update case-insensitive, ... to 1.3.0 in series/0.23 by @http4s-steward in https://github.com/http4s/http4s/pull/6642
* Pin slf4j to 1.x and cleanup by @armanbilge in https://github.com/http4s/http4s/pull/6644
* Pin `logback-classic` to the `1.2.x` series by @danicheg in https://github.com/http4s/http4s/pull/6647
* Update fs2-core, fs2-io to 3.2.14 in series/0.23 by @http4s-steward in https://github.com/http4s/http4s/pull/6656
* Update netty-buffer, netty-codec-http to 4.1.81.Final in series/0.23 by @http4s-steward in https://github.com/http4s/http4s/pull/6659
* Update to munit 1.0.0-M6 by @armanbilge in https://github.com/http4s/http4s/pull/6657
* flake.lock: Update by @http4s-steward in https://github.com/http4s/http4s/pull/6662
* Update netty-buffer, netty-codec-http to 4.1.82.Final in series/0.23 by @http4s-steward in https://github.com/http4s/http4s/pull/6663
* Update munit-cats-effect to 2.0.0-M3 in series/0.23 by @http4s-steward in https://github.com/http4s/http4s/pull/6667
* Update ip4s-core, ip4s-test-kit to 3.2.0 in series/0.23 by @http4s-steward in https://github.com/http4s/http4s/pull/6666
* Update scalacheck-effect, ... to 2.0.0-M2 in series/0.23 by @http4s-steward in https://github.com/http4s/http4s/pull/6668
* Update keypool to 0.4.8 in series/0.23 by @http4s-steward in https://github.com/http4s/http4s/pull/6673
* Update vault to 3.3.0 in series/0.23 by @http4s-steward in https://github.com/http4s/http4s/pull/6674
* Update sbt-scoverage to 2.0.3 in series/0.23 by @http4s-steward in https://github.com/http4s/http4s/pull/6672
* Update log4cats-core, log4cats-noop, ... to 2.5.0 in series/0.23 by @http4s-steward in https://github.com/http4s/http4s/pull/6678
* Update jawn-fs2 to 2.3.0 in series/0.23 by @http4s-steward in https://github.com/http4s/http4s/pull/6677

**Full Changelog**: https://github.com/http4s/http4s/compare/v0.23.15...v0.23.16

# v1.0.0-M36 (2022-08-23)

This release is the latest milestone in the 1.x series, and is _not_ binary compatible with previous 1.0 milestones.  It also includes the changes from v0.23.15.

## What's Changed

### http4s-core

* Use `scodec.bits.ByteVector` for `Entity.Strict` by @armanbilge in https://github.com/http4s/http4s/pull/6528
* Smite `Seq` in `Message#multiParams`, `Uri#multiParams`, `Query#multiParams` by @danicheg in https://github.com/http4s/http4s/pull/6524

### http4s-server

* Spring cleaning: Remove unneeded temporal constraints and make some cosmetic changes by @FrancescoSerra in https://github.com/http4s/http4s/pull/6491

### Documentation

* Remove references to Scala 2.12 in docs by @danicheg in https://github.com/http4s/http4s/pull/6604
* Fix 1.0 version table compatibility with 2.12 & 2.13 by @JackTreble in https://github.com/http4s/http4s/pull/6607
* Tweak the http4s.g8 example on the quick start page by @danicheg in https://github.com/http4s/http4s/pull/6608

### Behind the scenes

* Release v1.0.0-M35 by @armanbilge in https://github.com/http4s/http4s/pull/6569
* Pick Sbt Scoverage from 0.23 by @danicheg in https://github.com/http4s/http4s/pull/6574
* Ignore literally updates on main by @armanbilge in https://github.com/http4s/http4s/pull/6584
* Merge `series/0.23` into `main` by @danicheg in https://github.com/http4s/http4s/pull/6612
* 0.23 -> main by @armanbilge in https://github.com/http4s/http4s/pull/6631

## New Contributors

* @JackTreble made their first contribution in https://github.com/http4s/http4s/pull/6607

**Full Changelog**: https://github.com/http4s/http4s/compare/v1.0.0-M35...v1.0.0-M36

# v0.23.15 (2022-08-22)

This release is binary compatible with the 0.23.x series.

## What's Changed

### http4s-core

* Prettify error messages when parsing by @danicheg in https://github.com/http4s/http4s/pull/6541
* Rewrite hashcode computation for `Uri.Path` by @FrancescoSerra in https://github.com/http4s/http4s/pull/6555
* Simplify type signature for internal logger by @bplommer in https://github.com/http4s/http4s/pull/6628
* Add SourceMap header by @cobr123 in https://github.com/http4s/http4s/pull/6622
* Update fs2-core, fs2-io to 3.2.12 in series/0.23 by @http4s-steward in https://github.com/http4s/http4s/pull/6603
* Update literally to 1.1.0 in series/0.23 by @http4s-steward in https://github.com/http4s/http4s/pull/6583

### http4s-server

* WebSocketBuilder2: make constructor public by @gvolpe in https://github.com/http4s/http4s/pull/6575
* Cross-compile `GZip` middlewares for JS by @armanbilge in https://github.com/http4s/http4s/pull/6606

### http4s-client

* Fix request logger to log in the case of no request body, when `logBody=true` by @dzanot in https://github.com/http4s/http4s/pull/6535
* Cross-compile `GZip` middlewares for JS by @armanbilge in https://github.com/http4s/http4s/pull/6606

### http4s-ember-core

* Set `serverNames` TLS parameter for ember h2 by @armanbilge in https://github.com/http4s/http4s/pull/6579
* Ember H2 - Do not respond to WindowUpdate with Ping by @ChristopherDavenport in https://github.com/http4s/http4s/pull/6593
* Ember H2 Connection Header Compliance by @ChristopherDavenport in https://github.com/http4s/http4s/pull/6600
* Don't backtrack in request/response prelude parsing by @TimWSpence in https://github.com/http4s/http4s/pull/6578
* Ember Core - H2Server - Split for comprehension by @diesalbla in https://github.com/http4s/http4s/pull/6613

### http4s-ember-server

* Always respond to client close frame with 1000 "normal closure" by @yurique in https://github.com/http4s/http4s/pull/6594
* Parse all WebSocket frames in a `Chunk` in ember-server by @buntec in https://github.com/http4s/http4s/pull/6587

### Documentation

* Fix typo: Add missing comma by @mikela in https://github.com/http4s/http4s/pull/6589
* Tweak client page by @danicheg in https://github.com/http4s/http4s/pull/6605
* Update quickstart guide to include Scala 3 branch by @dsusviela in https://github.com/http4s/http4s/pull/6620

### Behind the scenes

* Release v0.23.14 by @armanbilge in https://github.com/http4s/http4s/pull/6568
* Update http4s-circe, http4s-ember-client, ... to 0.23.14 in series/0.23 by @http4s-steward in https://github.com/http4s/http4s/pull/6570
* flake.lock: Update by @http4s-steward in https://github.com/http4s/http4s/pull/6571
* Update sbt-scoverage to 2.0.1 in series/0.23 by @http4s-steward in https://github.com/http4s/http4s/pull/6573
* Update sbt-native-packager to 1.9.10 in series/0.23 by @http4s-steward in https://github.com/http4s/http4s/pull/6599
* Update sbt-scoverage to 2.0.2 in series/0.23 by @http4s-steward in https://github.com/http4s/http4s/pull/6601
* flake.lock: Update by @http4s-steward in https://github.com/http4s/http4s/pull/6602
* Update scalafmt-core to 3.5.9 in series/0.23 by @http4s-steward in https://github.com/http4s/http4s/pull/6609
* flake.lock: Update by @http4s-steward in https://github.com/http4s/http4s/pull/6615
* Update sbt-native-packager to 1.9.11 in series/0.23 by @http4s-steward in https://github.com/http4s/http4s/pull/6616

## New Contributors

* @mikela made their first contribution in https://github.com/http4s/http4s/pull/6589
* @buntec made their first contribution in https://github.com/http4s/http4s/pull/6587
* @dzanot made their first contribution in https://github.com/http4s/http4s/pull/6535
* @TimWSpence made their first contribution in https://github.com/http4s/http4s/pull/6578
* @dsusviela made their first contribution in https://github.com/http4s/http4s/pull/6620
* @cobr123 made their first contribution in https://github.com/http4s/http4s/pull/6622

**Full Changelog**: https://github.com/http4s/http4s/compare/v0.23.14...v0.23.15

# v1.0.0-M35 (2022-07-25)

This release is the latest milestone in the 1.x series, and is _not_ binary compatible with previous 1.0 milestones. It also includes the changes from v0.23.13 and updates fs2 to v3.2.11 which includes a security patch for [GHSA-2cpx-6pqp-wf35](https://github.com/typelevel/fs2/security/advisories/GHSA-2cpx-6pqp-wf35).

## What's Changed

### http4s-core
* Remove redundant collection converting in `Query#multiParams` by @danicheg in https://github.com/http4s/http4s/pull/6514
* Remove `BackendBuilder#allocate` by @danicheg in https://github.com/http4s/http4s/pull/6540

### Behind the scenes
* 0.23 -> main by @armanbilge in https://github.com/http4s/http4s/pull/6551
* 0.23 -> main by @armanbilge in https://github.com/http4s/http4s/pull/6563
* 0.23 -> main by @armanbilge in https://github.com/http4s/http4s/pull/6565
* 0.23 -> main by @armanbilge in https://github.com/http4s/http4s/pull/6567

**Full Changelog**: https://github.com/http4s/http4s/compare/v1.0.0-M34...v1.0.0-M35

# v0.23.14 (2022-07-25)

This release is binary compatible with 0.23.x and updates fs2 to v3.2.11 which includes a security patch for [GHSA-2cpx-6pqp-wf35](https://github.com/typelevel/fs2/security/advisories/GHSA-2cpx-6pqp-wf35).

## What's Changed

### http4s-core
* Deprecate `BackendBuilder#allocate` by @danicheg in https://github.com/http4s/http4s/pull/6556
* Don't instantiate redundant `List` in `Path#addSegment` by @danicheg in https://github.com/http4s/http4s/pull/6557
* Don't override `endsWithSlash` when adding an empty `Path` segment by @danicheg in https://github.com/http4s/http4s/pull/6564
* Update to fs2 3.2.11 by @armanbilge in https://github.com/http4s/http4s/pull/6566

### http4s-server
* fix typo in `Throttle` middleware `httpAapp->httpApp` by @jbwheatley in https://github.com/http4s/http4s/pull/6501

### http4s-ember-core
* Ember-Core: reimplement "combineArrays" by @diesalbla in https://github.com/http4s/http4s/pull/6518
* H2 Settings Acknowledgments do not need to block progress by @ChristopherDavenport in https://github.com/http4s/http4s/pull/6553

### http4s-ember-server
* Ember-Server: WebSocketHelper rewrite / optimisation by @diesalbla in https://github.com/http4s/http4s/pull/6388

### Documentation
* Release note tweaks for v0.23.13 by @rossabaker in https://github.com/http4s/http4s/pull/6494
* Don't use `Stream` in JSON client example by @armanbilge in https://github.com/http4s/http4s/pull/6511
* Add Hireproof to adopters by @taig in https://github.com/http4s/http4s/pull/6536
* Remove references to `HttpService` in `testing.md` by @danicheg in https://github.com/http4s/http4s/pull/6548
* Fix Blaze Doc for Websocket Server by @ChristopherDavenport in https://github.com/http4s/http4s/pull/6560
* Freshen up `Middleware` docs by @danicheg in https://github.com/http4s/http4s/pull/6554

### Behind the scenes
* Update http4s-circe, http4s-ember-client, ... to 0.23.13 in series/0.23 by @http4s-steward in https://github.com/http4s/http4s/pull/6493
* Update sbt-scoverage to 2.0.0 in series/0.23 by @http4s-steward in https://github.com/http4s/http4s/pull/6495
* Update sbt-scalajs, scalajs-compiler, ... to 1.10.1 in series/0.23 by @http4s-steward in https://github.com/http4s/http4s/pull/6496
* Update locales-minimal-en_us-db to 1.4.1 in series/0.23 by @http4s-steward in https://github.com/http4s/http4s/pull/6502
* Update cats-effect, cats-effect-std, ... to 3.3.13 in series/0.23 by @http4s-steward in https://github.com/http4s/http4s/pull/6503
* Update fs2-core, fs2-io to 3.2.9 in series/0.23 by @http4s-steward in https://github.com/http4s/http4s/pull/6505
* Create `.git-blame-ignore-revs` by @armanbilge in https://github.com/http4s/http4s/pull/6506
* Custom branch for update flake action by @armanbilge in https://github.com/http4s/http4s/pull/6498
* Smite `Seq` in tests by @danicheg in https://github.com/http4s/http4s/pull/6507
* Update cats-parse to 0.3.8 in series/0.23 by @http4s-steward in https://github.com/http4s/http4s/pull/6509
* flake.lock: Update by @http4s-steward in https://github.com/http4s/http4s/pull/6510
* Update jawn-parser to 1.4.0 in series/0.23 by @http4s-steward in https://github.com/http4s/http4s/pull/6513
* Update fs2-core, fs2-io to 3.2.10 in series/0.23 by @http4s-steward in https://github.com/http4s/http4s/pull/6522
* Update sbt to 1.7.0 in series/0.23 by @http4s-steward in https://github.com/http4s/http4s/pull/6527
* Update sbt to 1.7.1 in series/0.23 by @http4s-steward in https://github.com/http4s/http4s/pull/6530
* Update netty-buffer, netty-codec-http to 4.1.79.Final in series/0.23 by @http4s-steward in https://github.com/http4s/http4s/pull/6529
* Update cats-effect, cats-effect-std, ... to 3.3.14 in series/0.23 by @http4s-steward in https://github.com/http4s/http4s/pull/6532
* Update log4cats-core, log4cats-noop, ... to 2.4.0 in series/0.23 by @http4s-steward in https://github.com/http4s/http4s/pull/6534
* Update to update-flake-lock v10 by @armanbilge in https://github.com/http4s/http4s/pull/6531
* Update sbt-http4s-org to 0.14.4 in series/0.23 by @http4s-steward in https://github.com/http4s/http4s/pull/6537
* flake.lock: Update by @http4s-steward in https://github.com/http4s/http4s/pull/6546

## New Contributors
* @jbwheatley made their first contribution in https://github.com/http4s/http4s/pull/6501

**Full Changelog**: https://github.com/http4s/http4s/compare/v0.23.13...v0.23.14

# v1.0.0-M34 (2022-07-05)

This release is the latest milestone in the 1.x series, and is _not_ binary compatible with previous 1.0 milestones.  It also includes the changes from v0.23.13.

## What's Changed
### http4s-core
* Remove `CollectionCompat` by @danicheg in https://github.com/http4s/http4s/pull/6508
### http4s-server
* Address the entity model in the server's `RequestLogger` by @danicheg in https://github.com/http4s/http4s/pull/6323
* Fix regression of `Router#define` by @danicheg in https://github.com/http4s/http4s/pull/6371
* Relax `server.middleware.Caching` constraints by @danicheg in https://github.com/http4s/http4s/pull/6490
### http4s-client
* Take into account the `Entity` model in the `ResponseLogger` by @danicheg in https://github.com/http4s/http4s/pull/6319
### Behind the scenes
* Merge 0.23 -> main by @armanbilge in https://github.com/http4s/http4s/pull/6430
* vault, scala-java-time updates via 0.23 by @armanbilge in https://github.com/http4s/http4s/pull/6443
* Ignore cats updates on main by @armanbilge in https://github.com/http4s/http4s/pull/6472
* 0.23 -> main by @armanbilge in https://github.com/http4s/http4s/pull/6499

**Full Changelog**: https://github.com/http4s/http4s/compare/v1.0.0-M33...v1.0.0-M34

# v0.23.13 (2022-06-25)

This release is binary compatible with 0.23.x, and additionally includes the fixes in v0.22.14.

## What's Changed
### http4s-core
* Add `EntityDecoder[EventStream]` by @armanbilge in https://github.com/http4s/http4s/pull/6413
* Update to Vault 3.2.1 by @armanbilge in https://github.com/http4s/http4s/pull/6431
* Update scala-java-time to 2.4.0 by @typelevel-steward in https://github.com/http4s/http4s/pull/6434
* Update scodec-bits to 1.1.34 in series/0.23 by @http4s-steward in https://github.com/http4s/http4s/pull/6455
* Update fs2-core, fs2-io to 3.2.8 in series/0.23 by @http4s-steward in https://github.com/http4s/http4s/pull/6461
* Update cats-core, cats-laws to 2.8.0 in series/0.23 by @http4s-steward in https://github.com/http4s/http4s/pull/6471
* Add Ordering for MediaRange by @FrancescoSerra in https://github.com/http4s/http4s/pull/6486
* Add `Host#fromIp4sHost` method by @danicheg in https://github.com/http4s/http4s/pull/6489
* Make Uri.Path.merge compliant by @FrancescoSerra in https://github.com/http4s/http4s/pull/6481
### http4s-server
* Compose multiple subsequent `Message#putHeaders` calls by @danicheg in https://github.com/http4s/http4s/pull/6459
### http4s-ember-core
* Encoding of response with empty body by @christiankjaer in https://github.com/http4s/http4s/pull/6444
* Update log4cats-core, log4cats-noop, ... to 2.3.2 in series/0.23 by @http4s-steward in https://github.com/http4s/http4s/pull/6478
### Documentation
* Added note on possible circe import error in docs by @cgoldammer in https://github.com/http4s/http4s/pull/6450
* Add Wide Angle Analytics in adopters by @jrozanski in https://github.com/http4s/http4s/pull/6454
* Add sample curl command to quickstart.md by @ajelden in https://github.com/http4s/http4s/pull/6488
* Release v0.23.13 by @rossabaker in https://github.com/http4s/http4s/pull/6492
### Behind the scenes
* Cleanup unnecessary projects by @armanbilge in https://github.com/http4s/http4s/pull/6410
* Update http4s-circe, http4s-ember-client to 0.23.12 in series/0.23 by @scala-steward in https://github.com/http4s/http4s/pull/6414
* Ember-Core - H2Client - Rewrite without alternative. by @diesalbla in https://github.com/http4s/http4s/pull/6422
* Merge 0.22 -> 0.23 by @armanbilge in https://github.com/http4s/http4s/pull/6429
* Enable Scaladoc Linking Warnings by @isomarcte in https://github.com/http4s/http4s/pull/4027
* Add a Scala Steward workflow by @rossabaker in https://github.com/http4s/http4s/pull/6432
* Delete steward.yml by @rossabaker in https://github.com/http4s/http4s/pull/6438
* Update .mergify.yml by @armanbilge in https://github.com/http4s/http4s/pull/6439
* Update scodec-bits to 1.1.33 by @typelevel-steward in https://github.com/http4s/http4s/pull/6436
* Update scalafmt-core to 3.5.8 in series/0.23 by @http4s-steward in https://github.com/http4s/http4s/pull/6442
* Workflow to update flake weekly by @rossabaker in https://github.com/http4s/http4s/pull/6437
* flake.lock: Update by @http4s-steward in https://github.com/http4s/http4s/pull/6445
* Server Metrics Middleware by @diesalbla in https://github.com/http4s/http4s/pull/6246
* Ember-Core H2Server: replace pull with a recursive function by @diesalbla in https://github.com/http4s/http4s/pull/6424
* Throttle Server middleware: use recursion by @diesalbla in https://github.com/http4s/http4s/pull/6267
* Fix steward name in mergify config by @armanbilge in https://github.com/http4s/http4s/pull/6448
* Update sbt-http4s-org to 0.14.1 in series/0.23 by @http4s-steward in https://github.com/http4s/http4s/pull/6447
* MultipartParser: use `Pull.done` instead of Pull.pure. by @diesalbla in https://github.com/http4s/http4s/pull/6449
* Ember-Core H2Server: extract method to send initial request by @diesalbla in https://github.com/http4s/http4s/pull/6425
* Ember-Client: no Alternative by @diesalbla in https://github.com/http4s/http4s/pull/6426
* Backport of `Router#define` test by @danicheg in https://github.com/http4s/http4s/pull/6451
* Update sbt-http4s-org to 0.14.2 in series/0.23 by @http4s-steward in https://github.com/http4s/http4s/pull/6452
* Setup scoverage by @armanbilge in https://github.com/http4s/http4s/pull/6456
* Run coverage job for PRs, but don't upload results by @armanbilge in https://github.com/http4s/http4s/pull/6457
* flake.lock: Update by @http4s-steward in https://github.com/http4s/http4s/pull/6458
* Update sbt-http4s-org to 0.14.3 in series/0.23 by @http4s-steward in https://github.com/http4s/http4s/pull/6463
* series/0.22 -> series/0.23 by @armanbilge in https://github.com/http4s/http4s/pull/6465
* Remove scalafix migrations, plugin cleanup by @http4s-steward in https://github.com/http4s/http4s/pull/6460
* Update scala-library, scala-reflect to 2.12.16 in series/0.23 by @http4s-steward in https://github.com/http4s/http4s/pull/6462
* Update netty-buffer, netty-codec-http to 4.1.78.Final in series/0.23 by @http4s-steward in https://github.com/http4s/http4s/pull/6468
* flake.lock: Update by @http4s-steward in https://github.com/http4s/http4s/pull/6466
* flake.lock: Update by @http4s-steward in https://github.com/http4s/http4s/pull/6480
* Update scala3-library, ... to 3.1.3 in series/0.23 by @http4s-steward in https://github.com/http4s/http4s/pull/6482
* Test control on time based tests by @FrancescoSerra in https://github.com/http4s/http4s/pull/6469
* Merge 0.22.14 -> 0.23 by @rossabaker in https://github.com/http4s/http4s/pull/6487

## New Contributors
* @christiankjaer made their first contribution in https://github.com/http4s/http4s/pull/6444
* @cgoldammer made their first contribution in https://github.com/http4s/http4s/pull/6450
* @jrozanski made their first contribution in https://github.com/http4s/http4s/pull/6454
* @leoniv made their first contribution in https://github.com/http4s/http4s/pull/6473
* @FrancescoSerra made their first contribution in https://github.com/http4s/http4s/pull/6469
* @ajelden made their first contribution in https://github.com/http4s/http4s/pull/6488

**Full Changelog**: https://github.com/http4s/http4s/compare/v0.23.12...v0.23.13

# v0.22.14 (2022-06-23)

This release is binary compatible with 0.22.x series.  Routine maintenance has stopped on 0.22.x, but we'll continue to entertain patches from the community.  All users are encouraged to upgrade to 0.23 (the latest stable series, on Cats-Effect 3).

## What's Changed
### http4s-core
* Fix Content-Disposition filename encoding by @leoniv in https://github.com/http4s/http4s/pull/6473
* Add filename property to Content-Disposition by @rossabaker in https://github.com/http4s/http4s/pull/6485
### Documentation
* Point upgrade docs at scalafix published in series/0.22 by @armanbilge in https://github.com/http4s/http4s/pull/6464
### Behind the scenes
* Delete hard-coded Scaladoc url by @armanbilge in https://github.com/http4s/http4s/pull/6402
* Update to sbt-http4s-org 0.13.4 by @armanbilge in https://github.com/http4s/http4s/pull/6428

## New Contributors
* @leoniv made their first contribution in https://github.com/http4s/http4s/pull/6473

**Full Changelog**: https://github.com/http4s/http4s/compare/v0.22.13...v0.22.14

# v1.0.0-M33 (2022-05-25)

This is the latest milestone in the 1.x series.  It is binary incompatible with http4s-1.0.0-M32.

This is the first 1.x release after "The Great Schism", described in v0.23.12.  Because 1.0 isn't stable yet, all ancillary repositories will need to be released for this version.  If there is one that you would like to maintain, please look for the "Maintainers wanted!" issue in the repository of interest.

Additional to the below, this release includes all changes in v0.23.12.

## What's Changed
### http4s-core
* Remove deprecated things by @danicheg in https://github.com/http4s/http4s/pull/6156
* Override `toString` for `Entity` by @danicheg in https://github.com/http4s/http4s/pull/6168
* Fix `Request`/`Response` scaladoc by @danicheg in https://github.com/http4s/http4s/pull/6171
* Covariant `Message`s: minimum viable PR by @bplommer in https://github.com/http4s/http4s/pull/5712
* Tweak `Message#withEmptyBody` by @danicheg in https://github.com/http4s/http4s/pull/6288
* Remove `http4s.EmptyBody` by @danicheg in https://github.com/http4s/http4s/pull/6296
* Message - Use Strict Entity for string responses by @diesalbla in https://github.com/http4s/http4s/pull/6299
* Make Part and Multipart covariant by @diesalbla in https://github.com/http4s/http4s/pull/6304
* Fix `Request#productElement` and `Response#productElement` by @danicheg in https://github.com/http4s/http4s/pull/6372
* Add info about the entity into the `toString` of `Request` and `Response` by @danicheg in https://github.com/http4s/http4s/pull/6373
* Resubmit idempotent requests with only pure entities in `Retry` middleware by @danicheg in https://github.com/http4s/http4s/pull/6379
### http4s-laws
* Address the `Entity` model in `Arbitrary[Entity[*]]` by @danicheg in https://github.com/http4s/http4s/pull/6369
### http4s-server
* Relax `authentication#challenged` constraints by @danicheg in https://github.com/http4s/http4s/pull/6253
* Use Strict entities where possible by @diesalbla in https://github.com/http4s/http4s/pull/6306
* Take into account the `Entity` model in the `EntityLimiter` by @danicheg in https://github.com/http4s/http4s/pull/6320
### http4s-client
* Fix `Client` scaladoc by @danicheg in https://github.com/http4s/http4s/pull/6188
* Remove deprecated `Client.fetch`, `DefaultClient.fetch` by @danicheg in https://github.com/http4s/http4s/pull/6187
### http4s-ember-core
* ember: Add support for strict entities, look for content-length only once by @wjoel in https://github.com/http4s/http4s/pull/6317
### http4s-node-serverless
* Removed. Serverless integrations are developed in https://github.com/typelevel/feral
### Documentation
* Tweak `Entity` docs by @danicheg in https://github.com/http4s/http4s/pull/6375
### Behind the scenes
* Release v0.21.33 by @rossabaker in https://github.com/http4s/http4s/pull/6147
* Restore changes to versions page on main by @armanbilge in https://github.com/http4s/http4s/pull/6148
* Remove deprecated execution contexts by @rossabaker in https://github.com/http4s/http4s/pull/6124
* Ignore http4s-crypto updates on main by @armanbilge in https://github.com/http4s/http4s/pull/6217
* Merge 0.23 -> main by @rossabaker in https://github.com/http4s/http4s/pull/6193
* Merge 0.23 -> main by @armanbilge in https://github.com/http4s/http4s/pull/6250
* Message - remoteHost: define without OptionT. by @diesalbla in https://github.com/http4s/http4s/pull/6257
* Merge `series/0.23` into `main` by @danicheg in https://github.com/http4s/http4s/pull/6282
* Ignore `scala-lang` updates by @danicheg in https://github.com/http4s/http4s/pull/6293
* Tweak `BodyCache#hasNoBody` by @danicheg in https://github.com/http4s/http4s/pull/6289
* Ignore discipline updates on main by @armanbilge in https://github.com/http4s/http4s/pull/6309
* Reduce use of `covary` method. by @diesalbla in https://github.com/http4s/http4s/pull/6230
* Merge `series/0.23` into `main` by @danicheg in https://github.com/http4s/http4s/pull/6311
* Ignore `okio` updates by @danicheg in https://github.com/http4s/http4s/pull/6315
* Address the entity model in the `DefaultHead` by @danicheg in https://github.com/http4s/http4s/pull/6324
* Address the entity model in the `Client#fromHttpApp` by @danicheg in https://github.com/http4s/http4s/pull/6325
* ignore scodec updates on main by @armanbilge in https://github.com/http4s/http4s/pull/6337
* Ignore `log4cats` updates by @danicheg in https://github.com/http4s/http4s/pull/6341
* Ignore `scalacheck-effect-munit` updates by @danicheg in https://github.com/http4s/http4s/pull/6347
* Ignore updates for all log4cats modules by @danicheg in https://github.com/http4s/http4s/pull/6346
* Merge `0.23` -> `main` by @danicheg in https://github.com/http4s/http4s/pull/6348
* Merge `series/0.23` into `main` by @danicheg in https://github.com/http4s/http4s/pull/6378
* Get ip4s updates from series/0.23 by @rossabaker in https://github.com/http4s/http4s/pull/6384
* Ignore `circe` updates by @danicheg in https://github.com/http4s/http4s/pull/6400
* Merge 0.23.12 to main by @rossabaker in https://github.com/http4s/http4s/pull/6416

## New Contributors
* @teigen made their first contribution in https://github.com/http4s/http4s/pull/6057
* @takapi327 made their first contribution in https://github.com/http4s/http4s/pull/6166
* @zainab-ali made their first contribution in https://github.com/http4s/http4s/pull/6098
* @dragonfly-ai made their first contribution in https://github.com/http4s/http4s/pull/6203
* @CharlesAHunt made their first contribution in https://github.com/http4s/http4s/pull/6036
* @OnAirEntertainment-Scala made their first contribution in https://github.com/http4s/http4s/pull/6385

**Full Changelog**: https://github.com/http4s/http4s/compare/v1.0.0-M32...v1.0.0-M33
* Ignore `java-websocket` updates by @danicheg in https://github.com/http4s/http4s/pull/6275
* Merge `series/0.22` into `series/0.23` by @danicheg in https://github.com/http4s/http4s/pull/6278
* Spin off servlet, jetty-server, and tomcat modules by @rossabaker in https://github.com/http4s/http4s/pull/6240
* Update scalacheck to 1.16.0 in series/0.23 by @scala-steward in https://github.com/http4s/http4s/pull/6264
* Update discipline-core to 1.5.1 in series/0.23 by @scala-steward in https://github.com/http4s/http4s/pull/6303
* Merge `series/0.22` into `series/0.23` by @danicheg in https://github.com/http4s/http4s/pull/6310
* Tweak unused args suppressing by @danicheg in https://github.com/http4s/http4s/pull/6300
* Remove update ignorings in Scala Steward conf for the 0.23 by @danicheg in https://github.com/http4s/http4s/pull/6333
* Update log4cats-core, log4cats-noop, ... to 2.3.0 in series/0.23 by @scala-steward in https://github.com/http4s/http4s/pull/6340
* Merge 0.22 -> 0.23 by @armanbilge in https://github.com/http4s/http4s/pull/6343
* Update scalacheck-effect, ... to 1.0.4 in series/0.23 by @scala-steward in https://github.com/http4s/http4s/pull/6345
* Update scodec-bits to 1.1.31 in series/0.23 by @scala-steward in https://github.com/http4s/http4s/pull/6330
* Server - ContextRouter - Simpler Code  by @diesalbla in https://github.com/http4s/http4s/pull/6241
* Fix test name by @armanbilge in https://github.com/http4s/http4s/pull/6351
* Use UTC for JS tests, remove tzdb test dep by @armanbilge in https://github.com/http4s/http4s/pull/6350
* Delete servlet and jetty-server srcs by @armanbilge in https://github.com/http4s/http4s/pull/6354
* Bye-bye boopickle by @armanbilge in https://github.com/http4s/http4s/pull/6353
* Actually delete boopickle srcs by @armanbilge in https://github.com/http4s/http4s/pull/6359
* Update log4cats-core, log4cats-noop, ... to 2.3.1 in series/0.23 by @scala-steward in https://github.com/http4s/http4s/pull/6362
* Only create scalafix job for 2.13 by @armanbilge in https://github.com/http4s/http4s/pull/6361
* Update scala3-library, ... to 3.1.2 in series/0.23 by @scala-steward in https://github.com/http4s/http4s/pull/6291
* Update netty-buffer, netty-codec-http to 4.1.77.Final in series/0.23 by @scala-steward in https://github.com/http4s/http4s/pull/6364
* Ember-Core: merge evalMap blocks in writeLoop by @diesalbla in https://github.com/http4s/http4s/pull/6162
* Ember-Core microptimisation: avoid lists by @diesalbla in https://github.com/http4s/http4s/pull/6161
* Publish internal scalafixes by @armanbilge in https://github.com/http4s/http4s/pull/6268
* Bye-bye scala-xml by @armanbilge in https://github.com/http4s/http4s/pull/6352
* Parallelize some requests in `RetrySuite` by @danicheg in https://github.com/http4s/http4s/pull/6380
* Update ip4s-core, ip4s-test-kit to 3.1.3 in series/0.23 by @scala-steward in https://github.com/http4s/http4s/pull/6382
* Promote using of `Headers#contains` by @danicheg in https://github.com/http4s/http4s/pull/6386
* Use `GenTemporal` for proceeding with timeouts by @danicheg in https://github.com/http4s/http4s/pull/6391
* JS refactoring in preparation for client backend schism by @armanbilge in https://github.com/http4s/http4s/pull/6390
* Use `parTraverse` in tests by @danicheg in https://github.com/http4s/http4s/pull/6393
* Update locales-minimal-en_us-db to 1.4.0 in series/0.23 by @scala-steward in https://github.com/http4s/http4s/pull/6399
* Update circe-core, circe-generic, ... to 0.14.2 in series/0.23 by @scala-steward in https://github.com/http4s/http4s/pull/6398
* Publish `http4s-client-testkit` module by @armanbilge in https://github.com/http4s/http4s/pull/6394
* Make Node.js interop APIs private by @armanbilge in https://github.com/http4s/http4s/pull/6404
* Update cats-effect, cats-effect-laws, ... to 3.3.12 in series/0.23 by @scala-steward in https://github.com/http4s/http4s/pull/6406
* Ember Core: write readLoop without Streams. by @diesalbla in https://github.com/http4s/http4s/pull/6163
### http4s-circe
* Update to circe 0.14.2 by @armanbilge in https://github.com/http4s/http4s/pull/6401

## New Contributors
* @teigen made their first contribution in https://github.com/http4s/http4s/pull/6057
* @takapi327 made their first contribution in https://github.com/http4s/http4s/pull/6166
* @zainab-ali made their first contribution in https://github.com/http4s/http4s/pull/6098
* @dragonfly-ai made their first contribution in https://github.com/http4s/http4s/pull/6203
* @CharlesAHunt made their first contribution in https://github.com/http4s/http4s/pull/6036
* @OnAirEntertainment-Scala made their first contribution in https://github.com/http4s/http4s/pull/6385

**Full Changelog**: https://github.com/http4s/http4s/compare/v0.23.11...v0.23.12

# v0.22.13 (2022-05-20)

This release is binary compatible with 0.22.x series. 
Routine maintenance has stopped on 0.22.x, but we'll continue to entertain patches from the community.
All users are encouraged to upgrade to 0.23 (the latest stable series, on Cats-Effect 3). 


* http4s-core
    * Remove redundant draining of request/response body by @danicheg in https://github.com/http4s/http4s/pull/6128
    * Use predefined Close connection header by @danicheg in https://github.com/http4s/http4s/pull/6167
    * Fix comment in org.http4s.Message.scala by @takapi327 in https://github.com/http4s/http4s/pull/6166
    * Render a trailing newline on multipart close-delimiter by @rossabaker in https://github.com/http4s/http4s/pull/6170
    * Add mapK to MetricsOps by @hamnis in https://github.com/http4s/http4s/pull/6172
    * Add Random shim for Cats-Effect 2 by @rossabaker in https://github.com/http4s/http4s/pull/6165
    * Add Scalafix explicit result type rule by @danicheg in https://github.com/http4s/http4s/pull/6134
    * Add withContentLength and toStrict helpers to Message by @rossabaker in https://github.com/http4s/http4s/pull/6176
    * Improvements to multipart boundaries by @rossabaker in https://github.com/http4s/http4s/pull/6169
    * Update cats-parse to 0.3.7 in series/0.22 by @scala-steward in https://github.com/http4s/http4s/pull/6224
    * Fix `SelectOpsMultiple#renderString` by @danicheg in https://github.com/http4s/http4s/pull/6307
    * Update fs2-core, fs2-io, ... to 2.5.11 in series/0.22 by @scala-steward in https://github.com/http4s/http4s/pull/6322
    * Update to Cats Effect 2.5.5 by @armanbilge in https://github.com/http4s/http4s/pull/6392

* http4s-server
    * Routing on variable segments by @teigen in https://github.com/http4s/http4s/pull/6057
    * Resolve #6068 digestauth challenge redux by @blast-hardcheese in https://github.com/http4s/http4s/pull/6138
    * Integrate Random into DigestAuth by @rossabaker in https://github.com/http4s/http4s/pull/6177
    * Update scalafmt-core to 3.5.0 in series/0.22 by @scala-steward in https://github.com/http4s/http4s/pull/6223
    * Deprecate PushSupport by @rossabaker in https://github.com/http4s/http4s/pull/6247

* http4s-client
    * Clarify connection lifecycle by @rossabaker in https://github.com/http4s/http4s/pull/6313

* http4s-blaze-core
    * Use tryScheduling within IdleTimeoutStage by @hamnis in https://github.com/http4s/http4s/pull/6198
    * Remove synchronizations in `TestHead`, `QueueTestHead`, `SlowTestHead` by @danicheg in https://github.com/http4s/http4s/pull/6249

* http4s-blaze-server
    * Clean up `BlazeServerBuilder` scaladoc by @danicheg in https://github.com/http4s/http4s/pull/6180
    * Blaze server enhancements by @danicheg in https://github.com/http4s/http4s/pull/6179

* http4s-blaze-client
    * Fix counting of current allocated connections in the blaze client pool manager by @danicheg in https://github.com/http4s/http4s/pull/6254
    * Roll back the #6254 by @danicheg in https://github.com/http4s/http4s/pull/6332

* http4s-tomcat
    * Update tomcat-catalina, tomcat-coyote, ... to 9.0.62 in series/0.22 by @scala-steward in https://github.com/http4s/http4s/pull/6214
    
* http4s-scala-xml
    * Update scala-xml to 2.1.0 in series/0.22 by @scala-steward in https://github.com/http4s/http4s/pull/6234
    
* http4s-async-http-client
    * Update netty-buffer, netty-codec-http to 4.1.76.Final in series/0.22 by @scala-steward in https://github.com/http4s/http4s/pull/6292

* Behind the scenes
    * Add unidocs project to root aggregate by @armanbilge in https://github.com/http4s/http4s/pull/6129
    * Update tomcat-catalina, tomcat-coyote, ... to 9.0.60 in series/0.22 by @scala-steward in https://github.com/http4s/http4s/pull/6132
    * Update http4s-circe, http4s-ember-client to 0.23.11 in series/0.22 by @scala-steward in https://github.com/http4s/http4s/pull/6149
    * Merge after 0.21.33 by @rossabaker in https://github.com/http4s/http4s/pull/6153
    * Don't override api url by @armanbilge in https://github.com/http4s/http4s/pull/6158
    * Fix StatusSpec sanitization property by @rossabaker in https://github.com/http4s/http4s/pull/6184
    * Update sbt-doctest to 0.10.0 in series/0.22 by @scala-steward in https://github.com/http4s/http4s/pull/6190
    * Update sbt-http4s-org to 0.13.1 in series/0.22 by @scala-steward in https://github.com/http4s/http4s/pull/6197
    * Pin http4s-crypto to 0.1.x in 0.22 by @armanbilge in https://github.com/http4s/http4s/pull/6218
    * Update jetty-client, jetty-http, ... to 9.4.46.v20220331 in series/0.22 by @scala-steward in https://github.com/http4s/http4s/pull/6220
    * Update scalafmt-core to 3.5.1 in series/0.22 by @scala-steward in https://github.com/http4s/http4s/pull/6256
    * Update sbt-scalafix, scalafix-core, ... to 0.10.0 in series/0.22 by @scala-steward in https://github.com/http4s/http4s/pull/6260
    * Update Java-WebSocket to 1.5.3 in series/0.22 by @scala-steward in https://github.com/http4s/http4s/pull/6270
    * Fix deprecated since versions by @danicheg in https://github.com/http4s/http4s/pull/6279
    * Remove ignoring some files for `doctest` by @danicheg in https://github.com/http4s/http4s/pull/6284
    * Update sbt-http4s-org to 0.13.2 in series/0.22 by @scala-steward in https://github.com/http4s/http4s/pull/6287
    * Update scalafmt-core to 3.5.2 in series/0.22 by @scala-steward in https://github.com/http4s/http4s/pull/6318
    * Upgrade jawn-fs2, keypool, log4cats, vault to last CE2 versions by @rossabaker in https://github.com/http4s/http4s/pull/6383

* New Contributors
    * @teigen made their first contribution in https://github.com/http4s/http4s/pull/6057
    * @takapi327 made their first contribution in https://github.com/http4s/http4s/pull/6166

**Full Changelog**: https://github.com/http4s/http4s/compare/v0.22.12...v0.22.13

# v0.21.33 (2022-03-18)

This is a courtesy release for the 0.21.x series.  This series remains officially unmaintained except for urgent security patches.  It is binary compatible with the 0.21.x series.

* http4s-ember-core
    * Support parsing response bodies without Content-Length in ember (0.21) by @wemrysi in https://github.com/http4s/http4s/pull/6136

* Behind the scenes
    * Build tweaks in case there's another 0.21 by @rossabaker in https://github.com/http4s/http4s/pull/6034

**Full Changelog**: https://github.com/http4s/http4s/compare/v0.21.32...v0.21.33

# v1.0.0-M32 (2022-03-18)

This is a milestone release.  It is binary incompatible with previous releases.  It includes the changes through v0.23.11.

http4s-async-http-client is deprecated, and planned to be removed in the next milestone.  Please plan accordingly.

* http4s-core
    * Optimize `EntityDecoder.{collectBinary|collectByteVector|error|void}` by @danicheg in https://github.com/http4s/http4s/pull/6112

* http4s-server
    * Optimize `ResponseLogger` and `RequestLogger` by @danicheg in https://github.com/http4s/http4s/pull/6110

* http4s-blaze-core
    * Optimize Http1Writer for cases when the entity is Empty or Strict by @wjoel in https://github.com/http4s/http4s/pull/6080
    * Avoid draining body on error/cancel for Entity.Strict and Empty by @wjoel in https://github.com/http4s/http4s/pull/6091
    * Collect entity from parser, support Entity.Strict and Empty by @wjoel in https://github.com/http4s/http4s/pull/6090

* http4s-blaze-client
    * Remove deprecated `BlazeClientBuilder` by @danicheg in https://github.com/http4s/http4s/pull/6109

* http4s-servlet
    * Remove redundant draining of response body in `Http4sServlet`  by @danicheg in https://github.com/http4s/http4s/pull/6116

* http4s-prometheus
    * Update simpleclient, simpleclient_common, ... to 0.15.0 by @scala-steward in https://github.com/http4s/http4s/pull/6007

* Documentation
    * Fresh up the version page by @danicheg in https://github.com/http4s/http4s/pull/6008

* Behind the scenes
    * Scala.js updates come from 0.23 by @armanbilge in https://github.com/http4s/http4s/pull/6046
    * Update sbt-buildinfo to 0.11.0 by @scala-steward in https://github.com/http4s/http4s/pull/6061
    * Merge 0.23 -> main by @armanbilge in https://github.com/http4s/http4s/pull/6056
    * Merge `series/0.23` into `main` by @danicheg in https://github.com/http4s/http4s/pull/6101
    * Merge 0.23 -> main by @armanbilge in https://github.com/http4s/http4s/pull/6141

* New Contributors
    * @wjoel made their first contribution in https://github.com/http4s/http4s/pull/6080

**Full Changelog**: https://github.com/http4s/http4s/compare/v0.23.11...v1.0.0-M32

# v0.23.11 (2022-03-18)

This is a maintenance release, binary compatible with the 0.23.x series.  It also includes the changes in 0.22.12.

* http4s-core
    * Update sbt-scalajs, scalajs-compiler, ... to 1.9.0 in series/0.23 by @scala-steward in https://github.com/http4s/http4s/pull/6045
    * Update http4s-crypto to 0.2.2 in series/0.23 by @scala-steward in https://github.com/http4s/http4s/pull/6053
    * Update fs2-core, fs2-io, ... to 3.2.5 in series/0.23 by @scala-steward in https://github.com/http4s/http4s/pull/6065
    * Update cats-effect, cats-effect-laws, ... to 3.3.7 in series/0.23 by @scala-steward in https://github.com/http4s/http4s/pull/6093

* http4s-server
    * Add Additional ErrorHandling Options by @ChristopherDavenport in https://github.com/http4s/http4s/pull/6047

* http4s-client
    * Make `WSClient` and friends public by @armanbilge in https://github.com/http4s/http4s/pull/6005
    * Add OptionT Based Versions Of expectOption* by @isomarcte in https://github.com/http4s/http4s/pull/6135

* http4s-ember-core
    * Replace npm hpack.js with pure Scala.js hpack by @armanbilge in https://github.com/http4s/http4s/pull/6009

* http4s-ember-client
    * Add scaladocs for EmberClientBuilder by @valencik in https://github.com/http4s/http4s/pull/5999
    * Fix ember client cancellation bug by @ChristopherDavenport in https://github.com/http4s/http4s/pull/6085

* http4s-blaze-core
    * Optimize CachingChunkWriter for Chunk.empty case by @wjoel in https://github.com/http4s/http4s/pull/6092
    * Add micro-opts for `CachingChunkWriter` by @danicheg in https://github.com/http4s/http4s/pull/6096
    * Further reduce ExecutionContexts in blaze by @rossabaker in https://github.com/http4s/http4s/pull/6118

* http4s-servlet
    * Adds the async timeout as a method param by @yuferpegom in https://github.com/http4s/http4s/pull/6037
    * Use blocking EC in the `BlockingServletIo` by @danicheg in https://github.com/http4s/http4s/pull/6133

* Behind the scenes
    * Merge Jetty forward from 0.22 by @rossabaker in https://github.com/http4s/http4s/pull/6020
    * Merge 0.22 into 0.23 by @armanbilge in https://github.com/http4s/http4s/pull/6004
    * Merge 0.22 -> 0.23 by @armanbilge in https://github.com/http4s/http4s/pull/6031
    * Build tweaks in case there's another 0.21 by @rossabaker in https://github.com/http4s/http4s/pull/6034
    * Merge 0.22 -> 0.23 by @armanbilge in https://github.com/http4s/http4s/pull/6054
    * Update cats-effect, cats-effect-laws, ... to 3.3.6 in series/0.23 by @scala-steward in https://github.com/http4s/http4s/pull/6073
    * Caching Middleware - Small Rewrites by @diesalbla in https://github.com/http4s/http4s/pull/6066
    * Ignore `sbt-buildinfo` updates by @danicheg in https://github.com/http4s/http4s/pull/6084
    * Update Scala Steward config by @danicheg in https://github.com/http4s/http4s/pull/6089
    * Message: add pipeBodyThrough method by @diesalbla in https://github.com/http4s/http4s/pull/6011
    * Merge 0.22 -> 0.23 by @rossabaker in https://github.com/http4s/http4s/pull/6094
    * Remove unused ExecutionContexts in blaze-core by @rossabaker in https://github.com/http4s/http4s/pull/6100
    * Deprecate internal Trampoline by @rossabaker in https://github.com/http4s/http4s/pull/6119
    * Backport mergify config to 0.23 by @armanbilge in https://github.com/http4s/http4s/pull/6126
    * Merge 0.22 -> 0.23 by @armanbilge in https://github.com/http4s/http4s/pull/6125
    * Fix the unidoc artifact by @armanbilge in https://github.com/http4s/http4s/pull/6142

* New Contributors
    * @yuferpegom made their first contribution in https://github.com/http4s/http4s/pull/6037

**Full Changelog**: https://github.com/http4s/http4s/compare/v0.23.10...v0.23.11

# v0.22.12 (2022-03-14)

This is a maintenance release, binary compatible with the 0.22.x series.  It also includes all the bugfixes from 0.21.32.

* http4s-core
    * More tolerant cookie parsing by @kailuowang in https://github.com/http4s/http4s/pull/6082

* http4s-tomcat
    * Update tomcat-catalina, tomcat-coyote, ... to 9.0.59 in series/0.22 by @scala-steward in https://github.com/http4s/http4s/pull/6075

* http4s-jetty-server
    * Upgrade to jetty-9.4.45.v20220203 on series/0.22 by @rossabaker in https://github.com/http4s/http4s/pull/6023

* http4s-async-http-client
    * Update netty-buffer, netty-codec-http to 4.1.75.Final in series/0.22 by @scala-steward in https://github.com/http4s/http4s/pull/6102
    * Deprecate async-http-client by @rossabaker in https://github.com/http4s/http4s/pull/6114

* Documentation
    * docs: remove workarounds for issues in Laika 0.18.0 by @jenshalm in https://github.com/http4s/http4s/pull/6021
    * Docs: ember supports websockets by @Daenyth in https://github.com/http4s/http4s/pull/6097

* Behind the scenes
    * Update http4s-circe, http4s-ember-client to 0.23.10 in series/0.22 by @scala-steward in https://github.com/http4s/http4s/pull/6002
    * Add convenience methods to `WSConnectionHighLevel` by @armanbilge in https://github.com/http4s/http4s/pull/6001
    * Update scalafmt-core to 3.4.1 in series/0.22 by @scala-steward in https://github.com/http4s/http4s/pull/6006
    * Update scalafmt-core to 3.4.2 in series/0.22 by @scala-steward in https://github.com/http4s/http4s/pull/6010
    * Ignore Jetty HTTP/2 updates by @rossabaker in https://github.com/http4s/http4s/pull/6022
    * Update netty-buffer, netty-codec-http to 4.1.74.Final in series/0.22 by @scala-steward in https://github.com/http4s/http4s/pull/6025
    * Update sbt-http4s-org to 0.12.0 in series/0.22 by @scala-steward in https://github.com/http4s/http4s/pull/6024
    * Update slf4j-api to 1.7.36 in series/0.22 by @scala-steward in https://github.com/http4s/http4s/pull/6030
    * Build tweaks in case there's another 0.21 by @rossabaker in https://github.com/http4s/http4s/pull/6034
    * Update scalafmt-core to 3.4.3 in series/0.22 by @scala-steward in https://github.com/http4s/http4s/pull/6038
    * Update sbt-native-packager to 1.9.8 in series/0.22 by @scala-steward in https://github.com/http4s/http4s/pull/6043
    * Update sbt-http4s-org to 0.12.1 in series/0.22 by @scala-steward in https://github.com/http4s/http4s/pull/6052
    * Update sbt-native-packager to 1.9.9 in series/0.22 by @scala-steward in https://github.com/http4s/http4s/pull/6070
    * Update sbt-http4s-org to 0.12.2 in series/0.22 by @scala-steward in https://github.com/http4s/http4s/pull/6081
    * Update sbt-buildinfo to 0.11.0 in series/0.22 by @scala-steward in https://github.com/http4s/http4s/pull/6062
    * Update logback-classic to 1.2.11 in series/0.22 by @scala-steward in https://github.com/http4s/http4s/pull/6088
    * Type annotations for public API things by @danicheg in https://github.com/http4s/http4s/pull/5822
    * Update metrics-core, metrics-json to 4.2.9 in series/0.22 by @scala-steward in https://github.com/http4s/http4s/pull/6099
    * Update sbt-http4s-org to 0.13.0 in series/0.22 by @scala-steward in https://github.com/http4s/http4s/pull/6103
    * Merge 0.21 -> 0.22 by @rossabaker in https://github.com/http4s/http4s/pull/6121
    * Exclude series/0.21 from release notes by @rossabaker in https://github.com/http4s/http4s/pull/6122
    * Simplify website configuration by @armanbilge in https://github.com/http4s/http4s/pull/6087

* New Contributors
    * @Daenyth made their first contribution in https://github.com/http4s/http4s/pull/6097

**Full Changelog**: https://github.com/http4s/http4s/compare/v0.22.11...v0.22.12

# v0.21.32 (2022-02-09)

This is an unplanned bugfix release for the 0.21.x series.  This series remains officially unmaintained except for urgent security patches.  It plugs a tiny leak on the server backends when a resource is canceled between acquisition and compiling its body.

* http4s-servlet
    * Flush the prelude in non-blocking Servlet IO by @rossabaker in https://github.com/http4s/http4s/pull/6027
    * Render continually between response prelude and body by @rossabaker in https://github.com/http4s/http4s/pull/6028

* http4s-blaze-server
    * Render continually between response prelude and body by @rossabaker in https://github.com/http4s/http4s/pull/6028

* http4s-ember-server
    * Render continually between response prelude and body by @rossabaker in https://github.com/http4s/http4s/pull/6028

* Behind the scenes
    * Merge series/0.20 to series/0.21 by @rossabaker in https://github.com/http4s/http4s/pull/5818

**Full Changelog**: https://github.com/http4s/http4s/compare/v0.21.31...v0.21.32

# v1.0.0-M31 (2022-02-04)

This is the latest milestone release in the 1.0 series.  It breaks binary compatibility and drops support for Scala 2.12.  Scala 2.12 is still supported in the 0.22.x and 0.23.x series.

This merges forward all the changes from 0.22.9, 0.22.10, 0.22.11, 0.23.8, 0.23.9, and 0.23.10.

* http4s-core
    * Minimal slice from #4509 (Entity rethinking) by @bplommer in https://github.com/http4s/http4s/pull/5754
    * Add Strict entity by @bplommer in https://github.com/http4s/http4s/pull/5807
    * Drop Scala 2.12 from 1.0 by @armanbilge in https://github.com/http4s/http4s/pull/5337

* http4s-client
    * Simplify logger type signatures by @bplommer in https://github.com/http4s/http4s/pull/5805

* http4s-server
    * Simplify logger type signatures by @bplommer in https://github.com/http4s/http4s/pull/5805

* http4s-scalatags
    * Update scalatags to 0.11.1 by @scala-steward in https://github.com/http4s/http4s/pull/5903

* http4s-prometheus-metrics
    * Update simpleclient, simpleclient_common, ... to 0.14.1 by @scala-steward in https://github.com/http4s/http4s/pull/5817

* Documentation
    * Promote http4s.js a bit by @armanbilge in https://github.com/http4s/http4s/pull/5771
    * Reword partial unification instructions in readme by @bplommer in https://github.com/http4s/http4s/pull/5894

* Behind the scenes
    * Merge 0.23 to main by @rossabaker in https://github.com/http4s/http4s/pull/5703
    * Clean up `build.sbt` by @danicheg in https://github.com/http4s/http4s/pull/5711
    * Update sbt to 1.5.6 by @scala-steward in https://github.com/http4s/http4s/pull/5710
    * Merge `series/0.23` into `main` by @danicheg in https://github.com/http4s/http4s/pull/5719
    * Merge `series/0.23` into `main` by @danicheg in https://github.com/http4s/http4s/pull/5734
    * Merge `series/0.23` into `main` by @danicheg in https://github.com/http4s/http4s/pull/5759
    * Convert Entity to an ADT with an empty case by @bplommer in https://github.com/http4s/http4s/pull/5760
    * Merge branch `series/0.23` into `main` by @danicheg in https://github.com/http4s/http4s/pull/5779
    * Add Strict entity by @bplommer in https://github.com/http4s/http4s/pull/5804
    * Revert "Add Strict entity" pending further review by @bplommer in https://github.com/http4s/http4s/pull/5806
    * Set 2022 in the `README` by @danicheg in https://github.com/http4s/http4s/pull/5828
    * Scala-steward exclusions in `main` by @bplommer in https://github.com/http4s/http4s/pull/5830
    * Merge 0.23 into main by @armanbilge in https://github.com/http4s/http4s/pull/5832
    * Merge `series/0.23` into `main` by @danicheg in https://github.com/http4s/http4s/pull/5839
    * Added SurfsUp app by @manocha-aman in https://github.com/http4s/http4s/pull/5845
    * Add scala-java-locales to steward ignores on main by @armanbilge in https://github.com/http4s/http4s/pull/5854
    * Merge `series/0.23` into `main` by @danicheg in https://github.com/http4s/http4s/pull/5889
    * Fix scala-steward.conf syntax by @rossabaker in https://github.com/http4s/http4s/pull/5902
    * Merge `series/0.23` into `main` by @danicheg in https://github.com/http4s/http4s/pull/5925
    * Add module labeling to mergify config by @armanbilge in https://github.com/http4s/http4s/pull/5941
    * Merge 0.23 into main by @rossabaker in https://github.com/http4s/http4s/pull/5934
    * Auto-label docs PRs with mergify by @armanbilge in https://github.com/http4s/http4s/pull/5980
    * Merge 0.23 into main by @armanbilge in https://github.com/http4s/http4s/pull/5986
    * Merge from 0.23.10 by @rossabaker in https://github.com/http4s/http4s/pull/6000

* New Contributors
    * @manocha-aman made their first contribution in https://github.com/http4s/http4s/pull/5845

**Full Changelog**: https://github.com/http4s/http4s/compare/v1.0.0-M30...v1.0.0-M31

# v0.23.10 (2022-02-03)

This is a maintenance release, binary compatible with 0.23.x.  It also includes merges of all the changes in 0.22.10.

* http4s-ember-core
    * Don't force npm onto ember.js users by @armanbilge in https://github.com/http4s/http4s/pull/5992

* Documentation
    * Use ember in docs by @valencik in https://github.com/http4s/http4s/pull/5970
    * Update static content docs, fix deprecations by @valencik in https://github.com/http4s/http4s/pull/5973
    * Tweak json.md to work on scala 2.13 by @valencik in https://github.com/http4s/http4s/pull/5984
    * Mdoc warnings v23 by @valencik in https://github.com/http4s/http4s/pull/5979
    * Remove most mdoc nest modifiers by @valencik in https://github.com/http4s/http4s/pull/5977

* Behind the scenes
    * Update scala3-library, ... to 3.1.1 in series/0.23 by @scala-steward in https://github.com/http4s/http4s/pull/5985
    * Merge 0.22 to 0.23 by @armanbilge in https://github.com/http4s/http4s/pull/5987
    * Merge from 0.22 by @rossabaker in https://github.com/http4s/http4s/pull/5995
    * Improve the `WSClient` API by @armanbilge in https://github.com/http4s/http4s/pull/5974

**Full Changelog**: https://github.com/http4s/http4s/compare/v0.23.9...v0.23.10

# v0.22.11 (2022-02-02)

This is a bugfix release, binary compatible with the 0.22.x series.

* http4s-dsl
    * Fix regression in routing dsl by @hamnis in https://github.com/http4s/http4s/pull/5991

* http4s-server
    * Respect URI locality in UrlFormLifter by @dfahritdinov in https://github.com/http4s/http4s/pull/5994

* http4s-dropwizard-metrics
    * Update metrics-core, metrics-json to 4.2.8 in series/0.22 by @scala-steward in https://github.com/http4s/http4s/pull/5993

* Behind the scenes
    * Update scalafmt-core to 3.4.0 in series/0.22 by @scala-steward in https://github.com/http4s/http4s/pull/5969
    * Update http4s-circe, http4s-ember-client to 0.23.9 in series/0.22 by @scala-steward in https://github.com/http4s/http4s/pull/5972
    * Update sbt-http4s-org to 0.11.1 in series/0.22 by @scala-steward in https://github.com/http4s/http4s/pull/5968
    * Update sbt to 1.6.2 in series/0.22 by @scala-steward in https://github.com/http4s/http4s/pull/5976
    * Improve `WSClient` API by @armanbilge in https://github.com/http4s/http4s/pull/5975

* New Contributors
    * @dfahritdinov made their first contribution in https://github.com/http4s/http4s/pull/5994

**Full Changelog**: https://github.com/http4s/http4s/compare/v0.22.10...v0.22.11

# v0.23.9 (2022-01-29)

This release is binary compatible with the 0.23.x series.  It merges forward the changes of v0.22.10.

The signficant new feature is HTTP/2 support for Ember.  Turn it on with a `.withHttp2` on either the `EmberClientBuilder` or `EmberServerBuilder`.

* http4s-ember-core
    * Ember H2 support by @ChristopherDavenport in https://github.com/http4s/http4s/pull/5657

* Behind the scenes
    * Ignore slf4j-api by @rossabaker in https://github.com/http4s/http4s/pull/5949
    * Remove janky thread pool from BlazeHttp1ClientSuite by @rossabaker in https://github.com/http4s/http4s/pull/5945
    * Clean up Throwables in HTTP/2 by @rossabaker in https://github.com/http4s/http4s/pull/5955
    * Fix HTTP/2 warnings and restore compiler settings by @rossabaker in https://github.com/http4s/http4s/pull/5954
    * Get http4s upgrades for build from 0.22 by @rossabaker in https://github.com/http4s/http4s/pull/5958
    * Merge from 0.22 by @rossabaker in https://github.com/http4s/http4s/pull/5957
    * Update cats-effect, cats-effect-laws, ... to 3.3.5 in series/0.23 by @scala-steward in https://github.com/http4s/http4s/pull/5967

**Full Changelog**: https://github.com/http4s/http4s/compare/v0.23.8...v0.23.9

# v0.22.10 (2022-01-28)

This release is focused on the client.  The blaze-client is substantially refactored internally to improve resource safety.  A new internal websocket client is published for implementation across repos.  We expect to release this as a public API in the next release.

* http4s-core
    * Update slf4j-api to 1.7.35 in series/0.22 by @scala-steward in https://github.com/http4s/http4s/pull/5947

* http4s-blaze-client
    * Resourcify blaze client by @RafalSumislawski in https://github.com/http4s/http4s/pull/5385
    * Add withMaxIdleDuration setter to BlazeClientBuilder by @rossabaker in https://github.com/http4s/http4s/pull/5950

* Behind the scenes
    * Update http4s-circe, http4s-ember-client to 0.23.8 in series/0.22 by @scala-steward in https://github.com/http4s/http4s/pull/5952
    * Remove mdoc/laika sbt plugins by @armanbilge in https://github.com/http4s/http4s/pull/5963
    * Create WebSocket client API by @armanbilge in https://github.com/http4s/http4s/pull/5520
    * Privatize web socket client pending concrete implementation by @rossabaker in https://github.com/http4s/http4s/pull/5965

**Full Changelog**: https://github.com/http4s/http4s/compare/v0.22.9...v0.22.10

# v0.23.8 (2022-01-25)

This is a maintenance release, binary compatible with the 0.23.x series.  It additionally includes a merge forward of the changes in v0.22.9.

Scala.js users must upgrade to at least 1.8.0 as of this release.

* http4s-core
    * Update sbt-scalajs, scalajs-compiler, ... to 1.8.0 in series/0.23 by @scala-steward in https://github.com/http4s/http4s/pull/5716
    * Update fs2-core, fs2-io, ... to 3.2.4 in series/0.23 by @scala-steward in https://github.com/http4s/http4s/pull/5788
    * Update cats-effect, cats-effect-laws, ... to 3.3.4 in series/0.23 by @scala-steward in https://github.com/http4s/http4s/pull/5838
    * Update locales-minimal-en_us-db to 1.3.0 in series/0.23 by @scala-steward in https://github.com/http4s/http4s/pull/5853

* http4s-server
    * cross-platforming server FileService by @yurique in https://github.com/http4s/http4s/pull/5758
    * Fix FileService Config linking on JS by @armanbilge in https://github.com/http4s/http4s/pull/5825
    * Deprecate the `BracketRequestResponse#exitCaseToOutcome` by @danicheg in https://github.com/http4s/http4s/pull/5875

* http4s-ember-core
    * Support parsing response bodies without Content-Length in ember by @wemrysi in https://github.com/http4s/http4s/pull/5881

* http4s-ember-server
    * Update jnr-unixsocket to 0.38.17 in series/0.23 by @scala-steward in https://github.com/http4s/http4s/pull/5827

* http4s-ember-client
    * Remove jvm log4cats dependency in ember client js by @kubukoz in https://github.com/http4s/http4s/pull/5757

* http4s-jetty-server
    * Use blocking thread pool on joining Jetty's thread pool by @danicheg in https://github.com/http4s/http4s/pull/5886

* http4s-jetty-client
    * Use blocking thread pool in the `JettyClient#resource` by @danicheg in https://github.com/http4s/http4s/pull/5897

* http4s-jawn
    * Update jawn-fs2 to 2.2.0 in series/0.23 by @scala-steward in https://github.com/http4s/http4s/pull/5821

* http4s-prometheus-metrics
    * Use blocking thread pool in the Prometheus metrics by @danicheg in https://github.com/http4s/http4s/pull/5887

* Documentation
    * Remove some outdated params in scaladocs by @danicheg in https://github.com/http4s/http4s/pull/5729
    * Remove mentioning of `ContextShift` in the AHC scaladoc by @danicheg in https://github.com/http4s/http4s/pull/5885

* Behind the scenes
    * Update jnr-unixsocket to 0.38.15 in series/0.23 by @scala-steward in https://github.com/http4s/http4s/pull/5681
    * Netty based ServerScaffold (0.23) by @RafalSumislawski in https://github.com/http4s/http4s/pull/5587
    * Merge 0.22 to 0.23 by @rossabaker in https://github.com/http4s/http4s/pull/5701
    * Merge branch `series/0.22` into `series/0.23` by @danicheg in https://github.com/http4s/http4s/pull/5718
    * Merge `series/0.22` into `series/0.23` by @danicheg in https://github.com/http4s/http4s/pull/5730
    * Merge `series/0.22` into `series/0.23` by @danicheg in https://github.com/http4s/http4s/pull/5753
    * Code cleanup (mostly variance-related) by @bplommer in https://github.com/http4s/http4s/pull/5755
    * Update cats-effect, cats-effect-laws, ... to 3.3.1 in series/0.23 by @scala-steward in https://github.com/http4s/http4s/pull/5770
    * Merge branch `series/0.22` into `series/0.23` by @danicheg in https://github.com/http4s/http4s/pull/5778
    * Update cats-effect, cats-effect-laws, ... to 3.3.2 in series/0.23 by @scala-steward in https://github.com/http4s/http4s/pull/5801
    * Update cats-effect, cats-effect-laws, ... to 3.3.3 in series/0.23 by @scala-steward in https://github.com/http4s/http4s/pull/5803
    * Merge series/0.20 to series/0.21 by @rossabaker in https://github.com/http4s/http4s/pull/5818
    * Merge `series/0.22` into `series/0.23` by @danicheg in https://github.com/http4s/http4s/pull/5833
    * Re-enable broken ember client test by @armanbilge in https://github.com/http4s/http4s/pull/5840
    * Enable fatal warnings in `lint`/`quicklint` commands by @danicheg in https://github.com/http4s/http4s/pull/5843
    * FileService Server Middleware: readability by @diesalbla in https://github.com/http4s/http4s/pull/5837
    * Merge from v0.22 by @rossabaker in https://github.com/http4s/http4s/pull/5847
    * Steward exclusions in 0.23 for dependencies merged forward from 0.22 by @bplommer in https://github.com/http4s/http4s/pull/5856
    * Merge series/0.22 into series/0.23 by @bplommer in https://github.com/http4s/http4s/pull/5860
    * Auto-select available port for ember suites by @armanbilge in https://github.com/http4s/http4s/pull/5848
    * Refactor some `Resource` usage by @danicheg in https://github.com/http4s/http4s/pull/5884
    * Merge `series/0.22` into `series/0.23` by @danicheg in https://github.com/http4s/http4s/pull/5888
    * Update log4cats-noop, log4cats-slf4j, ... to 2.2.0 in series/0.23 by @scala-steward in https://github.com/http4s/http4s/pull/5891
    * Use `port` syntax by @danicheg in https://github.com/http4s/http4s/pull/5896
    * Add sbt-http4s-org to steward ignores by @armanbilge in https://github.com/http4s/http4s/pull/5924
    * Non-deadlocking RouterInServletSuite by @rossabaker in https://github.com/http4s/http4s/pull/5928
    * Merge scalafmt-core forward from 0.22 by @rossabaker in https://github.com/http4s/http4s/pull/5933
    * Merge 0.22 -> 0.23 by @rossabaker in https://github.com/http4s/http4s/pull/5926
    * Merge from 0.22 by @rossabaker in https://github.com/http4s/http4s/pull/5940
    * Delete zombie specs2 code by @rossabaker in https://github.com/http4s/http4s/pull/5943
    * Replace our TestExecutionContext by @rossabaker in https://github.com/http4s/http4s/pull/5944

**Full Changelog**: https://github.com/http4s/http4s/compare/v0.23.7...v0.23.8

# v0.22.9 (2022-01-24)

This release is binary compatible with 0.22.x series.  The jawn upgrade mitigates [CVE-2022-21653](https://github.com/typelevel/jawn/security/advisories/GHSA-vc89-hccf-rq55) out of the box for `http4s-play-json`.

* http4s-core
    * Add `Trailer` header by @danicheg in https://github.com/http4s/http4s/pull/5614
    * Model If-Range header by @mcarolan in https://github.com/http4s/http4s/pull/5613
    * Make the output of `asCurl` more human-readable by @danicheg in https://github.com/http4s/http4s/pull/5786
    * Path info index fix by @RafalSumislawski in https://github.com/http4s/http4s/pull/5793
    * Law-driven-design of Path#concat and Path#splitAt by @RafalSumislawski in https://github.com/http4s/http4s/pull/5794
    * Add Request#isIdempotent by @rossabaker in https://github.com/http4s/http4s/pull/5859
    * Update slf4j-api to 1.7.33 in series/0.22 by @scala-steward in https://github.com/http4s/http4s/pull/5869
    * Add `EntityEncoder[F, ByteVector]` by @sideeffffect in https://github.com/http4s/http4s/pull/5907

* http4s-laws
    * Update discipline to 1.4.0 by @rossabaker in https://github.com/http4s/http4s/pull/5696

* http4s-client
    * Add `apply`-builder for `Http4sClientDsl` by @armanbilge in https://github.com/http4s/http4s/pull/5742
    * Deprecate client.Connection and client.ConnectionBuilder by @rossabaker in https://github.com/http4s/http4s/pull/5871

* http4s-server
    * HttpMethodOverrider: simplify by @diesalbla in https://github.com/http4s/http4s/pull/5835

* http4s-ember-core
    * Update log4cats-slf4j, log4cats-testing to 1.5.1 in series/0.22 by @scala-steward in https://github.com/http4s/http4s/pull/5880

* http4s-ember-client
    * Disable logging for Ember client internal retry by @RaasAhsan in https://github.com/http4s/http4s/pull/5496

* http4s-blaze-core
    * Update blaze-http to 0.15.3 in series/0.22 by @scala-steward in https://github.com/http4s/http4s/pull/5873

* http4s-blaze-client
    * Fix customDnsResolver in BlazeClientBuilder by @rossabaker in https://github.com/http4s/http4s/pull/5864
    * Stale connection mitigation in blaze-client by @rossabaker in https://github.com/http4s/http4s/pull/5861
    * maxIdleDuration on blaze connections by @rossabaker in https://github.com/http4s/http4s/pull/5899

* http4s-tomcat
    * Update tomcat-catalina, tomcat-coyote, ... to 9.0.58 in series/0.22 by @scala-steward in https://github.com/http4s/http4s/pull/5915

* http4s-async-http-client
    * Update netty-buffer, netty-codec-http to 4.1.73.Final in series/0.22 by @scala-steward in https://github.com/http4s/http4s/pull/5857

* http4s-jawn
    * Update jawn-parser to 1.3.2 in series/0.22 by @scala-steward in https://github.com/http4s/http4s/pull/5815
    * Update jawn-fs2 to 1.2.0 in series/0.22 by @scala-steward in https://github.com/http4s/http4s/pull/5820

* http4s-dropwizard-metrics
    * Update metrics-core, metrics-json to 4.2.7 in series/0.22 by @scala-steward in https://github.com/http4s/http4s/pull/5763

* Documentation
    * Fix scaladoc references to `io.chrisdavenport.vault` in the `series/0.22` by @danicheg in https://github.com/http4s/http4s/pull/5765
    * Fix some scaladoc references to headers by @danicheg in https://github.com/http4s/http4s/pull/5766
    * Fix links to the license on the site by @danicheg in https://github.com/http4s/http4s/pull/5829
    * Fix some links in the scaladoc by @danicheg in https://github.com/http4s/http4s/pull/5876

* Behind the scenes
    * Update http4s-circe, http4s-ember-client to 0.23.7 in series/0.22 by @scala-steward in https://github.com/http4s/http4s/pull/5693
    * Update tomcat-catalina, tomcat-coyote, ... to 9.0.56 in series/0.22 by @scala-steward in https://github.com/http4s/http4s/pull/5687
    * Configure mergify & release notes by @armanbilge in https://github.com/http4s/http4s/pull/5690
    * Update metrics-core, metrics-json to 4.2.5 in series/0.22 by @scala-steward in https://github.com/http4s/http4s/pull/5698
    * Netty based ServerScaffold (0.22)  by @RafalSumislawski in https://github.com/http4s/http4s/pull/5601
    * Fix of the #5691 for `series/0.22` by @danicheg in https://github.com/http4s/http4s/pull/5700
    * Update netty-buffer, netty-codec-http to 4.1.71.Final in series/0.22 by @scala-steward in https://github.com/http4s/http4s/pull/5705
    * Update sbt to 1.5.6 in series/0.22 by @scala-steward in https://github.com/http4s/http4s/pull/5713
    * Introduce blaze-client connection reuse tests by @RafalSumislawski in https://github.com/http4s/http4s/pull/5319
    * Mark the failing tests as flaky because they sometimes pass by @RafalSumislawski in https://github.com/http4s/http4s/pull/5728
    * Update laika-sbt to 0.18.1 in series/0.22 by @scala-steward in https://github.com/http4s/http4s/pull/5726
    * Speed up shutdown of NioEventLoopGroups by @RafalSumislawski in https://github.com/http4s/http4s/pull/5723
    * Update netty-buffer, netty-codec-http to 4.1.72.Final in series/0.22 by @scala-steward in https://github.com/http4s/http4s/pull/5732
    * Update logback-classic to 1.2.8 in series/0.22 by @scala-steward in https://github.com/http4s/http4s/pull/5738
    * Mark one more connection reuse test as flaky by @RafalSumislawski in https://github.com/http4s/http4s/pull/5735
    * `Http1ClientStageSuite` purity by @RafalSumislawski in https://github.com/http4s/http4s/pull/5741
    * Update sbt to 1.5.7 in series/0.22 by @scala-steward in https://github.com/http4s/http4s/pull/5747
    * Update logback-classic to 1.2.9 in series/0.22 by @scala-steward in https://github.com/http4s/http4s/pull/5751
    * Update sbt to 1.5.8 in series/0.22 by @scala-steward in https://github.com/http4s/http4s/pull/5768
    * Collection micro-opts by @danicheg in https://github.com/http4s/http4s/pull/5767
    * Rm `sbt-updates` plugin by @danicheg in https://github.com/http4s/http4s/pull/5777
    * Improve ClientTimeoutSuite by @RafalSumislawski in https://github.com/http4s/http4s/pull/5761
    * Update logback-classic to 1.2.10 in series/0.22 by @scala-steward in https://github.com/http4s/http4s/pull/5781
    * Update sbt to 1.6.0 in series/0.22 by @scala-steward in https://github.com/http4s/http4s/pull/5790
    * Update sbt to 1.6.1 in series/0.22 by @scala-steward in https://github.com/http4s/http4s/pull/5796
    * switch from tut to mdoc for 0.18.x by @niij in https://github.com/http4s/http4s/pull/5808
    * Replace deprecated object in the imports by @danicheg in https://github.com/http4s/http4s/pull/5810
    * Merge #5808 to 0.20 by @rossabaker in https://github.com/http4s/http4s/pull/5811
    * Merge series/0.20 to series/0.21 by @rossabaker in https://github.com/http4s/http4s/pull/5818
    * Merge branch 'series/0.21' into series/0.22 by @rossabaker in https://github.com/http4s/http4s/pull/5824
    * Refactor some `Http1Connection` methods by @danicheg in https://github.com/http4s/http4s/pull/5789
    * Update scalafmt-core to 3.2.2 in series/0.22 by @scala-steward in https://github.com/http4s/http4s/pull/5784
    * Update scalafmt-core to 3.3.1 in series/0.22 by @scala-steward in https://github.com/http4s/http4s/pull/5834
    * Fix the `lint` command by @danicheg in https://github.com/http4s/http4s/pull/5842
    * Update dev shell by @rossabaker in https://github.com/http4s/http4s/pull/5846
    * Fix description for pinned CE2 dependencies by @bplommer in https://github.com/http4s/http4s/pull/5855
    * Update sbt-scalafix to 0.9.34 in series/0.22 by @scala-steward in https://github.com/http4s/http4s/pull/5851
    * Upgrade typelevel-nix to pick up Metals by @rossabaker in https://github.com/http4s/http4s/pull/5863
    * Use loopback address for Netty scaffold by @armanbilge in https://github.com/http4s/http4s/pull/5901
    * Update to sbt-http4s-org 0.10.0 by @armanbilge in https://github.com/http4s/http4s/pull/5900
    * Update scalafmt-core to 3.3.2 in series/0.22 by @scala-steward in https://github.com/http4s/http4s/pull/5910
    * Enable snapshots for 0.22 by @armanbilge in https://github.com/http4s/http4s/pull/5908
    * Revert "Enable snapshots for 0.22" (#5908) by @rossabaker in https://github.com/http4s/http4s/pull/5920
    * Add `scalafixInternalRules` to root project by @armanbilge in https://github.com/http4s/http4s/pull/5918
    * Update sbt-http4s-org to 0.10.1 in series/0.22 by @scala-steward in https://github.com/http4s/http4s/pull/5922
    * Update scalafmt-core to 3.3.3 in series/0.22 by @scala-steward in https://github.com/http4s/http4s/pull/5931
    * Update sbt-http4s-org to 0.11.0 in series/0.22 by @scala-steward in https://github.com/http4s/http4s/pull/5935
    * remove empty excludes from release notes config by @armanbilge in https://github.com/http4s/http4s/pull/5937
    * Push behind-the-scenes label down the changelog by @rossabaker in https://github.com/http4s/http4s/pull/5939

* New Contributors
    * @niij made their first contribution in https://github.com/http4s/http4s/pull/5808
    * @mcarolan made their first contribution in https://github.com/http4s/http4s/pull/5613

**Full Changelog**: https://github.com/http4s/http4s/compare/v0.22.8...v0.22.9

# v1.0.0-M30 (2021-12-08)

This is the latest milestone of the 1.0 series.  It is not binary compatible with any previous version.

This milestone is the first to include Scala 3 support for http4s-scalatags.

* http4s-core
    * Make EntityEncoder covariant in its effect type by @bplommer in https://github.com/http4s/http4s/pull/5229
    * Use case object for access-control-allow-credentials by @bplommer in https://github.com/http4s/http4s/pull/5482

* http4s-scalatags
	* Update scalatags to 0.11.0 by @scala-steward in https://github.com/http4s/http4s/pull/5644
	* Publish http4s-scalatags for Scala 3 by @rossabaker in https://github.com/http4s/http4s/pull/5648

* Documentation
	* Clarify support levels by @rossabaker in https://github.com/http4s/http4s/pull/5445
	* Migrate Website to Laika by @jenshalm in https://github.com/http4s/http4s/pull/5313
	* Update website with SJS on 0.23, http4s-dom project by @armanbilge in https://github.com/http4s/http4s/pull/5453
	* Fix website logo by @armanbilge in https://github.com/http4s/http4s/pull/5459
	* Update all the urls to new http4s-dom site by @armanbilge in https://github.com/http4s/http4s/pull/5507
	* Fix markdown in readme by @bplommer in https://github.com/http4s/http4s/pull/5523
	* updated getting-help.md to point to discord by @barshirtcliff in https://github.com/http4s/http4s/pull/5513
	* EPUB download of the docs by @danicheg in https://github.com/http4s/http4s/pull/5640
	* website: add favicon by @jenshalm in https://github.com/http4s/http4s/pull/5656

* Behind the scenes
	* Non-trivial merge to main by @rossabaker in https://github.com/http4s/http4s/pull/5446
	* Fix ci on main by @armanbilge in https://github.com/http4s/http4s/pull/5514
	* Drop hugo from the Nix shell by @rossabaker in https://github.com/http4s/http4s/pull/5455
	* Non-trivial merge to main by @rossabaker in https://github.com/http4s/http4s/pull/5530
	* Merge branch `series/0.23` into `main` by @danicheg in https://github.com/http4s/http4s/pull/5664
	* Unpin `scalatags` in the Steward config by @danicheg in https://github.com/http4s/http4s/pull/5668
	* Merge 0.23 -> main by @armanbilge in https://github.com/http4s/http4s/pull/5673

* New Contributors
	* @jenshalm made their first contribution in https://github.com/http4s/http4s/pull/5313
	* @barshirtcliff made their first contribution in https://github.com/http4s/http4s/pull/5513

**Full Changelog**: https://github.com/http4s/http4s/compare/v1.0.0-M29...v1.0.0-M30

# v0.23.7 (2021-12-07)

This is a maintenance release, binary compatible with the 0.23.x series.  It additionally includes a merge forward of the changes in v0.22.8.

http4s-server and http4s-ember-server are now cross-built for the Scala.js platform.

Scala 3 users must upgrade to at least Scala 3.1.0 as of this release.

* http4s-core
    * Scala 3.1 and friends by @rossabaker in https://github.com/http4s/http4s/pull/5468
    * Implement `Request#remoteHost` via `ip4s.Dns` by @armanbilge in https://github.com/http4s/http4s/pull/5473
    * (scalajs linking) StaticFile: make staticFileKey a lazy val by @yurique in https://github.com/http4s/http4s/pull/5618
    * Update `cats-effect` version to 3.3.0 by @danicheg in https://github.com/http4s/http4s/pull/5619
    * Update ip4s-core, ip4s-test-kit to 3.1.2 in series/0.23 by @scala-steward in https://github.com/http4s/http4s/pull/5631
    * Update scodec-bits to 1.1.30 in series/0.23 by @scala-steward in https://github.com/http4s/http4s/pull/5632
    * Update fs2-core, fs2-io, ... to 3.2.3 in series/0.23 by @scala-steward in https://github.com/http4s/http4s/pull/5670

* http4s-server
    * Cross most of server (but `Server`) for JS on 0.23 by @armanbilge in https://github.com/http4s/http4s/pull/5563
    * Cross `Server` and ember server to JS in 0.23 by @armanbilge in https://github.com/http4s/http4s/pull/5663

* http4s-ember-server
    * Cross `Server` and ember server to JS in 0.23 by @armanbilge in https://github.com/http4s/http4s/pull/5663

* Documentation
    * Expand docs on client middlewares by @kubukoz in https://github.com/http4s/http4s/pull/5416
    * Port migration of the website to Laika for the `series/0.23` by @danicheg in https://github.com/http4s/http4s/pull/5548
    * EPUB download of the docs for the `series/0.23` by @danicheg in https://github.com/http4s/http4s/pull/5642
    * Fix scaladoc references to io.chrisdavenport.vault by @MasseGuillaume in https://github.com/http4s/http4s/pull/5622

* Behind the scenes
    * Update http4s-circe, http4s-ember-client to 0.23.6 in series/0.23 by @scala-steward in https://github.com/http4s/http4s/pull/5413
    * Non-trivial merge to 0.23 by @rossabaker in https://github.com/http4s/http4s/pull/5431
    * Non-trivial merge to 0.23 by @rossabaker in https://github.com/http4s/http4s/pull/5444
    * Pin scala-library_sjs1 by @rossabaker in https://github.com/http4s/http4s/pull/5448
    * Enable fatal warnings in CI for Scala 3.1 by @armanbilge in https://github.com/http4s/http4s/pull/5474
    * Use Scala 3 cross-compatible `@nowarn` by @armanbilge in https://github.com/http4s/http4s/pull/5518
    * Non-trivial merge to 0.23 by @rossabaker in https://github.com/http4s/http4s/pull/5506
    * Non-trivial merge into 0.23 by @rossabaker in https://github.com/http4s/http4s/pull/5529
    * Add scalafix linter for use of fs2 Sync compiler by @bplommer in https://github.com/
http4s/http4s/pull/5536
    * Non-trivial merge to 0.23 by @rossabaker in https://github.com/http4s/http4s/pull/5540
    * Fix or exclude scalafix warnings by @bplommer in https://github.com/http4s/http4s/pull/5549
    * Non-trivial merge into 0.23 by @rossabaker in https://github.com/http4s/http4s/pull/5557
    * Add sbt check for misplaced sources by @armanbilge in https://github.com/http4s/http4s/pull/5578
    * Use `MonadCancel` in the `Http1Writer.write` by @danicheg in https://github.com/http4s/http4s/pull/5600
    * Non-trivial merge to 0.23 by @rossabaker in https://github.com/http4s/http4s/pull/5602
    * Merge branch `series/0.22` into `series/0.23` by @danicheg in https://github.com/http4s/http4s/pull/5635
    * Update jnr-unixsocket to 0.38.14 in series/0.23 by @scala-steward in https://github.com/http4s/http4s/pull/5639
    * relax Client.translate bound on `G[_]` to MonadCancelThrow by @bpholt in https://github.com/http4s/http4s/pull/5634
    * EPUB download of the docs for the `series/0.22` by @danicheg in https://github.com/http4s/http4s/pull/5652
    * Merge branch `series/0.22` into `series/0.23` by @danicheg in https://github.com/http4s/http4s/pull/5653
    * Merge 0.22 to 0.23 by @rossabaker in https://github.com/http4s/http4s/pull/5669

* New Contributors
    * @yurique made their first contribution in https://github.com/http4s/http4s/pull/5618
    * @MasseGuillaume made their first contribution in https://github.com/http4s/http4s/pull/5622

**Full Changelog**: https://github.com/http4s/http4s/compare/v0.23.6...v0.23.7

# v0.22.8 (2021-12-07)

This is a maintenance release, binary compatible with the 0.22.x series.

* http4s-core
    * Update case-insensitive, ... to 1.2.0 in series/0.22 by @scala-steward in https://github.com/http4s/http4s/pull/5434
    * Fix Origin parsing on hosts starting with a number by @gaspb in https://github.com/http4s/http4s/pull/5504
    * Deprecate `DefaultCharset`, use `UTF-8` directly by @bplommer in https://github.com/http4s/http4s/pull/5512
    * Access control allow methods by @rcardin in https://github.com/http4s/http4s/pull/5376
    * Uri Path Segment Encoder by @zarthross in https://github.com/http4s/http4s/pull/5519
    * Update cats-parse to 0.3.6 in series/0.22 by @scala-steward in https://github.com/http4s/http4s/pull/5598
    * Update cats-core, cats-laws to 2.7.0 in series/0.22 by @scala-steward in https://github.com/http4s/http4s/pull/5625
    * Add DefaultQueryParamDecoderMatcher class by @sbly in https://github.com/http4s/http4s/pull/5564

* http4s-laws
    * Update discipline-core to 1.2.0 in series/0.22 by @scala-steward in https://github.com/http4s/http4s/pull/5418

* Various backends
    * Update log4cats-slf4j, log4cats-testing to 1.4.0 in series/0.22 by @scala-steward in https://github.com/http4s/http4s/pull/5638

* http4s-blaze-server
    * Make websocket buffer size configurable by @DeviLab in https://github.com/http4s/http4s/pull/5381

* http4s-async-http-client
    * Update netty-buffer, netty-codec-http to 4.1.70.Final in series/0.22 by @scala-steward in https://github.com/http4s/http4s/pull/5532

* http4s-okhttp-client
    * Update okhttp to 4.9.3 in series/0.22 by @scala-steward in https://github.com/http4s/http4s/pull/5605

* http4s-jawn
    * Update jawn-parser to 1.3.0 in series/0.22 by @scala-steward in https://github.com/http4s/http4s/pull/5580

* http4s-scalatags
    * Update scalatags to 0.10.0 in series/0.22 by @scala-steward in https://github.com/http4s/http4s/pull/5441

* http4s-tomcat
    * Update tomcat-catalina, tomcat-coyote, ... to 9.0.55 in series/0.22 by @scala-steward in https://github.com/http4s/http4s/pull/5584

* Scalafixes
    * Scalafix for CIString, Header, Headers for 0.22 by @bplommer in https://github.com/http4s/http4s/pull/5387
    * Add scalafix for User-Agent header change by @bplommer in https://github.com/http4s/http4s/pull/5388
    * Fix the package in the AHC scalafix by @rossabaker in https://github.com/http4s/http4s/pull/5643

* Documentation
    * QueryOps +? -> ++? doctest and migration guide by @zmccoy in https://github.com/http4s/http4s/pull/5379
    * Fix `scaladoc` for some `Headers` methods by @danicheg in https://github.com/http4s/http4s/pull/5491
    * Clean up Blaze examples: weaken TC constraints, address linter warnings by @bplommer in https://github.com/http4s/http4s/pull/5524
    * Port migration of the website to Laika for the `series/0.22` by @danicheg in https://github.com/http4s/http4s/pull/5551
    * Fix dead links to RFC by @danicheg in https://github.com/http4s/http4s/pull/5592
    * EPUB download of the docs for the `series/0.22` by @danicheg in https://github.com/http4s/http4s/pull/5652
    * Add favicon to the `0.22` website and docs by @danicheg in https://github.com/http4s/http4s/pull/5676
    * Update nav-docs.html by @rtar in https://github.com/http4s/http4s/pull/5481

* Behind the scenes
    * Update scala3-library to 3.0.2 in series/0.22 by @scala-steward in https://github.com/http4s/http4s/pull/5400
    * Update sbt-mdoc to 2.2.24 in series/0.22 by @scala-steward in https://github.com/http4s/http4s/pull/5424
    * Reproduce deadlocks in PoolManager by @RafalSumislawski in https://github.com/http4s/http4s/pull/5384
    * fix MatchError by @RafalSumislawski in https://github.com/http4s/http4s/pull/5383
    * Backport to 0.22: Expand docs on client middlewares by @kubukoz in https://github.com/http4s/http4s/pull/5430
    * Ember Server connection tests by @RaasAhsan in https://github.com/http4s/http4s/pull/5382
    * Pin dependencies for 0.22 by @rossabaker in https://github.com/http4s/http4s/pull/5443
    * Update sbt-unidoc to 0.5.0 in series/0.22 by @scala-steward in https://github.com/http4s/http4s/pull/5471
    * Mark some test-suites in the `blaze-client` as flaky by @danicheg in https://github.com/http4s/http4s/pull/5485
    * Thin ci matrix by @armanbilge in https://github.com/http4s/http4s/pull/5476
    * Port #5477 to the series/0.22 by @danicheg in https://github.com/http4s/http4s/pull/5483
    * Remove redundant setting in scalafix build by @bplommer in https://github.com/http4s/http4s/pull/5499
    * Remove redundant val in the `Header.Raw` constructor by @danicheg in https://github.com/http4s/http4s/pull/5500
    * Format sbt files, add command alias for pre-PR linting by @bplommer in https://github.com/http4s/http4s/pull/5498
    * Run Scalafix in CI by @bplommer in https://github.com/http4s/http4s/pull/5505
    * Use predefined names of headers instead of creating them in the `Headers` by @danicheg in https://github.com/http4s/http4s/pull/5492
    * Pin okio to 2.x by @rossabaker in https://github.com/http4s/http4s/pull/5522
    * Add custom scalafix rules by @bplommer in https://github.com/http4s/http4s/pull/5521
    * Update scalafmt by @bplommer in https://github.com/http4s/http4s/pull/5534
    * run scalafmt on series/0.22 by @bplommer in https://github.com/http4s/http4s/pull/5544
    * Send multiple chunks when testing chunked requests by @RafalSumislawski in https://github.com/http4s/http4s/pull/5552
    * Fix or exclude scalafix warnings by @bplommer in https://github.com/http4s/http4s/pull/5549
    * Add further scalafix rules by @bplommer in https://github.com/http4s/http4s/pull/5550
    * Update logback-classic to 1.2.7 in series/0.22 by @scala-steward in https://github.com/http4s/http4s/pull/5560
    * Don't ignore the `Part.covary` test suite in the `MultipartSuite` by @danicheg in https://github.com/http4s/http4s/pull/5576
    * Clean up `ServerTestRoutes` by @danicheg in https://github.com/http4s/http4s/pull/5575
    * Use an instance of `Arbitrary[Year]` from ScalaCheck by @danicheg in https://github.com/http4s/http4s/pull/5577
    * Update sbt-native-packager to 1.9.7 in series/0.22 by @scala-steward in https://github.com/http4s/http4s/pull/5589
    * Use `assertEquals` instead of `assert` by @danicheg in https://github.com/http4s/http4s/pull/5591
    * Use `Arbitrary[Uri]` in some tests by @danicheg in https://github.com/http4s/http4s/pull/5586
    * Remove redundant isScala3 from build.sbt by @bplommer in https://github.com/http4s/http4s/pull/5595
    * Add advice of using `assertEquals()` in the contributing guide by @danicheg in https://github.com/http4s/http4s/pull/5594
    * Don't ignore `covary` tests in the MessageSuite by @danicheg in https://github.com/http4s/http4s/pull/5596
    * Use `Bracket` in the `Http1Writer.write` by @danicheg in https://github.com/http4s/http4s/pull/5565
    * Update scalafmt-core to 3.1.2 in series/0.22 by @scala-steward in https://github.com/http4s/http4s/pull/5606
    * Update sbt-scalafix, scalafix-testkit to 0.9.33 in series/0.22 by @scala-steward in https://github.com/http4s/http4s/pull/5616
    * Close some resources in tests by @danicheg in https://github.com/http4s/http4s/pull/5633
    * Update scalafmt-core to 3.2.1 in series/0.22 by @scala-steward in https://github.com/http4s/http4s/pull/5650
    * Pin scalatags to 0.10 by @rossabaker in https://github.com/http4s/http4s/pull/5647
    * Update munit-cats-effect-2 to 1.0.7 in series/0.22 by @scala-steward in https://github.com/http4s/http4s/pull/5667
    * Update sbt-http4s-org to 0.9.0 in series/0.22 by @scala-steward in https://github.com/http4s/http4s/pull/5659
    * Add the fast path for `Uri.decode` implementation by @plokhotnyuk in https://github.com/http4s/http4s/pull/5556

* New Contributors
    * @DeviLab made their first contribution in https://github.com/http4s/http4s/pull/5381
    * @gaspb made their first contribution in https://github.com/http4s/http4s/pull/5504
    * @sbly made their first contribution in https://github.com/http4s/http4s/pull/5564
    * @plokhotnyuk made their first contribution in https://github.com/http4s/http4s/pull/5556

# v1.0.0-M29 (2021-10-11)

This is the latest development milestone in the 1.x series.  It is not binary compatible with previous milestones.  It includes all the changes through 0.23.6.

* http4s-server
    * Breaking changes
        * [#5346](https://github.com/http4s/http4s/pull/5346): Relax `Async` constraint to `Sync` in `CookieJar`, `ConcurrentRequests`, and `MaxActiveRequests` middleware.
    * Enhancements
        * [#5353](https://github.com/http4s/http4s/pull/5353): Include the `BodyCache` middleware that was introduced in 0.22 but not properly merged to main.

# v0.23.6 (2021-10-12)

This is a routine maintenance release.  It is binary compatible with the v0.22.x series and includes the changes in v0.22.7.

* http4s-core
    * Noteworthy refactorings
        * [#5340](https://github.com/http4s/http4s/pull/5340): Replace our internal `decode` with FS2's `decodeWithCharset`.  This only affects non-UTF-8 encodings.

* http4s-client
    * Breaking changes
        * [#5348](https://github.com/http4s/http4s/pull/5348): Scala.js only: remove `JavaNetClientBuilder`.  It already failed to link, and now it will fail to compile.
    * Bug fixes
        * [#5349](https://github.com/http4s/http4s/pull/5349): Fix deadlocks in `Retry` and `FollowRedirect` middlewares.  We no longer attempt to acquire a second connection before releasing the first, potentially starving the connection pool.

* Dependency updates
    * scalajs-1.7.1

# v0.22.7 (2021-10-12)

This is a routine maintenance release.  It is binary compatible with the v0.22.x series and includes the changes in v0.21.31.

* http4s-core
    * Enhancements
        * [#5165](https://github.com/http4s/http4s/pull/5165): Add `Keep-Alive` header.
    * Compatibility
        * [#5344](https://github.com/http4s/http4s/pull/5344): Reintroduce deprecated aliases at `Header.apply(String, String)`, `Header.of(Header.ToRaw*)`, and `util.CaseInsensitiveString` to ease migration from 0.21.x.

* http4s-server
    * Noteworthy refactoring
        * [#5189](https://github.com/http4s/http4s/pull/5189), [#5368](https://github.com/http4s/http4s/pull/5368): In `GZip`, use `fs2.compress.gzip` for compression.

* http4s-blaze-client
    * Compatibility
        * [#5344](https://github.com/http4s/http4s/pull/5344): Reintroduce deprecated alias for `org.http4s.client.blaze.BlazeClientBuilder` to ease migration from 0.21.x.

* http4s-blaze-server
    * Compatibility
        * [#5344](https://github.com/http4s/http4s/pull/5344): Reintroduce deprecated alias for `org.http4s.server.blaze.BlazeServerBuilder` to ease migration from 0.21.x.

* http4s-ember-core
    * Semantic change
        * [#5341](https://github.com/http4s/http4s/pull/5341): Add `EmberException.ReadTimeout` and `EmberException.RequestHeadersTimeout` (unobservable) to distinguish backend timeouts that close the connection from application `TimeoutExceptions` that can be handled to generate a `503` response or similar.

* Dependency updates

* fs2-2.5.10
* netty-4.1.69.Final
* scalacheck-effect-1.0.3

# v0.21.31 (2021-10-11)

This is a maintenance release.  The only changes are to increase forward source compatibility with 0.22.  It is binary compatible with the 0.21.x series.

* http4s-core
    * Compatibility
        * [#5291](https://github.com/http4s/http4s/pull/5291): Undeprecate `Headers.apply`.  Something similar exists in 0.22.

* http4s-blaze-server
    * Compatibility
        * [#5291](https://github.com/http4s/http4s/pull/5291): Add `org.http4s.blaze.server.BlazeServerBuilder` to `org.http4s.server.blaze.BlazeServerBuilder`.  In 0.22, the alias becomes the canonical name for consistency with the other backends.

* http4s-blaze-client
    * Compatibility
        * [#5291](https://github.com/http4s/http4s/pull/5291): Add `org.http4s.blaze.client.BlazeClientBuilder` to `org.http4s.client.blaze.BlazeClientBuilder`.  In 0.22, the alias becomes the canonical name for consistency with the other backends.

# v1.0.0-M28 (2021-10-06)

This is the latest development milestone in the 1.x series.  It is not binary compatible with previous milestones.

The http4s-dom-core, http4s-dom-fetch-client, and http4s-dom-service-worker modules have been moved to the [http4s-dom repo](https://github.com/http4s/http4s-dom) and are now on their own release cycle.

* Various modules
    * Noteworthy refactoring
        * [#5303](https://github.com/http4s/http4s/pull/5303): Many of the changes on the 1.x line were backported to 0.23.x.  This resynchronized those branches for continuing merges.  Nothing significant should have changed here that isn't already noted in 0.23.5.

* http4s-core
    * Breaking changes
        * [#5328](https://github.com/http4s/http4s/pull/5328): `HttpVersion#copy` is removed from the public API.  It was deprecated in 0.22.6.
        * [#5329](https://github.com/http4s/http4s/pull/5329): Custom status reason phrases are removed.  They were deprecated in 0.22.6.

* http4s-client
    * Breaking changes
        * [#5287](https://github.com/http4s/http4s/pull/5287): Weaken constraint on `DestinationAttribute` to `MonadCancelThrow`. Does not break source compatibility.

* http4s-server
    * Breaking changes
        * [#5327](https://github.com/http4s/http4s/pull/5327): `WebSocketBuilder2` is renamed back to `WebSocketBuilder`.  A deprecated alias is left as `WebSocketBuilder` to aid migration.

# v0.23.5 (2021-10-06)

This is a maintenance release.  It is binary compatible with 0.23.4, and includes the changes in 0.22.6.

Scala.js support is backported for a large subset of the modules present in 1.0.
Additional Scala.js-only modules for using http4s in the browser have been spun off as https://github.com/http4s/http4s-dom.

* http4s-core
    * Cross Builds
        * [#5298](https://github.com/http4s/http4s/pull/5298): Add support for Scala.js
    * Deprecations
        * [#5226](https://github.com/http4s/http4s/pull/5226): Migrate to the `fs2.io.file` APIs in `EntityDecoder`, `StaticFile`, and `Part`.

* http4s-laws
    * Cross Builds
        * [#5298](https://github.com/http4s/http4s/pull/5298): Add support for Scala.js

* http4s-client
    * Cross Builds
        * [#5298](https://github.com/http4s/http4s/pull/5298): Add support for Scala.js

* http4s-server
    * Deprecations
        * [#5226](https://github.com/http4s/http4s/pull/5226): Migrate to the `fs2.io.file` APIs in `FileService`.

* http4s-blaze-server
    * Bug fixes
        * [#5152](https://github.com/http4s/http4s/pull/5152): Pass a `WebSocketBuilder`, now named `WebSocketBuilder2`, when adding an `HttpApp`.  This, combined with the new `imapK` method, lets web socket applications vary the local effect.  Previously, this threw a `ClassCastException`.

* http4s-blaze-client
    * Enhancements
        * [#5201](https://github.com/http4s/http4s/pull/5201): Adds an `BlazeClientBuilder.apply` method that uses the `ExecutionContext` from the `Async[F]` instance.  The old constructor that required an explicit `ExecutionContext` is now deprecated.  Users who need a custom `ExecutionContext` for blaze should call `withExecutionContext`.

* http4s-ember-core
    * Cross Builds
        * [#5298](https://github.com/http4s/http4s/pull/5298): Add support for Scala.js

* http4s-ember-server
    * Bug fixes
        * [#5152](https://github.com/http4s/http4s/pull/5152): Pass a `WebSocketBuilder`, now named `WebSocketBuilder2`, when adding an `HttpApp`.  This, combined with the new `imapK` method, lets web socket applications vary the local effect.  Previously, this threw a `ClassCastException`.
    * Enhancements
        * [#5219](https://github.com/http4s/http4s/pull/5219): Add support for Unix sockets.  This works on Linux and Darwin, but not on Windows. Use the new `withUnixSocketConfig` method on `EmberServerBuilder` to bind to an `fs2.io.net.unixsocket.UnixSocketAddress`.

* http4s-ember-client
    * Cross Builds
        * [#5298](https://github.com/http4s/http4s/pull/5298): Add support for Scala.js
    * Enhancements
        * [#5219](https://github.com/http4s/http4s/pull/5219): Add support for Unix sockets.  This works on Linux and Darwin, but not on Windows.  Use the new `UnixSocket` middleware to route requests to an `fs2.io.net.unixsocket.UnixSocketAddress`.

* Dependency versions
    * fs2-3.1.4
    * ip4s-3.0.4

# v0.22.6 (2021-10-06)

This is a routine maintenance release.  It is binary compatible with v0.22.5 and includes the changes in v0.21.30.

* http4s-core
    * Enhancements
        * [#5189](https://github.com/http4s/http4s/pull/5189): Add `Order[HttpDate]` and `Hash[HttpDate]` instance
        * [#5265](https://github.com/http4s/http4s/pull/5265): Add `Ordering[QValue]` instance
        * [#5279](https://github.com/http4s/http4s/pull/5279): Add constants for `HTTP/3`, `HTTP/2` (deprecating `HTTP/2.0`), and `HTTP/0.9`.
        * [#5294](https://github.com/http4s/http4s/pull/5294): Implement `DNT` header
        * [#5296](https://github.com/http4s/http4s/pull/5296): Add `Accept-Post` header
    * Deprecation
        * [#5260](https://github.com/http4s/http4s/pull/5260): Deprecate `HttpVersion#copy`, which circumvents validation and could create out-of-bounds HTTP protocol versions.
        * [#5253](https://github.com/http4s/http4s/pull/5253): Deprecate custom status reason phrases.  They are a security risk for something that not all backends support and the spec does not require us to support.
        * [#5331](https://github.com/http4s/http4s/pull/5331): Deprecate `Status.apply`, which does not validate the code. Use `fromInt` instead.
    * Notable refactoring
        * [#5139](https://github.com/http4s/http4s/pull/5139): Add dependency on new `http4s-crypto` library, which abstracts the target platform.  All of its uses should be internal.  Scala.js support is added in later branches, but this aids maintenance.
        * [#5308](https://github.com/http4s/http4s/pull/5308): Use `Uri.unsafeFromString` in `Uri` literal macro to ease WartRemover usage.

* http4s-laws
    * Deprecation
        * [#5274](https://github.com/http4s/http4s/pull/5274): Deprecate `ArbitraryInstances`, which was redundant with the `arbitrary` object.  The latter is packaged consistently with Cats' arbitraries.

* http4s-server
    * Enhancements
        * [#5323](https://github.com/http4s/http4s/pull/5323): In `CORSPolicy`, add `withAllowHeadersStatic`, which supports a static list of `Access-Control-Allow-Headers` whether the `Access-Control-Request-Headers` values match or not.

* http4s-blaze-client
    * Semantic change
        * [#5032](https://github.com/http4s/http4s/pull/5032): Wrap `EOF` when borrowing a dead connection in a `java.net.SocketException` with information on which host failed.

* http4s-ember-client
    * Enhancements
        * [#5271](https://github.com/http4s/http4s/pull/5271): Eliminate exception allocation on the parser hot path
        * [#5290](https://github.com/http4s/http4s/pull/5290): Retry on `IOException` with `"Connection reset by peer"` or `"Broken pipe"` in the message

* http4s-ember-server
    * Semantic change
        * [#5286](https://github.com/http4s/http4s/pull/5286): On `requestHeaderTimeout` and `idleTimeout`, close the connection without rendering a `500 Internal Server Error` response.  The HTTP/1.1 spec is not prescrptive on this matter, but this behavior is more consistent with prevaling usage in http4s and a sampling of other servers.  Furthermore, an empty response is retriable (assuming request idempotence) by clients, whereas a `500 Internal Server Error` is not.

* Enhancements
    * [#5271](https://github.com/http4s/http4s/pull/5271): Eliminate exception allocation on the parser hot path

* Dependency updates
    * ip4s-2.0.4
    * jetty-9.4.44.v20210927
    * metrics-4.2.4
    * munit-cats-effect-1.0.6
    * okhttp-4.9.2
    * scodec-bits-1.2.29
    * tomcat-9.0.54

# v1.0.0-M27 (2021-09-21)

This release includes security patches for [GHSA-5vcm-3xc3-w7x3](https://github.com/http4s/http4s/security/advisories/GHSA-5vcm-3xc3-w7x3) for blaze-client, blaze-server, ember-client, ember-server, and jetty-client.  It forward-merges 0.23.4.

* http4s-dom-fetch-client
    * Enhancements
        * [#5101](https://github.com/http4s/http4s/pull/5101): Add a request timeout and new `FetchOptions` to configure the fetch client.

* http4s-dom-service-worker
    * Breaking changes
        * [#5089](https://github.com/http4s/http4s/pull/5089): Simplify service worker API and make safe(r).  The `ServerWorkerApp` is now replaced by a method that suspends into `SyncIO`.

# v0.23.4 (2021-09-21)

This release includes security patches for [GHSA-5vcm-3xc3-w7x3](https://github.com/http4s/http4s/security/advisories/GHSA-5vcm-3xc3-w7x3) for blaze-client, blaze-server, ember-client, ember-server, and jetty-client.  It is binary compatible with v0.22.4, and forward-merges 0.22.5.

* http4s-client
    * Enhancements
        * [#5190](https://github.com/http4s/http4s/pull/5190): Add an `effect` constructor for calculating effectual classifiers. Note that it is a mistake to consume the request body unless it is cached external to this call.

* Dependency updates
    * cats-effect-3.2.8
    * fs2-3.1.2
    * keypool-0.4.7

# v0.22.5 (2021-09-21)

This release includes security patches for [GHSA-5vcm-3xc3-w7x3](https://github.com/http4s/http4s/security/advisories/GHSA-5vcm-3xc3-w7x3) for blaze-client, blaze-server, ember-client, ember-server, and jetty-client.  It is binary compatible with v0.22.4, and forward-merges 0.21.29.

* http4s-core
    * Bug fixes
        * [#5166](https://github.com/http4s/http4s/pull/5166): Fix deduction of cipher lengths, and detect length of more ciphers
        * [#5196](https://github.com/http4s/http4s/pull/5196): Parse `Set-Cookie` headers with no space between the semi-colon delimeter and the next attribute.  Such cookies are invalid to emit per spec, but must be parsed per spec.
    * Enhancements
        * [#5168](https://github.com/http4s/http4s/pull/5168): Add `Ordering` instance for Oauth1 `ProtocolParameter`.
        * [#5176](https://github.com/http4s/http4s/pull/5176): Add model for the `X-Forwarded-Proto` header.
        * [#5195](https://github.com/http4s/http4s/pull/5195): Restore the `EntityDecoder[F, ByteVector]`.
        * [#5171](https://github.com/http4s/http4s/pull/5171): Add model for the `Access-Control-Max-Age` header.
        * [#5202](https://github.com/http4s/http4s/pull/5202): Use concrete types for overridden `Request` and `Response` methods. This should be transparent.
        * [#5175](https://github.com/http4s/http4s/pull/5175): Introduce a `HeaderCompanion` helper to reduce boilerplate when defining modeled headers.

* http4s-blaze-client
    * [#5158](https://github.com/http4s/http4s/pull/5158): Add a `resourceWithState` method to the `BlazeClientBuilder` for monitoring the connection pool.

* http4s-ember-core
    * Enhancements
        * [#5216](https://github.com/http4s/http4s/pull/5216): Improve performance of requet and response parsers

* http4s-ember-server
    * Bug fixes
        * [#5130](https://github.com/http4s/http4s/pull/5130): Populate `SecureSession` request attribute in ember-server.

* Dependency updates
    * cats-effect-2.5.4
    * netty-4.1.68
    * scalafix-0.9.31
    * tomcat-9.0.53

# v0.21.30 (2021-10-06)

This is a bugfix release. Routine maintenance has stopped on 0.21.x, but we'll continue to entertain PRs from the community.  It is binary compatible wit hthe 0.21.x series.

* blaze-client

    * Compatibility restorations

* [#5288](https://github.com/http4s/http4s/pull/5288): Allow `' '` when rendering URI. This is against the spec, but bug-compatible with previous versions and not a security threat. It has come up for users trimming strings from config. Starting in 0.22, such whitespace is encoded properly.

* ember-client

    * Bugfixes

* [#5247](https://github.com/http4s/http4s/pull/5247): Match on `ClosedChannelException` when detecting connections that terminated inside the pool.

    * Compatibility restorations

* [#5288](https://github.com/http4s/http4s/pull/5288): Allow `' '` when rendering URI. This is against the spec, but bug-compatible with previous versions and not a security threat. It has come up for users trimming strings from config. Starting in 0.22, such whitespace is encoded properly.

# v0.21.29 (2021-09-21)

This release includes security patches for blaze-client, blaze-server, ember-client, ember-server, and jetty-client.  It is binary compatible with the 0.21.x series.

* Various modules
    * [GHSA-5vcm-3xc3-w7x3](https://github.com/http4s/http4s/security/advisories/GHSA-5vcm-3xc3-w7x3): Patches a vulnerability when unencoded user inputs are rendered in the model.  Malicious characters in these inputs can be used in [splitting attacks](https://owasp.org/www-community/attacks/HTTP_Response_Splitting).
        * Header values.  `\r`, `\n`, and `\u0000` values are now replaced with spaces.
        * Header names.  Headers with invalid names are now dropped.
        * Status reason phrases.  Invalid phrases are now omitted.
        * URI authority registered names.  Requests with invalid reg-names now raise an exception.
        * URI paths.  Requests with invalid URI paths now raise an exception.

# v1.0.0-M26 (2021-09-02)

This release is a forward port of all the changes in v0.23.3.

# v0.23.3 (2021-09-02)

This is binary compatible with v0.23.3.  It includes the fixes in v0.22.2.

* http4s-ember-server
    * Bugfixes
        * [#5138](https://github.com/http4s/http4s/pull/5138): Correctly populate the `SecureSession` response attribute.

# v0.22.4 (2021-09-02)

This is binary compatibile with v0.22.3.  It includes the CORS bugfix in v0.21.28.

* http4s-server
    * Bugfixes
        * [#5130](https://github.com/http4s/http4s/pull/5130): Fix the parsing of empty `Origin` headers to be a parse failure instead of `Origin.Null`.

* Enhancements
    * [#5321](https://github.com/http4s/http4s/pull/5321): Add `BodyCaching` middleware.

* Dependency updates
    * scodec-bits-1.1.28

# v0.21.28 (2021-09-02)

This is a bugfix to yesterday's patch.  It is not a security issue, but a correctness issue.

This release is binary compatible with 0.21.x.

* http4s-server
    * Breaking changes
        * [#5144](https://github.com/http4s/http4s/pull/5144): In the `CORS` middleware, respond to preflight `OPTIONS` requests with a 200 status.  It was previously passing through to the wrapped `Http`, most of which won't respond to `OPTIONS`.  The breaking change is that the constraint is promoted from `Functor` to `Applicative`.  The `Functor` version is left for binary compatibility with a runtime warning.

# v1.0.0-M25 (2021-09-01)

This is the latest development release.  No binary compatibility is promised yet.  Includes all changes in v0.23.2.

* http4s-core
    * Breaking changes
        * [#5051](https://github.com/http4s/http4s/pull/5051): Per spec, `Access-Control-Allow-Headers` and `Access-Control-Expose-Headers` can be empty.
        * [#5082](https://github.com/http4s/http4s/pull/5082): Remodel `Origin` header. `Origin.Null` is changed to `Origin.null`.  The obsolete `Origin.HostList` is gone in favor of `Origin.Host` being an `Origin`.  Fixes parsing of an empty header to be an error instead of returning `null`.

* http4s-dom-core
    * Enhancements
        * [#5049](https://github.com/http4s/http4s/pull/5049): Implement `EntityEncoder` for `File` and `ReadableStream[Unit8Array]`.
        * [#5094](https://github.com/http4s/http4s/pull/5094), [#5103](https://github.com/http4s/http4s/pull/5103): Fix readable stream cancellation bug in Firefox

* Dependency updates
    * simpleclient-0.12.0 (Prometheus)
    * scalajs-dom-1.2.0

# v0.23.2 (2021-09-01)

This release includes a security patch to  [GHSA-52cf-226f-rhr6](https://github.com/http4s/http4s/security/advisories/GHSA-52cf-226f-rhr6), along with all changes in v0.22.3.

This release is binary compatible with the 0.23 series.

* http4s-core
    * Enhancements
        * [#5085](https://github.com/http4s/http4s/pull/5085): Make `EntityEncoder`s for `File`, `Path`, and `InputStream` implicit.  Since 0.23, they no longer require an explicit `Blocker` parameter, using Cats-Effect 3's runtime instead.

* http4s-blaze-server
    * Bug fixes
        * [#5118](https://github.com/http4s/http4s/pull/5118): Don't block the `TickWheelExecutor` on cancellation.  In-flight responses are canceled when a connection shuts down.  If the response cancellation hangs, it blocks the `TickWheelScheduler` thread.  When this thread blocks, subsequent scheduled events are not processed, and memory leaks with each newly scheduled event.
    * Enhancements
        * [#4782](https://github.com/http4s/http4s/pull/4782): Use `Async[F].executionContext` as a default `ExecutionContext` in `BlazeServerBuilder`.

* http4s-ember-server
    * [#5106](https://github.com/http4s/http4s/pull/5106): Demote noisy `WebSocket connection terminated with exception` message to trace-level logging on broken pipes.  This relies on exception message parsing and may not work well in all locales.

* Dependency updates
    * cats-effect-3.2.5
    * fs2-3.1.1

# v0.22.3 (2021-09-01)

This release includes a security patch to  [GHSA-52cf-226f-rhr6](https://github.com/http4s/http4s/security/advisories/GHSA-52cf-226f-rhr6), along with all changes in 0.21.26 and 0.21.27.

Binary compatible with 0.22.2 series, with the exception of static forwarders in `HttpApp.apply`, `HttpApp.local`.  Unless you are calling `HttpApp` from a language other than Scala, you are not affected.

* http4s-core
    * Binary breaking changes
        * [#5071](https://github.com/http4s/http4s/pull/5071): Weakens constraints on `HttpApp.apply` and `HttpApp.local` from `Sync` to `Defer`.  This change is technically binary breaking, but will only affect static methods called via interop from a language other than Scala.
    * Semantic changes
        * [#5073](https://github.com/http4s/http4s/pull/5073): `withEntity` now replaces any existing headers with the same name with the headers from the `EntityEncoder`.  In v0.21, known single headers were replaced and recurring headers were appended.  Beginning in 0.22.0, everything was appended, which commonly resulted in duplicate `Content-Type` headers.  There is no longer a global registry of headers to infer singleton vs. recurring semantics, but in practice, `EntityEncoder` headers are single, so this is more correct and more similar to the pre-0.22 behavior.
    * Bugfixes
        * [#5070](https://github.com/http4s/http4s/pull/5070): Fix `Accept-Language` parser on the wildcard (`*`) tag with a quality value
        * [#5105](https://github.com/http4s/http4s/pull/5105): Parse `UTF-8` charset tag on `Content-Disposition` filenames case-insensitively. This was a regression from 0.21.
    * Enhancements
        * [#5042](https://github.com/http4s/http4s/pull/5042): Add a modeled header for `Access-Control-Request-Method`.
        * [#5076](https://github.com/http4s/http4s/pull/5076): Create `Uri.Host` from an ip4s `IpAddress`
    * Documentation
        * [#5061](https://github.com/http4s/http4s/pull/5061): Document that the `Allow` header MUST return the allowed methods.
    * Dependency updates
        * blaze-0.15.2
* http4s-client
    * Enhancements
        * [#5023](https://github.com/http4s/http4s/pull/5023): Parameterize the signature algorithm in the OAuth 1 middleware.  HMAC-SHA256 and HMAC-SHA512 are now supported in addition to HMAC-SHA1.

* http4s-server
    * Bugfixes
        * [#5056](https://github.com/http4s/http4s/pull/5056): In `GZip` middleware, don't add a `Content-Encoding` header if the response type doesn't support an entity.
    * Enhancements
        * [#5112](https://github.com/http4s/http4s/pull/5112): Make `CORS` middleware configurable via `toHttpRoutes` and `toHttpApp` constructors.

* http4s-blaze-core
    * Bugfixes
        * [#5126](https://github.com/http4s/http4s/pull/5126): Upgrades to a Blaze version that uses a monotonic timer in the `TickWheelExecutor`.  This will improve scheduling correctness in the presence of an erratic clock.

* http4s-blaze-server
    * Bugfixes
        * [#5075](https://github.com/http4s/http4s/pull/5075): Render the blaze version correctly in the default startup banner

* http4s-ember-core
    * Bugfixes
        * [#5043](https://github.com/http4s/http4s/pull/5043): Fix several bugs where a body stream silenty ends if the peer closes its end of the socket without finishing writing. This now raises an error.

* http4s-ember-client
    * Bugfixes
        * [#5041](https://github.com/http4s/http4s/pull/5041): Don't keep alive HTTP/1.0 connections without a `Connection: keep-alive` header.

* http4s-ember-server
    * Deprecations
        * [#5040](https://github.com/http4s/http4s/pull/5040): `maxConcurrency` is renamed to `maxConnections`.  The former is now deprecated.

* http4s-dsl
    * Enhancements
        * [#5063](https://github.com/http4s/http4s/pull/5063): Added `->>` infix extractor for a resource-oriented view of routing. Use this to define resource paths only once, and generate proper `405` responses with a correct `Allow` header when the method is not handled.

* Dependency updates
    * blaze-0.15.2
    * netty-4.1.67

# v0.21.27 (2021-08-31)

This is a security release.  It is binary compatible with the 0.21.x series.

* http4s-server
    * Security patches [GHSA-52cf-226f-rhr6](https://github.com/http4s/http4s/security/advisories/GHSA-52cf-226f-rhr6):
        * Deprecates `apply` method that takes a `CORSConfig`, and `httpRoutes` anad `httpApp` that take no config.  The default configuration disables most actual CORS protection, and has several deficiences even when properly configured.  See the GHSA for a full discussion.  tl;dr: start from `CORS.policy`.
        * The deprecated implementation now ignores the `allowCredentials` setting when `anyOrigin` is true, and logs a warning.  If you insist on using the deprecated version, old behavior can be restored by setting `anyOrigin` to false and `allowOrigins` to `Function.const(true)`.
        * No longer renders an `Access-Control-Allow-Credentials: false` headerFor safety, the `allowCredentials` setting is now Please see the GHSA for a full discussion.
        * The replacement implementation, created from the new `CORS.policy`, additionally fixes the following defects:
        * No longer returns a `403 Forbidden` response when CORS checks fail.  The enforcement point of CORS is the user agent.  Any failing checks just suppress CORS headers in the http4s response.
        * Add  `Access-Control-Request-Headers` to the `Vary` header on preflight responses when it can affect the response. This is important for caching.
        * Validate the  `Access-Control-Request-Headers`, and return no CORS headers if any of the headers are disallowed.
        * Remote `Vary: Access-Control-Request-Method` and `Access-Control-Max-Age` headers from non-preflight responses.  These are only relevant in preflight checks.

* http4s-blaze-server
    * Bugfixes
        * [#5125](https://github.com/http4s/http4s/pull/5125): Upgrade to a blaze that uses monotonic time in the `TickWheelExecutor`. This is unrelated to the GHSA, but guards against a theoretical scheduling problem if the system clock is erratic.

* Dependency updates
    * blaze-0.14.18

# v0.21.26 (2021-08-12)

The 0.21 series is no longer actively maintained by the team, but we'll continue to entertain binary compatible patches.  All users are still encouraged to upgrade to 0.22 (for Cats-Effect 2) or 0.23 (the latest stable series, on Cats-Effect 3).

# v1.0.0-M24 (2020-08-07)

This release adds support for Scala.js, including an Ember client and server, serverless apps, a browser client backed by fetch, and browser service worker apps.

This is the first significant divergence from the 0.23 line since it was forked off an earlier 1.0 milestone.  It is not binary compatible with 0.23.x or 1.0.0-M23.

Includes all changes through 0.23.1.

* http4s-core
    * Subtle changes
        * [#4938](https://github.com/http4s/http4s/pull/4938): JsonDebugErrorHandler now logs the class name instead of the canonical class name, which is not supported in Scala.js.  The difference is some dots vs. dollar signs.  This is neither source nor binary breaking.
    * Enhancements
        * [#4938](https://github.com/http4s/http4s/pull/4938): Add Scala.js support

* http4s-laws
    * Breaking changes
        * [#4938](https://github.com/http4s/http4s/pull/4938): Binary compatibility is broken by replacing ip4s-testkit instances with a copy that suits our Scala.js needs.
    * Enhancements
        * [#4938](https://github.com/http4s/http4s/pull/4938): Add Scala.js support

* http4s-server
    * Breaking changes
        * [#4938](https://github.com/http4s/http4s/pull/4938): `DigestAuth` and `CSRF` middleware now require an `Async` constraint
        * [#4938](https://github.com/http4s/http4s/pull/4938): `Server.address` is now an `com.comast.ip4s.SocketAddress` instead of a `java.net.InetSocketAddress`.
    * Enhancements
        * [#4938](https://github.com/http4s/http4s/pull/4938): Add Scala.js support

* http4s-client
    * Breaking changes
        * [#4938](https://github.com/http4s/http4s/pull/4938): `oauth1.signRequest` now requires an `Async` constraint
    * Enhancements
        * [#4938](https://github.com/http4s/http4s/pull/4938): Add Scala.js support

* http4s-ember-core
    * Enhancements
        * [#4938](https://github.com/http4s/http4s/pull/4938): Add Scala.js support

* http4s-ember-client
    * Enhancements
        * [#4938](https://github.com/http4s/http4s/pull/4938): Add Scala.js support

* http4s-ember-server
    * Enhancements
        * [#4938](https://github.com/http4s/http4s/pull/4938): Add Scala.js support

* http4s-node-serverless
    * New module
        * [#4938](https://github.com/http4s/http4s/pull/4938): Run `HttpApp` in a serverless environment

* http4s-dom-core
    * New module
        * [#4938](https://github.com/http4s/http4s/pull/4938): Base library for DOM support.  Scala 2 only for now.

* http4s-dom-fetch-client
    * New module
        * [#4938](https://github.com/http4s/http4s/pull/4938): http4s-client backend built on browser fetch API.  Scala 2 only for now.

* http4s-dom-service-worker
        * [#4938](https://github.com/http4s/http4s/pull/4938): Run `HttpApp` in a service worker in the browser.  Scala 2 only for now.

* http4s-dsl
    * Enhancements
        * [#4938](https://github.com/http4s/http4s/pull/4938): Add Scala.js support

* http4s-boopickle
    * Enhancements
        * [#4938](https://github.com/http4s/http4s/pull/4938): Add Scala.js support

* http4s-jawn
    * Enhancements
        * [#4938](https://github.com/http4s/http4s/pull/4938): Add Scala.js support

* http4s-circe
    * Enhancements
        * [#4938](https://github.com/http4s/http4s/pull/4938): Add Scala.js support

* Dependency updates
    * circe-0.15.0-M1
    * scala-java-locales-1.2.1 (new)
    * scala-java-time-2.3.0 (new)
    * scala-js-dom-1.1.0 (new)

* [#5064](https://github.com/http4s/http4s/pull/5064): Add a conservative retry policy for dead connections.  Connections can be terminated on the server side while idling in our pool, which does not manifest until we attempt to read the response.  This is now raised as a `java.nio.channels.ClosedChannelException`.   A `retryPolicy` configuration has been added to the `EmberClientBuilder`.  The default policy handles the error and resubmits the request if:
    * The request method is idempotent OR has an `Idempotency-Key` header
    * Less than 2 attempts have been made
    * Ember detects that the connection was closed without reading any bytes

# v0.23.1 (2021-08-06)

Includes all changes through v0.22.2.

* Dependency updates
    * cats-effect-3.2.2
    * fs2-3.1.0
    * vault-3.0.4

# v0.22.2 (2021-08-06)

* http4s-core
    * Enhancements
        * [#5011](https://github.com/http4s/http4s/pull/5011): Add constant  for status code `418 I'm a teapot`. #save418 🫖
        * [#5013](https://github.com/http4s/http4s/pull/5013): Create `RequestPrelude` and `ResponsePrelude` views of `Request` and `Response`, respectively.  These projections omit the body and vault attributes, which permit an `Order` and `Hash` (and therefore `Eq`) instance that `Request` and `Response` do not.  These can be useful in logging, metrics, and caching.
    * Deprecations
        * [#5015](https://github.com/http4s/http4s/pull/5015): Deprecate the old `Uri.uri`, `MediaType.mediaType`, and `QValue.q` literals.  Intepolators for each are available via `org.http4s.implicits._`

* Dependency updates
    * cats-effect-2.5.3
    * tomcat-9.0.52

# v0.23.0 (2021-07-30)

This is the first production release with Cats-Effect 3 support.  All subsequent 0.23.x releases will be binary compatible with this.

Includes all changes through v0.22.1.

* http4s-core
    * Breaking changes
        * [#4997](https://github.com/http4s/http4s/pull/4997): Refresh MimeDB from the IANA registry.  It shuffles some constants in ways that offend MiMa, but you almost certainly won't notice.
    * Enhancements
        * [#4915](https://github.com/http4s/http4s/pull/4915): Add file-based multipart decoder with better resource handling.  This deprecates the priod `mixedMultipart` decoder in favor of a `mixedMultipartResource`, which cleans up temporary storage on release of the resource.  Please see the scaladoc for a usage example.

* Various modules
    * Breaking changes
        * [#4998](https://github.com/http4s/http4s/pull/4998): Removes everything deprecated since 0.20.0, over 24 months and three breaking releases ago.  See the pull request for a comprehensive list.
    * Refactoring
        * [#4986](https://github.com/http4s/http4s/pull/4986): Light refactoring of fs2 pipes in Ember and Blaze backends.  Should not be visible.

* Dependency updates
    * cats-effect-3.2.0
    * fs2-3.0.6
    * jawn-fs2-2.1.0
    * keypool-0.4.6

# v0.22.1 (2021-07-30)

* http4s-core
    * Bugfixes
        * [#4956](https://github.com/http4s/http4s/pull/4956): Catch non-fatal exceptions, notably `DateTimeException`, in `QueryParamDecoder`s.
    * Enhancements
        * [#4956](https://github.com/http4s/http4s/pull/4956): Add `QueryParamCodec`s for more `java.time` types.

* Documentation
        * [#5012](https://github.com/http4s/http4s/pull/5012): Document `MatrixVar` support;

* http4s-client
    * Bugfixes
        * [#4933](https://github.com/http4s/http4s/pull/4933): Append the `EntityDecoder`'s `Accept` headers to any explicit headers instead of replacing them.  This was a regression from the 0.21 line.

* http4s-boopickle
    * Cross builds
        * [#4991](https://github.com/http4s/http4s/pull/4991): `http4s-boopickle` is now cross-published for Scala 3

* Dependency updates
    * boopickle-1.4.0
    * cats-effect-2.5.2
    * dropwizard-metrics-4.2.3
    * scala-xml-2.0.1
    * slf4j-api-1.7.32

# v0.22.0

This is the first production release with Scala 3 support, and continues to support Cats-Effect 2.  All users of the 0.21 series are encouraged to upgrade to at least this version.  Users needing Cats-Effect 3 are invited to upgrade to http4s-0.23.

All subsequent 0.22.x releases will be binary compatible with this.

Includes all changes from v0.21.25.

* http4s-core
    * Bugfixes
        * [#4933](https://github.com/http4s/http4s/pull/4933): Don't eagerly parse non-matching headers
    * Breaking changes
        * [#4895](https://github.com/http4s/http4s/pull/4895): Refresh MimeDb.  This is pedantically incompatible, but we don't think you'll notice.

* http4s-dsl
    * Bugfixes
        * [#4923](https://github.com/http4s/http4s/pull/4923): Define `as` as an infix operator in Scala 3

* http4s-blaze-client
    * Documentation
        * [#4930](https://github.com/http4s/http4s/pull/4930): Add scaladoc to `BlazeClientBuilder`

* http4s-ember-server
    * Enhancements
        * [#4803](https://github.com/http4s/http4s/pull/4803): Add web socket support

* http4s-jetty-server
    * Bugfixes
        * [#4967](https://github.com/http4s/http4s/pull/4967): Fix error parsing IPv6 addresses

* Dependency updates
    * jawn-1.2.0
    * prometheus-client-0.11.0

# v0.21.25 (2021-07-18)

* http4s-blaze-client
    * Bugfixes
        * [#4831](https://github.com/http4s/http4s/pull/4831): Fix blaze-client handling of early responses
        * [#4958](https://github.com/http4s/http4s/pull/4958): Reuse idle timeout stage.  This also addresses a performance regression identified in v0.21.23.
    * Enhancements
        * [#4906](https://github.com/http4s/http4s/pull/4906): Recycle more connections than before

* Dependency updates
    * dropwizard-metrics-4.2.2
    * fs2-2.5.9
    * jetty-9.4.43
    * log4s-1.10.0
    * netty-4.1.66
    * slf4j-1.7.31
    * tomcat-9.0.50

# v1.0.0-M23 (2021-05-26)

Functionally equivalent to v0.23.0-RC1. Keeps the 1.0 milestones current as we continue our roadmap. Includes the [vulnerability fix](https://github.com/http4s/http4s-ghsa-6h7w-fc84-x7p6) to `StaticFile.fromUrl`.

# v0.23.0-RC1 (2021-05-26)

Includes the changes of v0.22.0-RC1, including the [vulnerability fix](https://github.com/http4s/http4s-ghsa-6h7w-fc84-x7p6) to `StaticFile.fromUrl`.

* http4s-core
    * Breaking changes
        * [#4884](https://github.com/http4s/http4s/pull/4884): Use `Monad` instead of `Defer` constraints on `HttpApp`, `HttpRoutes`, `AuthedRoutes`, `ContextRoutes`, and related syntax. This avoids diverging implicits when only a `Concurrent` constraint is available in Cats-Effect-3.
    * Noteworthy refactoring
        * [#4773](https://github.com/http4s/http4s/pull/4787): Refactor the internals of the `Multipart` parser.

* http4s-ember-client
    * Noteworthy refactoring
        * [#4882](https://github.com/http4s/http4s/pull/4882): Use `Network` instead of `Network.forAsync` to get the socket group.

* http4s-ember-server
    * Noteworthy refactoring
        * [#4882](https://github.com/http4s/http4s/pull/4882): Use `Network` instead of `Network.forAsync` to get the socket group.

# v0.22.0-RC1 (2021-05-26)

Includes the changes of 0.21.24, including the [vulnerability fix](https://github.com/http4s/http4s-ghsa-6h7w-fc84-x7p6) to `StaticFile.fromUrl`.

* http4s-core
    * Breaking changes
        * [#4787](https://github.com/http4s/http4s/pull/4787): Various header selection refinements:
        * `Header.Select#toRaw` now takes an `F[A]` and returns a `NonEmptyList[Header.Raw]`. This is necessary because headers without a `Semigroup` (e.g., `Set-Cookie`) can't be combined into a single header value.
        * The old `Header.Select#toRaw` is renamed to `toRaw1`.  This version still accepts a single value and returns a single raw header.
        * `Header.Select#from` now returns an `Option[Ior[NonEmptyList[ParseFailure], NonEmptyList[A]]]`. The `Ior` lets us return both a value and "warnings" when a repeating header contains both valid and invalid entries.
        * Add `Headers#getWithWarnings` to return the `Ior` result.
        * [#4788](https://github.com/http4s/http4s/pull/4788): Extend `ServerSentEvent` with comments.  The `data` field is now optional. `retry` is changed from a `Long` to a `FiniteDuration`.  `data` spanning multiple lines are now rendered as multiple `data:` fields per the spec.
    * Bugfixes
        * [#4873](https://github.com/http4s/http4s/pull/4873): Catch exceptions in `ParseResult.fromParser`. Don't throw when parsing a media range in the `Content-Type` parser.

* Dependency updates
    * blaze-0.15.1
    * circe-0.14.1
    * play-json-2.9.2 (downgrade)

# v0.21.24 (2021-05-26)

0.21 is EOL.  Bugfixes and community submissions will be considered for discretionary releases, but the development team will now focus on later branches.

Contains a vulnerability fix for `StaticFile.fromUrl`.

* http4s-blaze-core
    * Vulnerability fixes
        * [GHSA-6h7w-fc84-x7p6](https://github.com/http4s/http4s/security/advisories/GHSA-6h7w-fc84-x7p6): Don't leak the existence of a directory serverside when using `StaticFile.fromUrl` with non-file URLs.
    * Enhancements
        * [#4880](https://github.com/http4s/http4s/pull/4880): Handle exceptions when the tick wheel executor is shutdown as a warning instead of a stack trace error.

* http4s-ember-client
    * Enhancements
        * [#4881](https://github.com/http4s/http4s/pull/4881): Add `checkEndpointIdentification` flag to Ember. When true, sets `HTTPS` as the endpoint validation algorithm. Defaults to true.

* Dependency Updates
    * blaze-0.14.17

# v1.0.0-M22 (2021-05-21)

Functionally equivalent to v0.23.0-M1.  Keeps the 1.0 milestones current as we continue our roadmap.

# v0.23.0-M1 (2021-05-21)

We are opening an 0.23 series to offer full support for Scala 3 and Cats-Effect 3 while giving ourselves a bit more time to finish our more ambitious goals for 1.0.  We will release v0.23.0 with production support as soon as circe-0.14 is out.

This release picks up from v1.0.0-M21 with its Cats-Effect 3 support, and includes all improvements from v0.22.0-M8.

* Documentation
    * [#4845](https://github.com/http4s/http4s/pull/4845): Mention `Client.fromHttpApp`

* Dependency updates
    * cats-effect-3.1.0
    * fs2-3.0.4
    * ip4s-3.0.2
    * jawn-fs2-2.0.2
    * keypool-0.4.5
    * log4cats-2.1.1
    * scalacheck-effect-1.0.2
    * vault-3.0.3

# v0.22.0-M8 (2021-05-21)

Includes the changes of v0.21.23.  This is the first release with support for Scala 3.0.0.  We will release v0.22.0 with production support as circe-0.14 is out.

There are several package renames in the backends.  To help, we've provided a Scalafix:

1. Add to your `projects/plugins.sbt`:

   ```scala
   addSbtPlugin("ch.epfl.scala" % "sbt-scalafix" % "0.9.28")
   ```

2. Run the following:

   ```sh
   sbt ";scalafixEnable; scalafix github:http4s/http4s/v0_22"
   ```

* Crossbuilds
    * Adds Scala 3
    * Drops Scala-3.0.0-RC2

* http4s-async-http-client
    * Breaking changes
        * [#4854](https://github.com/http4s/http4s/pull/485)4: Rename package from `org.http4s.client.asynchttpclient` to `org.http4s.asynchttpclient`

* http4s-client
    * Breaking changes
        * [#4747](https://github.com/http4s/http4s/pull/4747): Move `ConnectionManager`, `PoolManager`, and `WaitQueueTimeoutException` into blaze-client and make private. It did not prove to be a generally useful connection pool outside blaze.

* http4s-core
    * Breaking changes
        * [#4757](https://github.com/http4s/http4s/pull/4757): Response is no longer a case class. It is not a proper product type, and no equality should be implied given the streaming bodies.
    * Bug fixes
        * [#4739](https://github.com/http4s/http4s/pull/4739): Postpone using query model until we need it.  Helps with various corner cases linked in the ticket.
        * [#4756](https://github.com/http4s/http4s/pull/4756): Tweak default `responseColor` of `Logger.colored` so it can be called.
        * [#4824](https://github.com/http4s/http4s/pull/4824): Fix `Message#removeCookie` to allow removing multiple cookies.
    * Enhancements
        * [#4797](https://github.com/http4s/http4s/pull/4797): Add `Header.ToRaw[Headers]` instance

* http4s-blaze-client
    * Breaking changes
        * [#4838](https://github.com/http4s/http4s/pull/4838): Rename package from `org.http4s.client.blaze` to `org.http4s.blaze.client`

* http4s-blaze-server
    * Breaking changes
        * [#4847](https://github.com/http4s/http4s/pull/4847): Rename package from `org.http4s.server.blaze` to `org.http4s.blaze.server`

* http4s-jetty-client
    * Breaking changes
        * [#4743](https://github.com/http4s/http4s/pull/4743): Rename package from `org.http4s.client.jetty` to `org.http4s.jetty.client`

* http4s-jetty-server
    * Breaking changes
        * [#4743](https://github.com/http4s/http4s/pull/4743): Rename package from `org.http4s.server.jetty` to `org.http4s.jetty.server`
        * [#4746](https://github.com/http4s/http4s/pull/4746): Module renamed from `http4s-jetty` to `http4s-jetty-server`.

* http4s-server
    * Breaking changes
        * [#4785](https://github.com/http4s/http4s/pull/4785): Remove unsued `Functor[G]` parameter to `AutoSlash` middleware
        * [#4827](https://github.com/http4s/http4s/pull/4827): Convert `CORSConfig` from a case class to an abstract type for future binary compatibility

* Dependency updates
    * blaze-0.15.0
    * cats-parse-0.3.4
    * case-insensitive-1.1.4
    * circe-0.14.0-M7
    * ip4s-2.0.3
    * jawn-1.1.2
    * jawn-fs2-1.1.3
    * keypool-0.3.5
    * literally-1.0.2
    * log4cats-1.3.1
    * log4s-1.10.0-M7
    * scala-xml-2.0.0
    * vault-2.1.13

# v0.21.23 (2021-05-16)

This is the final planned release in the 0.21 series.  Bugfixes and community submissions will be considered for discretionary releases, but the development team will now focus on later branches.

* http4s-blaze-client
    * Bugfixes
        * [#4810](https://github.com/http4s/http4s/pull/4810): Read from idle blaze-client connections to prevent retaining (and trying to use) half-closed connections.
        * [#4812](https://github.com/http4s/http4s/pull/4812): Remove request retry on EOF from blaze-client. This could theoretically resubmit non-idempotent requests. The problem the retry attempted to solve is mitigated by #4810.
        * [#4815](https://github.com/http4s/http4s/pull/4815): Fix "`IdleTimeoutStage` isn't connected" errors by waiting for the final write to finish before returning the connection to the pool.

* http4s-blaze-core
    * Bugfixes
        * [#4796](https://github.com/http4s/http4s/pull/4796): Reset the idle timeout after `readRequest` completes, not when it's called.  Affects both blaze-server and blaze-client.

* http4s-blaze-server
    * Bugfixes
        * [#4753](https://github.com/http4s/http4s/pull/4753): Distinguish between reserved and unknown websocket frame opcodes. Resolves a `MatchError`.
        * [#4792](https://github.com/http4s/http4s/pull/4792): Fixes HTTP/2 connections on modern JDKs by replacing legacy ALPN libraries.
        * [#4796](https://github.com/http4s/http4s/pull/4796): Reset idle timeout when `readRequest` completes, not when it's called.
    * Enhancements
        * [#4761](https://github.com/http4s/http4s/pull/4761): Use the `TickWheelExecutor` to schedule timeouts with less locking.  Change how the parser is acquired to reduce lock contention in `Http1ServerStage`.  Significant increases in throughput are observed on small requests with many cores.

* http4s-circe
    * Enhancements
        * [#4736](https://github.com/http4s/http4s/pull/4736): Add `streamJsonArrayDecoder`

* http4s-ember-core
    * Enhancements
        * [#4735](https://github.com/http4s/http4s/pull/4735): Simplify message parsing by parsing everything up to the `\r\n` in one pass. The max header size and max prelude size settings should keep memory consumption limited.

* http4s-ember-server
    * Bugfixes
        * [#4750](https://github.com/http4s/http4s/pull/4750): Drain the socket's read buffer only after the response is written to the socket. Resolves several flavors of network error.
        * [#4823](https://github.com/http4s/http4s/pull/4823): Implement persistent connection logic for HTTP/1.0 requests.

* http4s-jetty
    * Bugfixes
        * [#4783](https://github.com/http4s/http4s/pull/4783): Fix bug with shared `ThreadPool` being destroyed. Prefer a `Resource[F, ThreadPool]` whose lifecycle shares Jetty's.  For compatibility, prevent the default from being destroyed.

* http4s-server
    * Enhancements
        * [#4793](https://github.com/http4s/http4s/pull/4793): Make use of IPv4 vs. IPv6 as default address explicit. Applies to all backends.

* Dependency updates
    * blaze-0.14.16
    * cats-2.6.1
    * cats-effect-2.5.1
    * dropwizard-metrics-4.2.0
    * discipline-core-1.1.5
    * jackson-databind-2.12.3
    * fs2-2.5.6
    * scalacheck-1.15.4
    * scodec-bits-1.1.27
    * tomcat-9.0.46

# v1.0.0-M21 (2021-04-10)

Contains all the changes of v0.22.0-M7.

* Dependency updates
    * cats-effect-3.0.1
    * jawn-fs2-2.0.1
    * keypool-0.4.1
    * log4cats-2.0.1
    * vault-3.0.1

# v0.22.0-M7 (2021-04-10)

Contains all the changes of v0.21.22.

* Cross builds
    * Add Scala-3.0.0-RC2
    * Drop Scala-3.0.0-RC1

* http4s-play-json
    * There is not yet an http4s-play-json build for Scala 3.0.0-RC2 because play-json doesn't yet support it.  A PR is open upstream, and we will revive it in the next release.

* Dependency updates
    * blaze-0.15.0-M3
    * case-insensitive-1.1.2
    * cats-parse-0.3.2
    * circe-0.14.0-M5
    * ip4s-2.0.1
    * jawn-1.1.1
    * jawn-fs2-1.1.1
    * keypool-0.3.3
    * log4cats-1.2.2
    * log4s-1.10.0-M6
    * literally-1.0.0
    * scala-xml-2.0.0-RC1
    * vault-2.1.9

# v0.21.22 (2021-04-06)

* http4s-blaze-client
    * Enhancements
        * [#4699](https://github.com/http4s/http4s/pull/4699): Add custom DNS resolver support to `BlazeClientBuilder`

* http4s-ember-server
        * [#4715](https://github.com/http4s/http4s/pull/4715): Fix regression in SSL handshake resulting in Connection Refused errors

* Dependency upgrades
    * cats-2.5.0
    * cats-effect-2.4.1
    * fs2-2.5.4
    * netty-4.1.63
    * scodec-bits-1.1.25
    * tomcat-9.0.45
    * twirl-1.5.1

# v1.0.0-M20 (2021-03-29)

Includes all the changes of v0.21.21 and v0.22.0-M6.

* Dependency updates
    * cats-effect-3.0.0
    * fs2-3.0.0
    * jawn-fs2-2.0.0
    * keypool-0.4.0
    * log4cats-2.0.0
    * vault-3.0.0

# v0.22.0-M6 (2021-03-29)

Includes all the changes of v0.21.21.

* http4s-core
    * Breaking changes
        * [#4588](https://github.com/http4s/http4s/pull/4588): Additional consistency in modeled headers around `.value` (removed in favor of the typeclass) and `.parse` (present on the companion)
        * [#4580](https://github.com/http4s/http4s/pull/4580): Rename `Uri.Path.fromString` to `Uri.Path.unsafeFromString`.
        * [#4581](https://github.com/http4s/http4s/pull/4581): Rename `Query.fromString` to `Query.unsafeFromString`.
        * [#4602](https://github.com/http4s/http4s/pull/4602): Remove `ipv4` and `ipv6` macros that clash with ip4s'.
        * [#4603](https://github.com/http4s/http4s/pull/4603): Drop deprecated members of `org.http4s.util`.
        * [#4604](https://github.com/http4s/http4s/pull/4604): Fix rendering of UTF-8-encoded `Content-Disposition` parameters.  The `parameters` map is now keyed by a `CIString`.
        * [#4630](https://github.com/http4s/http4s/pull/4630): Use Typesafe Literally to implement the literal interpolators. This should have zero impact on user code, but does affect binary compatibility.

* http4s-dsl
    * Breaking changes
        * [#4640](https://github.com/http4s/http4s/pull/4640): Change `apply(Headers.ToRaw*)` syntax to `headers(Headers.Raw)`. The overload from 0.21 was ambiguous with the new header model in 0.22.

* http4s-boopickle
    * Breaking changes
        * [#4590](https://github.com/http4s/http4s/pull/4590): Move implicits to `org.http4s.booPickle.implicits._`. The thinking is evolving here, and this is likely to be reverted before 0.22.0 final.

* http4s-scala-xml
    * Breaking changes
        * [#4621](https://github.com/http4s/http4s/pull/4621): Revert the `implicits` decoding back to how it was in 0.21.  Set up safer defaults for the default `SAXParserFactory`, corresponding to what will be in scala-xml-2.0.

* Dependency updates
    * async-http-client-2.12.3
    * case-insensitive-1.1.0
    * jackson-databind-2.12.2
    * literally-1.0.0-RC1 (new)
    * log4cats-1.2.1
    * vault-2.1.8

# v0.21.21 (2021-03-29)

* http4s-client
    * Enhancements
        * [#4614](https://github.com/http4s/http4s/pull/4614): Support for `Idempotent-Key` header in `Retry` middleware
        * [#4636](https://github.com/http4s/http4s/pull/4636): Add `isErrorOrStatus` to `RetryPolicy` to support retrying on different response statuses than the default set

* http4s-server
    * Bugfixes
        * [#4638](https://github.com/http4s/http4s/pull/4646): In `Caching` middleware, don't send `private` alongside `no-store`. These are contradictory directives.
        * [#4654](https://github.com/http4s/http4s/pull/4654): Return a 404 instead of 500 when requesting a path whose parent is a file instead of a directory

* http4s-ember-client
    * Enhancements
        * [#4637](https://github.com/http4s/http4s/pull/4637): Clarify which timeout is firing in the error message

* http4s-ember-server
    * Bugfixes
        * [#4637](https://github.com/http4s/http4s/pull/4637): On reused connections, wait for the idle period, not the shorter header timeout, for the next byte.

* http4s-play-json
    * Enhancements
        * [#4595](https://github.com/http4s/http4s/pull/4595): Streamline `Writes[Uri]` and `Reads[Uri]` instances

* http4s-scala-xml
    * Bugfixes
        * [#4620](https://github.com/http4s/http4s/pull/4620): Make XML chraset inference compliant with RFC7303
    * Enhancements
        * [#4622](https://github.com/http4s/http4s/pull/4622): Encode `scala.xml.Elem` with an XML declaration, including the charset.

* Dependency updates
    * cats-effect-2.4.0
    * jetty-9.4.39
    * netty-4.1.60
    * scalatags-0.9.4
    * tomcat-9.0.44

# v1.0.0-M19 (2021-03-03)

This is the first 1.0 milestone with Scala 3 support.  Scala 3.0.0-RC1 is supported for all modules except http4s-boopickle, http4s-scalatags, and http4s-twirl.

This release contains all the changes of v0.22.0-M5.

# v0.22.0-M5 (2021-03-03)

This is the first release with Scala 3 support.  Scala 3.0.0-RC1 is supported for all modules except http4s-boopickle, http4s-scalatags, and http4s-twirl.

* http4s-core
    * Breaking: New header model

      This release brings a new model for headers.  The model based on subtyping and general type projection used through http4s-0.21 is replaced by a `Header` typeclass.

        * There is no longer a `Header.Parsed`.  All headers are stored in `Headers` as `Header.Raw`.
        * `Header.Raw` is no longer a subtype of `Header`.  `Header` is now a typeclass.
        * New modeled headers can be registered simply by providing an instance of `Header`. The global registry, `HttpHeaderParser`, is gone.
        * `Headers` are created and `put` via a `Header.ToRaw` magnet pattern.  Instances of `ToRaw` include `Raw`, case classes with a `Header` instance, `(String, String)` tuples, and `Foldable[Header.ToRaw]`.  This makes it convenient to create headers from types that don't share a subtyping relationship, and preserves a feel mostly compatible with the old `Headers.of`.
        * `HeaderKey` is gone. To retrieve headers from the `Headers`, object, pass the type in `[]` instead of `()` (e.g., `headers.get[Location]`).
        * `from` no longer exists on the companion object of modeled headers.  Use the `get[X]` syntax.
        * `unapply` no longer exists on most companion objects of modeled headers.  This use dto be an alias to `from`.
        * "Parsed" headers are no longer memoized, so calling `headers.get[X]` twice will reparse any header with a name matching `Header[X].name` a second time.  It is not believed that headers were parsed multiple times often in practice.  Headers are still not eagerly parsed, so performance is expected to remain about the same.
        * The `Header` instance carries a phantom type, `Recurring` or `Single`.  This information replaces the old `HeaderKey.Recurring` and `HeaderKey.Singleton` marker classes, and is used to determine whether we return the first header or search for multiple headers.
        * Given `h1: Headers` and `h2.Headers`, `h1.put(h2)` and `h1 ++ h2` now replace all headers in `h1` whose key appears in `h2`.  They previously replaced only singleton headers and appended recurring headers.  This behavior was surprising to users, and required the global registry.
        * An `add` operation is added, which requires a value with a `HeaderKey.Recurring` instance.  This operation appends to any existing headers.
        * `Headers#toList` is gone, but `Headers#headers` returns a `List[Header.Raw]`. The name was changed to call attention to the fact that the type changed to raw headers.

        * See [#4415](https://github.com/http4s/http4s/pull/4415), [#4526](https://github.com/http4s/http4s/pull/4526), [#4536](https://github.com/http4s/http4s/pull/4536), [#4538](https://github.com/http4s/http4s/pull/4538), [#4537](https://github.com/http4s/http4s/pull/4537), [#5430](https://github.com/http4s/http4s/pull/5430), [#4540](https://github.com/http4s/http4s/pull/4540), [#4542](https://github.com/http4s/http4s/pull/4542), [#4543](https://github.com/http4s/http4s/pull/4543), [#4546](https://github.com/http4s/http4s/pull/4546), [#4549](https://github.com/http4s/http4s/pull/4549), [#4551](https://github.com/http4s/http4s/pull/4551), [#4545](https://github.com/http4s/http4s/pull/4545), [#4547](https://github.com/http4s/http4s/pull/4547), [#4552](https://github.com/http4s/http4s/pull/4552), [#4555](https://github.com/http4s/http4s/pull/4555), [#4559](https://github.com/http4s/http4s/pull/4559), [#4556](https://github.com/http4s/http4s/pull/4556), [#4562](https://github.com/http4s/http4s/pull/4562), [#4558](https://github.com/http4s/http4s/pull/4558), [#4563](https://github.com/http4s/http4s/pull/4563), [#4564](https://github.com/http4s/http4s/pull/4564), [#4565](https://github.com/http4s/http4s/pull/4565), [#4566](https://github.com/http4s/http4s/pull/4566), [#4569](https://github.com/http4s/http4s/pull/4569), [#4571](https://github.com/http4s/http4s/pull/4571), [#4570](https://github.com/http4s/http4s/pull/4570), [#4568](https://github.com/http4s/http4s/pull/4568), [#4567](https://github.com/http4s/http4s/pull/4567), [#4537](https://github.com/http4s/http4s/pull/4537), [#4575](https://github.com/http4s/http4s/pull/4575), [#4576](https://github.com/http4s/http4s/pull/4576).

    * Other breaking changes
        * [#4554](https://github.com/http4s/http4s/pull/4554): Remove deprecated `DecodeResult` methods
    * Enhancements
        * [#4579](https://github.com/http4s/http4s/pull/4579): Regenerate MimeDB from the IANA registry

# v1.0.0-M18 (2021-03-02)

Includes changes from v0.22.0-M4.

* http4s-core
    * Breaking changes
        * [#4516](https://github.com/http4s/http4s/pull/4516): Replace `Defer: Applicative` constraint with `Monad` in `HttpRoutes.of` and `ContextRoutes.of`.  This should be source compatible for nearly all users.  Users who can't abide this constraint can use `.strict`, at the cost of efficiency in combinining routes.
    * Enhancements
        * [#4351](https://github.com/http4s/http4s/pull/4351): Optimize multipart parser for the fact that pull can't return empty chunks
        * [#4485](https://github.com/http4s/http4s/pull/4485): Drop dependency to `cats-effect-std`. There are no hard dependencies on `cats.effect.IO` outside the tests.

* http4s-blaze-core
    * Enhancements
        * [#4425](https://github.com/http4s/http4s/pull/4425): Optimize entity body writer

* http4s-ember-server
    * Breaking changes
        * [#4471](https://github.com/http4s/http4s/pull/4471): `EmberServerBuilder` takes an ip4s `Option[Host]` and `Port` in its config instead of `String` and `Int`.
        * [#4515](https://github.com/http4s/http4s/pull/4515): Temporarily revert the graceful shutdown until a new version of FS2 suports it.

* Dependency updates
    * cats-effect-3.0.0-RC2
    * fs2-3.0.0-M9
    * jawn-fs2-2.0.0-RC3
    * ip4s-3.0.0-RC2
    * keypool-0.4.0-RC2
    * log4cats-2.0.0-RC1
    * vault-3.0.0-RC2

~~# v1.0.0-M17 (2021-03-02)~~

Missed the forward merges from 0.22.0-M4. Proceed directly to 1.0.0-M18.

# v0.22.0-M4 (2021-03-02)

Includes changes from v0.21.19 and v0.21.20.

* http4s-core
    * Breaking changes
        * [#4242](https://github.com/http4s/http4s/pull/4242): Replace internal models of IPv4, IPv6, `java.net.InetAddress`, and `java.net.SocketAddress` with ip4s.  This affects the URI authority, various headers, and message attributes that refer to IP addresses and hostnames.
        * [#4352](https://github.com/http4s/http4s/pull/4352): Remove deprecated `Header.Recurring.GetT` and ``Header.get(`Set-Cookie`)``.
        * [#4364](https://github.com/http4s/http4s/pull/4364): Remove deprecated `AsyncSyntax` and `NonEmpyListSyntax`. These were unrelated to HTTP.
        * [#4407](https://github.com/http4s/http4s/pull/4407): Relax constraint on `EntityEncoder.fileEncoder` from `Effect` to `Sync`. This is source compatible.
        * [#4519](https://github.com/http4s/http4s/pull/4519): Drop unused `Sync` constraints on `MultipartParser`, `Part`, and `KleisliSyntax`. This is source compatible.

* http4s-laws
    * Breaking changes
        * [#4519](https://github.com/http4s/http4s/pull/4519): Drop unused `Arbitrary` and `Shrink` constraints on `LawAdapter#booleanPropF`. This is source compatible.

* http4s-server
    * Breaking changes
        * [#4519](https://github.com/http4s/http4s/pull/4519): Drop unused `Functor` constraints in `HSTS`, `Jsonp`, `PushSupport`, `TranslateUri`, and `UriTranslation` middlewares. Drop unused `Sync` and `ContextShift` constraints in `staticcontent` package. These are source compatible.

* http4s-server
    * Breaking changes
        * [#4519](https://github.com/http4s/http4s/pull/4519): Drop unused `Async` constraint in `ServletContainer`. Drop unused `ContextShift` in `ServletContextSyntax`. These are source compatible.

* http4s-async-http-client
    * Breaking changes
        * [#4519](https://github.com/http4s/http4s/pull/4519): Drop unused `Sync` constraint on `AsyncHttpClientStats`. This is source compatible.

* http4s-prometheus
    * Breaking changes
        * [#4519](https://github.com/http4s/http4s/pull/4519): Drop unused `Sync` constraint on `PrometheusExportService`. This is source compatible.

* http4s-argonaut
    * Removal
        * [#4409](https://github.com/http4s/http4s/pull/4409): http4s-argonaut is no longer published

* http4s-json4s
    * Removal
        * [#4410](https://github.com/http4s/http4s/pull/4410): http4s-json4s, http4s-json4s-native, and http4s-json4s-jackson are no longer published

* http4s-play-json
    * Breaking changes
        * [#4371](https://github.com/http4s/http4s/pull/4371): Replace jawn-play with an internal copy of the facade to work around `withDottyCompat` issues.

* http4s-scala-xml
    * Breaking changes
        * [#4380](https://github.com/http4s/http4s/pull/4380): Move the implicits from the root package to a Cats-like encoding.  Suggest replacing `import org.http4s.scalaxml._` with `import org.http4s.scalaxml.implicits._`.

* Dependencies
    * blaze-0.15.0-M2
    * case-insensitive-1.0.0
    * cats-parse-0.3.1
    * circe-0.14.0-M4
    * ip4s-2.0.0-RC1
    * jawn-1.1.0
    * jawn-play (dropped)
    * keypool-0.3.0
    * log4cats-1.2.0
    * log4s-1.0.0-M5
    * play-json-2.10.0-RC2
    * scala-xml-2.0.0-M5
    * vault-2.1.7

# v0.21.20 (2021-03-02)

* http4s-core
    * Enhancements
        * [#4479](https://github.com/http4s/http4s/pull/4479): Add a `Hash[QValue]` instance
        * [#4512](https://github.com/http4s/http4s/pull/4512): Add `DecodeResult.successT` and `DecodeResult.failureT`, consistent with `EitherT`.  Deprecate the overloaded versions they replace.
    * Deprecations
        * [#4444](https://github.com/http4s/http4s/pull/4444): Deprecate the `RequestCookieJar` in favor of the `CookieJar` middleware

* http4s-ember-core
    * Bugfixes
        * [#4429](https://github.com/http4s/http4s/pull/4429), [#4466](https://github.com/http4s/http4s/pull/4466): Fix a few corner cases in the parser with respect to chunk boundaries

* http4s-servlet
    * Enhancements
        * [#4544](https://github.com/http4s/http4s/pull/4544): Remove redundant calculation and insertion of request attributes into the Vault

* Dependency upgrades
    * cats-2.4.1
    * cats-effect-2.3.2
    * dropwizard-metrics-4.1.18
    * fs2-2.5.3
    * jetty-9.4.38
    * json4s-3.6.11
    * scalacheck-1.15.3

# v0.21.19 (2021-02-13)

* http4s-core
    * Deprecations
        * [#4337](https://github.com/http4s/http4s/pull/4337): Deprecate `Header.Recurring.GetT`, which is unused

* http4s-client
    * Bugfixes
        * [#4403](https://github.com/http4s/http4s/pull/4403): Remove `Content-Coding` and `Content-Length` headers after decompressing in the `GZip` middleware.

* http4s-ember-core
    * Bugfixes
        * [#4348](https://github.com/http4s/http4s/pull/4348): Handle partially read bodies in persistent connections when the connection is recycled.

* http4s-ember-server
    * Enhancements
        * [#4400](https://github.com/http4s/http4s/pull/4400): Implement the `ConnectionInfo` and `SecureSession` request vault attributes, for parity with the Blaze and Servlet backends

* http4s-argonaut
        * [#4366](https://github.com/http4s/http4s/pull/4370): Deprecate http4s-argonaut.  It won't be published starting in 0.22.

* http4s-json4s, http4s-json4s-jackson, http4s-json4s-native
    * Deprecations
        * [#4370](https://github.com/http4s/http4s/pull/4370): Deprecate the http4s-json4s modules.  They won't be published starting in 0.22.

* http4s-scalatags
    * Enhancements
        * [#3850](https://github.com/http4s/http4s/pull/3850): Relax constraint on encoders from `TypedTag[String]` to `Frag[_, String]`

* Dependency updates
    * cats-2.4.1
    * netty-4.1.59.Final
    * okio-2.9.0
    * tomcat-9.0.43

# v1.0.0-M16 (2021-02-02)

Inherits the fixes of v0.21.18

~~# v1.0.0-M15 (2021-02-02)~~

~~Build failure.~~

Accidentally published from the 0.21.x series after a series of unfortunate events. Do not use.

# v0.22.0-M3 (2021-02-02)

Inherits the fixes of v0.21.18

# v0.21.18 (2021-02-02)

* http4s-blaze-server
    * Bug fixes
        * [#4337](https://github.com/http4s/http4s/pull/4337): Pass the `maxConnections` parameter to the blaze infrastructure correctly. The `maxConnections` value was being passed as the `acceptorThreads`, leaving `maxConnections` set to its Blaze default of 512.

* http4s-ember-core
    * Bug fixes
        * [#4335](https://github.com/http4s/http4s/pull/4335): Don't render an empty body with chunked transfer encoding on response statuses that don't permit a body (e.g., `204 No Content`).

# v1.0.0-M14

* [GHSA-xhv5-w9c5-2r2w](https://github.com/http4s/http4s/security/advisories/GHSA-xhv5-w9c5-2r2w): Additionally to the fix in v0.21.17, drops support for NIO2.

* http4s-okhttp-client
    * Breaking changes
        * [#4299](https://github.com/http4s/http4s/pull/4299): Manage the `Dispatcher` internally in `OkHttpBuilder`. `create` becomes a private method.
    * Documentation
        * [#4306](https://github.com/http4s/http4s/pull/4306): Update the copyright notice to 2021.

# v0.22.0-M2 (2021-02-02)

This release fixes a [High Severity vulnerability](https://github.com/http4s/http4s/security/advisories/GHSA-xhv5-w9c5-2r2w) in blaze-server.

* http4s-blaze-server
    * [GHSA-xhv5-w9c5-2r2w](https://github.com/http4s/http4s/security/advisories/GHSA-xhv5-w9c5-2r2w): Additionally to the fix in v0.21.17, drops support for NIO2.

* http4s-core
    * Enhancements
        * [#4286](https://github.com/http4s/http4s/pull/4286): Improve performance by using `oneOf` and caching a URI parser. This was an identified new hotspot in v0.22.0-M1.
    * Breaking changes
        * [#4259](https://github.com/http4s/http4s/pull/4259): Regenerate `MimeDb` from the IANA database. This shifts around some constants in a binary incompatible way, but almost nobody will notice.
        * [#4327](https://github.com/http4s/http4s/pull/4237): Shifted the parsers around in `Uri` to prevent deadlocks that appeared since M1.  This should not be visible, but is binary breaking.

* http4s-prometheus
    * Breaking changes
        * [#4273](https://github.com/http4s/http4s/pull/4273): Change metric names from `_count` to `_count_total` to match Prometheus' move to the OpenMetrics standard.  Your metrics names will change!  See [prometheus/client_java#615](https://github.com/prometheus/client_java/pull/615) for more details from the Prometheus team.

* Dependency updates
    * jawn-fs2-1.0.1
    * keypool-0.3.0-RC1 (moved to `org.typelevel`)
    * play-json-2.10.0-RC1
    * simpleclient-0.10.0 (Prometheus)

# v0.21.17 (2021-02-02)

This release fixes a [High Severity vulnerability](https://github.com/http4s/http4s/security/advisories/GHSA-xhv5-w9c5-2r2w) in blaze-server.

* http4s-blaze-server
    * Security patches
        * [GHSA-xhv5-w9c5-2r2w](https://github.com/http4s/http4s/security/advisories/GHSA-xhv5-w9c5-2r2w): blaze-core, a library underlying http4s-blaze-server, accepts connections without bound.  Each connection claims a file handle, a scarce resource, leading to a denial of service vector.
          `BlazeServerBuilder` now has a `maxConnections` property, limiting the number of concurrent connections.  The cap is not applied to the NIO2 socket server, which is now deprecated.

* http4s-ember-core
    * Enhancements
        * [#4331](https://github.com/http4s/http4s/pull/4331): Don't render an empty chunked payload if a request has neither a `Content-Length` or `Transfer-Encoding` and the method is one of `GET`, `DELETE`, `CONNECT`, or `TRACE`. It is undefined behavior for those methods to send payloads.

* http4s-ember-server
    * Bugfixes
        * [#4281](https://github.com/http4s/http4s/pull/4281): Add backpressure to ember startup, so the server is up before `use` returns.
    * Enhancements
        * [#4244](https://github.com/http4s/http4s/pull/4244): Internal refactoring of how the stream of server connections is parallelized and terminated.
        * [#4287](https://github.com/http4s/http4s/pull/4287): Replace `onError: Throwable => Response[F]` with `withErrorHandler: PartialFunction[Thrwable, F[Response[F]]`.  Error handling is invoked earlier, allowing custom responses to parsing and timeout failures.

* http4s-ember-client
    * Enhancements
        * [#4301](https://github.com/http4s/http4s/pull/4301): Add an `idleConnectionTime` to `EmberClientBuilder`. Discard stale connections from the pool and try to acquire a new one.

* http4s-servlet
    * Bugfixes
        * [#4309](https://github.com/http4s/http4s/pull/4309): Call `GenericServlet.init` when intializing an `Http4sServlet`.  Avoids `NullPointerExceptions` from the `ServletConfig`.

* Documentation
        * [#4261](https://github.com/http4s/http4s/pull/4261): Better `@see` links throughout the Scaladoc

* Dependency upgrades
    * blaze-0.14.15
    * okhttp-4.9.1

# v1.0.0-M13 (2021-01-25)

This is the first milestone built on Cats-Effect 3.  To track Cats-Effect 2 development, please see the new 0.22.x series.  Everything in 0.22.0-M1, including the cats-parse port, is here.

* http4s-core
    * Breaking changes
        * [#3784](https://github.com/http4s/http4s/pull/3784), [#3865](https://github.com/http4s/http4s/pull/3784): Inexhaustively,
            * Many `EntityDecoder` constraints relaxed from `Sync` to `Concurrent`.
            * File-related operations require a `Files` constraint.
            * `Blocker` arguments are no longer required.
            * `ContextShift` constraints are no longer required.
            * The deprecated, non-HTTP `AsyncSyntax` is removed.
        * [#3886](https://github.com/http4s/http4s/pull/3886):
            * Relax `Sync` to `Defer` in `HttpApp` constructor.
            * Relax `Sync` to `Concurrent` in `Logger` constructors.
            * Remove `Sync` constraint from `Part` constructors.
            * Relax `Sync` to `Functor` in various Kleisli syntax.

* http4s-laws
    * Breaking changes
        * [#3807](https://github.com/http4s/http4s/pull/3807): Several arbitraries and cogens now require a `Dispatcher` and a `TestContext`.

* http4s-client
    * [#3857](https://github.com/http4s/http4s/pull/3857): Inexhaustively,
        * `Monad: Clock` constraints changed to `Temporal`
        * `Client.translate` requires an `Async` and `MonadCancel`
        * Removal of `Blocker` from `JavaNetClientBuilder`
        * `PoolManager` changed from `Concurrent` to `Async`
        * Many middlewares changed from `Sync` to `Async`
    * [#4081](https://github.com/http4s/http4s/pull/4081): Change `Metrics` constraints from `Temporal` to `Clock: Concurrent`

* http4s-server
    * [#3857](https://github.com/http4s/http4s/pull/3857): Inexhaustively,
        * `Monad: Clock` constraints changed to `Temporal`
        * Many middlewares changed from `Sync` to `Async`
    * [#4081](https://github.com/http4s/http4s/pull/4081): Change `Metrics` constraints from `Temporal` to `Clock: Concurrent`

* http4s-async-http-client
    * Breaking changes
        * [#4149](https://github.com/http4s/http4s/pull/4149): `ConcurrentEffect` constraint relaxed to `Async`. `apply` method changed to `fromClient` and returns a `Resource` to account for the `Dispatcher`.

* http4s-blaze-core
    * Breaking changes
        * [#3894](https://github.com/http4s/http4s/pull/3894): Most `Effect` constraints relaxed to `Async`.

* http4s-blaze-server
    * Breaking changes
        * [#4097](https://github.com/http4s/http4s/pull/4097), [#4137](https://github.com/http4s/http4s/pull/4137): `ConcurrentEffect` constraint relaxed to `Async`. Remove deprecated `BlazeBuilder`

* http4s-blaze-client
    * Breaking changes
        * [#4097](https://github.com/http4s/http4s/pull/4097): `ConcurrentEffect` constraint relaxed to `Async`

* http4s-ember-client
    * Breaking changes
        * [#4256](https://github.com/http4s/http4s/pull/4256): `Concurrent: Timer: ContextShift` constraint turned to `Async`

* http4s-ember-server
    * Breaking changes
        * [#4256](https://github.com/http4s/http4s/pull/4256): `Concurrent: Timer: ContextShift` constraint turned to `Async`

* http4s-okhttp-client
    * Breaking changes
    * [#4102](https://github.com/http4s/http4s/pull/4102), [#4136](https://github.com/http4s/http4s/pull/4136):
    * `OkHttpBuilder` takes a `Dispatcher`
    * `ConcurrentEffect` and `ContextShift` constraints replaced by `Async`

* http4s-servlet
    * Breaking changes
        * [#4175](https://github.com/http4s/http4s/pull/4175): Servlets naow take a `Dispatcher`. The blocker is removed from `BlockingIo`. `ConcurrentEffect` constraint relaxed to `Async`.

* http4s-jetty-client
    * Breaking changes
        * [#4165](https://github.com/http4s/http4s/pull/4165): `ConcurrentEffect` constraint relaxed to `Async`

* http4s-jetty
    * Breaking changes
        * [#4191](https://github.com/http4s/http4s/pull/4191): `ConcurrentEffect` constraint relaxed to `Async`

* http4s-tomcat
    * Breaking changes
        * [#4216](https://github.com/http4s/http4s/pull/4216): `ConcurrentEffect` constraint relaxed to `Async`

* http4s-jawn
    * Breaking changes
        * [#3871](https://github.com/http4s/http4s/pull/3871): `Sync` constraints relaxed to `Concurrent`

* http4s-argonaut
    * Breaking changes
        * [#3961](https://github.com/http4s/http4s/pull/3961): `Sync` constraints relaxed to `Concurrent`

* http4s-circe
    * Breaking changes
        * [#3965](https://github.com/http4s/http4s/pull/3965): `Sync` constraints relaxed to to `Concurrent`.

* http4s-json4s
    * Breaking changes
        * [#3885](https://github.com/http4s/http4s/pull/3885): `Sync` constraints relaxed to to `Concurrent`.

* http4s-play-json
    * Breaking changes
        * [#3962](https://github.com/http4s/http4s/pull/3962): `Sync` constraints relaxed to to `Concurrent`.

* http4s-scala-xml
    * Breaking changes
        * [#4054](https://github.com/http4s/http4s/pull/4054): `Sync` constraints relaxed to to `Concurrent`.

* http4s-boopickle
    * Breaking changes
        * [#3871](https://github.com/http4s/http4s/pull/3852): `Sync` constraints relaxed to `Concurrent`

* Dependency updates
    * cats-effect-3.0.0-M5
    * fs2-3.0.0-M7
    * jawn-1.0.3
    * jawn-fs2-2.0.0-M2
    * keypool-0.4.0-M1 (moved to `org.typelevel`)
    * log4cats-2.0.0-M1
    * vault-3.0.0-M1

~~# v1.0.0-M12 (2021-01-25)~~

Build failure

~~# v1.0.0-M11 (2021-01-25)~~

Partial publish after build failure

# v0.22.0-M1 (2021-01-24)

This is a new series, forked from main before Cats-Effect 3 support was merged.  It is binary incompatible with 0.21, but contains several changes that will be necessary for Scala 3 (Dotty) support. It builds on all the changes from v1.0.0-M1 through v1.0.0-M10, which are not echoed here.

The headline change is that all parboiled2 parsers have been replaced with cats-parse.

* Should I switch?

* Users who had been tracking the 1.0 series, but are not prepared for Cats Effect 3, should switch to this series.
* Users who wish to remain on the bleeding edge, including Cats Effect 3, should continue track the 1.0 series.
* Users who need a stable release should remain on the 0.21 series for now.

* http4s-core
    * Breaking changes
        * [#3855](https://github.com/http4s/http4s/pull/3855): All parboiled2 parsers are replaced by cats-parse.  parboiled2 was not part of the public API, nor are our cats-parse parsers.  Users may observe a difference in the error messages and subtle semantic changes.  We've attempted to minimize them, but this is a significant underlying change.  See also: [#3897](https://github.com/http4s/http4s/pull/3897), [#3901](https://github.com/http4s/http4s/pull/3901), [#3954](https://github.com/http4s/http4s/pull/3954), [#3958](https://github.com/http4s/http4s/pull/3958), [#3995](https://github.com/http4s/http4s/pull/3995), [#4023](https://github.com/http4s/http4s/pull/4023), [#4001](https://github.com/http4s/http4s/pull/4001), [#4013](https://github.com/http4s/http4s/pull/4013), [#4042](https://github.com/http4s/http4s/pull/4042), [#3982](https://github.com/http4s/http4s/pull/3982), [#4071](https://github.com/http4s/http4s/pull/4071), [#4017](https://github.com/http4s/http4s/pull/4017), [#4132](https://github.com/http4s/http4s/pull/4132), [#4154](https://github.com/http4s/http4s/pull/4154), [#4200](https://github.com/http4s/http4s/pull/4200), [#4202](https://github.com/http4s/http4s/pull/4202), [#4206](https://github.com/http4s/http4s/pull/4206), [#4201](https://github.com/http4s/http4s/pull/4201), [#4208](https://github.com/http4s/http4s/pull/4208), [#4235](https://github.com/http4s/http4s/pull/4235), [#4147](https://github.com/http4s/http4s/pull/4147), [#4238](https://github.com/http4s/http4s/pull/4238) [#4238](https://github.com/http4s/http4s/pull/4243)
        * [#4070](https://github.com/http4s/http4s/pull/4070): No longer publish a `scala.annotations.nowarn` annotation in the 2.12 build.  This is provided in the standard library in 2.12.13, and isn't necessary at runtime in any version.
        * [#4138](https://github.com/http4s/http4s/pull/4138): Replace boolean with `Weakness` sum type in `EntityTag` model
        * [#4148](https://github.com/http4s/http4s/pull/4148): Lift `ETag.EntityTag` out of header and into the `org.http4s` package
        * [#4164](https://github.com/http4s/http4s/pull/4164): Removal of several deprecated interfaces.  Most were non-public binary compatibility shims, or explicit cats instances that had been superseded by new implicits.  Some exceptions:
        * [#4145](https://github.com/http4s/http4s/pull/4145): Port macros in `org.http4s.syntax.literals` to Scala 3.  Deprecated macros that were on various companion objects will not be in the Scala 3 releases.
    * Bugfixes
        * [#4017](https://github.com/http4s/http4s/pull/4017): Render a final `-` in a byte ranges without an end value

* http4s-laws
    * Breaking changes
        * [#4144](https://github.com/http4s/http4s/pull/4144): Add `LawsAdapter` to create `PropF` for effectful properties.  Restate various Entity codec laws in terms of it.
        * [#4164](https://github.com/http4s/http4s/pull/4164): Removed arbitrary instances for `CIString`. These are provided by case-insensitive.

* http4s-server
    * Breaking changes
        * [#4164](https://github.com/http4s/http4s/pull/4164): Removed deprecated `SSLConfig`, `KeyStoreBits`, `SSLContextBits`, and `SSLBits`.

* http4s-testing
    * Breaking changes
        * [#4164](https://github.com/http4s/http4s/pull/4164): No longer a publicly published package. All public API was previously deprecated.

* Dependency upgrades
    * async-http-client-2.12.2
    * cats-parse-0.3.0
    * circe-0.14.0-M3
    * jackson-databind-2.12.1
    * jawn-1.0.3
    * log4cats-1.2.0-RC1 (now under `org.typelevel`)
    * log4s-1.0.0-M4
    * okio-2.10.0
    * vault-2.1.0-M14 (now under `org.typelevel`)

* Dependency removals
    * parboiled2

# v0.21.16 (2021-01-24)

* http4s-laws
    * Bugfixes
        * [#4243](https://github.com/http4s/http4s/pull/4243): Don't generate ipv6 addresses with only one section shorted by `::`

* http4s-blaze-core
    * Bugfixes
        * [#4143](https://github.com/http4s/http4s/pull/4143): Fix race condition that leads to `WritePendingException`. A tradeoff of this change is that some connections that were previously reused must now be closed.

* http4s-blaze-client
    * Bugfixes
        * [#4152](https://github.com/http4s/http4s/pull/4152): Omit implicit `Content-Length: 0` header when rendering GET, DELETE, CONNECT, and TRACE requests.

* http4s-ember-client
    * Bugfixes
        * [#4179](https://github.com/http4s/http4s/pull/4179): Render requests in "origin form", so the request line contains only the path of the request, and host information is only in the Host header.  We were previously rendering the fulll URI on the request line, which the spec mandates all servers to handle, but clients should not send when not speaking to a proxy.

* http4s-ember-server
    * Enhancements
        * [#4179](https://github.com/http4s/http4s/pull/4179): Support a graceful shutdown

* http4s-circe
    * Enhancements
        * [#4124](https://github.com/http4s/http4s/pull/4124): Avoid intermediate `ByteBuffer` duplication

# v1.0.0-M10 (2020-12-31)

* http4s-client
    * Enhancements
        * [#4051](https://github.com/http4s/http4s/pull/4051): Add `customized` function to `Logger` middleware that takes a function to produce the log string. Add a `colored` implementation on that that adds colors to the logs.

* Dependency updates
    * argonaut-6.3.3
    * dropwizard-metrics-4.1.17
    * netty-4.1.58.Final
    * play-json-29.9.2
    * scalatags-0.9.3

# v0.21.15 (2020-12-31)

* http4s-core
    * Enhancements
        * [#4014](https://github.com/http4s/http4s/pull/4014): Tolerate spaces in cookie headers. These are illegal per RFC6265, but commonly seen in the wild.
        * [#4113](https://github.com/http4s/http4s/pull/4113): Expose a mixed multipart decoder that buffers large file parts to a temporary file.

* http4s-server
    * Enhancements
        * [#4026](https://github.com/http4s/http4s/pull/4026): Add `Resource`-based constructors to the `BracketRequestResponse` middleware.
        * [#4037](https://github.com/http4s/http4s/pull/4037): Normalize some default settings between server backends to standard http4s defaults, to make a more similar experience between backends.  This changes some defaults for Ember and Jetty backends.

* http4s-jetty
    * Enhancements
        * [#4032](https://github.com/http4s/http4s/pull/4032): Add an `HttpConfiguration` parameter to the Jetty builder to support deeper configuration than what is otherwise available on the builer.  Use it for both HTTP/1 and HTTP/2.

* http4s-jetty-client
    * Enhancements
        * [#4110](https://github.com/http4s/http4s/pull/4110): Provide an `SslContextFactory` in the default configuration. Before this, secure requests would throw a `NullPointerException` unless a custom Jetty `HttpClient` was used.

* Documentation
    * [#4020](https://github.com/http4s/http4s/pull/4020): Improvements to scaladoc. Link to other projects' scaladoc where we can and various cleanups of our own.
    * [#4025](https://github.com/http4s/http4s/pull/4025): Publish our own API URL, so other scaladoc can link to us

* http4s-circe
    * [#4012](https://github.com/http4s/http4s/pull/4012): Add sensitive EntityDecoders for circe that filter JSON that couldn't be decoded before logging it.

* Dependency bumps
    * cats-2.3.1
    * cats-effect-2.3.1
    * discipline-core-1.1.3
    * fs2-2.5.0
    * jackson-databind-2.11.4
    * netty-4.1.56.Final
    * scodec-bits-1.1.23

# v1.0.0-M9 (2020-12-12)

* http4s-core
    * Breaking changes
        * [#3913](https://github.com/http4s/http4s/pull/3913): Regenerated the `MimeDb` trait from the IANA registry. This shifts a few constants around and is binary breaking, but the vast majority of users won't notice.

* Dependency updates
* jackson-databind-2.12.0

# v0.21.14 (2020-12-11)

* http4s-core
    * Bugfixes
        * [#3966](https://github.com/http4s/http4s/pull/3966): In `Link` header, retain the first `rel` attribute when multiple are present
    * Enhancements
        * [#3937](https://github.com/http4s/http4s/pull/3937): Add `Order[Charset]` and `Hash[Charset]` instances
        * [#3969](https://github.com/http4s/http4s/pull/3969): Add `Order[Uri]`, `Hash[Uri]`, and `Show[Uri]`. Add the same for its component types.
        * [#3966](https://github.com/http4s/http4s/pull/3966): Add `Order[Method]` instance

* http4s-server
    * Enhancements
        * [#3977](https://github.com/http4s/http4s/pull/3977): Add a `BracketRequestResponse` middleware, to reflect lifecycles between acquiring the `F[Response[F]]` and completion of the response body `Stream[F, Byte]`.  Introduces a new `ConcurrentRequests` middleware, and refactors `MaxActiveRequests` on top of it.

* http4s-okhttp-client
    * Bugfixes
        * [#4006](https://github.com/http4s/http4s/pull/4006): Set `Content-Length` header on requests where available instead of always chunking

* http4s-metrics
    * Bugfixes
        * [#3977](https://github.com/http4s/http4s/pull/3977): Changes from `BracketRequestResponse` middleware may address reported leaks in `decreaseActiveRequests`.  Corrects a bug in `recordHeadersTime`.  Also can now record times for abnormal terminations.

* Internals

    Should not affect end users, but noted just in case:

    * [#3964](https://github.com/http4s/http4s/pull/3964): Replace `cats.implicits._` imports with `cats.syntax.all._`. Should not be user visible.
    * [#3963](https://github.com/http4s/http4s/pull/3963), [#3983](https://github.com/http4s/http4s/pull/3983): Port several tests to MUnit. This helps with CI health.
    * [#3980](https://github.com/http4s/http4s/pull/3980): Integrate new sbt-http4s-org plugin with sbt-spiewak

* Dependency bumps
    * cats-2.3.0
    * cats-effect-2.3.0
    * dropwizard-metrics-4.1.16
    * scodec-bits-1.1.22

# v1.0.0-M8 (2020-11-26)

* Breaking changes
    * http4s-client
        * [#3903](https://github.com/http4s/http4s/pull/3903): Method apply syntax (e.g., `POST(body, uri)`) returns a `Request[F]` instead of `F[Request[F]]`

# v0.21.13 (2020-11-25)

* Bugfixes
    * Most modules
        * [#3932](https://github.com/http4s/http4s/pull/3932): Fix `NoClassDefFoundError` regression.  An example:

  ```
  [info]   java.lang.NoClassDefFoundError: cats/effect/ResourceLike
  [info]   at org.http4s.client.Client$.$anonfun$fromHttpApp$2(Client.scala:246)
  ```

  A test dependency upgrade evicted our declared cats-effect-2.2.0 dependency, so we built against a newer version than we advertise in our POM.  Fixed by downgrading the test dependency and inspecting the classpath.  Tooling will be added to avoid repeat failures.

# v0.21.12 (2020-11-25)

* Bugfixes
    * http4s-core
        * [#3911](https://github.com/http4s/http4s/pull/3911): Support raw query strings. Formerly, all query strings were stored as a vector of key-value pairs, which was lossy in the percent-encoding of sub-delimiter characters (e.g., '+' vs '%2B').  Queries constructed with `.fromString` will be rendered as-is, for APIs that assign special meaning to sub-delimiters.
        * [#3921](https://github.com/http4s/http4s/pull/3921): Fix rendering of URIs with colons. This was a regression in v0.21.9.
    * http4s-circe
        * [#3906](https://github.com/http4s/http4s/pull/3906): Fix streamed encoder for empty stream. It was not rendering the `[F`.

* Enhancements
    * http4s-core
        * [#3902](https://github.com/http4s/http4s/pull/3902): Add `Hash` and `BoundedEnumerable` instances for `HttpVersion`
        * [#3909](https://github.com/http4s/http4s/pull/3909): Add `Order` instance for `Header` and `Headers`

* Dependency upgrades
    * fs2-2.4.6
    * jetty-9.4.35.v20201120

# v1.0.0-M7 (2020-11-20)

* Breaking changes
    * http4s-dsl
        * [#3876](https://github.com/http4s/http4s/pull/3876): Replace `dsl.Http4sDsl.Path` with `core.Uri.Path`. The new `Path` in 1.0 is rich enough to support the DSL's routing needs, and this eliminates a conversion between models on every `->` extractor.  This change is source compatible in typical extractions.

* Dependency updates
    * argonaut-6.3.2

# v0.21.11 (2020-11-20)

* Enhancements
    * http4s-core
        * [#3864](https://github.com/http4s/http4s/pull/3864): Cache a `Right` of the common `HttpVersion`s for its `ParseResult`.
    * http4s-circe
        * [#3891](https://github.com/http4s/http4s/pull/3891): Encode JSON streams in their constituent chunks instead of a chunk-per-`Json`. This can significantly reduce the network flushes on most backends.
    * http4s-dsl
        * [#3844](https://github.com/http4s/http4s/pull/3844): Add `MatrixVar` extractor for [Matrix URIs](https://www.w3.org/DesignIssues/MatrixURIs.html)
    * http4s-async-http-client
        * [#3859](https://github.com/http4s/http4s/pull/3859): Add `AsyncHttpClient.apply` method that takes an already constructed async-http-client. This is useful for keeping a handle on bespoke of the client, such as its stats. Adds a functional `AsyncHttpClientStats` wrapper around the native stats class.

* Internals
    These changes should be transparent, but are mentioned for completeness.

    * Dotty preparations
        * [#3798](https://github.com/http4s/http4s/pull/3798): Parenthesize some arguments to lambda functions.
    * Build
        * [#3868](https://github.com/http4s/http4s/pull/3868), [#3870](https://github.com/http4s/http4s/pull/3870): Start building with sbt-github-actions.

* Dependency updates
    * discipline-1.1.2
    * dropwizard-metrics-4.1.15
    * jackson-databind-2.11.3
    * jawn-1.0.1
    * netty-4.1.54.Final
    * okio-2.9.0
    * tomcat-9.0.40

~~# v0.21.10 (2020-11-20)~~

Cursed release, accidentally tagged from main.
Proceed directly to 0.21.11.

# v1.0.0-M6 (2020-11-11)

* Breaking changes
    * [#3758](https://github.com/http4s/http4s/pull/3758): Refactor query param infix operators for deprecations in Scala 2.13. Not source breaking.
    * [#3366](https://github.com/http4s/http4s/pull/3366): Add `Method` and `Uri` to `UnexpectedStatus` exception to improve client error handling. Not source breaking in most common usages.

# v0.21.9 (2020-11-11)

* Bugfixes
    * [#3757](https://github.com/http4s/http4s/pull/3757): Restore mixin forwarders in `Http4sDsl` for binary compatibility back to v0.21.0.  These were removed in v0.21.6 by [#3492](https://github.com/http4s/http4s/pull/3492), but not caught by an older version of MiMa.
    * [#3752](https://github.com/http4s/http4s/pull/3752): Fix rendering of absolute `Uri`s with no scheme.  They were missing the `//`.
    * [#3810](https://github.com/http4s/http4s/pull/3810): In okhttp-client, render the request body synchronously on an okhttp-managed thread. There was a race condition that could truncate bodies.
* Enhancements
    * [#3609](https://github.com/http4s/http4s/pull/3609): Introduce `Forwarded` header
    * [#3789](https://github.com/http4s/http4s/pull/3789): In Ember, apply `Transfer-Encoding: chunked` in the absence of contrary information
    * [#3815](https://github.com/http4s/http4s/pull/3815): Add `Show`, `Hash`, and `Order` instances to `QueryParamKey` and `QueryParamValue`
    * [#3820](https://github.com/http4s/http4s/pull/3820): In jetty-client, eliminate uninformative request logging of failures

* Dotty preparations

    Dotty support remains [in progress](https://github.com/http4s/http4s/projects/5), though many http4s features can be used now in compatibility mode.

    * [#3767](https://github.com/http4s/http4s/pull/3767): Name "unbound placeholders."
    * [#3757](https://github.com/http4s/http4s/pull/3757): Replace `@silent` annotations with `@nowarn`.

* Dependency updates
    * blaze-0.14.14
    * discipline-specs2-1.1.1
    * dropwizard-metrics-4.1.14
    * fs2-2.4.5
    * jetty-9.4.34.v20201102
    * log4s-1.9.0
    * scalacheck-1.15.1

# v1.0.0-M5 (2020-10-16)

* Bugfixes
    * [#3714](https://github.com/http4s/http4s/pull/3638): Use correct prefix when composing with `Router`
    * [#3738](https://github.com/http4s/http4s/pull/3738): In `PrometheusExportService`, correctly match the `/metrics` endpoint
* Breaking changes
    * [#3649](https://github.com/http4s/http4s/pull/3649): Make `QueryParam` a subclass of `QueryParamLike`
    * [#3440](https://github.com/http4s/http4s/pull/3440): Simplify `Method` model. Drop `PermitsBody`, `NoBody`, and `Semantics` mixins. No longer a case class.
* Enhancements
    * [#3638](https://github.com/http4s/http4s/pull/3638): Model `Access-Control-Expose-Headers`
    * [#3735](https://github.com/http4s/http4s/pull/3735): Add `preferGzipped` parameter to `WebjarServiceBuilder`

* Dependency updates
    * argonaut-6.3.1

# v0.21.8 (2020-10-16)

* Security
    * [GHSA-8hxh-r6f7-jf45](https://github.com/http4s/http4s/security/advisories/GHSA-8hxh-r6f7-jf45): The version of Netty used by async-http-client is affected by [CVE-2020-11612](https://app.snyk.io/vuln/SNYK-JAVA-IONETTY-564897).  A server we connect to with http4s-async-http-client could theoretically respond with a large or malicious compressed stream and exhaust memory in the client JVM. This does not affect any release in the 1.x series.

* Bugfixes
    * [#3666](https://github.com/http4s/http4s/pull/3666): In CSRF middleware, always use the `onFailure` handler instead of a hardcoded 403 response
    * [#3716](https://github.com/http4s/http4s/pull/3716): Fail in `Method.fromString` when a token is succeeded by non-token characters.
    * [#3743](https://github.com/http4s/http4s/pull/3743): Fix `ListSep` parser according to RFC.

* Enhancements
    * [#3605](https://github.com/http4s/http4s/pull/3605): Improve header parsing in Ember
    * [#3634](https://github.com/http4s/http4s/pull/3634): Query parameter codecs for `LocalDate` and `ZonedDate`
    * [#3659](https://github.com/http4s/http4s/pull/3659): Make requests to mock client cancelable
    * [#3701](https://github.com/http4s/http4s/pull/3701): In `matchHeader`, only parse headers with matching names. This improves parsing laziness.
    * [#3641](https://github.com/http4s/http4s/pull/3641): Add `FormDataDecoder` to decode `UrlForm` to case classes via `QueryParamDecoder`

* Documentation
    * [#3693](https://github.com/http4s/http4s/pull/3693): Fix some typos
    * [#3703](https://github.com/http4s/http4s/pull/3703): Fix non-compiling example in streaming.md
    * [#3670](https://github.com/http4s/http4s/pull/3670): Add scaladocs for various headers, including RFC links
    * [#3692](https://github.com/http4s/http4s/pull/3692): Mention partial unification is no longer needed in Scala 2.13
    * [#3710](https://github.com/http4s/http4s/pull/3710): Add docs for `OptionalValidatingQueryParamDecoderMatcher`
    * [#3712](https://github.com/http4s/http4s/pull/3712): Add integrations.md with feature comparison of backends

* Miscellaneous
    * [#3742](https://github.com/http4s/http4s/pull/3742): Drop JDK14 tests for JDK15

* Dependency updates
    * dropwizard-metrics-4.1.13
    * cats-2.2.0
    * cats-effect-2.2.0
    * fs2-2.4.4
    * jetty-9.4.32.v20200930
    * json4s-3.6.10
    * netty-4.1.53.Final (async-http-client transitive dependency)
    * okhttp-4.9.0
    * play-json-2.9.1
    * scalafix-0.9.21
    * scalatags-0.9.2
    * tomcat-9.0.39

# v1.0.0-M4 (2020-08-09)

This milestone merges the changes in 0.21.7.
It is not binary compatible with 1.0.0-M3

* Breaking changes
    * [#3577](https://github.com/http4s/http4s/pull/3577): Add a model of the `Max-Forwards` header.
    * [#3567](https://github.com/http4s/http4s/pull/3577): Add a model of the `Content-Language` header.
    * [#3555](https://github.com/http4s/http4s/pull/3555): Support for UTF-8 basic authentication, per [RFC7617](https://tools.ietf.org/html/rfc7617). Attempt to decode Basic auth credentials as UTF-8, falling back to ISO-8859-1. Provide a charset to `BasicCredentials` that allows encoding with an arbitrary charset, defaulting to UTF-8.
    * [#3583](https://github.com/http4s/http4s/pull/3583): Allow configuration of `CirceInstances` to permit duplicate keys
    * [#3587](https://github.com/http4s/http4s/pull/3587): Model `Access-Control-Allow-Headers` header
* Documentation
    * [#3571](https://github.com/http4s/http4s/pull/3571): Fix comments in deprecated `AgentToken`, `AgentComment`, and `AgentProduct`.

* Dependency updates
    * dropwizard-metrics-4.1.12

# v0.21.7 (2020-08-08)

* Bugfixes
    * [#3548](https://github.com/http4s/http4s/pull/3548): Fixes `IllegalStateException` when a path matches a directory in `ResourceService`
    * [#3546](https://github.com/http4s/http4s/pull/3546): In ember, encode headers as ISO-8859-1. Includes performance improvements
    * [#3550](https://github.com/http4s/http4s/pull/3550): Don't attempt to decompress empty response bodies in `GZip` client middleware
    * [#3598](https://github.com/http4s/http4s/pull/3598): Fix connection keep-alives in ember-client
    * [#3594](https://github.com/http4s/http4s/pull/3594): Handle `FileNotFoundException` in `StaticFile.fromURL` by returning a 404 response
    * [#3625](https://github.com/http4s/http4s/pull/3625): Close `URLConnection` in `StaticFile.fromURL` when the resource is not expired
    * [#3624](https://github.com/http4s/http4s/pull/3624): Use client with the http4s defaults instead of a the Jetty defaults in `JettyClientBuilder#resource` and `JettyClientBuilder#stream`

* Enhancements
    * [#3552](https://github.com/http4s/http4s/pull/3552): Add `liftKleisli` operation to `Client.` This is useful for integration with [natchez](https://github.com/tpolecat/natchez).
    * [#3566](https://github.com/http4s/http4s/pull/3566): Expose `RetryPolicy.isErrorOrRetriablestatus`
    * [#3558](https://github.com/http4s/http4s/pull/3558): Add `httpRoutes` and `httpApp` convenience constructors to `HSTS` middleware
    * [#3559](https://github.com/http4s/http4s/pull/3559): Add `httpRoutes` and `httpApp` convenience constructors to `HttpsRedirect` middleware
    * [#3623](https://github.com/http4s/http4s/pull/3623): Add `configure` method to allow more configurations of async-http-client
    * [#3607](https://github.com/http4s/http4s/pull/3607): Add request key to the connection manager debug logs in blaze-client
    * [#3602](https://github.com/http4s/http4s/pull/3602): Support trailer headers in Ember.
    * [#3603](https://github.com/http4s/http4s/pull/3603): Enable connection reuse in ember-server.
    * [#3601](https://github.com/http4s/http4s/pull/3601): Improve ember-client by adding `keep-alive`, a `Date` header if not present, and a configurable `User-Agent` header if not present.

* Refactoring
    * [#3547](https://github.com/http4s/http4s/pull/3547): Refactor the ember request parser

* Documentation
    * [#3545](https://github.com/http4s/http4s/pull/3545): Refresh the getting started guide to match the current template.
    * [#3595](https://github.com/http4s/http4s/pull/3595): Show handling of `Year.of` exceptions in DSL tutorial

* Dependency upgrades
    * cats-effect-2.1.4
    * dropwizard-metrics-4.1.11
    * jetty-9.4.31.v20200723
    * okhttp-4.8.1
    * tomcat-9.0.37

# v1.0.0-M3 (2020-06-27)

This milestone merges the changes in 0.21.6.
It is binary compatible with 1.0.0-M2.

# v0.21.6 (2020-06-27)

* Bugfixes
    * [#3538](https://github.com/http4s/http4s/pull/3538): In ember, fix request and response parser to recognize chunked transfer encoding. In chunked messages, bodies were incorrectly empty.

* Enhancements
    * [#3492](https://github.com/http4s/http4s/pull/3538): Split the request extractors in the server DSL into `org.http4s.dsl.request`. This leaner DSL does not deal with bodies, and does not require an `F[_]` parameter. Use of the existing `http4s-dsl` is unaffected.

* Dependency updates
* blaze-0.14.13

# v1.0.0-M2 (2020-06-25)

This is the first milestone release in the 1.x series.
It is not binary compatible with prior releases.

* Where is M1?

Unpublished. The release build from the tag failed, and the fix required a new tag.

* Breaking changes
    * [#3174](https://github.com/http4s/http4s/pull/3174): Drop http4s-prometheus dependency on http4s-dsl
    * [#2615](https://github.com/http4s/http4s/pull/2615): Model the `Server` header
    * [#3206](https://github.com/http4s/http4s/pull/2615): Model the `Content-Location` header
    * [#3264](https://github.com/http4s/http4s/pull/3264): Remove unused `EntityEncoder` argument in `PlayInstances`.
    * [#3257](https://github.com/http4s/http4s/pull/3257): Make `SameSite` cookie attribute optional
    * [#3291](https://github.com/http4s/http4s/pull/3291): Remove unused `F[_]` parameter from `Server`
    * [#3241](https://github.com/http4s/http4s/pull/3241): Port all macros to blackbox in anticipation of Dotty support
    * [#3323](https://github.com/http4s/http4s/pull/3323): Drop deprecated `ArbitraryInstances#charsetRangesNoQuality`
    * [#3322](https://github.com/http4s/http4s/pull/3322): Drop deprecated `getAs` and `prepAs` methods from `Client`
    * [#3371](https://github.com/http4s/http4s/pull/3271): In http4s-metrics, add `rootCause` field to `TerminationType.Abnormal` and `TerminationType.Error`.  Add `TerminationType.Canceled`
    * [#3335](https://github.com/http4s/http4s/pull/3335): Remove unused `Bracket` instance in `Client#translate`
    * [#3390](https://github.com/http4s/http4s/pull/3390): Replace `org.http4s.util.CaseInsensitiveString` with `org.typelevel.ci.CIString`
    * [#3221](https://github.com/http4s/http4s/pull/3221): Implement a `Uri.Path` type to replace the type alias for `String`
    * [#3450](https://github.com/http4s/http4s/pull/3450): Model `Accept-Patch` header as a `NonEmptyList[MediaType]`
    * [#3463](https://github.com/http4s/http4s/pull/3450): Model `Access-Control-Allow-Credentials` header as a nullary case class.
    * [#3325](https://github.com/http4s/http4s/pull/3325): Add a WebSocket builder with a `Pipe[F, WebSocketFrame, WebSocketFrame]` to unify sending and receiving.
    * [#3373](https://github.com/http4s/http4s/pull/3373): Parameterize `ClassLoader` for `ResourceService` and `WebjarService`. Changes the `CacheStrategy`'s `uriPath` argument to `Uri.Path`.
    * [#3460](https://github.com/http4s/http4s/pull/3460): Remove deprecated `Service` and related aliases
    * [#3529](https://github.com/http4s/http4s/pull/3529): Refresh the `MediaType`s constants from the IANA registry. Not source breaking, but shifts constants in a binary breaking way.

* Enhancements
    * [#3320](https://github.com/http4s/http4s/pull/3320): Reimplement `Media#as` with `F.rethrow`

* Deprecations
    * [#3359](https://github.com/http4s/http4s/pull/3359): Deprecate the `org.http4s.util.execution` package.
    * [#3422](https://github.com/http4s/http4s/pull/3359): Deprecate `BlazeClientBuilder#withSslContextOption`.

* Documentation
    * [#3374](https://github.com/http4s/http4s/pull/3374): Add a deployment tutorial, including for GraalVM. See also #[3416](https://github.com/http4s/http4s/pull/3416).
    * [#3410](https://github.com/http4s/http4s/pull/3410): Suggest a global execution context for the argument to `BlazeClientBuilder`

* Internal refactoring
    * [#3386](https://github.com/http4s/http4s/pull/3386): Drop internal argonaut parser in favor of jawn's
    * [#3266](https://github.com/http4s/http4s/pull/3266): Replace `fs2.compress` with `fs2.compression`

* Dependency updates
    * argonaut-6.3.0
    * async-http-client-2.12.1
    * blaze-http-0.14.13
    * play-json-2.9.0
    * simpleclient-0.9.0 (Prometheus)

~~# v1.0.0-M1 (2020-06-25)~~

Did not publish successfully from tag.

# v0.21.5 (2020-06-24)

This release is fully backward compatible with 0.21.4.

* New modules
    * [#3372](https://github.com/http4s/http4s/pull/3372): `http4s-scalafix`: starting with this release, we have integrated Scalafix rules into the build.  All our Scalafix rules will be published as both snapshots and with core releases.  The http4s-scalafix version is equivalent to the output version of the scalafix rules.  The scalafix rules are intended to assist migrations with deprecations (within this series) and breaking changes (in the upcoming push to 1.0).

* Bugfixes
    * [#3476](https://github.com/http4s/http4s/pull/3476): Fix crash of `GZip` client middleware on responses to `HEAD` requests
    * [#3488](https://github.com/http4s/http4s/pull/3488): Don't call `toString` on input of `ResponseLogger` on cancellation. The input is usually a `Request`. We filter a set of default sensitive headers in `Request#toString`, but custom headers can also be sensitive and could previously be leaked by this middleware.
    * [#3521](https://github.com/http4s/http4s/pull/3521): In async-http-client, raise errors into response body stream when thrown after we've begun streaming. Previously, these errors were logged, but the response body was truncated with no value indicating failure.
    * [#3520](https://github.com/http4s/http4s/pull/3520): When adding a query parameter to a `Uri` with a blank query string (i.e., the URI ends in '?'), don't prepend it with a `'&'` character. This is important in OAuth1 signing.
    * [#3518](https://github.com/http4s/http4s/pull/3518): Fix `Cogen[ContentCoding]` in the testing arbitraries to respect the case-insensitivity of the coding field.
    * [#3501](https://github.com/http4s/http4s/pull/3501): Explicitly use `Locale.ENGLISH` when comparing two `ContentCoding`'s coding fields. This only matters if your default locale has different casing semantics than English for HTTP token characters.

* Deprecations
    * [#3441](https://github.com/http4s/http4s/pull/3441): Deprecate `org.http4s.util.threads`, which is not related to HTTP
    * [#3442](https://github.com/http4s/http4s/pull/3442): Deprecate `org.http4s.util.hashLower`, which is not related to HTTP
    * [#3466](https://github.com/http4s/http4s/pull/3466): Deprecate `util.decode`, which may loop infinitely on certain malformed input.  Deprecate `Media#bodyAsText` and `EntityDecoder.decodeString`, which may loop infinitely for charsets other than UTF-8.  The latter two methods are replaced by `Media#bodyText` and `EntityDecoder.decodeText`.
    * [#3372](https://github.com/http4s/http4s/pull/3372): Deprecate `Client.fetch(request)(f)` in favor of `Client#run(request).use(f)`. This is to highlight the dangers of using `F.pure` or similar as `f`, which gives access to the body after the client may have recycled the connection.  For training and code reviewing purposes, it's easier to be careful with `Resource#use` than convenience methods like `fetch` that are `use` in disguise. This change can be fixed with our new http4s-scalafix.

* Enhancements
    * [#3286](https://github.com/http4s/http4s/pull/3286): Add `httpRoutes` constructor for `Autoslash middleware`
    * [#3382](https://github.com/http4s/http4s/pull/3382): Use more efficient String compiler in `EntityDecoder[F, String]`
    * [#3439](https://github.com/http4s/http4s/pull/3439): Add `Hash[Method]` instance. See also [#3490](https://github.com/http4s/http4s/pull/3490).
    * [#3438](https://github.com/http4s/http4s/pull/3438): Add `PRI` method
    * [#3474](https://github.com/http4s/http4s/pull/3474): Add `httpApp` and `httpRoutes` constructors for `HeaderEcho` middleware
    * [#3473](https://github.com/http4s/http4s/pull/3473): Add `httpApp` and `httpRoutes` constructors for `ErrorHandling` middleware
    * [#3472](https://github.com/http4s/http4s/pull/3472): Add `httpApp` and `httpRoutes` constructors for `EntityLimiter` middleware
    * [#3487](https://github.com/http4s/http4s/pull/3487): Add new `RequestID` middleware.
    * [#3515](https://github.com/http4s/http4s/pull/3472): Add `httpApp` and `httpRoutes` constructors for `ErrorAction` middleware
    * [#3513](https://github.com/http4s/http4s/pull/3513): Add `httpRoutes` constructor for `DefaultHead`. Note that `httpApp` is not relevant.
    * [#3497](https://github.com/http4s/http4s/pull/3497): Add `logBodyText` functions to `Logger` middleware to customize the logging of the bodies

* Documentation
    * [#3358](https://github.com/http4s/http4s/pull/3358): Replaced tut with mdoc
    * [#3421](https://github.com/http4s/http4s/pull/3421): New deployment tutorial, including GraalVM
    * [#3404](https://github.com/http4s/http4s/pull/3404): Drop reference to http4s-argonaut61, which is unsupported.
    * [#3465](https://github.com/http4s/http4s/pull/3465): Update sbt version used in `sbt new` command
    * [#3489](https://github.com/http4s/http4s/pull/3489): Remove obsolete scaladoc about `Canceled` in blaze internals

* Internals
    * [#3478](https://github.com/http4s/http4s/pull/3478): Refactor `logMessage` in client and server logging middlewares

* Dependency updates
    * scala-2.13.2
    * boopickle-1.3.3
    * fs2-2.4.2
    * metrics-4.1.9 (Dropwizard)
    * jetty-9.4.30
    * json4s-3.6.9
    * log4cats-1.1.1
    * okhttp-4.7.2
    * scalafix-0.9.17
    * scalatags-0.9.1
    * tomcat-9.0.36

# v0.21.4 (2020-04-28)

This release is fully backward compatible with 0.21.3.

* Bugfixes
    * [#3338](https://github.com/http4s/http4s/pull/3338): Avoid incorrectly responding with an empty body in http4s-async-http-client

* Enhancements
    * [#3303](https://github.com/http4s/http4s/pull/3303): In blaze, cache `Date` header value
    * [#3350](https://github.com/http4s/http4s/pull/3350): Use stable host address in `ConnectionFailure` message. Makes code more portable post-JDK11.

* Deprecation
    * [#3361](https://github.com/http4s/http4s/pull/3361): Deprecate the `org.http4s.util.execution` package.

* Documentation
    * [#3279](https://github.com/http4s/http4s/pull/3279): Improve Prometheus middleware usage example

* Dependency updates
    * fs2-2.3.0
    * okhttp-4.5.0
    * scalafix-0.9.12
    * scala-xml-1.3.0
    * specs2-4.9.3

# v0.20.23 (2020-04-28)

This release restores backward compatibility with the 0.20 series.
This is the final planned release in the 0.20 series.

* Compatibility
    * [#3362](https://github.com/http4s/http4s/pull/3362): Restores binary compatibility in http4s-jetty back to 0.20.21.

# v0.20.22 (2020-04-28)

This release is backward compatible with 0.20, except for http4s-jetty.
This incompatibility will be corrected in 0.20.23.

* Breaking changes
    * [#3333](https://github.com/http4s/http4s/pull/3333): Add Http2c support to jetty-server. This accidentally broke binary compatibility, and will be patched in v0.20.23.

* Bugfixes
    * [#3326](https://github.com/http4s/http4s/pull/3326): In `WebjarService`, do not use OS-specific directory separators
    * [#3331](https://github.com/http4s/http4s/pull/3326): In `FileService`, serve index.html if request points to directory

* Enhancements
    * [#3327](https://github.com/http4s/http4s/pull/3327): Add `httpRoutes` and `httpApp` convenience constructors to `Date` middleware
    * [#3381](https://github.com/http4s/http4s/pull/3327): Add `httpRoutes` and `httpApp` convenience constructors to `CORS` middleware
    * [#3298](https://github.com/http4s/http4s/pull/3298): In `Logger` client and server middlewares, detect any media types ending in `+json` as non-binary

* Deprecations
    * [#3330](https://github.com/http4s/http4s/pull/3330): Deprecate `BlazeServerBuilder#apply()` in favor of passing an `ExecutionContext` explicitly.  Formerly, `ExecutionContext.global` was referenced by the default builder, and would spin up its thread pool even if the app never used the global execution context.
    * [#3361](https://github.com/http4s/http4s/pull/3361): Deprecate `org.http4s.util.bug`, which is for internal use only.

* Backports

    These appeared in previous releases, but have been backported to 0.20.x

    * [#2591](https://github.com/http4s/http4s/pull/2591): Change literal interpolator macros to use unsafe methods to avoid triggering Wartremover's EitherProjectionPartial warning
    * [#3115](https://github.com/http4s/http4s/pull/3115): Drop UTF-8 BOM when decoding
    * [#3148](https://github.com/http4s/http4s/pull/3148): Add `HttpRoutes.strict`
    * [#3185](https://github.com/http4s/http4s/pull/3185): In blaze, recover `EOF` on `bodyEncoder.write` to close connection
    * [#3196](https://github.com/http4s/http4s/pull/3196): Add convenience functions to `Caching` middleware

* Build improvements
    * Start testing on JDK14

* Dependency updates
    * blaze-0.14.12
    * metrics-4.1.6
    * jetty-9.4.28.v20200408
    * scala-2.12.11
    * tomcat-9.0.34

# v0.21.3 (2020-04-02)

This release is fully backward compatible with 0.21.2.

* Bugfixes
    * [#3243](https://github.com/http4s/http4s/pull/3243): Write ember-client request to socket before reading response

* Enhancements
    * [#3196](https://github.com/http4s/http4s/pull/3196): Add convenience functions to `Caching` middleware.
    * [#3155](https://github.com/http4s/http4s/pull/3155): Internal `j.u.c.CompletionStage` conversions.

* Dependency updates
    * cats-2.1.1
    * okhttp-4.4.1

# v0.20.21 (2020-04-02)

This release is fully backward compatible with 0.20.20.

* Dependency updates
    * argonaut-6.2.5
    * jetty-9.4.27.v20200227
    * metrics-4.1.5 (Dropwizard)
    * tomcat-9.0.33

# v0.21.2 (2020-03-24)

This release is fully backward compatible with 0.21.1.

* Security fixes
    * [GHSA-66q9-f7ff-mmx6](https://github.com/http4s/http4s/security/advisories/GHSA-66q9-f7ff-mmx6): Fixes a local file inclusion vulnerability in `FileService`, `ResourceService`, and `WebjarService`.
    * Request paths with `.`, `..`, or empty segments will now return a 400 in all three services.  Combinations of these could formerly be used to escape the configured roots and expose arbitrary local resources.
    * Request path segments are now percent-decoded to support resources with reserved characters in the name.

* Bug fixes
    * [#3261](https://github.com/http4s/http4s/pull/3261): In async-http-client, fixed connection release when body isn't run, as well as thread affinity.

* Enhancements
    * [#3253](https://github.com/http4s/http4s/pull/3253): Preparation for Dotty support. Should be invisible to end users, but calling out because it touches a lot.

# v0.20.20 (2020-03-24)

This release is fully backward compatible with 0.20.19.

* Security fixes
    * [GHSA-66q9-f7ff-mmx6](https://github.com/http4s/http4s/security/advisories/GHSA-66q9-f7ff-mmx6): Fixes a local file inclusion vulnerability in `FileService`, `ResourceService`, and `WebjarService`.
    * Request paths with `.`, `..`, or empty segments will now return a 400 in all three services.  Combinations of these could formerly be used to escape the configured roots and expose arbitrary local resources.
    * Request path segments are now percent-decoded to support resources with reserved characters in the name.

* Enhancements
    * [#3167](https://github.com/http4s/http4s/pull/3167): Add `MetricsOps.classifierFMethodWithOptionallyExcludedPath`.name.

# v0.18.26 (2020-03-24)

This release is fully backward compatible with 0.18.25.

* Security fixes
    * [GHSA-66q9-f7ff-mmx6](https://github.com/http4s/http4s/security/advisories/GHSA-66q9-f7ff-mmx6): Fixes a local file inclusion vulnerability in `FileService`, `ResourceService`, and `WebjarService`.
    * Request paths with `.`, `..`, or empty segments will now return a 400 in all three services.  Combinations of these could formerly be used to escape the configured roots and expose arbitrary local resources.
    * Request path segments are now percent-decoded to support resources with reserved characters in the name.

# v0.21.1 (2020-02-13)

This release is fully backward compatible with v0.21.0, and includes all the changes from v0.20.18.

* Bug fixes
    * [#3192](https://github.com/http4s/http4s/pull/3192): Parse `SameSite` cookie attribute and values case insensitively.

* Enhancements
    * [#3185](https://github.com/http4s/http4s/pull/3185): In blaze-server, recover `EOF` to close the connection instead of catching it. This reduces log noise in Cats Effect implementations that wrap uncaught exceptions.

* Dependency updates
    * jawn-fs2-1.0.0: We accidentally released v0.21.0 against an RC of jawn-fs2. This is fully compatible.

# v0.20.19 (2020-02-13)

This release is fully backward compatible with 0.20.18.

* Bugfixes
    * [#3199](https://github.com/http4s/http4s/pull/3199): When `Uri#withPath` is called without a slash and an authority is defined, add a slash to separate them.

* Enhancements
    * [#3199](https://github.com/http4s/http4s/pull/3199):
    * New `addSegment` alias for `Uri#/`
    * New `Uri#addPath` function, which splits the path segments and adds each, URL-encoded.

# v0.20.18 (2020-02-13)

This release is fully backward compatible with 0.20.17.

* Bugfixes
    * [#3178](https://github.com/http4s/http4s/pull/3178): In `TomcatBuilder`, use the correct values for the `clientAuth` connector attribute.
    * [#3184](https://github.com/http4s/http4s/pull/3184):
    * Parse cookie attribute names case insensitively.
    * Preserve multiple extended cookie attributes, delimited by a `';'`
    * Support cookie domains with a leading `'.'`

* Enhancements
    * [#3190](https://github.com/http4s/http4s/pull/3190): Remove reflection from initialization of `HttpHeaderParser`. This allows modeled headers to be parsed when running on Graal. The change is fully transparent on the JVM.

* Dependency updates
    * argonaut-6.2.4
    * async-http-client-2.10.5
    * tomcat-9.0.31

# v0.21.0 (2020-02-09)

This release is fully compatible with 0.21.0-RC4.  Future releases in the 0.21.x series will maintain binary compatibility with this release.  All users on the 0.20.x or earlier are strongly encouraged to upgrade.

* Dependency updates
* argonaut-6.2.4
* circe-0.13.0

# v0.21.0-RC5 (2020-02-08)

This release is binary compatible with 0.21.0-RC4.

We announced this as built on circe-0.13.0.  That was not correct, but is fixed in 0.21.0.

* Enhancements
    * [#3148](https://github.com/http4s/http4s/pull/3148): Add `HttpRoutes.strict` and `ContextRoutes.strict` for routes that require only an `Applicative`, at the cost of evaluating `combineK`ed routes strictly.

* Dependency updates
    * async-http-client-2.10.5
    * cats-effect-2.1.1
    * scalatags-0.8.5

# v0.21.0-RC4 (2020-02-04)

This release is binary incompatible with 0.21.0-RC2, but is source compatible.

* Breaking changes
    * Binary
        * [#3145](https://github.com/http4s/http4s/pull/3145): Relax constraints from `Effect` to `Sync` in `resourceService`, `fileService`, and `webjarService`.

# v0.21.0-RC3 (2020-02-03)

This release is binary incompatible with 0.21.0-RC2, but should be source compatible, with deprecations.

* Breaking changes
    * Binary
        * [#3126](https://github.com/http4s/http4s/pull/3126): Remove unnecessary `Applicative` constraints from http4s-circe
        * [#3124](https://github.com/http4s/http4s/pull/3124): Relax constraints from `Effect` to `Sync` in `FileService`.
        * [#3136](https://github.com/http4s/http4s/pull/3136): In `WebSocketBuilder`, add `filterPingPongs` parameter, default true.  When false, `send` and `receive` will see pings and pongs sent by the client.  The server still responds automatically to pings.  This change should be transparent to existing users.
        * [#3138](https://github.com/http4s/http4s/pull/3124): Remove unnecessary `Applicative` constraints on `EntityEncoder` instances in several modules.
    * Semantic
        * [#3139](https://github.com/http4s/http4s/pull/3139): Changes `Router` to find the longest matching prefix by path segments rather than character-by-character.  This is arguably a bug fix.  The old behavior could cause unexpected matches, is inconsistent with the servlet mappings that inspired `Router`, and is unlikely to have been intentionally depended on.
    * Deprecation
        * [#3134](https://github.com/http4s/http4s/pull/3132): Deprecate `JettyBuilder#withSSLContext` in favor of new methods in favor of new `withSslContext*` methods.
        * [#3132](https://github.com/http4s/http4s/pull/3132): Deprecate `BlazeServerBuilder#withSSLContext` and `BlazeServerBuilder#withSSL` in favor of new `withSslContext*` methods.
        * [#3140](https://github.com/http4s/http4s/pull/3140): Deprecate `JettyBuilder#withSSL`, to match `BlazeServerBuilder`. It's still necessary in Tomcat, which doesn't take a `ServletContext`.  Deprecate `SSLConfig`, `KeyStoreBits`, and `SSLContextBits`, which had already been removed from public API.

* Bugfixes
    * [#3140](https://github.com/http4s/http4s/pull/3140): In `TomcatBuilder`, fix mapping of `SSLClientAuthMode` to Tomcat's connector API.

* Enhancements
    * [#3134](https://github.com/http4s/http4s/pull/3132): In `JettyBuilder`, add `withSslContext` and `withSslContextAndParameters` to permit full control of `SSLParameters`.  Add `withoutSsl`.
    * [#3132](https://github.com/http4s/http4s/pull/3132): In `BlazeBuilder`, add `withSslContext` and `withSslContextAndParameters` to permit full control of `SSLParameters`.  Add `withoutSsl`.

* Dependency updates
    * cats-effect-2.1.0
    * fs2-2.2.2

# v0.21.0-RC2 (2020-01-27)

* Breaking changes
    * Binary and source
        * [#3110](https://github.com/http4s/http4s/pull/3110): Change `MessageFailure#toHttpResponse` to return a `Response[F]` instead of an `F[Response[F]]`, and relax constraints accordingly. Drops the `inHttpResponse` method.
        * [#3107](https://github.com/http4s/http4s/pull/3107): Add `covary[F[_]]` method to `Media` types.  Should not break your source unless you have your own `Media` subclass, which you shouldn't.
    * Binary only
        * [#3098](https://github.com/http4s/http4s/pull/3098): Update `MimeDB` from IANA registry.
    * Deprecation
        * [#3087](https://github.com/http4s/http4s/pull/3087): Deprecate the public http4s-testing module.  This was mostly Specs2 matchers, the majority of which block threads.  This is not to be confused with http4s-laws, which depends only on Discipline and is still maintained.

* Bugfixes
    * [#3105](https://github.com/http4s/http4s/pull/3105): Fix "cannot have more than one pending write request" error in blaze-server web sockets.
    * [#3115](https://github.com/http4s/http4s/pull/3115): Handle BOM at the head of a chunk in `decode`.

* Enhancements
    * [#3106](https://github.com/http4s/http4s/pull/3106): Interrupt response body in `DefaultHead` middleware. This optimization saves us from draining a potentially large response body that, because `HEAD` is a safe method, should not have side effects.
    * [#3095](https://github.com/http4s/http4s/pull/3095): Add `Request#asCurl` method to render a request as a curl command.  Renders the method, URI, and headers, but not yet the body.

# v0.20.17 (2020-01-25)

This release is fully compatible with 0.20.16.

* Bugfixes
    * [#3105](https://github.com/http4s/http4s/pull/3105): Fix "cannot have more than one pending write request" error in blaze-server web sockets.

* Dependency updates
    * simpleclient-0.8.1 (Prometheus)

# v0.18.25 (2020-01-21)

* Bug fixes
    * [#3093](https://github.com/http4s/http4s/pull/3093): Backport [#3086](https://github.com/http4s/http4s/pull/3086): Fix connection leak in blaze-client pool manager when the next request in the queue is expired.

# v0.21.0-RC1 (2020-01-21)

* Breaking changes
    * [#3012](https://github.com/http4s/http4s/pull/3012): Use `HttpApp` instead of `HttpRoutes` in `Http4sServlet`. The servlet builders themselves retain compatibility.
    * [#3078](https://github.com/http4s/http4s/pull/3078): Wrap Java exceptions in `ConnectionFailure` when a blaze-client fails to establish a connection. This preserves information about which host could not be connected to.
    * [#3062](https://github.com/http4s/http4s/pull/3062): http4s' JSON support is now built on jawn-1.0.0, which is a binary break from jawn-0.14.x.  This comes with a bump to circe-0.13.  Most circe-0.13 modules are binary compatible with circe-0.12, but note that circe-parser is not.
    * [#3055](https://github.com/http4s/http4s/pull/3055): Add fs2-io's TLS support to ember-client.  The `sslContext: Option[(ExecutionContext, SSLContext)]` argument is replaced by a `tlsContext: Option[TLSContext]`.`

* Enhancements
    * [#3004](https://github.com/http4s/http4s/pull/3004): Add `classloader` argument to `StaticFile.fromResource`
    * [#3007](https://github.com/http4s/http4s/pull/3007): Add `classloader` argument to `TomcatBuilder`
    * [#3008](https://github.com/http4s/http4s/pull/3008): Consistently use `collection.Seq` across Scala versions in DSL
    * [#3031](https://github.com/http4s/http4s/pull/3031): Relax `Router.apply` constraint from `Sync` to `Monad`
    * [#2821](https://github.com/http4s/http4s/pull/2821): Add `Media` supertype of `Message` and `Part`, so multipart parts can use `EntityDecoder`s
    * [#3021](https://github.com/http4s/http4s/pull/3021): Relax `Throttle.apply` constraint from `Sync` to `Monad`. Add a `mapK` operation to `TokenBucket`.
    * [#3056](https://github.com/http4s/http4s/pull/3056): Add `streamJsonArrayEncoder*` operations to circe support, to encode a `Stream` of `A` to a JSON array, given an encoder for `A`.
    * [#3053](https://github.com/http4s/http4s/pull/3053): Remove unneeded `Functor[G]` constraint on `HeaderEcho.apply`.
    * [#3054](https://github.com/http4s/http4s/pull/3054): Add `SameSite` cookie support
    * [#2518](https://github.com/http4s/http4s/pull/2518): Add `status` methods to `Client` that take a `String` or `Uri`
    * [#3069](https://github.com/http4s/http4s/pull/3069): Add `ContextMiddleware.const` function
    * [#3070](https://github.com/http4s/http4s/pull/3070): Add `NonEmptyTraverse` instance to `ContextRequest`
    * [#3060](https://github.com/http4s/http4s/pull/3060): Stop mixing context bounds and implicits in `CirceInstances`.
    * [#3024](https://github.com/http4s/http4s/pull/3024): Add `withQueryParams` and `withMultiValueQueryParams` to `QueryOps`
    * [#3092](https://github.com/http4s/http4s/pull/3092): Add TLS support to ember-server via fs2-io.

* Dependency updates
    * cats-2.1.0
    * circe-0.13.0-RC1
    * fs2-2.2.0
    * jawn-1.0.0
    * jawn-fs2-1.0.0-RC2
    * okhttp-4.3.1
    * play-json-2.8.1
    * scalacheck-1.14.3
    * scalatags-0.8.4
    * specs2-4.8.3

# v0.20.16 (2020-01-21)

* Bugfixes
    * [#3086](https://github.com/http4s/http4s/pull/3086): Fix connection leak in blaze-client pool manager when the next request in the queue is expired.

* Breaking changes
    * [#3053](https://github.com/http4s/http4s/pull/3053): Deprecate `HttpDate.now`, which is not referentially transparent. Prefer `HttpDate.current`.

* Enhancements
    * [#3049](https://github.com/http4s/http4s/pull/3049): Add new `Date` server middleware
    * [#3051](https://github.com/http4s/http4s/pull/3051): Add `HttpDate.current` convenience constructor, based on `Clock`.
    * [#3052](https://github.com/http4s/http4s/pull/3052): Add `Caching` server middleware.
    * [#3065](https://github.com/http4s/http4s/pull/3065): Add `ErrorAction` server middleware
    * [#3082](https://github.com/http4s/http4s/pull/3082): Wrap `UnresolvedAddressException` in blaze in an `UnresolvedAddressException` subtype that contains the address that could not resolve to aid diagnostics.  This is a conservative change.  See [#3078](https://github.com/http4s/http4s/pull/3078) for the wrapper forthcoming in http4s-0.21.

* Documentation
    * [#3017](https://github.com/http4s/http4s/pull/3017): Correct the documentation in `Timeout.apply`
    * [#3020](https://github.com/http4s/http4s/pull/3020): Update scaladoc to compiling example code on OptionalMultiQueryParamDecoderMatcher

* Dependency updates
    * async-http-client-2.10.4
    * jetty-9.4.26.v20200117
    * metrics-4.1.2 (Dropwizard)
    * log4s-1.8.2
    * okhttp-3.14.6
    * simpleclient-0.8.0 (Prometheus)
    * tomcat-9.0.30

# v0.20.15 (2019-11-27)

* Enhancements
    * [#2966](https://github.com/http4s/http4s/pull/2966): Add `HttpsRedirect` middleware
    * [#2965](https://github.com/http4s/http4s/pull/2965): Add `Request#addCookies` method
    * [#2887](https://github.com/http4s/http4s/pull/2887): Support realm in the `OAuth1` header

* Bug fixes
    * [#2916](https://github.com/http4s/http4s/pull/2916): Ensure that `Metrics` only decrements active requests once
    * [#2889](https://github.com/http4s/http4s/pull/2889): In `Logger`, log the prelude if `logBody` and `logHeaders` are false

# v0.20.14 (2019-11-26)

* Bug fixes
    * [#2909](https://github.com/http4s/http4s/pull/2909): Properly propagate streamed errors in jetty-client
    * The blaze upgrade fixes the "SSL Handshake WRAP produced 0 bytes" error on JDK 11.

* Enhancements
    * [#2911](https://github.com/http4s/http4s/pull/2911): Add missing bincompat syntax to `org.http4s.implicits`.

* Dependency updates
    * blaze-0.14.11
    * circe-0.11.2
    * jawn-0.14.3
    * jetty-9.4.24.v20191120
    * tomcat-9.0.29

# v0.20.13 (2019-11-05)

* Bug fixes
    * [#2946](https://github.com/http4s/http4s/pull/2946): Restore binary compatibility of private `UrlCodingUtils`. [#2930](https://github.com/http4s/http4s/pull/2930) caused a breakage in rho.
    * [#2922](https://github.com/http4s/http4s/pull/2922): Handle Content-Length longer that Int.MaxValue in chunked uploads
    * [#2941](https://github.com/http4s/http4s/pull/2941): Fix for `BlockingHttp4sServlet` with shifted IO.
    * [#2953](https://github.com/http4s/http4s/pull/2953): Fix connection info in servlet backend.  The local and remote addresses were reversed.
    * [#2942](https://github.com/http4s/http4s/pull/2942): Fix `Request.addcookie` to consolidate all `Cookie` headers into one.
    * [#2957](https://github.com/http4s/http4s/pull/2957): Shift the write to Blocker in `BlockingServletIo`

* Enhancements
    * [#2948](https://github.com/http4s/http4s/pull/2948): Add all missing `ContentCoding`s from the IANA registry.

* Dependency updates
    * blaze-0.14.9

# v0.20.12 (2019-10-31)

* Enhancements
    * [#2930](https://github.com/http4s/http4s/pull/2830): Move private `UrlCodingUtils` to the `Uri` companion object, make public

* Dependency updates
    * jawn-0.14.2
    * jetty-9.4.22
    * json4s-0.14.2
    * metrics-4.1.1
    * okhttp-3.14.4
    * play-json-2.7.4
    * tomcat-9.0.27
    * twirl-1.4.2

# v0.21.0-M5 (2019-09-19)

* Breaking changes
    * [#2815](https://github.com/http4s/http4s/pull/2815): Allow `Allow` header to specify an empty set of methods.
    * [#2832](https://github.com/http4s/http4s/pull/2836): Add natural transformation to `ResponseGenerator` to allow the `F` and `G` to work in unison. Relevant for http4s-directives.

* Enhancements
    * [#2836](https://github.com/http4s/http4s/pull/2836): Add `additionalSocketOptions` to ember configs
    * [#2869](https://github.com/http4s/http4s/pull/2869): Add JsonDebugErrorHandler middleware
    * [#2830](https://github.com/http4s/http4s/pull/2830): Add encoder and decoder helpers to `Uri` companion

* Documentation
    * [#2733](https://github.com/http4s/http4s/pull/2733): Add CSRF documentation

* Dependency updates
    * async-http-client-2.10.2
    * cats-2.0.0
    * cats-effect-2.0.0
    * circe-0.12.1
    * fs2-2.0.0
    * keypool-2.0.0
    * log4cats-core-1.0.0
    * okhttp-4.2.0
    * jawn-fs2-0.15.0
    * tomcat-9.0.24
    * vault-2.0.0

# v0.20.11 (2019-09-19)

* Breaking changes
    * [#2792](https://github.com/http4s/http4s/pull/2792): Drop support for Scala 2.13.0-M5. Users of Scala 2.13 should be on a stable release of Scala on the http4s-0.21 release series.
    * [#2800](https://github.com/http4s/http4s/pull/2800): Revert [#2785](https://github.com/http4s/http4s/pull/2785), using `F[A]` instead of `G[A]` in `EntityResponseGenerator`, which broke directives.

* Bug fixes
    * [#2807](https://github.com/http4s/http4s/pull/2807): In jetty-client, don't follow redirects with the internal client, which throws an exception in the http4s wrapper.

* Enhancements
    * [#2817](https://github.com/http4s/http4s/pull/2817): In jetty-client, disable internal client's default `Content-Type` to prevent default `application/octet-stream` for empty bodies.

* Dependency updates
    * jetty-9.4.20

# v0.21.0-M4 (2019-08-14)

* Dependency updates
    * cats-core-2.0.0-RC1
    * cats-effect-2.0.0-RC1
    * circe-0.12.0-RC1
    * discipline-1.0.0
    * keypool-0.2.0-RC1
    * log4cats-1.0.0-RC1
    * vault-2.0.0-RC1

# v0.20.10 (2019-08-14)

* Breaking changes
    * [#2785](https://github.com/http4s/http4s/pull/2785): Use `F[A]` instead of `G[A]` in the DSL's `EntityResponseGenerator`. This change is binary compatible, but not source compatible for users of `Http4sDsl2` where `F` is not `G`. This is uncommon.

* Bug fixes
    * [#2778](https://github.com/http4s/http4s/pull/2778): Don't truncate signing keys in CSRF middleware to 20 bytes, which causes a loss of entropy.

* Enhancements
    * [#2776](https://github.com/http4s/http4s/pull/2776): Add `MaxActiveRequest` middleware
    * [#2724](https://github.com/http4s/http4s/pull/2724): Add `QueryParamEncoder[Instant]` and `QueryParamDecoder[Instant]`. Introduce `QueryParamCodec` for convenience.
    * [#2777](https://github.com/http4s/http4s/pull/2777): Handle invalid `Content-Range` requests with a 416 response and `Accept-Range` header.

# v0.20.9 (2019-08-07)

* Bug fixes
    * [#2761](https://github.com/http4s/http4s/pull/2761): In blaze-client, don't add `ResponseHeaderTimeoutStage` when `responseHeaderTimeout` is infinite. This prevents an `IllegalArgumentException` when debug logging is turned on.
    * [#2762](https://github.com/http4s/http4s/pull/2762): Fix text in warnings when blaze-client timeouts are questionably ordered.

# v0.21.0-M3 (2019-08-02)

* Breaking changes
    * [#2572](https://github.com/http4s/http4s/pull/2572): Make `Http1Stage` private to `org.http4s`, which we highly doubt anybody extended directly anyway.

* Bug fixes
    * [#2727](https://github.com/http4s/http4s/pull/2727): Fix `UserInfo` with `+` sign

* Enhancements
    * [#2623](https://github.com/http4s/http4s/pull/2623): Propagate cookies in `FollowRedirect` client middleware

* Documentation
    * [#2717](https://github.com/http4s/http4s/pull/2717): Update quickstart for v0.21
    * [#2734](https://github.com/http4s/http4s/pull/2734): Add missing comma in code sample
    * [#2740](https://github.com/http4s/http4s/pull/2740): Clarify `Method` imports for client DSL

* Internals
    * [#2747](https://github.com/http4s/http4s/pull/2717): Create .mergify.yml

* Dependency upgrades
    * better-monadic-for-0.3.1
    * cats-effect-2.0.0-M5
    * log4cats-0.4.0-M2
    * okhttp-4.0.1

# v0.20.8 (2019-08-02)

* Enhancements
    * [#2550](https://github.com/http4s/http4s/pull/2550): Adjust default timeouts and add warnings about misconfiguration

* Dependency updates
    * blaze-0.14.8
    * cats-effect-1.4.0

# v0.20.7 (2019-07-30)

* Bug fixes
    * [#2728](https://github.com/http4s/http4s/pull/2728): Preserve division of `request.uri.path` into `scriptName` and `pathInfo` when calling `withPathInfo`.
    * [#2737](https://github.com/http4s/http4s/pull/2737): Fix deadlock in blaze-server web socket shutdown.

* Enhancements
    * [#2736](https://github.com/http4s/http4s/pull/2736): Implement a `connectTimeout` in blaze-client, defaulted to 10 seconds.  Prevents indefinite hangs on non-responsive hosts.

* Documentation
    * [#2741](https://github.com/http4s/http4s/pull/2741): Improve docs surrounding auth middleware and fall through.

* Dependency upgrades
    * blaze-0.14.7
    * tomcat-9.0.22

# v0.21.0-M2 (2019-07-09)

This release drops support for Scala 2.11 and adds the `http4s-ember-server` and `http4s-ember-client` backends.  Ember is new and experimental, but we intend for it to become the reference implementation.  Notably, it only requires a `Concurrent` constraint.

* Bugfixes
    * [#2691](https://github.com/http4s/http4s/pull/2691): Fix deadlock in client by releasing current connection before retrying in `Retry` client middleware.  The constraint is upgraded to `Concurrent`.
    * [#2693](https://github.com/http4s/http4s/pull/2693): Fix deadlock in client by releasing current connection before retrying in `FollowRedirect` client middleware.  The constraint is upgraded to `Concurrent`.
    * [#2671](https://github.com/http4s/http4s/pull/2671): Upgrade `Uri.UserInfo` to a case class with username and password, fixing encoding issues. This is for RFC 3986 compliance, where it's deprecated for security reasons. Please don't use this.
    * [#2704](https://github.com/http4s/http4s/pull/2704): Remove unused `Sync` constraint on `Part.formData`.

* Breaking changes
    * [#2654](https://github.com/http4s/http4s/pull/2654): Extract an http4s-laws module from http4s-testing, with no dependency on Specs2.  The arbitraries, laws, and tests are now laid out in a similar structure to cats and cats-effect.
    * [#2665](https://github.com/http4s/http4s/pull/2665): Change `withBlock` to `withBlocker` in `OkHttpBuilder`
    * [#2661](https://github.com/http4s/http4s/pull/2661): Move string contexts macros for literals from `org.http4s` to `org.http4s.implicits`
    * [#2679](https://github.com/http4s/http4s/pull/2679): Replace `Uri.IPv4` with `Uri.Ipv4Address`, including an `ipv4` interpolator and interop with `Inet4Address`.
    * [#2694](https://github.com/http4s/http4s/pull/2694): Drop Scala 2.11 support
    * [#2700](https://github.com/http4s/http4s/pull/2700): Replace `Uri.IPv6` with `Uri.Ipv6Address`, including an `ipv6` interpolator and interop with `Inet6Address`.

* Enhancements
    * [#2656](https://github.com/http4s/http4s/pull/2656): Add `emap` and `emapValidatedNel` to `QueryParamDecoder`
    * [#2696](https://github.com/http4s/http4s/pull/2696): Introduce `http4s-ember-server` and `http4s-ember-client`

* Documentation
    * [#2658](https://github.com/http4s/http4s/pull/2658): Link to http4s-jdk-http-client
    * [#2668](https://github.com/http4s/http4s/pull/2668): Clarify scaladoc for `Uri.Scheme`

* Internal
    * [#2655](https://github.com/http4s/http4s/pull/2655): Tune JVM options for throughput

* Dependency updates
    * async-http-client-2.10.1
    * circe-0.12.0-M4
    * json4s-3.6.7
    * okhttp-4.0.0
    * specs2-core-4.6.0

# v0.20.6 (2019-07-09)

* Bug fixes
    * [#2705](https://github.com/http4s/http4s/pull/2705): Upgrades blaze to close `SSLEngine` when an `SSLStage` shuts down. This is useful in certain `SSLContext` implementations.  See [blaze#305](https://github.com/http4s/blaze/pull/305) for more.

* Dependency upgrades
    * blaze-0.14.6

~~# v0.20.5 (2019-07-09)~~

Cursed release. Sonatype staging repo closed in flight.

# v0.20.4 (2019-07-06)

* Bug fixes
    * [#2687](https://github.com/http4s/http4s/pull/2687): Don't throw in `Uri.fromString` on invalid ports
    * [#2695](https://github.com/http4s/http4s/pull/2695): Handle EOF in blaze-server web socket by shutting down stage

* Enhancements
    * [#2673](https://github.com/http4s/http4s/pull/2673): Add `GZip` middleware for client

* Documentation
    * [#2668](https://github.com/http4s/http4s/pull/2668): Clarifications in `Uri.Scheme` scaladoc

* Dependency upgrades
    - blaze-0.14.5
    - jetty-9.14.19.v20190610 (for client)

# v0.21.0-M1 (2019-06-17)

* Breaking changes
    * [#2565](https://github.com/http4s/http4s/pull/2565): Change constraint on server `Metrics` from `Effect` to `Sync`
    * [#2551](https://github.com/http4s/http4s/pull/2551): Refactor `AuthMiddleware` to not require `Choice` constraint
    * [#2614](https://github.com/http4s/http4s/pull/2614): Relax various `ResponseGenerator` constraints from `Monad` to `Applicative` in http4s-dsl.
    * [#2613](https://github.com/http4s/http4s/pull/2613): Rename implicit `http4sKleisliResponseSyntax` and its parameter name.
    * [#2624](https://github.com/http4s/http4s/pull/2624): In `BlazeServerBuilder`, don't depend on laziness of `SSLContext`. `None` now disables the secure context. The default argument tries to load `Some(SSLContext.getDefault())`, but falls back to `None` in case of failure.
    * [#2493](https://github.com/http4s/http4s/pull/2493): Scala 2.13 support and related upgrades
    * Scala 2.13.0-M5 is dropped.
    * All modules are supported on 2.11, 2.12, and 2.13 again.
    * Use cats-effect-2.0's new `Blocker` in place of `ExecutionContext` where appropriate

* Enhancements
    * [#2591](https://github.com/http4s/http4s/pull/2590): Add `MediaType.unsafeParse` and `QValue.unsafeFromString`.
    * [#2548](https://github.com/http4s/http4s/pull/2548): Add `Client#translate`
    * [#2622](https://github.com/http4s/http4s/pull/2622): Add `Header#renderedLength`

* Docs
    * [#2569](https://github.com/http4s/http4s/pull/2569): Fix typo in CORS scaladoc
    * [#2608](https://github.com/http4s/http4s/pull/2608): Replace `Uri.uri` with `uri` in tuts
    * [#2626](https://github.com/http4s/http4s/pull/2626): Fix typos in root package and DSL docs
    * [#2635](https://github.com/http4s/http4s/pull/2635): Remove obsolete scaladoc from client
    * [#2645](https://github.com/http4s/http4s/pull/2645): Fix string literal in router example in static file docs

* Internal
    * [#2563](https://github.com/http4s/http4s/pull/2563): Refactor `EntityDecoder#decode`
    * [#2553](https://github.com/http4s/http4s/pull/2553): Refactor `Timeout`
    * [#2564](https://github.com/http4s/http4s/pull/2564): Refactor boopickle and circe decoders
    * [#2580](https://github.com/http4s/http4s/pull/2580): Refactor server `RequestLogger`
    * [#2581](https://github.com/http4s/http4s/pull/2581): Remove redundant braces in various types
    * [#2539](https://github.com/http4s/http4s/pull/2539): Narrow cats imports
    * [#2582](https://github.com/http4s/http4s/pull/2582): Refactor `DefaultHead`
    * [#2590](https://github.com/http4s/http4s/pull/2590): Refactor `GZip`
    * [#2591](https://github.com/http4s/http4s/pull/2590): Refactor literal macros to not use `.get`
    * [#2596](https://github.com/http4s/http4s/pull/2596): Refactor `MimeLoader`
    * [#2542](https://github.com/http4s/http4s/pull/2542): Refactor `WebjarService`
    * [#2555](https://github.com/http4s/http4s/pull/2555): Refactor `FileService`
    * [#2597](https://github.com/http4s/http4s/pull/2597): Optimize internal hex encoding
    * [#2599](https://github.com/http4s/http4s/pull/2599): Refactor `ChunkAggregator`
    * [#2574](https://github.com/http4s/http4s/pull/2574): Refactor `FollowRedirect`
    * [#2648](https://github.com/http4s/http4s/pull/2648): Move `mimedb-generator` from a project to an internal SBT plugin. Run with `core/generateMimeDb`.

* Dependency updates
    * cats-2.0.0-M4
    * cats-effect-2.0.0-M4
    * circe-0.12.0-M3
    * discipline-0.12.0-M3
    * fs2-1.1.0-M1
    * jawn-0.14.2
    * jawn-fs2-0.15.0-M1
    * json4s-3.6.6
    * log4s-1.8.2
    * parboiled-2.0.1 (internal fork)
    * play-json-2.7.4
    * sbt-doctest-0.9.5 (tests only)
    * sbt-native-packager-1.3.22 (examples only)
    * sbt-site-1.4.0 (docs only)
    * sbt-tpolecat-0.1.6 (compile time only)
    * scalacheck-1.14.0
    * scalatags-0.7.0 (2.12 and 2.13 only)
    * scalaxml-1.2.0
    * specs2-4.5.1
    * mockito-core-2.28.2 (tests only)
    * tut-0.6.12 (docs only)
    * twirl-1.4.2
    * vault-2.0.0-M2

# v0.20.3 (2019-06-12)

* Bug fixes
    * [#2638](https://github.com/http4s/http4s/pull/2638): Fix leaking sensitive headers in server RequestLogger

# v0.18.24 (2019-06-12)

* Bug fixes
    * [#2639](https://github.com/http4s/http4s/pull/2639): Fix leaking sensitive headers in server RequestLogger

* Dependency updates
    - cats-1.6.1
    - jetty-9.4.19.v20190610
    - tomcat-9.0.21

# v0.20.2 (2019-06-12)

* Bug fixes
    * [#2604](https://github.com/http4s/http4s/pull/2604): Defer creation of `SSLContext.getDefault()` in blaze-client
    * [#2611](https://github.com/http4s/http4s/pull/2611): Raise errors with `getResource()` into effect in `StaticFile`

* Enhancements
    * [#2567](https://github.com/http4s/http4s/pull/2567): Add `mapK` to `AuthedRequest`.  Deprecate `AuthedService` in favor of `AuthedRoutes`.

* Internals
    * [#2579](https://github.com/http4s/http4s/pull/2579): Skip Travis CI on tags

* Dependency updates
    * blaze-0.14.4
    * cats-core-1.6.1
    * cats-effect-1.3.1
    * fs2-1.0.5 (except Scala 2.13.0-M5)
    * okhttp-3.14.2
    * tomcat-9.0.21

# v0.20.1 (2019-05-16)

Users of blaze-client are strongly urged to upgrade.  This patch fixes a bug and passes new tests, but we still lack 100% confidence in it.  The async-http-client backend has proven stable for a large number of users.

* Bug fixes
    * [#2562](https://github.com/http4s/http4s/pull/2562): Fix issue in `PoolManager` that causes hung requests in blaze-client.
    * [#2571](https://github.com/http4s/http4s/pull/2571): Honor `If-None-Match` request header in `StaticFile`

* Enhancements
    * [#2532](https://github.com/http4s/http4s/pull/2532): Add queue limit to log message when client wait queue is full
    * [#2535](https://github.com/http4s/http4s/pull/2535): Add `translate` to `HttpRoutes` and `HttpApp`

* Documentation
    * [#2533](https://github.com/http4s/http4s/pull/2533): Fix link to Metrics middleware
    * [#2538](https://github.com/http4s/http4s/pull/2538): Add @MartinSnyder's presentation, update giter8 instructions
    * [#2559](https://github.com/http4s/http4s/pull/2559): Add @gvolpe's presentation and http4s-tracer

* Internals
    * [#2525](https://github.com/http4s/http4s/pull/2525): Pointful implementation of `AuthMiddleware.noSpider`
    * [#2534](https://github.com/http4s/http4s/pull/2534): Build with xenial and openjdk8 on Travis CI
    * [#2530](https://github.com/http4s/http4s/pull/2530): Refactoring of `authentication.challenged`
    * [#2531](https://github.com/http4s/http4s/pull/2531): Refactoring of `PushSupport`
    * [#2543](https://github.com/http4s/http4s/pull/2543): Rename maintenance branches to `series/x.y`
    * [#2549](https://github.com/http4s/http4s/pull/2549): Remove workarounds in `BlazeClient` for [typelevel/cats-effect#487](https://github.com/typelevel/cats-effect/issues/487)
    * [#2575](https://github.com/http4s/http4s/pull/2575): Fix the Travis CI release pipeline

* Dependency updates
    * blaze-0.14.2
    * cats-effect-1.3.0
    * jetty-server-9.4.18.v20190429
    * metrics-core-4.1.0
    * sbt-native-packager-1.3.21 (examples only)
    * tomcat-9.0.20

# v0.20.0 (2019-04-22)

* Announcements
    * blaze-client stability
      We are declaring this a stable release, though we acknowledge a handful of lingering issues with the blaze-client.  Users who have trouble with the blaze backend are invited to try the async-http-client, okhttp, or jetty-client backends instead.

    * Scala 2.13 compatibility
      When our dependencies are published for Scala 2.13.0-RC1, we will publish for it and drop support for Scala 2.13.0-M5.  We know it's out there, and we're as anxious as you.

    * cats-2 and http4s-0.21
      Cats 2.0 is expected soon, and a Cats Effect 2.0 is under discussion.  These will be binary compatible with their 1.x versions, with the exception of their laws modules.  We intend to publish http4s-0.21 on these when they are available in order to provide a compatible stack for our own laws.

    * EOL of 0.18
      This marks the end of active support for the 0.18 series.  Further releases in that series will require a pull request and an accompanying tale of woe.

* Breaking changes
    * [#2506](https://github.com/http4s/http4s/pull/2506): Raise `DecodeFailure` with `MonadError` in `Message#as` rather than relying on effect to catch in `fold`. Requires a new `MonadError` constraint.

* Bugfixes
    * [#2502](https://github.com/http4s/http4s/pull/2502): Stop relying on undefined behavior of `fold` to catch errors in client.

* Enhancements
    * [#2508](https://github.com/http4s/http4s/pull/2508): Add `mediaType` String context macro for validating literals.  Provide the same for `uri` and `qValue`, deprecating `Uri.uri` and `QValue.q`.
    * [#2520](https://github.com/http4s/http4s/pull/2520): Parameterize `selectorThreadFactory` for blaze server.  This allows setting the priority for selector threads.

* Documentation
    * [#2488](https://github.com/http4s/http4s/pull/2488): Fix bad link in changelog
    * [#2494](https://github.com/http4s/http4s/pull/2494): Add note on queue usage to `BlazeWebSocketExample`
    * [#2509](https://github.com/http4s/http4s/pull/2509): Add Formation as adopter
    * [#2516](https://github.com/http4s/http4s/pull/2516): Drop redundant `enableWebSockets` in blaze example.

* Internals
    * [#2521](https://github.com/http4s/http4s/pull/2521): Add utility conversion for `java.util.concurrent.CompletableFuture` to `F[_]: Concurrent`

* Dependency updates
    * blaze-0.14.0
    * jetty-9.4.16.v20190411
    * kind-projector-0.10.0 (build only)
    * okhttp-3.14.1
    * mockito-core-2.27.0 (test only)
    * sbt-jmh-0.3.6 (benchmarks only)
    * tomcat-9.0.19
    * tut-plugin-0.6.11 (docs only)

# v0.20.0-RC1 (2019-04-03)

* Breaking changes
    * [#2471](https://github.com/http4s/http4s/pull/2471): `Headers` is no longer an `Iterable[Header]`
    * [#2393](https://github.com/http4s/http4s/pull/2393): Several changes related to 2.13 support:
    * Replace `Seq` with `List` on:
    *  `` `Accept-Ranges.`.rangeUnits``
    *  ``CacheDirective.`no-cache`.fieldNames``
    *  `CacheDirective.private.fieldNames`
    *  `LanguageTag.subTags`
    *  `MediaType.fileExtensions`
    *  `` `User-Agent`.other``
    * Replace `Seq` with `immutable.Seq` on:
    *  `Query#multiParams.values`
    *  `Query#params.values`
    *  `Uri#multipParams.values`
    * `Query` is no longer a `Seq[Query.KeyValue]`
    * `RequestCookieJar` is no longer an `Iterable[RequestCookie]`.

* Enhancements
    * [#2466](https://github.com/http4s/http4s/pull/2466): Provide better message for `WaitQueueFullFailure`
    * [#2479](https://github.com/http4s/http4s/pull/2479): Refresh `MimeDb` from the IANA registry
    * [#2393](https://github.com/http4s/http4s/pull/2393): Scala 2.13.0-M5 support
    * All modules except http4s-boopickle
    * `Monoid[Headers]` instance

* Bugfixes
    * [#2470](https://github.com/http4s/http4s/pull/2470): Don't wait indefinitely if a request timeout happens while borrowing a connection in blaze-client.

* Documentation
    * [#2469](https://github.com/http4s/http4s/pull/2469): Add scala-steward to adopters
    * [#2472](https://github.com/http4s/http4s/pull/2472): Add http4s-chatserver demo
    * [#2478](https://github.com/http4s/http4s/pull/2478): Better scaladoc for `HttpApp`
    * [#2480](https://github.com/http4s/http4s/pull/2480): Enhance documentation of static rendering

* Other
    * [#2474](https://github.com/http4s/http4s/pull/2474): Skip another blaze test that fails only on CI

* Dependency upgrades
    * argonaut-6.2.3
    * blaze-0.14.0-RC1
    * sbt-jmh-0.3.5 (benchmarks only)
    * sbt-native-packager (example only)
    * scalatags-0.6.8

# v0.20.0-M7 (2019-03-20)

* Bugfixes
    * [#2450](https://github.com/http4s/http4s/pull/2450): Fix `CirceInstances.builder` initialization, which referenced unintialized eager vals.

* Enhancements
    * [#2435](https://github.com/http4s/http4s/pull/2435): Log information about canceled requests in `ResponseLogger`
    * [#2429](https://github.com/http4s/http4s/pull/2429): Add `httpRoutes` and `httpApp` convenience constructors to `ChunkAggregator`
    * [#2446](https://github.com/http4s/http4s/pull/2446): Introduce `Http4sDsl2[F[_], G[_]]` trait to support `http4s-directives` library.  `Http4sDsl` extends it as `Http4sDsl[F, F]`.  This change should be invisible to http4s-dsl users.
    * [#2444](https://github.com/http4s/http4s/pull/2444): New modeled headers for `If-Match` and `If-Unmodified-Since`
    * [#2458](https://github.com/http4s/http4s/pull/2458): Building on bugfix in [#2453](https://github.com/http4s/http4s/pull/2453), don't clean up the stage if it's going to be shut down anyway

* Documentation
    * [#2432](https://github.com/http4s/http4s/pull/2432): Fix Github URL in Scaladoc for tagged versions
    * [#2440](https://github.com/http4s/http4s/pull/2440): Fix broken links in client documentation
    * [#2447](https://github.com/http4s/http4s/pull/2447): Clarification of webjar path on static files
    * [#2448](https://github.com/http4s/http4s/pull/2448): Update copyright year
    * [#2454](https://github.com/http4s/http4s/pull/2454): Update `mountService` reference to `withHttpApp`
    * [#2455](https://github.com/http4s/http4s/pull/2455): Remove dangling reference to `G` parameter in `HttpApp` scaladoc
    * [#2460](https://github.com/http4s/http4s/pull/2460): Add `circuit-http4s` to adopters

* Other
    * [#2464](https://github.com/http4s/http4s/pull/2464): Temporarily disable blaze tests that fail only on CI while running on CI.

* Dependency upgrades
    * async-http-client-2.8.1
    * fs2-1.0.4
    * json4s-3.6.5
    * okhttp-3.14.0
    * play-json-2.7.2
    * sbt-explicit-depenendencies-0.2.9 (build only)
    * sbt-native-packager-1.3.19 (example only)

# v0.18.23 (2019-03-19)

* Bug fixes
    * [#2453](https://github.com/http4s/http4s/pull/2453): Fix bug in blaze-client that unnecessarily recycled connections.

* Dependency upgrades
    - jetty-9.4.15.v20190215
    - log4s-1.7.0
    - metrics-4.0.5
    - mockito-2.25.1 (test only)
    - scodec-bits-1.1.9
    - tomcat-9.0.17

# v0.20.0-M6 (2019-02-16)

* Breaking changes
    * [#2369](https://github.com/http4s/http4s/pull/2369): Make `log` operation on logging middlewares return an `F[Unit]` to support pure logging.
    * [#2370](https://github.com/http4s/http4s/pull/2370): `Prometheus.apply` returns in `F[_]` to represent its effect on the collector registry.
    * [#2398](https://github.com/http4s/http4s/pull/2398): Add media ranges to `jsonDecoderAdaptive` to support overriding the media type in an `EntityDecoder`
    * [#2396](https://github.com/http4s/http4s/pull/2396): Parameterize `Logger` middlewares to work with any `Http[G, F]` instead of requiring `HttpApp[F]`.
    * [#2318](https://github.com/http4s/http4s/pull/2318): Replace `AttributeMap` with `io.christopherdavenport.Vault`
    * [#2414](https://github.com/http4s/http4s/pull/2414): Default to a no-op cookie store in async-http-client for more uniform behavior with other clients
    * [#2419](https://github.com/http4s/http4s/pull/2419): Relax constraint on `Retry` middleware from `Effect` to `Sync`

* Bugfixes
    * [#2421](https://github.com/http4s/http4s/pull/2421): Fix buggy use of `toString` in async-http-client when rendering URIs.

* Enhancements
    * [#2364](https://github.com/http4s/http4s/pull/2364): Scalafix `allocate` to `allocated`
    * [#2366](https://github.com/http4s/http4s/pull/2366): Add `chunkBufferMaxSize` parameter to `BlazeClientBuilder` and `BlazeServerBuilder`. Change default to 10kB.
    * [#2316](https://github.com/http4s/http4s/pull/2316): Support custom error messages in circe, argonaut, and jawn.
    * [#2403](https://github.com/http4s/http4s/pull/2403): Add `MemoryAllocationExports` to `PrometheusExportService`
    * [#2355](https://github.com/http4s/http4s/pull/2355), [#2407](https://github.com/http4s/http4s/pull/2407): Add new `HttpMethodOverride` middleware
    * [#2391](https://github.com/http4s/http4s/pull/2391): Add `Authorization` to `*` as a default allowed header in default CORS config
    * [#2424](https://github.com/http4s/http4s/pull/2424): Include Chunked Transfer-Encoding header in Multipart Requests

* Documentation
    * [#2378](https://github.com/http4s/http4s/pull/2378): Fix typo in `EntityDecoder` scaladoc
    * [#2374](https://github.com/http4s/http4s/pull/2374): Include scheme in CORS examples
    * [#2399](https://github.com/http4s/http4s/pull/2399): Link to @kubukoz' presentation
    * [#2418](https://github.com/http4s/http4s/pull/2418): Fix typo in CORS documentation
    * [#2420](https://github.com/http4s/http4s/pull/2420): Add Raster Foundry to adopters

* Internal
    * [#2359](https://github.com/http4s/http4s/pull/2359): Remove code coverage checks
    * [#2382](https://github.com/http4s/http4s/pull/2382): Refactor the blaze-server pipeline construction
    * [#2401](https://github.com/http4s/http4s/pull/2401), [#2408](https://github.com/http4s/http4s/pull/2408), [#2409](https://github.com/http4s/http4s/pull/2409): Stop building with sbt-rig, deal with fallout
    * [#2422](https://github.com/http4s/http4s/pull/2422): Use Scala 2.12.8 and slash-syntax in SBT files

* Dependency upgrades
    * async-http-client-2.7.0
    * cats-1.6.0
    * circe-0.11.1
    * fs2-1.0.3
    * jawn-fs2-0.14.2
    * json4s-3.6.4
    * log4s-1.7.0
    * mockito-core-2.24.5 (tests only)
    * okhttp-3.13.1
    * parboiled-1.0.1 (http4s' internal fork)
    * play-json-2.7.1
    * sbt-build-info-0.9.0 (build only)
    * sbt-native-packager-1.3.18 (examples only)
    * sbt-updates-0.4.0 (build only)
    * tomcat-9.0.6
    * twirl-1.4.0

# v0.18.22 (2019-02-13)

* Enhancements
    * [#2389](https://github.com/http4s/http4s/pull/2389): Add `RequestKey` to Logging when eviction is necessary

# v0.20.0-M5 (2019-01-12)

Consider the blaze beta and all other modules RC quality. Don't forget
there is a scalafix to assist migration from 0.18!

* Breaking changes
    * [#2308](https://github.com/http4s/http4s/pull/2308): Change `allocate` to `allocated` on backend builders for consistency with `cats.effect.Resource#allocated`.
    * [#2332](https://github.com/http4s/http4s/pull/2332): Make double slashes behave more reasonably in the DSL.
    * [#2351](https://github.com/http4s/http4s/pull/2351): Change `clientAuthMode` on server builders from `Boolean` to sum type `SSLClientAuthMode`

* Enhancements
    * [#2309](https://github.com/http4s/http4s/pull/2308): Specialize `TimeoutException` to `WaitQueueTimeoutException` in client pool manager.  Do not retry this by default in `Retry` middleware.
    * [#2342](https://github.com/http4s/http4s/pull/2342): Add `expectOption` and `expectOptionOr` which behave like `expect` and `expectOr` respectively, but return `None` on `404` and `410` responses and `Some[A]` on other successful responses.  Other status codes still raise an error.
    * [#2328](https://github.com/http4s/http4s/pull/2328): Add a `SecureSession` attribute to server requests to expose the SSL session ID, the cipher suite, the key size, and a list of X509 certificates.

* Documentation
    * [#2337](https://github.com/http4s/http4s/pull/2337): Use `tut:silent` on imports in docs
    * [#2336](https://github.com/http4s/http4s/pull/2336): Add example of building a server from a `Resource`

* Internal
    * [#2310](https://github.com/http4s/http4s/pull/2310): Use max of 16 cores in `-Ybackend-parallelism`
    * [#2332](https://github.com/http4s/http4s/pull/2332): Don't make `F` evidence parameter a val in jetty-client `ResponseListener`.

* Dependency upgrades
    * blaze-0.14.0-M2
    * circe-0.11.0
    * jawn-0.14.1
    * jawn-fs2-0.14.1
    * json4s-3.6.3
    * metrics-4.0.5
    * okhttp-3.12.1
    * play-json-2.6.13
    * scalafix-0.9.1 (scalafix only)
    * tomcat-9.0.14

# v0.20.0-M4 (2018-12-05)

* Bugfixes
    * [#2283](https://github.com/http4s/http4s/pull/2283): Fix client metrics bug that decremented active requests and recorded time before the resource was released.
    * [#2288](https://github.com/http4s/http4s/pull/2288): Stop leaking `IdleTimeoutStage`s in the blaze client.  They were not always removed properly, leading to multiple timeout stages remaining in a connection's blaze pipeline.
    * [#2281](https://github.com/http4s/http4s/pull/2281): Fix `ClassCastException` on `decode` of an empty `Chunk`
    * [#2305](https://github.com/http4s/http4s/pull/2305): Correctly shut down the blaze-client

* Enhancements
    * [#2275](https://github.com/http4s/http4s/pull/2275): Set default prefix for Prometheus and Dropwizard metrics backends.
    * [#2276](https://github.com/http4s/http4s/pull/2276): Make scalafix Github based instead of binary based
    * [#2285](https://github.com/http4s/http4s/pull/2285): Finish deprecating `BlazeServer` in favor of `BlazeServerBuilder`.  The former's internals are now expressed in terms of the latter.
    * [#2286](https://github.com/http4s/http4s/pull/2286): Improvements to scalafix
    * Fix `withEntitywithEntity` bug in migration
    * Migration to `BlazeServerBuilder`
    * Fix `MessageSyntax#withBody`
    * Import `ResponseCookie` instead of an alias to the old `Cookie`

* Documentation
    * [#2297](https://github.com/http4s/http4s/pull/2297): Remove appveyor badge

* Dependency upgrades
    * cats-1.5.0
    * cats-effect-1.1.0
    * jetty-9.4.14.v20181114
    * kind-projector-0.9.9 (internal)
    * mockito-2.23.4 (tests only)
    * okhttp-3.12.0
    * play-json-2.6.11
    * simpleclient-0.6.0 (Prometheus)
    * sbt-1.2.7 (build only)
    * sbt-native-packager-1.3.15 (examples only)
    * tut-0.6.10 (docs only)

# v0.20.0-M3 (2018-11-13)

* Breaking changes
    * [#2228](https://github.com/http4s/http4s/pull/2228): Support more attributes for the response cookie in `CSRF` middleware. Configuration is now done through a builder, similar to backends.
    * [#2269](https://github.com/http4s/http4s/pull/2269): In the client DSL, move the body parameter ahead of the `Uri`. This works around an ambiguous overload that previously made it impossible to call `(Uri, Header)` on methods that take a body.
    * [#2262](https://github.com/http4s/http4s/pull/2262): Replace `Seq` with `Chain` in `UrlForm`.
    * [#2197](https://github.com/http4s/http4s/pull/2262): Require `Signal` rather than `SignallingRef` in `serveWhile`

* Bugfixes
    * [#2260](https://github.com/http4s/http4s/pull/2260): Fix leak in blaze-client on a canceled connection
    * [#2258](https://github.com/http4s/http4s/pull/2258): Fix deadlocks in the blaze-client pool manager under cancellation and certain other failures.

* Enhancements
    * [#2266](https://github.com/http4s/http4s/pull/2266): Support flag query parameters (i.e., parameters with no value) in the DSL with `FlagQueryParamMatcher`.
    * [#2240](https://github.com/http4s/http4s/pull/2240): Add `.resource`, `.stream`. and `.allocate` constructors to all server and client builders.
    * [#2242](https://github.com/http4s/http4s/pull/2242): Support setting socket channel options on blaze-server.
    * [#2270](https://github.com/http4s/http4s/pull/2270): Refresh `MimeDB` from the IANA registry.

* Internal
    * [#2250](https://github.com/http4s/http4s/pull/2250): Ignore http4s updates in scalafix-inputs
    * [#2267](https://github.com/http4s/http4s/pull/2267): Drop appveyor continuous integration
    * [#2256](https://github.com/http4s/http4s/pull/2256): Bump base version of scalafix to 0.18.21.
    * [#2271](https://github.com/http4s/http4s/pull/2271): Fix compilation error introduced between [#2228](https://github.com/http4s/http4s/pull/2228) and [#2262](https://github.com/http4s/http4s/pull/2262).

* Documentation
    * [#2255](https://github.com/http4s/http4s/pull/2255): Improve scalafix docs

* Dependency upgrades
    * blaze-0.14.0-M11
    * tomcat-9.0.13

# v0.20.0-M2 (2018-11-05)

* Bug fixes
    * [#2239](https://github.com/http4s/http4s/pull/2239): Fix hang when `.allocate` on a client builder fails

* Breaking changes
    * [#2207](https://github.com/http4s/http4s/pull/2207): Remove `PathNormalizer`. The functionality is now on `Uri.removeDotSegments`.
    * [#2210](https://github.com/http4s/http4s/pull/2210): Streamline instances:
    * `Http4s`, `Http4sInstances`, and `Http4sFunctions` are deprecated
    * Move instances `F[A]` for cats type classes `F` into companions of `A`
    * `Http4sDsl` no longer mixes in `UriFunctions`
    * `EntityEncoderInstances` and `EntityDecoderInstances` are removed. The instances moved to the companion objects.
    * [#2243](https://github.com/http4s/http4s/pull/2243): Cleanup `ServerBuilder` defaults and traits
    * Make `ServerBuilder` private.  The public server builders (e.g., `BlazeServerBuilder`) remain, but they no longer implement a public interface.
    * Remove `IdleTimeoutSupport`, `AsyncTimeout`, `SSLKeyStoreSupport`, `SSLContextSupport`, and `WebSocketSupport` traits. The properties remain on the public server builders.
    * Deprecated defaults on those support companion objects, in favor of `org.http4s.server.defaults`.
    * [#2063](https://github.com/http4s/http4s/pull/2063): Cancel request whenever a blaze server connection is shutdown.
    * [#2234](https://github.com/http4s/http4s/pull/2234): Clean up `Message` trait
    * Remove deprecated `EffectMessageSyntax`, `EffectRequestSyntax`, `EffectResponseSyntax` traits and associated objects
    * Remove `MessageOps`, `RequestOps`, and `ResponseOps` and put the removed methods, sans unneeded implicit parameters, directly in the classes
    * Deprecate `replaceAllHeaders`, pointing to `withHeaders` instead.
    * Deprecate `withType`, which takes a `MediaType` and just wraps it in a `Content-Type`
    * Add `withoutAttribute` and `withoutTrailerHeaders` to complement the with variants
    * Correct `filterHeaders`' scaladoc comment, which described the opposite of the behavior
    * Fix bug in `withoutContentType`

* Enhancements
    * [#2205](https://github.com/http4s/http4s/pull/2205): Add new `ResponseTiming` middleware, which adds a header to the Response as opposed to full `MetricsOps`.
    * [#2222](https://github.com/http4s/http4s/pull/2222): Add `shutdownTimeout` property to `JettyBuilder`.  Shutdown of the server waits for existing connections to complete for up to this duration before a hard shutdown with a `TimeoutException`.
    * [#2227](https://github.com/http4s/http4s/pull/2227): Add `withMaxHeaderLength` setter to `BlazeClientBuilder`
    * [#2230](https://github.com/http4s/http4s/pull/2230): `DefaultServerErrorHandler` only handles `NonFatal` `Throwable`s, instead of all `Throwable`s that aren't `VirtualMachineError`s
    * [#2237](https://github.com/http4s/http4s/pull/2237): Support parsing cookies with trailing semi-colons. This is invalid per spec, but seen often in the wild.
    * [#1687](https://github.com/http4s/http4s/pull/1687): Add a modeled `Link` header.
    * [#2244](https://github.com/http4s/http4s/pull/2244): Refactor blaze-server idle timeout
    * Quiet `Abnormal NIO1HeadStage termination\njava.util.concurrent.TimeoutException: Timeout of 30 seconds triggered. Killing pipeline.` error logging, even on idling persistent connections.  This is reduced to a debug log.
    * Use a `TickWheelExecutor` resource per blaze-server instead of a global that does not shut down when the server does.

* Bug fixes
    * [#2239](https://github.com/http4s/http4s/pull/2239): Fix hang when `.allocate` on a client builder fails
    * [#2214](https://github.com/http4s/http4s/pull/2214): Add a scalafix from http4s-0.18.20 to 0.20.0-M2.  See [upgrading](https://http4s.org/v0.20/upgrading/) for instructions.
    * [#2241](https://github.com/http4s/http4s/pull/2241): Restrict internal `IdleTimeoutStage` to a `FiniteDuration`.  Fixes an exception when converting to milliseconds when debug logging.

* Documentation
    * [#2223](https://github.com/http4s/http4s/pull/2223): Fix color of EOL label on v0.19
    * [#2226](https://github.com/http4s/http4s/pull/2226): Correct erroneous `Resource` in 0.19.0-M3 changelog

* Internal
    * [#2219](https://github.com/http4s/http4s/pull/2219): Allow test failures on openjdk11 until we can fix the SSL issue
    * [#2221](https://github.com/http4s/http4s/pull/2194): Don't grant MiMa exceptions for 0.19.1, which will never be

* Dependency upgrades
    * async-http-client-2.6.0
    * blaze-0.14.0-M10
    * circe-0.10.1
    * json4s-3.6.2
    * sbt-native-packager-1.3.12 (examples only)
    * tut-0.6.9 (docs only)

# v0.20.0-M1 (2018-10-27)

Due to the inadvertent release of 0.19.0, we have opened a new minor version.  The stable release with MiMa enforcement will be v0.20.0.

* Breaking changes
    * [#2159](https://github.com/http4s/http4s/pull/2159): Add a `responseHeaderTimeout` property to `BlazeServerBuilder`. Responses that timeout are completed with `Response.timeout`, which defaults to 503 Service Unavailable.  `BlazeServerBuilder` now requires a `Timer[F]`.
    * [#2177](https://github.com/http4s/http4s/pull/2177): Deprecate `org.http4s.syntax.async`, which was not directly relevant to HTTP.
    * [#2131](https://github.com/http4s/http4s/pull/2131): Refactor server metrics
    * `http4s-server-metrics` module merged into `http4s-dropwizard-metrics`
    * `http4s-prometheus-server-metrics` module merged into `http4s-prometheus-metrics`
    * The `org.http4s.server.middleware.metrics.Metrics` middleware now takes a `MetricsOps`, implemented by Dropwizard, Prometheus, or your custom interpreter.
    * [#2180](https://github.com/http4s/http4s/pull/2180): Change default response on `Timeout` middlware to `503 Service Unavailable`

* Enhancements
    * [#2159](https://github.com/http4s/http4s/pull/2159): Set default client request timeout to 1 minute
    * [#2163](https://github.com/http4s/http4s/pull/2163): Add `mapK` to `Request` and `Response`
    * [#2168](https://github.com/http4s/http4s/pull/2168): Add `allocate` to client builders
    * [#2174](https://github.com/http4s/http4s/pull/2159): Refactor the blaze-client timeout architecture.
    * A `TickWheelExecutor` is now allocated per client, instead of globally.
    * Request rendering and response parsing is now canceled more aggressively on timeout.
    * [#2184](https://github.com/http4s/http4s/pull/2184): Receive response concurrently with sending request in blaze client. This reduces waste when the server is not interested in the entire request body.
    * [#2190](https://github.com/http4s/http4s/pull/2190): Add `channelOptions` to blaze-client to customize socket options.

* Bug fixes
    * [#2166](https://github.com/http4s/http4s/pull/2166): Fix request timeout calculation in blaze-client to resolve "Client response header timeout after 0 millseconds" error.
    * [#2189](https://github.com/http4s/http4s/pull/2189): Manage the `TickWheelTimer` as a resource instead of an `F[A, F[Unit]]`. This prevents a leak in (extremely unlikely) cases of cancellation.

* Internal
    * [#2179](https://github.com/http4s/http4s/pull/2179): Method to silence expected exceptions in tests
    * [#2194](https://github.com/http4s/http4s/pull/2194): Remove ill-conceived, zero-timeout unit tests
    * [#2199](https://github.com/http4s/http4s/pull/2199): Make client test sizes proportional to the number of processors for greater Travis stability

* Dependency upgrades
    * alpn-boot-8.1.13.v20181017 (examples only)
    * blaze-0.14.0-M9
    * sbt-native-packager-1.3.11 (examples only)

# v0.18.21 (2018-11-05)

* Bug fixes
    * [#2231](https://github.com/http4s/http4s/pull/2231): Fix off-by-one error that lets blaze-client wait queue grow one past its limit

# v0.18.20 (2018-10-18)

* Bug fixes
    * [#2181](https://github.com/http4s/http4s/pull/2181): Honor `redactHeadersWhen` in client `RequestLogger` middleware

* Enhancements
    * [#2178](https://github.com/http4s/http4s/pull/2178): Redact sensitive headers by default in `Retry` middleware. Add `retryWithRedactedHeaders` function that parameterizes the headers predicate.

* Documentation
    * [#2147](https://github.com/http4s/http4s/pull/2147): Fix link to v0.19 docs

* Internal
    * [#2130](https://github.com/http4s/http4s/pull/2130): Build with scala-2.12.7 and sbt-1.2.3

# ~~v0.19.0 (2018-10-05)~~

This release is identical to v0.19.0-M4.  We mistagged it.  Please proceed to the 0.20 series.

# v0.19.0-M4 (2018-10-05)

* Breaking changes
    * [#2137](https://github.com/http4s/http4s/pull/2137): Remove `ExecutionContext` argument to jetty-client in favor of the `ContextShift[F]`.
    * [#2070](https://github.com/http4s/http4s/pull/2070): Give `AbitraryInstances` unique names with `http4sTesting` prefix.
    * [#2136](https://github.com/http4s/http4s/pull/2136): Add `stream` method to `Client` interface. Deprecate `streaming`, which is just a `flatMap` of `Stream`.
    * [#2143](https://github.com/http4s/http4s/pull/2143): WebSocket model improvements:
    * The `org.http4s.websocket` package in unified in http4s-core
    * Drop http4s-websocket module dependency
    * All frames use an immutable `scodec.bits.ByteVector` instead of an `Array[Byte]`.
    * Frames moved from `WebSocketBits` to the `WebSocketFrame` companion
    * Rename all instances of `Websocket*` to `WebSocket*` for consistency
    * [#2094](https://github.com/http4s/http4s/pull/2094): Metrics unification
    * Add a `MetricsOps` algebra to http4s-core to be implemented by any metrics backend.
    * Create new `Metrics` middleware in http4s-client based on `MetricsOps`
    * Replace http4s-dropwizard-client-metrics and http4s-proemtheus-client-metrics modules with http4s-dropwizard-metrics and http4s-prometheus-metrics to implement `MetricsOps`.

* Enhancements
    * [#2149](https://github.com/http4s/http4s/pull/2134): Refresh `MimeDB` constants from the public registry
    * [#2151](https://github.com/http4s/http4s/pull/2151): Changed default response timeout code from 500 to 503

* Documentation updates
    * [#2134](https://github.com/http4s/http4s/pull/2134): Add Cats Friendly badge to readme
    * [#2139](https://github.com/http4s/http4s/pull/2139): Reinstate example projects
    * [#2145](https://github.com/http4s/http4s/pull/2145): Fix deprecated calls to `Client#streaming`

* Internal
    * [#2126](https://github.com/http4s/http4s/pull/2126): Delete obsolete `bin` directory
    * [#2127](https://github.com/http4s/http4s/pull/2127): Remove MiMa exceptions for new modules
    * [#2128](https://github.com/http4s/http4s/pull/2128): Don't run `dependencyUpdates` on load
    * [#2129](https://github.com/http4s/http4s/pull/2129): Build with sbt-1.2.3 and scala-2.12.7
    * [#2133](https://github.com/http4s/http4s/pull/2133): Build with kind-projector-0.9.8
    * [#2146](https://github.com/http4s/http4s/pull/2146): Remove all use of `OutboundCommand` in blaze integration

* Dependency upgrades
    * async-http-client-2.5.4
    * blaze-0.14.0-M5
    * fs2-1.0.0
    * jawn-0.13.0
    * scala-xml-1.1.1

# v0.19.0-M3 (2018-09-27)

* Breaking changes
    * [#2081](https://github.com/http4s/http4s/pull/2081): Remove `OkHttp` code redundant with `OkHttpBuilder`.
    * [#2092](https://github.com/http4s/http4s/pull/2092): Remove `ExecutionContext` and `Timer` implicits from async-http-client. Threads are managed by the `ContextShift`.
    * [#2115](https://github.com/http4s/http4s/pull/2115): Refactoring of `Server` and `ServerBuilder`:
    * Removed `Server#shutdown`, `Server#shutdownNow`, `Server#onShutdown`, and `Server#awaitShutdown`.  `Server` lifecycles are managed as a `fs2.Stream` or a `cats.effect.Resource`.
    * `ServerBuilder#start` replaced by `Server#resource`, which shuts down the `Server` after use.
    * Added a `ServerBuilder#stream` to construct a `Stream` from a `Resource`.
    * [#2118](https://github.com/http4s/http4s/pull/2118): Finalize various case classes.
    * [#2102](https://github.com/http4s/http4s/pull/2102): Refactoring of `Client` and some builders:
    * `Client` is no longer a case class.  Construct a new `Client` backend or middleware with `Client.apply(run: Request[F] => Resource[F, Response[F]])` for any `F` with a `Bracket[Throwable, F]`.
    * Removed `DisposableResponse[F]` in favor of `Resource[F, Response[F]]`.
    * Removed `Client#open` in favor of `Client#run`.
    * Removed `Client#shutdown` in favor of `cats.effect.Resource` or `fs2.Stream`.
    * Removed `AsyncHttpClient.apply`. It was not referentially transparent, and no longer possible. Use `AsyncHttpClient.resource` instead.
    * Removed deprecated `blaze.Http1Client.apply`

* Enhancements
    * [#2042](https://github.com/http4s/http4s/pull/2042): New `Throttle` server middleware
    * [#2036](https://github.com/http4s/http4s/pull/2036): New `http4s-jetty-client` backend, with HTTP/2 support
    * [#2080](https://github.com/http4s/http4s/pull/2080): Make `Http4sMatchers` polymorphic on their effect type
    * [#2082](https://github.com/http4s/http4s/pull/2082): Structured parser for the `Origin` header
    * [#2061](https://github.com/http4s/http4s/pull/2061): Send `Disconnect` event on EOF in blaze-server for faster cleanup of mid stages
    * [#2093](https://github.com/http4s/http4s/pull/2093): Track redirects in the `FollowRedirect` client middleware
    * [#2109](https://github.com/http4s/http4s/pull/2109): Add `→` as a synonym for `->` in http4s-dsl
    * [#2100](https://github.com/http4s/http4s/pull/2100): Tighten up module dependencies
    * http4s-testing only depends on specs2-matchers instead of specs2-core
    * http4s-prometheus-server-metrics depends on simpleclient_common instead of simpleclient

* Bugfixes
    * [#2069](https://github.com/http4s/http4s/pull/2069): Add proper `withMaxTotalConnections` method to `BlazeClientBuilder` in place of misnamed `withIdleTimeout` overload.
    * [#2106](https://github.com/http4s/http4s/pull/2106): Add the servlet timeout listener before the response has a chance to complete the `AsyncContext`

* Documentation updates
    * [#2076](https://github.com/http4s/http4s/pull/2076): Align coloring of legend and table for milestone on versoins page
    * [#2077](https://github.com/http4s/http4s/pull/2077): Replace Typelevel Code of Conduct with Scala Code of Conduct
    * [#2083](https://github.com/http4s/http4s/pull/2083): Fix link to 0.19 on the website
    * [#2100](https://github.com/http4s/http4s/pull/2100): Correct `re-start` to `reStart` in docs

* Internal
    * [#2105](https://github.com/http4s/http4s/pull/2105): Test on OpenJDK 11
    * [#2113](https://github.com/http4s/http4s/pull/2113): Check for unused compile dependencies in build
    * [#2115](https://github.com/http4s/http4s/pull/2115): Stop testing on Oracle JDK 10
    * [#2079](https://github.com/http4s/http4s/pull/2079): Use `readRange`, as contributed to fs2
    * [#2123](https://github.com/http4s/http4s/pull/2123): Remove unmaintained `load-test` module

* Dependency upgrades
    * cats-1.4.0
    * circe-0.10.0
    * fs2-1.0.0-RC1
    * jawn-fs2-0.13.0-RC1
    * play-json-3.6.10 for Scala 2.11.x
    * tomcat-9.0.12

# v0.18.19 (2018-09-27)

* Bug fixes
    * [#2101](https://github.com/http4s/http4s/pull/2101): `haveHeaders` checks by equality, not reference
    * [#2117](https://github.com/http4s/http4s/pull/2117): Handle unsuccessful responses in `JavaNetClient`

* Internal
    * [#2116](https://github.com/http4s/http4s/pull/2116): Test against OpenJDK 11. Retire Oracle JDK 10.

# v0.18.18 (2018-09-18)

* Bug fixes
    * [#2048](https://github.com/http4s/http4s/pull/2048): Correct misleading logging in `Retry` middleware
    * [#2078](https://github.com/http4s/http4s/pull/2078): Replace generic exception on full wait queue with new `WaitQueueFullFailure`

* Enhancements
    * [#2078](https://github.com/http4s/http4s/pull/2078): Replace generic exception on full wait queue with new `WaitQueueFullFailure`
    * [#2095](https://github.com/http4s/http4s/pull/2095): Add `Monoid[UrlForm]` instance

* Dependency upgrades
    * cats-1.4.0
    * fs2-0.10.6
    * jetty-9.4.12.v20180830
    * tomcat-9.0.12

# v0.19.0-M2 (2018-09-07)

* Breaking changes
    * [#1802](https://github.com/http4s/http4s/pull/1802): Race servlet requests against the `AsyncContext.timeout`. `JettyBuilder` and `TomcatBuilder` now require a `ConcurrentEffect` instance.
    * [#1934](https://github.com/http4s/http4s/pull/1934): Refactoring of `ConnectionManager`.  Now requires a `Concurrent` instance, which ripples to a `ConcurrentEffect` in blaze-client builders
    * [#2023](https://github.com/http4s/http4s/pull/2023): Don't overwrite existing `Vary` headers from `CORS`
    * [#2030](https://github.com/http4s/http4s/pull/2023): Restrict `MethodNotAllowed` response generator in DSL
    * [#2032](https://github.com/http4s/http4s/pull/2032): Eliminate mutable `Status` registry. IANA-registered `Status`es are still cached, but `register` is no longer public.
    * [#2026](https://github.com/http4s/http4s/pull/2026): `CSRF` enhancements
    * CSRF tokens represented with a newtype
    * CSRF token signatures are encoded hexadecimal strings, making them URI-safe.
    * Added a `headerCheck: Request[F] => Boolean` parameter
    * Added an `onFailure: Response[F]` parameter, which defaults to a `403`. This was formerly a hardcoded `401`.
    * [#1993](https://github.com/http4s/http4s/pull/2026): Massive changes from cats-effect and fs2 upgrades
    * `Timer` added to `AsyncHttpClient`
    * Dropwizard `Metrics` middleware now takes a `Clock` rather than a `Timer`
    * Client builders renamed and refactored for consistency and to support binary compatible evolution after 1.0:
    *  `BlazeClientBuilder` replaces `Http1Client`, `BlazeClient`, and `BlazeClientConfig`
    *  Removed deprecated `SimpleHttp1Client`
    *  `JavaNetClient` renamed to `JavaNetClientBuilder`, which now has a `resource` and `stream`
    *  `OkHttp` renamed to `OkHttpBuilder`.  The client now created from an `OkHttpClient` instance instead of an `F[OkHttpClient.Builder]`. A default client can be created as a `Resource` through `OkHttp.default`.
    * Fallout from removal of `fs2.Segment`
    *  `EntityDecoder.collectBinary` now decodes a `Chunk`
    *  `EntityDecoder.binaryChunk` deprecated
    *  `SegmentWriter` is removed
    *  Changes to:
      *  `ChunkWriter`s in blaze rewritten
      *  `Logger` middlewares
      *  `MemoryCache`
    * Blocking I/O now requires a blocking `ExecutionContext` and a `ContextShift`:
    *  `EntityDecoder`s:
      *  `EntityDecoder.binFile`
      *  `EntityDecoder.textFile`
      *  `MultipartDecoder.mixedMultipart`
    *  `EntityEncoder`s (no longer implicit):
      *  `File`
      *  `Path`
      *  `InputStream`
      *  `Reader`
    *  Multipart:
      *  `MultipartParser.parseStreamedFile`
      *  `MultipartParser.parseToPartsStreamedFile`
      *  `Part.fileData`
    *  Static resources:
      *  `StaticFile.fromString`
      *  `StaticFile.fromResource`
      *  `StaticFile.fromURL`
      *  `StaticFile.fromFile`
      *  `FileService.Config`
      *  `ResourceService.Config`
      *  `WebjarService.Config`
    *  `OkHttpBuilder`
    *  Servlets:
      *  `BlockingHttp4sServlet`
      *  `BlockingServletIo`
  * Servlet backend changes:
    *  `Http4sServlet` no longer shift onto an `ExecutionContext` by default.  Accordingly, `ServerBuilder` no longer has a `withExecutionContext`.
    *  Jetty and Tomcat builders use their native executor types instead of shifting onto an `ExecutionContext`.  Accordingly, `ServletBuilder#withExecutionContext` is removed.
    *  `AsyncHttp4sServlet` and `ServletContextSyntax` now default to non-blocking I/O.  No startup check is made against the servlet version, which failed classloading on an older servlet container.  Neither takes an `ExeuctionContext` parameter anymore.
  * Removed deprecated `StreamApp` aliases. `fs2.StreamApp` is removed and replaced by `cats.effect.IOApp`, `monix.eval.TaskApp`, or similar.
  * Removed deprecated `ServerApp`.
  * `EntityLimiter` middleware now requires an `ApplicativeError`
  * [#2054](https://github.com/http4s/http4s/pull/2054): blaze-server builder changes
  * `BlazeBuilder` deprecated for `BlazeServerBuilder`
  * `BlazeServerBuidler` has a single `withHttpApp(HttpApp)` in place of zero-to-many calls `mountService(HttpRoutes)`.
    *  This change makes it possible to mount an `HttpApp` wrapped in a `Logger` middleware, which only supports `HttpApp`
    *  Call `.orNotFound`, from `org.http4s.implicits._`, to cap an `HttpRoutes` as `HttpApp`
    *  Use `Router` to combine multiple `HttpRoutes` into a single `HttpRoutes` by prefix
    *  This interface will see more changes before 0.19.0 to promote long-term binary compatibility

* Enhancements
    * [#1953](https://github.com/http4s/http4s/pull/1953): Add `UUIDVar` path extractor
    * [#1963](https://github.com/http4s/http4s/pull/1963): Throw `ConnectException` rather than `IOException` on blaze-client connection failures
    * [#1961](https://github.com/http4s/http4s/pull/1961): New `http4s-prometheus-client-metrics` module
    * [#1974](https://github.com/http4s/http4s/pull/1974): New `http4s-client-metrics` module for Dropwizard Metrics
    * [#1973](https://github.com/http4s/http4s/pull/1973): Add `onClose` handler to `WebSocketBuilder`
    * [#2024](https://github.com/http4s/http4s/pull/2024): Add `HeaderEcho` server middleware
    * [#2062](https://github.com/http4s/http4s/pull/2062): Eliminate "unhandled inbund command: Disconnected"` warnings in blaze-server

* Bugfixes
  * [#2027](https://github.com/http4s/http4s/pull/2024): Miscellaneous websocket fixes
  * Stop sending frames even after closed
  * Avoid deadlock on small threadpools
  * Send `Close` frame in response to `Close` frame

* Documentation updates
    * [#1935](https://github.com/http4s/http4s/pull/1953): Make `http4sVersion` lowercase
    * [#1943](https://github.com/http4s/http4s/pull/1943): Make the imports in the Client documentation silent
    * [#1944](https://github.com/http4s/http4s/pull/1944): Upgrade to cryptobits-1.2
    * [#1971](https://github.com/http4s/http4s/pull/1971): Minor corrections to DSL tut
    * [#1972](https://github.com/http4s/http4s/pull/1972): Add `UUIDVar` to DSL tut
    * [#2034](https://github.com/http4s/http4s/pull/1958): Add branch to quickstart instructions
    * [#2035](https://github.com/http4s/http4s/pull/2035): Add Christopher Davenport to community staff
    * [#2060](https://github.com/http4s/http4s/pull/2060): Guide to setting up IntelliJ for contributors

* Internal
    * [#1966](https://github.com/http4s/http4s/pull/1966): Use scalafmt directly from IntelliJ
    * [#1968](https://github.com/http4s/http4s/pull/1968): Build with sbt-1.2.1
    * [#1996](https://github.com/http4s/http4s/pull/1996): Internal refactoring of `JettyBuilder`
    * [#2041](https://github.com/http4s/http4s/pull/2041): Simplify implementations of `RetryPolicy`
    * [#2050](https://github.com/http4s/http4s/pull/2050): Replace test `ExecutionContext` in `Http4sWSStageSpec`
    * [#2052](https://github.com/http4s/http4s/pull/2050): Introduce expiring `TestScheduler` to avoid leaking threads on tests

* Dependency upgrades
    * async-http-client-2.5.2
    * blaze-0.14.0-M4
    * cats-1.3.1
    * cats-effect-1.0.0
    * circe-0.10.0-M2
    * fs2-1.0.0-M5
    * jawn-0.13.0
    * jawn-fs2-0.13.0-M4
    * json4s-3.6.0

# v0.18.17 (2018-09-04)
* Accumulate errors in `OptionalMultiQueryParamDecoderMatcher` [#2000](https://github.com/http4s/pull/2000)
* New http4s-scalatags module [#2002](https://github.com/http4s/pull/2002)
* Resubmit bodies in `Retry` middleware where allowed by policy [#2001](https://github.com/http4s/pull/2001)
* Dependency upgrades:
  * play-json-3.6.10 (for Scala 2.12)
  * tomcat-9.0.11

# v0.18.16 (2018-08-14)
* Fix regression for `AutoSlash` when nested in a `Router` [#1948](https://github.com/http4s/http4s/pull/1948)
* Respect `redactHeadersWhen` in `Logger` middleware [#1952](https://github.com/http4s/http4s/pull/1952)
* Capture `BufferPoolsExports` in prometheus server middleware [#1977](https://github.com/http4s/http4s/pull/1977)
* Make `Referer` header extractable [#1984](https://github.com/http4s/http4s/pull/1984)
* Log server startup banner in a single call to prevent interspersion [#1985](https://github.com/http4s/http4s/pull/1985)
* Add support module for play-json [#1946](https://github.com/http4s/http4s/pull/1946)
* Introduce `TranslateUri` middleware, which checks the prefix of the service it's translating against the request. Deprecated `URITranslation`, which chopped the prefix length without checking for a match. [#1964](https://github.com/http4s/http4s/pull/1964)
* Dependency upgrades:
  * cats-1.2.0
  * metrics-4.0.3
  * okhttp-3.11.0
  * prometheus-client-0.5.0
  * scodec-bits-1.1.6

# v0.18.15 (2018-07-05)
* Bugfix for `AutoSlash` Middleware in Router [#1937](https://github.com/http4s/http4s/pull/1937)
* Add `StaticHeaders` middleware that appends static headers to a service [#1939](https://github.com/http4s/http4s/pull/1939)

# v0.19.0-M1 (2018-07-04)
* Add accumulating version of circe `EntityDecoder` [#1647](https://github.com/http4/http4s/1647)
* Add ETag support to `StaticFile` [#1652](https://github.com/http4s/http4s/pull/1652)
* Reintroduce the option for fallthrough for authenticated services [#1670](https://github.com/http4s/http4s/pull/1670)
* Separate `Cookie` into `RequestCookie` and `ResponseCookie` [#1676](https://github.com/http4s/http4s/pull/1676)
* Add `Eq[Uri]` instance [#1688](https://github.com/http4s/http4s/pull/1688)
* Deprecate `Message#withBody` in favor of `Message#withEntity`.  The latter returns a `Message[F]` rather than an `F[Message[F]]`. [#1694](https://github.com/http4s/http4s/pull/1694)
* Myriad new `Arbitrary` and `Cogen` instances [#1677](https://github.com/http4s/http4s/pull/1677)
* Add non-deprecated `LocationResponseGenerator` functions [#1715](https://github.com/http4s/http4s/pull/1715)
* Relax constraint on `Router` from `Sync` to `Monad` [#1723](https://github.com/http4s/http4s/pull/1723)
* Drop scodec-bits dependency [#1732](https://github.com/http4s/http4s/pull/1732)
* Add `Show[ETag]` instance [#1749](https://github.com/http4s/http4s/pull/1749)
* Replace `fs2.Scheduler` with `cats.effect.Timer` in `Retry` [#1754](https://github.com/http4s/http4s/pull/1754)
* Remove `Sync` constraint from `EntityEncoder[Multipart]` [#1762](https://github.com/http4s/http4s/pull/1762)
* Generate `MediaType`s from [MimeDB](https://github.com/jshttp/mime-db) [#1770](https://github.com/http4s/http4s/pull/1770)
  * Continue phasing out `Renderable` with `MediaRange` and `MediaType`.
  * Media types are now namespaced by main type.  This reduces backticks.  For example, `` MediaType.`text/plain` `` is replaced by `MediaType.text.plain`.
* Remove `Registry`. [#1770](https://github.com/http4s/http4s/pull/1770)
* Deprecate `HttpService`: [#1693](https://github.com/http4s/http4s/pull/1693)
  * Introduces an `Http[F[_], G[_]]` type alias
  * `HttpService` is replaced by `HttpRoutes`, which is an `Http[OptionT[F, ?], ?]`.  `HttpRoutes.of` replaces `HttpService` constructor from `PartialFunction`s.
  * `HttpApp` is an `Http[F, F]`, representing a total HTTP function.
* Add `BlockingHttp4sServlet` for use in Google App Engine and Servlet 2.5 containers.  Rename `Http4sServlet` to `AsyncHttp4sServlet`. [#1830](https://github.com/http4s/http4s/pull/1830)
* Generalize `Logger` middleware to log with `String => Unit` instead of `logger.info(_)` [#1839](https://github.com/http4s/http4s/pull/1839)
* Generalize `AutoSlash` middleware to work on `Kleisli[F, Request[G], B]` given `MonoidK[F]` and `Functor[G]`. [#1885](https://github.com/http4s/http4s/pull/1885)
* Generalize `CORS` middleware to work on `Http[F, G]` given `Applicative[F]` and `Functor[G]`. [#1889](https://github.com/http4s/http4s/pull/1889)
* Generalize `ChunkAggegator` middleware to work on `Kleisli[F, A, Response[G]]` given `G ~> F`, `FlatMap[F]`, and `Sync[G]`. [#1886](https://github.com/http4s/http4s/pull/1886)
* Generalize `EntityLimiter` middleware to work on `Kleisli[F, Request[G], B]`. [#1892](https://github.com/http4s/http4s/pull/1892)
* Generalize `HSTS` middleware to work on `Kleisli[F, A, Response[G]]` given `Functor[F]` and `Functor[G]`. [#1893](https://github.com/http4s/http4s/pull/1893)
* Generalize `UrlFormLifter` middleware to work on `Kleisli[F, Request[G], Response[G]]` given `G ~> F`, `Sync[F]` and `Sync[G]`.  [#1894](https://github.com/http4s/http4s/pull/1894)
* Generalize `Timeout` middleware to work on `Kleisli[F, A, Response[G]]` given `Concurrent[F]` and `Timer[F]`. [#1899](https://github.com/http4s/http4s/pull/1899)
* Generalize `VirtualHost` middleware to work on `Kleisli[F, Request[G], Response[G]]` given `Applicative[F]`.  [#1902](https://github.com/http4s/http4s/pull/1902)
* Generalize `URITranslate` middleware to work on `Kleisli[F, Request[G], B]` given `Functor[G]`.  [#1895](https://github.com/http4s/http4s/pull/1895)
* Generalize `CSRF` middleware to work on `Kleisli[F, Request[G], Response[G]]` given `Sync[F]` and `Applicative[G]`.  [#1909](https://github.com/http4s/http4s/pull/1909)
* Generalize `ResponseLogger` middleware to work on `Kleisli[F, A, Response[F]]` given `Effect[F]`.  [#1916](https://github.com/http4s/http4s/pull/1916)
* Make `Logger`, `RequestLogger`, and `ResponseLogger` work on `HttpApp[F]` so a `Response` is guaranteed unless the service raises an error [#1916](https://github.com/http4s/http4s/pull/1916)
* Rename `RequestLogger.apply0` and `ResponseLogger.apply0` to `RequestLogger.apply` and `ResponseLogger.apply`.  [#1837](https://github.com/http4s/http4s/pull/1837)
* Move `org.http4s.server.ServerSoftware` to `org.http4s.ServerSoftware` [#1884](https://github.com/http4s/http4s/pull/1884)
* Fix `Uncompressible` and `NotBinary` flags in `MimeDB` generator. [#1900](https://github.com/http4s/http4s/pull/1884)
* Generalize `DefaultHead` middleware to work on `Http[F, G]` given `Functor[F]` and `MonoidK[F]` [#1903](https://github.com/http4s/http4s/pull/1903)
* Generalize `GZip` middleware to work on `Http[F, G]` given `Functor[F]` and `Functor[G]` [#1903](https://github.com/http4s/http4s/pull/1903)
* `jawnDecoder` takes a `RawFacade` instead of a `Facade`
* Change `BasicCredentials` extractor to return `(String, String)` [#1924](https://github.com/http4s/http4s/1925)
* `Effect` constraint relaxed to `Sync`:
  * `Logger.logMessage`
* `Effect` constraint relaxed to `Async`:
  * `JavaNetClient`
* `Effect` constraint changed to `Concurrent`:
  * `Logger` (client and server)
  * `RequestLogger` (client and server)
  * `ResponseLogger` (client and server)
  * `ServerBuilder#serve` (moved to abstract member of `ServerBuilder`)
* `Effect` constraint strengthened to `ConcurrentEffect`:
  * `AsyncHttpClient`
  * `BlazeBuilder`
  * `JettyBuilder`
  * `TomcatBuilder`
* Implicit `ExecutionContext` removed from:
  * `RequestLogger` (client and server)
  * `ResponseLogger` (client and server)
  * `ServerBuilder#serve`
  * `ArbitraryInstances.arbitraryEntityDecoder`
  * `ArbitraryInstances.cogenEntity`
  * `ArbitraryInstances.cogenEntityBody`
  * `ArbitraryInstances.cogenMessage`
  * `JavaNetClient`
* Implicit `Timer` added to:
  * `AsyncHttpClient`
  * `JavaNetClient.create`
* `Http4sWsStage` removed from public API
* Removed charset for argonaut instances [#1914](https://github.com/http4s/http4s/pull/1914)
* Dependency upgrades:
  * async-http-client-2.4.9
  * blaze-0.14.0-M3
  * cats-effect-1.0.0-RC2
  * circe-0.10.0-M1
  * fs2-1.0.0-M1
  * fs2-reactive-streams-0.6.0
  * jawn-0.12.1
  * jawn-fs2-0.13.0-M1
  * prometheus-0.4.0
  * scala-xml-1.1.0

# v0.18.14 (2018-07-03)
* Add `CirceEntityCodec` to provide an implicit `EntityEncoder` or `EntityDecoder` from an `Encoder` or `Decoder`, respectively. [#1917](https://github.com/http4s/http4s/pull/1917)
* Add a client backend based on `java.net.HttpURLConnection`.  Note that this client blocks and is primarily intended for use in a REPL. [#1882](https://github.com/http4s/http4s/pull/1882)
* Dependency upgrades:
  * jetty-9.4.11
  * tomcat-9.0.10

# v0.18.13 (2018-06-22)
* Downcase type in `MediaRange` generator [#1907](https://github.com/http4s/http4s/pull/1907)
* Fixed bug where `PoolManager` would try to dequeue from an empty queue [#1922](https://github.com/http4s/http4s/pull/1922)
* Dependency upgrades:
  * argonaut-6.2.2
  * fs2-0.10.5

# v0.18.12 (2018-05-28)
* Deprecated `Part.empty` [#1858](https://github.com/http4s/http4s/pull/1858)
* Log requests with an unconsumed body [#1861](https://github.com/http4s/http4s/pull/1861)
* Log requests when the service returns `None` or raises an error [#1875](https://github.com/http4s/http4s/pull/1875)
* Support streaming parsing of multipart and storing large parts as temp files [#1865](https://github.com/http4s/http4s/pull/1865)
* Add an OkHttp client, with HTTP/2 support [#1864](https://github.com/http4s/http4s/pull/1864)
* Add `Host` header to requests to `Client.fromHttpService` if the request URI is absolute [#1874](https://github.com/http4s/http4s/pull/1874)
* Log `"service returned None"` or `"service raised error"` in service `ResponseLogger` when the service does not produce a successful response [#1879](https://github.com/http4s/http4s/pull/1879)
* Dependency upgrades:
  * jetty-9.4.10.v20180503
  * json4s-3.5.4
  * tomcat-9.0.8

# v0.18.11 (2018-05-10)
* Prevent zero-padding of servlet input chunks [#1835](https://github.com/http4s/http4s/pull/1835)
* Fix deadlock in client loggers.  `RequestLogger.apply` and `ResponseLogger.apply` are each replaced by `apply0` to maintain binary compatibility. [#1837](https://github.com/http4s/http4s/pull/1837)
* New `http4s-boopickle` module supports entity codecs through `boopickle.Pickler` [#1826](https://github.com/http4s/http4s/pull/1826)
* Log as much of the response as is consumed in the client. Previously, failure to consume the entire body prevented any part of the body from being logged. [#1846](https://github.com/http4s/http4s/pull/1846)
* Dependency upgrades:
  * prometheus-client-java-0.4.0

# v0.18.10 (2018-05-03)
* Eliminate dependency on Macro Paradise and macro-compat [#1816](https://github.com/http4s/http4s/pull/1816)
* Add `Logging` middleware for client [#1820](https://github.com/http4s/http4s/pull/1820)
* Make blaze-client tick wheel executor lazy [#1822](https://github.com/http4s/http4s/pull/1822)
* Dependency upgrades:
  * cats-effect-0.10.1
  * fs2-0.10.4
  * specs2-4.1.0

# v0.18.9 (2018-04-17)
* Log any exceptions when writing the header in blaze-server for HTTP/1 [#1781](https://github.com/http4s/http4s/pull/1781)
* Drain the response body (thus running its finalizer) when there is an error writing a servlet header or body [#1782](https://github.com/http4s/http4s/pull/1782)
* Clean up logging of errors thrown by services. Prevents the possible swallowing of errors thrown during `renderResponse` in blaze-server and `Http4sServlet` [#1783](https://github.com/http4s/http4s/pull/1783)
* Fix `Uri.Scheme` parser for schemes beginning with `http` other than `https` [#1790](https://github.com/http4s/http4s/pull/1790)
* Fix blaze-client to reset the connection start time on each invocation of the `F[DisposableResponse]`. This fixes the "timeout after 0 milliseconds" error. [#1792](https://github.com/http4s/http4s/pull/1792)
* Depdency upgrades:
  * blaze-0.12.13
  * http4s-websocket-0.2.1
  * specs2-4.0.4
  * tomcat-9.0.7

# v0.18.8 (2018-04-11)
* Improved ScalaDoc for BlazeBuilder [#1775](https://github.com/http4s/http4s/pull/1775)
* Added a stream constructor for async-http-client [#1776](https://github.com/http4s/http4s/pull/1776)
* http4s-prometheus-server-metrics project created. Prometheus Metrics middleware implemented for metrics on http4s server. Exposes an HttpService ready to be scraped by Prometheus, as well pairing to a CollectorRegistry for custom metric registration. [#1778](https://github.com/http4s/http4s/pull/1778)

# v0.18.7 (2018-04-04)
* Multipart parser defaults to fields interpreted as utf-8. [#1767](https://github.com/http4s/http4s/pull/1767)

# v0.18.6 (2018-04-03)
* Fix parsing of multipart bodies across chunk boundaries. [#1764](https://github.com/http4s/http4s/pull/1764)

# v0.18.5 (2018-03-28)
* Add `&` extractor to http4s-dsl. [#1758](https://github.com/http4s/http4s/pull/1758)
* Deprecate `EntityEncoder[F, Future[A]]`.  The `EntityEncoder` is strict in its argument, which causes any side effect of the `Future` to execute immediately.  Wrap your `future` in `IO.fromFuture(IO(future))` instead. [#1759](https://github.com/http4s/http4s/pull/1759)
* Dependency upgrades:
  * circe-0.9.3

# v0.18.4 (2018-03-23)
* Deprecate old `Timeout` middleware methods in favor of new ones that use `FiniteDuration` and cancel timed out effects [#1725](https://github.com/http4s/http4s/pull/1725)
* Add `expectOr` methods to client for custom error handling on failed expects [#1726](https://github.com/http4s/http4s/pull/1726)
* Replace buffered multipart parser with a streaming version. Deprecate all uses of fs2-scodec. [#1727](https://github.com/http4s/http4s/pull/1727)
* Dependency upgrades:
  * blaze-0.12.2
  * fs2-0.10.3
  * log4s-1.6.1
  * jetty-9.4.9.v20180320

# v0.18.3 (2018-03-17)
* Remove duplicate logging in pool manager [#1683](https://github.com/http4s/http4s/pull/1683)
* Add request/response specific properties to logging [#1709](https://github.com/http4s/http4s/pull/1709)
* Dependency upgrades:
  * async-http-client-2.0.39
  * cats-1.1.0
  * cats-effect-0.10
  * circe-0.9.2
  * discipline-0.9.0
  * jawn-fs2-0.12.2
  * log4s-1.5.0
  * twirl-1.3.15

# v0.18.2 (2018-03-09)
* Qualify reference to `identity` in `uriLiteral` macro [#1697](https://github.com/http4s/http4s/pull/1697)
* Make `Retry` use the correct duration units [#1698](https://github.com/http4s/http4s/pull/1698)
* Dependency upgrades:
  * tomcat-9.0.6

# v0.18.1 (2018-02-27)
* Fix the rendering of trailer headers in blaze [#1629](https://github.com/http4s/http4s/pull/1629)
* Fix race condition between shutdown and parsing in Http1SeverStage [#1675](https://github.com/http4s/http4s/pull/1675)
* Don't use filter in `Arbitrary[``Content-Length``]` [#1678](https://github.com/http4s/http4s/pull/1678)
* Opt-in fallthrough for authenticated services [#1681](https://github.com/http4s/http4s/pull/1681)
* Dependency upgrades:
  * cats-effect-0.9
  * fs2-0.10.2
  * fs2-reactive-streams-0.5.1
  * jawn-fs2-0.12.1
  * specs2-4.0.3
  * tomcat-9.0.5
  * twirl-1.3.4

# v0.18.0 (2018-02-01)
* Add `filename` method to `Part`
* Dependency upgrades:
  * fs2-0.10.0
  * fs2-reactive-streams-0.5.0
  * jawn-fs2-0.12.0

# v0.18.0-M9 (2018-01-26)
* Emit Exit Codes On Server Shutdown [#1638](https://github.com/http4s/http4s/pull/1638) [#1637](https://github.com/http4s/http4s/pull/1637)
* Register Termination Signal and Frame in Http4sWSStage [#1631](https://github.com/http4s/http4s/pull/1631)
* Trailer Headers Are Now Being Emitted Properly [#1629](https://github.com/http4s/http4s/pull/1629)
* Dependency Upgrades:
   * alpn-boot-8.1.12.v20180117
   * circe-0.9.1
   * fs2-0.10.0-RC2
   * fs2-reactive-streams-0.3.0
   * jawn-fs2-0.12.0-M7
   * metrics-4.0.2
   * tomcat-9.0.4

# v0.18.0-M8 (2018-01-05)
* Dependency Upgrades:
   * argonaut-6.2.1
   * circe-0.9.0
   * fs2-0.10.0-M11
   * fs2-reactive-streams-0.2.8
   * jawn-fs2-0.12.0-M6
   * cats-1.0.1
   * cats-effect-0.8

# v0.18.0-M7 (2017-12-23)
* Relax various typeclass constraints from `Effect` to `Sync` or `Async`. [#1587](https://github.com/http4s/http4s/pull/1587)
* Operate on `Segment` instead of `Chunk` [#1588](https://github.com/http4s/http4s/pull/1588)
   * `EntityDecoder.collectBinary` and `EntityDecoder.binary` now
     return `Segment[Byte, Unit]` instead of `Chunk[Byte]`.
   * Add `EntityDecoder.binaryChunk`.
   * Add `EntityEncoder.segmentEncoder`.
   * `http4sMonoidForChunk` replaced by `http4sMonoidForSegment`.
* Add new generators for core RFC 2616 types. [#1593](https://github.com/http4s/http4s/pull/1593)
* Undo obsolete copying of bytes in `StaticFile.fromURL`. [#1202](https://github.com/http4s/http4s/pull/1202)
* Optimize conversion of `Chunk.Bytes` and `ByteVectorChunk` to `ByteBuffer. [#1602](https://github.com/http4s/http4s/pull/1602)
* Rename `read` to `send` and `write` to `receive` in websocket model. [#1603](https://github.com/http4s/http4s/pull/1603)
* Remove `MediaRange` mutable `Registry` and add `HttpCodec[MediaRange]` instance [#1597](https://github.com/http4s/http4s/pull/1597)
* Remove `Monoid[Segment[A, Unit]]` instance, which is now provided by fs2. [#1609](https://github.com/http4s/http4s/pull/1609)
* Introduce `WebSocketBuilder` to build `WebSocket` responses.  Allows headers (e.g., `Sec-WebSocket-Protocol`) on a successful handshake, as well as customization of the response to failed handshakes. [#1607](https://github.com/http4s/http4s/pull/1607)
* Don't catch exceptions thrown by `EntityDecoder.decodeBy`. Complain loudly in logs about exceptions thrown by `HttpService` rather than raised in `F`. [#1592](https://github.com/http4s/http4s/pull/1592)
* Make `abnormal-terminations` and `service-errors` Metrics names plural. [#1611](https://github.com/http4s/http4s/pull/1611)
* Refactor blaze client creation. [#1523](https://github.com/http4s/http4s/pull/1523)
   * `Http1Client.apply` returns `F[Client[F]]`
   * `Http1Client.stream` returns `Stream[F, Client[F]]`, bracketed to shut down the client.
   * `PooledHttp1Client` constructor is deprecated, replaced by the above.
   * `SimpleHttp1Client` is deprecated with no direct equivalent.  Use `Http1Client`.
* Improve client timeout and wait queue handling
   * `requestTimeout` and `responseHeadersTimeout` begin from the submission of the request.  This includes time spent in the wait queue of the pool. [#1570](https://github.com/http4s/http4s/pull/1570)
   * When a connection is `invalidate`d, try to unblock a waiting request under the same key.  Previously, the wait queue would only be checked on recycled connections.
   * When the connection pool is closed, allow connections in the wait queue to complete.
* Changes to Metrics middleware. [#1612](https://github.com/http4s/http4s/pull/1612)
   * Decrement the active requests gauge when no request matches
   * Don't count non-matching requests as 4xx in case they're composed with other services.
   * Don't count failed requests as 5xx in case they're recovered elsewhere.  They still get recorded as `service-error`s.
* Dependency upgrades:
   * async-http-client-2.0.38
   * cats-1.0.0.RC2
   * circe-0.9.0-M3
   * fs2-0.10.0-M10
   * fs2-jawn-0.12.0-M5
   * fs2-reactive-streams-0.2.7
   * scala-2.10.7 and scala-2.11.12

# v0.18.0-M6 (2017-12-08)
* Tested on Java 9.
* `Message.withContentType` now takes a `Content-Type` instead of an
  ``Option[`Content-Type`]``.  `withContentTypeOption` takes an `Option`,
  and `withoutContentType` clears it.
* `QValue` has an `HttpCodec` instance
* `AuthMiddleware` never falls through.  See
  [#1530](https://github.com/http4s/http4s/pull/1530) for more.
* `ContentCoding` is no longer a `Registry`, but has an `HttpCodec`
  instance.
* Render a banner on server startup.  Customize by calling
  `withBanner(List[String])` or `withoutBanner` on the
  `ServerBuilder`.
* Parameterize `isZippable` as a predicate of the `Response` in `GZip`
  middleware.
* Add constant for `application/vnd.api+json` MediaType.
* Limit memory consumption in `GZip` middleware
* Add `handleError`, `handleErrorWith`, `bimap`, `biflatMap`,
  `transform`, and `transformWith` to `EntityDecoder`.
* `org.http4s.util.StreamApp` and `org.http4s.util.ExitCode` are
  deprecated in favor of `fs2.StreamApp` and `fs2.StreamApp.ExitCode`,
  based on what was in http4s.
* Dependency upgrades:
  * fs2-0.10.0-M9
  * fs2-reactive-streams-0.2.6
  * jawn-fs2-0.12.0-M4
  * specs2-4.0.2

# v0.17.6 (2017-12-05)
* Fix `StaticFile` to serve files larger than `Int.MaxValue` bytes
* Dependency upgrades:
  * tomcat-8.5.24

# v0.16.6 (2017-12-04)
* Add a CSRF server middleware
* Fix `NullPointerException` when starting a Tomcat server related to `docBase`
* Log version info and server address on server startup
* Dependency upgrades:
  * jetty-9.4.8.v20171121
  * log4s-1.4.0
  * scalaz-7.2.17
  * twirl-1.3.13

# v0.18.0-M5 (2017-11-02)
* Introduced an `HttpCodec` type class that represents a type that can round
  trip to and from a `String`.  `Uri.Scheme` and `TransferCoding` are the first
  implementors, with more to follow.  Added an `HttpCodecLaws` to http4s-testing.
* `Uri.Scheme` is now its own type instead of a type alias.
* `TransferCoding` is no longer a case class. Its `coding` member is now a
  `String`, not a `CIString`. Its companion is no longer a
  `Registry`.
* Introduced `org.http4s.syntax.literals`, which contains a `StringContext` forAll
  safely constructing a `Uri.Scheme`.  More will follow.
* `org.http4s.util.StreamApp.ExitCode` moved to `org.http4s.util.ExitCode`
* Changed `AuthService[F[_], T]` to `AuthService[T, F[_]]` to support
  partial unification when combining services as a `SemigroupK`.
* Unseal the `MessageFailure` hierarchy. Previous versions of http4s had a
  `GenericParsingFailure`, `GenericDecodeFailure`, and
  `GenericMessageBodyFailure`. This was not compatible with the parameterized
  effect introduced in v0.18. Now, `MessageFailure` is unsealed, so users
  wanting precise control over the default `toHttpResponse` can implement their
  own failure conditions.
* `MessageFailure` now has an `Option[Throwable]` cause.
* Removed `KleisliInstances`. The `SemigroupK[Kleisli[F, A, ?]]` is now provided
  by cats.  Users should no longer need to import `org.http4s.implicits._` to
  get `<+>` composition of `HttpService`s
* `NonEmptyList` extensions moved from `org.http4s.util.nonEmptyList` to
  `org.http4s.syntax.nonEmptyList`.
* There is a classpath difference in log4s version between blaze and http4s in this
  milestone that will be remedied in M6. We believe these warnings are safe.
* Dependency upgrades:
  * cats-1.0.0-RC1
  * fs2-0.10.0-M8
  * fs2-reactive-streams-0.2.5

# v0.18.0-M4 (2017-10-12)
* Syntax for building requests moved from `org.http4s.client._` to
  `org.http4s.client.dsl.Http4sClientDsl[F]`, with concrete type `IO`
  available as `org.http4s.client.dsl.io._`.  This is consistent with
  http4s-dsl for servers.
* Change `StreamApp` to return a `Stream[F, ExitCode]`. The first exit code
  returned by the stream is the exit code of the JVM. This allows custom exit
  codes, and eases dead code warnings in certain constructions that involved
  mapping over `Nothing`.
* `AuthMiddleware.apply` now takes an `Kleisli[OptionT[F, ?], Request[F], T]`
  instead of a `Kleisli[F, Request[F], T]`.
* Set `Content-Type` header on default `NotFound` response.
* Merges from v0.16.5 and v0.17.5.
* Remove mutable map that backs `Method` registry. All methods in the IANA
  registry are available through `Method.all`. Custom methods should be memoized
  by other means.
* Adds an `EntityDecoder[F, Array[Byte]]` and `EntityDecoder[F, Array[Char]]`
  for symmetry with provided `EntityEncoder` instances.
* Adds `Arbitrary` instances for `Headers`, `EntityBody[F]` (currently just
  single chunk), `Entity[F]`, and `EntityEncoder[F, A]`.
* Adds `EntityEncoderLaws` for `EntityEncoder`.
* Adds `EntityCodecLaws`.  "EntityCodec" is not a type in http4s, but these
  laws relate an `EntityEncoder[F, A]` to an `EntityDecoder[F, A]`.
* There is a classpath difference in log4s version between blaze and http4s in this
  milestone that will be remedied in M6. We believe these warnings are safe.

# v0.17.5 (2017-10-12)
* Merges only.

# v0.16.5 (2017-10-11)
* Correctly implement sanitization of dot segments in static file paths
  according to RFC 3986 5.2.4. Most importantly, this fixes an issue where `...`
  is reinterpreted as `..` and can escape the root of the static file service.

# v0.18.0-M3 (2017-10-04)
* Merges only.
* There is a classpath difference in log4s version between blaze and http4s in this
  milestone that will be remedied in M6. We believe these warnings are safe.

# v0.17.4 (2017-10-04)
* Fix reading of request body in non-blocking servlet backend. It was previously
  only reading the first byte of each chunk.
* Dependency upgrades:
  * fs2-reactive-streams-0.1.1

# v0.16.4 (2017-10-04)
* Backport removal `java.xml.bind` dependency from `GZip` middleware,
  to play more nicely with Java 9.
* Dependency upgrades:
  * metrics-core-3.2.5
  * tomcat-8.0.23
  * twirl-1.3.12

# v0.18.0-M2 (2017-10-03)
* Use http4s-dsl with any effect type by either:
    *  extend `Http4sDsl[F]`
    *  create an object that extends `Http4sDsl[F]`, and extend that.
    *  `import org.http4s.dsl.io._` is still available for those who
      wish to specialize on `cats.effect.IO`
* Remove `Semigroup[F[MaybeResponse[F]]]` constraint from
  `BlazeBuilder`.
* Fix `AutoSlash` middleware when a service is mounted with a prefix.
* Publish internal http4s-parboiled2 as a separate module.  This does
  not add any new third-party dependencies, but unbreaks `sbt
  publishLocal`.
* Add `Request.from`, which respects `X-Fowarded-For` header.
* Make `F` in `EffectMessageSyntax` invariant
* Add `message.decodeJson[A]` syntax to replace awkward `message.as(implicitly,
  jsonOf[A])`. Brought into scope by importing one of the following, based on
  your JSON library of choice.
  * `import org.http4s.argonaut._`
  * `import org.http4s.circe._`
  * `import org.http4s.json4s.jackson._`
  * `import org.http4s.json4s.native._`
* `AsyncHttpClient.apply` no longer takes a `bufferSize`.  It is made
  irrelevant by fs2-reactive-streams.
* `MultipartParser.parse` no longer takes a `headerLimit`, which was unused.
* Add `maxWaitQueueLimit` (default 256) and `maxConnectionsPerRequestKey`
  (default 10) to `PooledHttp1Client`.
* Remove private implicit `ExecutionContext` from `StreamApp`. This had been
  known to cause diverging implicit resolution that was hard to debug.
* Shift execution of the routing of the `HttpService` to the `ExecutionContext`
  provided by the `JettyBuilder` or `TomcatBuilder`. Previously, it only shifted
  the response task and stream. This was a regression from v0.16.
* Add two utility execution contexts. These may be used to increase throughput
  as the server builder's `ExecutionContext`. Blocking calls on routing may
  decrease fairness or even deadlock your service, so use at your own risk:
  * `org.http4s.util.execution.direct`
  * `org.http4s.util.execution.trampoline`
* Deprecate `EffectRequestSyntax` and `EffectResponseSyntax`. These were
  previously used to provide methods such as `.putHeaders` and `.withBody`
  on types `F[Request]` and `F[Response]`.  As an alternative:
  * Call `.map` or `.flatMap` on `F[Request]` and `F[Response]` to get access
    to all the same methods.
  * Variadic headers have been added to all the status code generators in
    `Http4sDsl[F]` and method generators in `import org.http4s.client._`.
    For example:
    *  `POST(uri, urlForm, Header("Authorization", "Bearer s3cr3t"))`
    *  ``Ok("This will have an html content type!", `Content-Type`(`text/html`))``
* Restate `HttpService[F]` as a `Kleisli[OptionT[F, ?], Request[F], Response[F]]`.
* Similarly, `AuthedService[F]` as a `Kleisli[OptionT[F, ?], AuthedRequest[F], Response[F]]`.
* `MaybeResponse` is removed, because the optionality is now expressed through
  the `OptionT` in `HttpService`. Instead of composing `HttpService` via a
  `Semigroup`, compose via a `SemigroupK`. Import `org.http4s.implicits._` to
  get a `SemigroupK[HttpService]`, and chain services as `s1 <+> s2`. We hope to
  remove the need for `org.http4s.implicits._` in a future version of cats with
  [issue 1428](https://github.com/typelevel/cats/issues/1428).
* The `Service` type alias is deprecated in favor of `Kleisli`.  It used to represent
  a partial application of the first type parameter, but since version 0.18, it is
  identical to `Kleisli.
* `HttpService.lift`, `AuthedService.lift` are deprecated in favor of `Kleisli.apply`.
* Remove `java.xml.bind` dependency from `GZip` middleware to avoid an
  extra module dependency in Java 9.
* Upgraded dependencies:
    *  jawn-fs2-0.12.0-M2
    *  log4s-1.4.0
* There is a classpath difference in log4s version between blaze and http4s in this
  milestone that will be remedied in M6. We believe these warnings are safe.

# v0.17.3 (2017-10-02)
* Shift execution of HttpService to the `ExecutionContext` provided by the
  `BlazeBuilder` when using HTTP/2. Previously, it only shifted the response
  task and body stream.

# v0.16.3 (2017-09-29)
* Fix `java.io.IOException: An invalid argument was supplied` on blaze-client
  for Windows when writing an empty sequence of `ByteBuffer`s.
* Set encoding of `captureWriter` to UTF-8 instead of the platform default.
* Dependency upgrades:
  * blaze-0.12.9

# v0.17.2 (2017-09-25)
* Remove private implicit strategy from `StreamApp`. This had been known to
  cause diverging implicit resolution that was hard to debug.
* Shift execution of HttpService to the `ExecutionContext` provided by the
  `BlazeBuilder`. Previously, it only shifted the response stream. This was a
  regression from 0.16.
* Split off http4s-parboiled2 module as `"org.http4s" %% "parboiled"`. There are
  no externally visible changes, but this simplifies and speeds the http4s
  build.

# v0.16.2 (2017-09-25)
* Dependency patch upgrades:
  * async-http-client-2.0.37
  * blaze-0.12.8: changes default number of selector threads to
    from `2 * cores + 1` to `max(4, cores + 1)`.
  * jetty-9.4.7.v20170914
  * tomcat-8.5.21
  * twirl-1.3.7

# v0.17.1 (2017-09-17)
* Fix bug where metrics were not captured in `Metrics` middleware.
* Pass `redactHeadersWhen` argument from `Logger` to `RequestLogger`
  and `ResponseLogger`.

# v0.16.1 (2017-09-17)
* Publish our fork of parboiled2 as http4s-parboiled2 module.  It's
  the exact same internal code as was in http4s-core, with no external
  dependencies. By publishing an extra module, we enable a
  `publishLocal` workflow.
* Charset fixes:
  * Deprecate `CharsetRange.isSatisfiedBy` in favor of
    and ```Accept-Charset`.isSatisfiedBy`` in favor of
    ```Accept-Charset`.satisfiedBy``.
  * Fix definition of `satisfiedBy` to respect priority of
    ```Charset`.*``.
  * Add `CharsetRange.matches`.
* ContentCoding fixes:
  * Deprecate `ContentCoding.satisfiedBy` and
    `ContentCoding.satisfies` in favor of ```Accept-Encoding`.satisfiedBy``.
  * Deprecate ```Accept-Encoding`.preferred``, which has no reasonable
    interpretation in the presence of splats.
  * Add ```Accept-Language`.qValue``.
  * Fix definition of `satisfiedBy` to respect priority of
    `ContentCoding.*`.
  * Add `ContentCoding.matches` and `ContentCoding.registered`.
  * Add `Arbitrary[ContentCoding]` and ```Arbitrary[`Accept-Encoding`]``
    instances.
* LanguageTag fixes:
  * Deprecate `LanguageTag.satisfiedBy` and
    `LanguageTag.satisfies` in favor of ```Accept-Language`.satisfiedBy``.
  * Fix definition of `satisfiedBy` to respect priority of
    `LanguageTag.*` and matches of a partial set of subtags.
  * Add `LanguageTag.matches`.
  * Deprecate `LanguageTag.withQuality` in favor of new
    `LanguageTag.withQValue`.
  * Deprecate ```Accept-Language`.preferred``, which has no reasonable
    interpretation in the presence of splats.
  * Add ```Accept-Language`.qValue``.
  * Add `Arbitrary[LanguageTag]` and ```Arbitrary[`Accept-Language`]``
    instances.

# v0.17.0 (2017-09-01)
* Honor `Retry-After` header in `Retry` middleware.  The response will
  not be retried until the maximum of the backoff strategy and any
  time specified by the `Retry-After` header of the response.
* The `RetryPolicy.defaultRetriable` only works for methods guaranteed
  to not have a body.  In fs2, we can't introspect the stream to
  guarantee that it can be rerun.  To retry requests for idempotent
  request methods, use `RetryPolicy.unsafeRetriable`.  To retry
  requests regardless of method, use
  `RetryPolicy.recklesslyRetriable`.
* Fix `Logger` middleware to render JSON bodies as text, not as a hex
  dump.
* `MultipartParser.parse` returns a stream of `ByteVector` instead of
  a stream of `Byte`. This perserves chunking when parsing into the
  high-level `EntityDecoder[Multipart]`, and substantially improves
  performance on large files.  The high-level API is not affected.

# v0.16.0 (2017-09-01)
* `Retry` middleware takes a `RetryPolicy` instead of a backoff
  strategy.  A `RetryPolicy` is a function of the request, the
  response, and the number of attempts.  Wrap the previous `backoff`
  in `RetryPolicy {}` for compatible behavior.
* Expose a `Part.fileData` constructor that accepts an `EntityBody`.

# v0.17.0-RC3 (2017-08-29)
* In blaze-server, when doing chunked transfer encoding, flush the
  header as soon as it is available.  It previously buffered until the
  first chunk was available.

# v0.16.0-RC3 (2017-08-29)
* Add a `responseHeaderTimeout` property to `BlazeClientConfig`.  This
  measures the time between the completion of writing the request body
  to the reception of a complete response header.
* Upgraded dependencies:
    *  async-http-client-2.0.35

# v0.18.0-M1 (2017-08-24)

This release is the product of a long period of parallel development
across different foundation libraries, making a detailed changelog
difficult.  This is a living document, so if any important points are
missed here, please send a PR.

The most important change in http4s-0.18 is that the effect type is
parameterized.  Where previous versions were specialized on
`scalaz.concurrent.Task` or `fs2.Task`, this version supports anything
with a `cats.effect.Effect` instance.  The easiest way to port an
existing service is to replace your `Task` with `cats.effect.IO`,
which has a similar API and is already available on your classpath.
If you prefer to bring your own effect, such as `monix.eval.Task` or
stick to `scalaz.concurrent.Task` or put a transformer on `IO`, that's
fine, too!

The parameterization chanages many core signatures throughout http4s:
- `Request` and `Response` become `Request[F[_]]` and
  `Response[F[_]]`.  The `F` is the effect type of the body (i.e.,
  `Stream[F, Byte]`), or what the body `.run`s to.
- `HttpService` becomes `HttpService[F[_]]`, so that the service
  returns an `F[Response[F]]`.  Instead of constructing with
  `HttpService { ... }`, we now declare the effect type of the
  service, like `HttpService[IO] { ... }`.  This determines the type
  of request and response handled by the service.
- `EntityEncoder[A]` and `EntityDecoder[A]` are now
  `EntityEncoder[F[_], A]` and `EntityDecoder[F[_], A]`, respectively.
  These act as a codec for `Request[F]` and `Response[F]`.  In practice,
  this change tends to be transparent in the DSL.
- The server builders now take an `F` parameter, which needs to match
  the services mounted to them.
- The client now takes an `F` parameter, which determines the requests
  and responses it handles.

Several dependencies are upgraded:
- cats-1.0.0.MF
- circe-0.9.0-M1
- fs2-0.10.0-M6
- fs2-reactive-streams-0.2.2
- jawn-fs2-0.12.0-M1

# v0.17.0-RC2 (2017-08-24)
* Remove `ServiceSyntax.orNotFound(a: A): Task[Response]` in favor of
  `ServiceSyntax.orNotFound: Service[Request, Response]`

# v0.16.0-RC2 (2017-08-24)
* Move http4s-blaze-core from `org.http4s.blaze` to
  `org.http4s.blazecore` to avoid a conflict with the non-http4s
  blaze-core module.
* Change `ServiceOps` to operate on a `Service[?, MaybeResponse]`.
  Give it an `orNotFound` that returns a `Service`.  The
  `orNotFound(a: A)` overload is left for compatibility with Scala
  2.10.
* Build with Lightbend compiler instead of Typelevel compiler so we
  don't expose `org.typelevel` dependencies that are incompatible with
  ntheir counterparts in `org.scala-lang`.
* Upgraded dependencies:
    *  blaze-0.12.7 (fixes eviction notice in http4s-websocket)
    *  twirl-1.3.4

# v0.17.0-RC1 (2017-08-16)
* Port `ChunkAggregator` to fs2
* Add logging middleware
* Standardize on `ExecutionContext` over `Strategy` and `ExecutorService`
* Implement `Age` header
* Fix `Client#toHttpService` to not dispose until the body is consumed
* Add a buffered implementation of `EntityDecoder[Multipart]`
* In async-http-client, don't use `ReactiveStreamsBodyGenerator` unless there is
  a body to transmit. This fixes an `IllegalStateException: unexpected message
  type`
* Add `HSTS` middleware
* Add option to serve pre-gzipped resources
* Add RequestLogging and ResponseLogging middlewares
* `StaticFile` options return `OptionT[Task, ?]`
* Set `Content-Length` or `Transfer-Encoding: chunked` header when serving
  from a URL
* Explicitly close `URLConnection``s if we are not reading the contents
* Upgrade to:
    *  async-http-client-2.0.34
    *  fs2-0.9.7
    *  metrics-core-3.2.4
    *  scodec-bits-1.1.5

# v0.16.0-RC1 (2017-08-16)
* Remove laziness from `ArbitraryInstances`
* Support an arbitrary predicate for CORS allowed origins
* Support `Access-Control-Expose-Headers` header for CORS
* Fix thread safety issue in `EntityDecoder[XML]`
* Support IPV6 headers in `X-Forwarded-For`
* Add `status` and `successful` methods to client
* Overload `client.fetchAs` and `client.streaming` to accept a `Task[Request]`
* Replace `Instant` with `HttpDate` to avoid silent truncation and constrain
  to dates that are legally renderable in HTTP.
* Fix bug in hash code of `CIString`
* Update `request.pathInfo` when changing `request.withUri`. To keep these
  values in sync, `request.copy` has been deprecated, but copy constructors
  based on `with` have been added.
* Remove `name` from `AttributeKey`.
* Add `withFragment` and `withoutFragment` to `Uri`
* Construct `Content-Length` with `fromLong` to ensure validity, and
  `unsafeFromLong` when you can assert that it's positive.
* Add missing instances to `QueryParamDecoder` and `QueryParamEncoder`.
* Add `response.cookies` method to get a list of cookies from `Set-Cookie`
  header.  `Set-Cookie` is no longer a `Header.Extractable`, as it does
  not adhere to the HTTP spec of being concatenable by commas without
  changing semantics.
* Make servlet `HttpSession` available as a request attribute in servlet
  backends
* Fix `Part.name` to return the name from the `Content-Disposition` header
  instead of the name _of_ the `Content-Disposition` header. Accordingly, it is
  no longer a `CIString`
* `Request.toString` and `Response.toString` now redact sensitive headers. A
  method to redact arbitrary headers is added to `Headers`.
* `Retry-After` is now modeled as a `Either[HttpDate, Long]` to reflect either
  an http-date or delta-seconds value.
* Look for index.html in `StaticFile` when rendering a directory instead of
  returning `401 Unauthorized`.
* Limit dates to a minimum of January 1, 1900, per RFC.
* Add `serviceErrorHandler` to `ServerBuilder` to allow pluggable error handlers
  when a server backend receives a failed task or a thrown Exception when
  invoking a service. The default calls `toHttpResponse` on `MessageFailure` and
  closes the connection with a `500 InternalServerError` on other non-fatal
  errors.  Fatal errors are left to the server.
* `FollowRedirect` does not propagate sensitive headers when redirecting to a
  different authority.
* Add Content-Length header to empty response generators
* Upgraded dependencies:
    *  async-http-client-2.0.34
    *  http4s-websocket-0.2.0
    *  jetty-9.4.6.v20170531
    *  json4s-3.5.3
    *  log4s-1.3.6
    *  metrics-core-3.2.3
    *  scala-2.12.3-bin-typelevel-4
    *  scalaz-7.2.15
    *  tomcat-8.5.20

# v0.15.16 (2017-07-20)
* Backport rendering of details in `ParseFailure.getMessage`

# ~~v0.15.15 (2017-07-20)~~
* Oops. Same as v0.15.14.

# v0.15.14 (2017-07-10)
* Close parens in `Request.toString`
* Use "message" instead of "request" in message body failure messages
* Add `problem+json` media type
* Tolerate `[` and `]` in queries parsing URIs. These characters are parsed, but
  percent-encoded.

# v0.17.0-M3 (2017-05-27)
* Fix file corruption issue when serving static files from the classpath

# v0.16.0-M3 (2017-05-25)
* Fix `WebjarService` so it matches assets.
* `ServerApp` overrides `process` to leave a single abstract method
* Add gzip trailer in `GZip` middleware
* Upgraded dependencies:
    *  circe-0.8.0
    *  jetty-9.4.5.v20170502
    *  scalaz-7.2.13
    *  tomcat-8.5.15
* `ProcessApp` uses a `Process[Task, Nothing]` rather than a
  `Process[Task, Unit]`
* `Credentials` is split into `Credentials.AuthParams` for key-value pairs and
  `Credentials.Token` for legacy token-based schemes.  `OAuthBearerToken` is
  subsumed by `Credentials.Token`.  `BasicCredentials` no longer extends
  `Credentials`, but is extractable from one.  This model permits the
  definition of other arbitrary credential schemes.
* Add `fromSeq` constructor to `UrlForm`
* Allow `WebjarService` to pass on methods other than `GET`.  It previously
  threw a `MatchError`.

# v0.15.13 (2017-05-25)
* Patch-level upgrades to dependencies:
    *  async-http-client-2.0.32
    *  blaze-0.12.6 (fixes infinite loop in some SSL handshakes)
    *  jetty-9.3.19.v20170502
    *  json4s-3.5.2
    *  tomcat-8.0.44

# v0.15.12 (2017-05-11)
* Fix GZip middleware to render a correct stream

# v0.17.0-M2 (2017-04-30)
* `Timeout` middleware takes an implicit `Scheduler` and
  `ExecutionContext`
* Bring back `http4s-async-client`, based on `fs2-reactive-stream`
* Restore support for WebSockets

# v0.16.0-M2 (2017-04-30)
* Upgraded dependencies:
    *  argonaut-6.2
    *  jetty-9.4.4.v20170414
    *  tomcat-8.5.14
* Fix `ProcessApp` to terminate on process errors
* Set `secure` request attribute correctly in blaze server
* Exit with code `-1` when `ProcessApp` fails
* Make `ResourceService` respect `If-Modified-Since`
* Rename `ProcessApp.main` to `ProcessApp.process` to avoid overload confusio
* Avoid intermediate String allocation in Circe's `jsonEncoder`
* Adaptive `EntityDecoder[Json]` for circe: works directly from a ByteBuffer for
  small bodies, and incrementally through jawn for larger.
* Capture more context in detail message of parse errors

# v0.15.11 (2017-04-29)
* Upgrade to blaze-0.12.5 to pick up fix for `StackOverflowError` in
  SSL handshake

# v0.15.10 (2017-04-28)
* Patch-level upgrades to dependencies
* argonaut-6.2
* scalaz-7.2.12
* Allow preambles and epilogues in multipart bodies
* Limit multipart headers to 40 kilobytes to avoid unbounded buffering
  of long lines in a header
* Remove `' '` and `'?'` from alphabet for generated multipart
  boundaries, as these are not token characters and are known to cause
  trouble for some multipart implementations
* Fix multipart parsing for unlucky input chunk sizes

# v0.15.9 (2017-04-19)
* Terminate `ServerApp` even if the server fails to start
* Make `ResourceService` respect `If-Modified-Since`
* Patch-level upgrades to dependencies:
* async-http-client-2.0.31
* jetty-9.3.18.v20170406
* json4s-3.5.1
* log4s-1.3.4
* metrics-core-3.1.4
* scalacheck-1.13.5
* scalaz-7.1.13 or scalaz-7.2.11
* tomcat-8.0.43

# v0.17.0-M1 (2017-04-08)
* First release on cats and fs2
    *  All scalaz types and typeclasses replaced by cats equivalengts
	* `scalaz.concurrent.Task` replaced by `fs2.Task`
	* `scalaz.stream.Process` replaced by `fs2.Stream`
* Roughly at feature parity with v0.16.0-M1. Notable exceptions:
	* Multipart not yet supported
	* Web sockets not yet supported
	* Client retry middleware can't check idempotence of requests
	* Utilties in `org.http4s.util.io` not yet ported

# v0.16.0-M1 (2017-04-08)
* Fix type of `AuthedService.empty`
* Eliminate `Fallthrough` typeclass.  An `HttpService` now returns
  `MaybeResponse`, which can be a `Response` or `Pass`.  There is a
  `Semigroup[MaybeResponse]` instance that allows `HttpService`s to be
  chained as a semigroup.  `service orElse anotherService` is
  deprecated in favor of `service |+| anotherService`.
* Support configuring blaze and Jetty servers with a custom
  `SSLContext`.
* Upgraded dependencies for various modules:
    *  async-http-client-2.0.31
    *  circe-0.7.1
    *  jetty-9.4.3.v20170317
    *  json4s-3.5.1
    *  logback-1.2.1
    *  log4s-1.3.4
    *  metrics-3.2.0
    *  scalacheck-1.13.5
    *  tomcat-8.0.43
* Deprecate `EntityEncoder[ByteBuffer]` and
  `EntityEncoder[CharBuffer]`.
* Add `EntityDecoder[Unit]`.
* Move `ResponseClass`es into `Status`.
* Use `SSLContext.getDefault` by default in blaze-client.  Use
  `BlazeServerConfig.insecure` to ignore certificate validity.  But
  please don't.
* Move `CIString` syntax to `org.http4s.syntax`.
* Bundle an internal version of parboiled2.  This decouples core from
  shapeless, allowing applications to use their preferred version of
  shapeless.
* Rename `endpointAuthentication` to `checkEndpointAuthentication`.
* Add a `WebjarService` for serving files out of web jars.
* Implement `Retry-After` header.
* Stop building with `delambdafy` on Scala 2.11.
* Eliminate finalizer on `BlazeConnection`.
* Respond OK to CORS pre-flight requests even if the wrapped service
  does not return a successful response.  This is to allow `CORS`
  pre-flight checks of authenticated services.
* Deprecate `ServerApp` in favor of `org.http4s.util.ProcessApp`.  A
  `ProcessApp` is easier to compose all the resources a server needs via
  `Process.bracket`.
* Implement a `Referer` header.

# v0.15.8 (2017-04-06)
* Cache charset lookups to avoid synchronization.  Resolution of
  charsets is synchronized, with a cache size of two.  This avoids
  the synchronized call on the HTTP pool.
* Strip fragment from request target in blaze-client.  An HTTP request
  target should not include the fragment, and certain servers respond
  with a `400 Bad Request` in their presence.

# v0.15.7 (2017-03-09)
* Change default server and client executors to a minimum of four
  threads.
* Bring scofflaw async-http-client to justice for its brazen
  violations of Reactive Streams Rule 3.16, requesting of a null
  subscription.
* Destroy Tomcat instances after stopping, so they don't hold the port
* Deprecate `ArbitraryInstances.genCharsetRangeNoQuality`, which can
  cause deadlocks
* Patch-level upgrades to dependencies:
    *  async-http-client-2.0.30
    *  jetty-9.3.16.v20170120
    *  logback-1.1.11
    *  metrics-3.1.3
    *  scala-xml-1.0.6
    *  scalaz-7.2.9
    *  tomcat-8.0.41
    *  twirl-1.2.1

# v0.15.6 (2017-03-03)
* Log unhandled MessageFailures to `org.http4s.server.message-failures`

# v0.15.5 (2017-02-20)
* Allow services wrapped in CORS middleware to fall through
* Don't log message about invalid CORS headers when no `Origin` header present
* Soften log about invalid CORS headers from info to debug

# v0.15.4 (2017-02-12)
* Call `toHttpResponse` on tasks failed with `MessageFailure`s from
  `HttpService`, to get proper 4xx handling instead of an internal
  server error.

# v0.15.3 (2017-01-17)
* Dispose of redirect responses in `FollowRedirect`. Fixes client deadlock under heavy load
* Refrain from logging headers with potentially sensitive info in blaze-client
* Add `hashCode` and `equals` to `Headers`
* Make `challenge` in auth middlewares public to facilitate composing multiple auth mechanisms
* Fix blaze-client detection of stale connections

# v0.15.2 (2016-12-29)
* Add helpers to add cookies to requests

# v0.12.6 (2016-12-29)
* Backport rendering of details in `ParseFailure.getMessage`

# ~~v0.12.5 (2016-12-29)~~
* ~~Backport rendering of details in `ParseFailure.getMessage`~~ Oops.

# v0.15.1 (2016-12-20)
* Fix GZip middleware to fallthrough non-matching responses
* Fix UnsupportedOperationException in `Arbitrary[Uri]`
* Upgrade to Scala 2.12.1 and Scalaz 7.2.8

# v0.15.0 (2016-11-30)
* Add support for Scala 2.12
* Added `Client.fromHttpService` to assist with testing.
* Make all case classes final where possible, sealed where not.
* Codec for Server Sent Events (SSE)
* Added JSONP middleware
* Improve Expires header to more easily build the header and support parsing of the header
* Replce lazy `Raw.parsed` field with a simple null check
* Added support for Zipkin headers
* Eliminate response attribute for detecting fallthrough response.
  The fallthrough response must be `Response.fallthrough`.
* Encode URI path segments created with `/`
* Introduce `AuthedRequest` and `AuthedService` types.
* Replace `CharSequenceEncoder` with `CharBufferEncoder`, assuming
  that `CharBuffer` and `String` are the only `CharSequence`s one
  would want to encode.
* Remove `EnittyEncoder[Char]` and `EntityEncoder[Byte]`.  Send an
  array, buffer, or String if you want this.
* Add `DefaultHead` middleware for `HEAD` implementation.
* Decouple `http4s-server` from Dropwizard Metrics.  Metrics code is
  in the new `http4s-metrics` module.
* Allow custom scheduler for timeout middleware.
* Add parametric empty `EntityEncoder` and `EntityEncoder[Unit]`.
* Replace unlawful `Order[CharsetRange]` with `Equal[CharsetRange]`.
* Auth middlewares renamed `BasicAuth` and `DigestAuth`.
* `BasicAuth` passes client password to store instead of requesting
  password from store.
* Remove realm as an argument to the basic and digest auth stores.
* Basic and digest auth stores return a parameterized type instead of
  just a String username.
* Upgrade to argonaut-6.2-RC2, circe-0.6.1, json4s-3.5.0

# v0.14.11 (2016-10-25)
* Fix expansion of `uri` and `q` macros by qualifying with `_root_`

# v0.14.10 (2016-10-12)
* Include timeout type and duration in blaze client timeouts

# v0.14.9 (2016-10-09)
* Don't use `"null"` as query string in servlet backends for requests without a query string

# v0.14.8 (2016-10-04)
* Allow param names in UriTemplate to have encoded, reserved parameters
* Upgrade to blaze-0.12.1, to fix OutOfMemoryError with direct buffers
* Upgrade to Scalaz 7.1.10/7.2.6
* Upgrade to Jetty 9.3.12
* Upgrade to Tomcat 8.0.37

# v0.14.7 (2016-09-25)
* Retry middleware now only retries requests with idempotent methods
  and pure bodies and appropriate status codes
* Fix bug where redirects followed when an effectful chunk (i.e., `Await`) follows pure ones.
* Don't uppercase two hex digits after "%25" when percent encoding.
* Tolerate invalid percent-encodings when decoding.
* Omit scoverage dependencies from POM

# v0.14.6 (2016-09-11)
* Don't treat `Kill`ed responses (i.e., HEAD requests) as abnormal
  termination in metrics

# v0.14.5 (2016-09-02)
* Fix blaze-client handling of HEAD requests

# v0.14.4 (2016-08-29)
* Don't render trailing "/" for URIs with empty paths
* Avoid calling tail of empty list in `/:` extractor

# v0.14.3 (2016-08-24)
* Follow 301 and 302 responses to POST with a GET request.
* Follow all redirect responses to HEAD with a HEAD request.
* Fix bug where redirect response is disposed prematurely even if not followed.
* Fix bug where payload headers are sent from original request when
  following a redirect with a GET or HEAD.
* Return a failed task instead of throwing when a client callback
  throws an exception. Fixes a resource leak.
* Always render `Date` header in GMT.
* Fully support the three date formats specified by RFC 7231.
* Always specify peer information in blaze-client SSL engines
* Patch upgrades to latest async-http-client, jetty, scalaz, and scalaz-stream

# v0.14.2 (2016-08-10)
* Override `getMessage` in `UnexpectedStatus`

# v0.14.1 (2016-06-15)
* Added the possibility to specify custom responses to MessageFailures
* Address issue with Retry middleware leaking connections
* Fixed the status code for a semantically invalid request to `422 UnprocessableEntity`
* Rename `json` to `jsonDecoder` to reduce possibility of implicit shadowing
* Introduce the `ServerApp` trait
* Deprectate `onShutdown` and `awaitShutdown` in `Server`
* Support for multipart messages
* The Path extractor for Long now supports negative numbers
* Upgrade to scalaz-stream-0.8.2(a) for compatibility with scodec-bits-1.1
* Downgrade to argonaut-6.1 (latest stable release) now that it cross builds for scalaz-7.2
* Upgrade parboiled2 for compatibility with shapeless-2.3.x

# ~~v0.14.0 (2016-06-15)~~
* Recalled. Use v0.14.1 instead.

# v0.13.3 (2016-06-15)
* Address issue with Retry middleware leaking connections.
* Pass the reason string when setting the `Status` for a successful `ParseResult`.

# v0.13.2 (2016-04-13)
* Fixes the CanBuildFrom for RequestCookieJar to avoid duplicates.
* Update version of jawn-parser which contains a fix for Json decoding.

# v0.13.1 (2016-04-07)
* Remove implicit resolution of `DefaultExecutor` in blaze-client.

# v0.13.0 (2016-03-29)
* Add support for scalaz-7.2.x (use version 0.13.0a).
* Add a client backed based on async-http-client.
* Encode keys when rendering a query string.
* New entity decoder based on json4s' extract.
* Content-Length now accepts a Long.
* Upgrade to circe-0.3, json4s-3.3, and other patch releases.
* Fix deadlocks in blaze resulting from default executor on single-CPU machines.
* Refactor `DecodeFailure` into a new `RequestFailure` hierarchy.
* New methods for manipulating `UrlForm`.
* All parsed headers get a `parse` method to construct them from their value.
* Improve error message for unsupported media type decoding error.
* Introduce `BlazeClientConfig` class to simplify client construction.
* Unify client executor service semantics between blaze-client and async-http-client.
* Update default response message for UnsupportedMediaType failures.
* Add a `lenient` flag to blazee configuration to accept illegal characters in headers.
* Remove q-value from `MediaRange` and `MediaType`, replaced by `MediaRangeAndQValue`.
* Add `address` to `Server` trait.
* Lazily construct request body in Servlet NIO to support HTTP 100.
* Common operations pushed down to `MessageOps`.
* Fix loop in blaze-client when no connection can be established.
* Privatize most of the blaze internal types.
* Enable configuration of blaze server parser lengths.
* Add trailer support in blaze client.
* Provide an optional external executor to blaze clients.
* Fix Argonaut string interpolation

# v0.12.4 (2016-03-10)
* Fix bug on rejection of invalid URIs.
* Do not send `Transfer-Encoding` or `Content-Length` headers for 304 and others.
* Don't quote cookie values.

# v0.12.3 (2016-02-24)
* Upgrade to jawn-0.8.4 to fix decoding escaped characters in JSON.

# v0.12.2 (2016-02-22)
* ~~Upgrade to jawn-0.8.4 to fix decoding escaped characters in JSON.~~ Oops.

# v0.12.1 (2016-01-30)
* Encode keys as well as values when rendering a query.
* Don't encode '?' or '/' when encoding a query.

# v0.12.0 (2016-01-15)
* Refactor the client API for resource safety when not reading the entire body.
* Rewrite client connection pool to support maximum concurrent
  connections instead of maximum idle connections.
* Optimize body collection for better connection keep-alive rate.
* Move `Service` and `HttpService`, because a `Client` can be viewed as a `Service`.
* Remove custom `DateTime` in favor of `java.time.Instant`.
* Support status 451 Unavailable For Legal Reasons.
* Various blaze-client optimizations.
* Don't let Blaze `IdentityWriter` write more than Content-Length bytes.
* Remove `identity` `Transfer-Encoding`, which was removed in HTTP RFC errata.
* In blaze, `requireClose` is now the return value of `writeEnd`.
* Remove body from `Request.toString` and `Response.toString`.
* Move blaze parser into its own class.
* Trigger a disconnect if an ignored body is too long.
* Configurable thread factories for happier profiling.
* Fix possible deadlock in default client execution context.

# v0.11.3 (2015-12-28)
* Blaze upgrade to fix parsing HTTP responses without a reason phrase.
* Don't write more than Content-Length bytes in blaze.
* Fix infinite loop in non-blocking Servlet I/O.
* Never write a response body on HEAD requests to blaze.
* Add missing `'&'` between multivalued k/v pairs in `UrlFormCodec.encode`

# v0.11.2 (2015-12-04)
* Fix stack safety issue in async servlet I/O.
* Reduce noise from timeout exceptions in `ClientTimeoutStage`.
* Address file descriptor leaks in blaze-client.
* Fix `FollowRedirect` middleware for 303 responses.
* Support keep-alives for client requests with bodies.

# v0.11.1 (2015-11-29)
* Honor `connectorPoolSize` and `bufferSize` parameters in `BlazeBuilder`.
* Add convenient `ETag` header constructor.
* Wait for final chunk to be written before closing the async context in non-blocking servlet I/O.
* Upgrade to jawn-streamz-0.7.0 to use scalaz-stream-0.8 across the board.

# v0.11.0 (2015-11-20)
* Upgrade to scalaz-stream 0.8
* Add Circe JSON support module.
* Add ability to require content-type matching with EntityDecoders.
* Cleanup blaze-client internals.
* Handle empty static files.
* Add ability to disable endpoint authentication for the blaze client.
* Add charset encoding for Argonaut JSON EntityEncoder.

# v0.10.1 (2015-10-07)
* Processes render data in chunked encoding by default.
* Incorporate type name into error message of QueryParam.
* Comma separate Access-Control-Allow-Methods header values.
* Default FallThrough behavior inspects for the FallThrough.fallthroughKey.

# v0.10.0 (2015-09-03)
* Replace `PartialService` with the `Fallthrough` typeclass and `orElse` syntax.
* Rename `withHeaders` to `replaceAllHeaders`
* Set https endpoint identification algorithm when possible.
* Stack-safe `ProcessWriter` in blaze.
* Configureable number of connector threads and buffer size in blaze-server.

# v0.9.3 (2015-08-27)
* Trampoline recursive calls in blaze ProcessWriter.
* Handle server hangup and body termination correctly in blaze client.

# v0.9.2 (2015-08-26)
* Bump http4s-websockets to 1.0.3 to properly decode continuation opcode.
* Fix metrics incompatibility when using Jetty 9.3 backend.
* Preserve original headers when appending as opposed to quoting.

# v0.8.5 (2015-08-26)
* Preserve original headers when appending as opposed to quoting.
* Upgrade to jawn-0.8.3 to avoid transitive dependency on GPL2 jmh

# v0.9.1 (2015-08-19)
* Fix bug in servlet nio handler.

# v0.9.0 (2015-08-15)
* Require Java8.
* `StaticFile` uses the filename extension exclusively to determine media-type.
* Add `/` method to `Uri`.
* Add `UrlFormLifter` middleware to aggregate url-form parameters with the query parameters.
* Add local address information to the `Request` type.
* Add a Http method 'or' (`|`) extractor.
* Add `VirtualHost` middleware for serving multiple sites from one server.
* Add websocket configuration to the blaze server builder.
* Redefine default timeout status code to 500.
* Redefine the `Service` arrow result from `Task[Option[_]]` to `Task[_]`.
* Don't extend `AllInstances` with `Http4s` omnibus import object.
* Use UTF-8 as the default encoding for text bodies.
* Numerous bug fixes by numerous contributors!

# v0.8.4 (2015-07-13)
* Honor the buffer size parameter in gzip middleware.
* Handle service exceptions in servlet backends.
* Respect asyncTimeout in servlet backends.
* Fix prefix mounting bug in blaze-server.
* Do not apply CORS headers to unsuccessful OPTIONS requests.

# v0.8.3 (2015-07-02)
* Fix bug parsing IPv4 addresses found in URI construction.

# v0.8.2 (2015-06-22)
* Patch instrumented handler for Jetty to time async contexts correctly.
* Fix race condition with timeout registration and route execution in blaze client
* Replace `ConcurrentHashMap` with synchronized `HashMap` in `staticcontent` package.
* Fix static content from jars by avoiding `"//"` in path uris when serving static content.
* Quote MediaRange extensions.
* Upgrade to jawn-streamz-0.5.0 and blaze-0.8.2.
* Improve error handling in blaze-client.
* Respect the explicit default encoding passed to `decodeString`.

# v0.8.1 (2015-06-16)
* Authentication middleware integrated into the server package.
* Static content tools integrated into the server package.
* Rename HttpParser to HttpHeaderParser and allow registration and removal of header parsers.
* Make UrlForm EntityDecoder implicitly resolvable.
* Relax UrlForm parser strictness.
* Add 'follow redirect' support as a client middleware.
* Add server middleware for auto retrying uris of form '/foo/' as '/foo'.
* Numerous bug fixes.
* Numerous version bumps.

# ~~v0.8.0 (2015-06-16)~~
* Mistake.  Go straight to v0.8.1.

# v0.7.0 (2015-05-05)
* Add QueryParamMatcher to the dsl which returns a ValidationNel.
* Dsl can differentiate between '/foo/' and '/foo'.
* Added http2 support for blaze backend.
* Added a metrics middleware usable on all server backends.
* Websockets are now modeled by an scalaz.stream.Exchange.
* Add `User-Agent` and `Allow` header types and parsers.
* Allow providing a Host header to the blaze client.
* Upgrade to scalaz-stream-7.0a.
* Added a CORS middleware.
* Numerous bug fixes.
* Numerous version bumps.

# v0.6.5 (2015-03-29)
* Fix bug in Request URI on servlet backend with non-empty context or servlet paths.
* Allow provided Host header for Blaze requests.

# v0.6.4 (2015-03-15)
* Avoid loading javax.servlet.WriteListener when deploying to a servlet 3.0 container.

# ~~v0.6.3 (2015-03-15)~~
* Forgot to pull origin before releasing.  Use v0.6.4 instead.

# v0.6.2 (2015-02-27)
* Use the thread pool provided to the Jetty servlet builder.
* Avoid throwing exceptions when parsing headers.
* Make trailing slash insignificant in service prefixes on servlet containers.
* Fix mapping of servlet query and mount prefix.

# v0.6.1 (2015-02-04)
* Update to blaze-0.5.1
* Remove unneeded error message (90b2f76097215)
* GZip middleware will not throw an exception if the AcceptEncoding header is not gzip (ed1b2a0d68a8)

# v0.6.0 (2015-01-27)

* http4s-core
* Remove ResponseBuilder in favor of Response companion.
* Allow '';'' separators for query pairs.
* Make charset on Message an Option.
* Add a `flatMapR` method to EntityDecoder.
* Various enhancements to QueryParamEncoder and QueryParamDecoder.
* Make Query an IndexedSeq.
* Add parsers for Location and Proxy-Authenticate headers.
* Move EntityDecoder.apply to `Request.decode` and `Request.decodeWith`
* Move headers into `org.http4s.headers` package.
* Make UriTranslation respect scriptName/pathInfo split.
* New method to resolve relative Uris.
* Encode query and fragment of Uri.
* Codec and wrapper type for URL-form-encoded bodies.

* http4s-server
* Add SSL support to all server builders.

* http4s-blaze-server
* Add Date header to blaze-server responses.
* Close connection when error happens during body write in blaze-server.

* http4s-servlet
* Use asynchronous servlet I/O on Servlet 3.1 containers.
* ServletContext syntax for easy mounting in a WAR deployment.
* Support Dropwizard Metrics collection for servlet containers.

* http4s-jawn
* Empty strings are a JSON decoding error.

* http4s-argonaut
* Add codec instances for Argonaut's CodecJson.

* http4s-json4s
* Add codec instances for Json4s' Reader/Writer.

* http4s-twirl
* New module to support Twirl templates

* http4s-scala-xml
* Split scala-xml support into http4s-scala-xml module.
* Change inferred type of `scala.xml.Elem` to `application/xml`.

* http4s-client
* Support for signing oauth-1 requests in client.

* http4s-blaze-client
* Fix blaze-client when receiving HTTP1 response without Content-Length header.
* Change default blaze-client executor to variable size.
* Fix problem with blaze-client timeouts.

# v0.5.4 (2015-01-08)
* Upgrade to blaze 0.4.1 to fix header parsing issue in blaze http/1.x client and server.

# v0.5.3 (2015-01-05)
* Upgrade to argonaut-6.1-M5 to match jawn. [#157](https://github.com/http4s/http4s/issues/157)

# v0.5.2 (2015-01-02)
* Upgrade to jawn-0.7.2.  Old version of jawn was incompatible with argonaut. [#157](https://github.com/http4s/http4s/issues/157)

# v0.5.1 (2014-12-23)
* Include context path in calculation of scriptName/pathInfo. [#140](https://github.com/http4s/http4s/issues/140)
* Fix bug in UriTemplate for query params with multiple keys.
* Fix StackOverflowError in query parser. [#147](https://github.com/http4s/http4s/issues/147)
* Allow ';' separators for query pairs.

# v0.5.0 (2014-12-11)
* Client syntax has evloved and now will include Accept headers when used with EntityDecoder
* Parse JSON with jawn-streamz.
* EntityDecoder now returns an EitherT to make decoding failure explicit.
* Renamed Writable to EntityEncoder
* New query param typeclasses for encoding and decoding query strings.
* Status equality now discards the reason phrase.
* Match AttributeKeys as singletons.
* Added async timeout listener to servlet backends.
* Start blaze server asynchronously.
* Support specifying timeout and executor in blaze-client.
* Use NIO for encoding files.

# v0.4.2 (2014-12-01)
* Fix whitespace parsing in Authorization header [#87](https://github.com/http4s/http4s/issues/87)

# v0.4.1 (2014-11-20)
* `Uri.query` and `Uri.fragment` are no longer decoded. [#75](https://github.com/http4s/http4s/issues/75)

# v0.4.0 (2014-11-18)

* Change HttpService form a `PartialFunction[Request,Task[Response]]`
  to `Service[Request, Response]`, a type that encapsulates a `Request => Task[Option[Response]]`
* Upgrade to scalaz-stream-0.6a
* Upgrade to blaze-0.3.0
* Drop scala-logging for log4s
* Refactor ServerBuilders into an immutable builder pattern.
* Add a way to control the thread pool used for execution of a Service
* Modernize the Renderable/Renderer framework
* Change Renderable append operator from ~ to <<
* Split out the websocket codec and types into a seperate package
* Added ReplyException, an experimental way to allow an Exception to encode
  a default Response on for EntityDecoder etc.
* Many bug fixes and slight enhancements

# v0.3.0 (2014-08-29)

* New client API with Blaze implementation
* Upgrade to scalaz-7.1.0 and scalaz-stream-0.5a
* JSON Writable support through Argonaut and json4s.
* Add EntityDecoders for parsing bodies.
* Moved request and response generators to http4s-dsl to be more flexible to
  other frameworks'' syntax needs.
* Phased out exception-throwing methods for the construction of various
  model objects in favor of disjunctions and macro-enforced literals.
* Refactored imports to match the structure followed by [scalaz](https://github.com/scalaz/scalaz).

# v0.2.0 (2014-07-15)

* Scala 2.11 support
* Spun off http4s-server module. http4s-core is neutral between server and
the future client.
* New builder for running Blaze, Jetty, and Tomcat servers.
* Configurable timeouts in each server backend.
* Replace Chunk with scodec.bits.ByteVector.
* Many enhancements and bugfixes to URI type.
* Drop joda-time dependency for slimmer date-time class.
* Capitalized method names in http4s-dsl.

# v0.1.0 (2014-04-15)

* Initial public release.<|MERGE_RESOLUTION|>--- conflicted
+++ resolved
@@ -3,15 +3,6 @@
 Maintenance branches are merged before each new release. This change log is
 ordered chronologically, so each release contains all changes described below it.
 
-<<<<<<< HEAD
-# v1.0.0-M43 (2024-10-30)
-
-## What's Changed
-### http4s-core
-* merge v0.23.29 -> main by @samspills in https://github.com/http4s/http4s/pull/7550
-
-**Full Changelog**: https://github.com/http4s/http4s/compare/v1.0.0-M42...v1.0.0-M43
-=======
 # v0.23.30 (2024-12-04)
 
 ## What's Changed
@@ -50,7 +41,15 @@
 * @yawaramin made their first contribution in https://github.com/http4s/http4s/pull/7589
 
 **Full Changelog**: https://github.com/http4s/http4s/compare/v0.23.29...v0.23.30
->>>>>>> 6ad74ff7
+
+
+# v1.0.0-M43 (2024-10-30)
+
+## What's Changed
+### http4s-core
+* merge v0.23.29 -> main by @samspills in https://github.com/http4s/http4s/pull/7550
+
+**Full Changelog**: https://github.com/http4s/http4s/compare/v1.0.0-M42...v1.0.0-M43
 
 # v0.23.29 (2024-10-23)
 
