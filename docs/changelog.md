--- conflicted
+++ resolved
@@ -3,7 +3,29 @@
 Maintenance branches are merged before each new release. This change log is
 ordered chronologically, so each release contains all changes described below it.
 
-<<<<<<< HEAD
+# v0.22.15 (2023-01-04)
+
+## What's Changed
+### http4s-core
+* Fixes [CVE-2023-22465](https://github.com/http4s/http4s/security/advisories/GHSA-54w6-vxfh-fw7f)
+
+### Behind the scenes
+* Set LoggingHandler in NettyTestServer to the default DEBUG level by @RafalSumislawski in https://github.com/http4s/http4s/pull/6497
+
+**Full Changelog**: https://github.com/http4s/http4s/compare/v0.22.14...v0.22.15
+
+# v0.21.34 (2023-01-04)
+
+## What's changed
+
+### http4s-core
+* Fixes [CVE-2023-22465](https://github.com/http4s/http4s/security/advisories/GHSA-54w6-vxfh-fw7f)
+
+## Behind the scenes
+* Don't publish website from 0.21 by @armanbilge in https://github.com/http4s/http4s/pull/6151
+
+**Full Changelog**: https://github.com/http4s/http4s/compare/v0.21.33...v0.21.34
+
 # v0.23.16 (2022-09-15)
 
 This release is binary compatible with the 0.23.x series. This is the first release that supports the [Scala Native](https://scala-native.org/) platform. All modules were cross-built, including:
@@ -271,32 +293,6 @@
 
 **Full Changelog**: https://github.com/http4s/http4s/compare/v0.23.12...v0.23.13
 # v0.22.14 (2022-06-23)
-=======
-# v0.22.15 (2023-01-04)
-
-## What's Changed
-### http4s-core
-* Fixes [CVE-2023-22465](https://github.com/http4s/http4s/security/advisories/GHSA-54w6-vxfh-fw7f)
-
-### Behind the scenes
-* Set LoggingHandler in NettyTestServer to the default DEBUG level by @RafalSumislawski in https://github.com/http4s/http4s/pull/6497
-
-**Full Changelog**: https://github.com/http4s/http4s/compare/v0.22.14...v0.22.15
-
-# v0.21.34 (2023-01-04)
-
-## What's changed
-
-### http4s-core
-* Fixes [CVE-2023-22465](https://github.com/http4s/http4s/security/advisories/GHSA-54w6-vxfh-fw7f)
-
-## Behind the scenes
-* Don't publish website from 0.21 by @armanbilge in https://github.com/http4s/http4s/pull/6151
-
-**Full Changelog**: https://github.com/http4s/http4s/compare/v0.21.33...v0.21.34
-
-# v0.22.14 (2022-06-21)
->>>>>>> f4463261
 
 This release is binary compatible with 0.22.x series.  Routine maintenance has stopped on 0.22.x, but we'll continue to entertain patches from the community.  All users are encouraged to upgrade to 0.23 (the latest stable series, on Cats-Effect 3).
 
