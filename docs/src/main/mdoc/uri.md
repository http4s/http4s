--- conflicted
+++ resolved
@@ -1,9 +1,5 @@
 
 # URI Handling
-<<<<<<< HEAD
-
-=======
->>>>>>> 75cf4b3c
 
 ## Literals
 
