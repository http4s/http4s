
# JSON Handling


## Add the JSON support module(s)

http4s-core does not include JSON support, but integration with some
popular Scala JSON libraries are supported as modules.

### Circe

The http4s team recommends circe.  Only http4s-circe is required for
basic interop with circe, but to follow this tutorial, install all three:

```scala
val http4sVersion = "@{version.http4s.doc}"

libraryDependencies ++= Seq(
  "org.http4s" %% "http4s-circe" % http4sVersion,
  // Optional for auto-derivation of JSON codecs
  "io.circe" %% "circe-generic" % "@{version.circe}",
  // Optional for string interpolation to JSON model
  "io.circe" %% "circe-literal" % "@{version.circe}"
)

addCompilerPlugin("org.scalamacros" % "paradise" % "2.1.0" cross CrossVersion.full)
```

If you're in a REPL, we also need a runtime:

```scala mdoc:silent:nest
import cats.effect.unsafe.IORuntime
implicit val runtime: IORuntime = cats.effect.unsafe.IORuntime.global
```

## Sending Raw JSON

Let's create a function to produce a simple JSON greeting with circe. First, the imports:

```scala mdoc:silent
import cats.effect._
import io.circe._
import io.circe.literal._
import org.http4s._
import org.http4s.dsl.io._
import org.http4s.implicits._
```

Then the actual code:

```scala mdoc
def hello(name: String): Json =
  json"""{"hello": $name}"""

val greeting = hello("world")
```

We now have a JSON value, but we don't have enough to render it:

```scala mdoc:fail
Ok(greeting).unsafeRunSync()
```

To encode a Scala value of type `A` into an entity, we need an
`EntityEncoder[A]` in scope.  The http4s-circe module includes a
`org.http4s.circe` object, which gives us exactly this for an
`io.circe.Json` value:

```scala mdoc:silent
import org.http4s.circe._
```

```scala mdoc
Ok(greeting).unsafeRunSync()
```

The same `EntityEncoder[Json]` we use on server responses is also
useful on client requests:

```scala mdoc:silent
import org.http4s.client.dsl.io._
```

```scala mdoc
POST(json"""{"name": "Alice"}""", uri"/hello")
```

## Encoding case classes as JSON

These JSON literals are nice, but in real apps, we prefer to operate
on case classes and use JSON as a serialization format near the edge
of the world.

Let's define a couple case classes:

```scala mdoc:silent
case class Hello(name: String)
case class User(name: String)
```

To transform a value of type `A` into `Json`, circe uses an
`io.circe.Encoder[A]`.  With circe's syntax, we can convert any value
to JSON as long as an implicit `Encoder` is in scope:

```scala mdoc
import io.circe.syntax._

<<<<<<< HEAD
```scala mdoc:nest
=======
>>>>>>> 9c7c19c2
implicit val HelloEncoder: Encoder[Hello] =
  Encoder.instance { (hello: Hello) =>
    json"""{"hello": ${hello.name}}"""
  }

Hello("Alice").asJson
```

That was easy, but gets tedious for applications dealing in lots of
types.  Fortunately, circe can automatically derive an encoder for us,
using the field names of the case class as key names in a JSON object:

```scala mdoc:silent
import io.circe.generic.auto._
```

```scala mdoc
User("Alice").asJson
```

Equipped with an `Encoder` and `.asJson`, we can send JSON in requests
and responses for our case classes:

```scala mdoc
Ok(Hello("Alice").asJson).unsafeRunSync()
POST(User("Bob").asJson, uri"/hello")
```

If within some route we serve json only, we can use:

```scala mdoc:silent
{
import org.http4s.circe.CirceEntityEncoder._
}
```

Thus there's no more need in calling `asJson` on result.
However, it may introduce ambiguity errors when we also build
some json by hand within the same scope. 

## Receiving Raw JSON

Just as we needed an `EntityEncoder[JSON]` to send JSON from a server
or client, we need an `EntityDecoder[JSON]` to receive it.

The `org.http4s.circe._` package provides an implicit
`EntityDecoder[Json]`.  This makes it very easy to decode a request or
response body to JSON using the [`as` syntax]:

```scala mdoc
Ok("""{"name":"Alice"}""").flatMap(_.as[Json]).unsafeRunSync()
POST("""{"name":"Bob"}""", uri"/hello").as[Json].unsafeRunSync()
```

Like sending raw JSON, this is useful to a point, but we typically
want to get to a typed model as quickly as we can.

## Decoding JSON to a case class

To get from an HTTP entity to `Json`, we use an `EntityDecoder[Json]`.
To get from `Json` to any type `A`, we need an `io.circe.Decoder[A]`.
http4s-circe provides the `jsonOf` function to make the connection all
the way from HTTP to your type `A`.  Specifically, `jsonOf[A]` takes
an implicit `Decoder[A]` and makes a `EntityDecoder[A]`:

```scala mdoc
implicit val userDecoder = jsonOf[IO, User]
Ok("""{"name":"Alice"}""").flatMap(_.as[User]).unsafeRunSync()

POST("""{"name":"Bob"}""", uri"/hello").as[User].unsafeRunSync()
```

If we are always decoding from JSON to a typed model, we can use
the following import:

```scala mdoc:silent
import org.http4s.circe.CirceEntityDecoder._
```

This creates an `EntityDecoder[A]` for every `A` that has a `Decoder` instance.

However, be cautious when using this. Having this implicit
in scope does mean that we would always try to decode HTTP entities
from JSON (even if it is XML or plain text, for instance).

For more convenience there is import combining both encoding 
and decoding derivation: 

```scala mdoc:silent
import org.http4s.circe.CirceEntityCodec._
```

## Putting it all together

### A Hello World Service

Our hello world service will parse a `User` from a request and offer a
proper greeting.

```scala mdoc:invisible:reset
import cats.effect.unsafe.implicits.global
```

```scala mdoc:silent
import cats.effect._

import com.comcast.ip4s._

import io.circe.generic.auto._
import io.circe.syntax._

import org.http4s._
import org.http4s.circe._
import org.http4s.dsl.io._
import org.http4s.ember.server._
import org.http4s.implicits._

import scala.concurrent.duration._

case class User(name: String)
case class Hello(greeting: String)

implicit val decoder = jsonOf[IO, User]

val jsonApp = HttpRoutes.of[IO] {
  case req @ POST -> Root / "hello" =>
    for {
	  // Decode a User request
	  user <- req.as[User]
	  // Encode a hello response
	  resp <- Ok(Hello(user.name).asJson)
    } yield (resp)
}.orNotFound


val server = EmberServerBuilder
  .default[IO]
  .withHost(ipv4"0.0.0.0")
  .withPort(port"8080")
  .withHttpApp(jsonApp)
  .build
```

We start a server resource in the background.

```scala mdoc
val shutdown = server.allocated.unsafeRunSync()._2
```

## A Hello World Client

Now let's make a client for the service above:

```scala mdoc:silent
import org.http4s.client.dsl.io._
import org.http4s.ember.client._
import cats.effect.IO
import io.circe.generic.auto._
import fs2.Stream

// Decode the Hello response
def helloClient(name: String): Stream[IO, Hello] = {
  // Encode a User request
  val req = POST(User(name).asJson, uri"http://localhost:8080/hello")
  // Create a client
  Stream.resource(EmberClientBuilder.default[IO].build).flatMap { httpClient =>
    // Decode a Hello response
    Stream.eval(httpClient.expect(req)(jsonOf[IO, Hello]))
  }
}
```

Finally, we post `User("Alice")` to our Hello service and expect
`Hello("Alice")` back:

```scala mdoc
val helloAlice = helloClient("Alice")
helloAlice.compile.last.unsafeRunSync()
```

Finally, shut down our example server.

```scala mdoc:silent
shutdown.unsafeRunSync()
```

[circe-generic]: https://github.com/travisbrown/circe#codec-derivation
[`as` syntax]: ../api/org/http4s/MessageOps.html#as[T](implicitF:cats.FlatMap[F],implicitdecoder:org.http4s.EntityDecoder[F,T]):F[T]<|MERGE_RESOLUTION|>--- conflicted
+++ resolved
@@ -105,10 +105,6 @@
 ```scala mdoc
 import io.circe.syntax._
 
-<<<<<<< HEAD
-```scala mdoc:nest
-=======
->>>>>>> 9c7c19c2
 implicit val HelloEncoder: Encoder[Hello] =
   Encoder.instance { (hello: Hello) =>
     json"""{"hello": ${hello.name}}"""
