--- conflicted
+++ resolved
@@ -73,10 +73,7 @@
 ```
 
 ### Returning Content in the Response
-<<<<<<< HEAD
-
-=======
->>>>>>> 0dae3070
+
 In order to return content of type `T` in the response an `EntityEncoder[T]`
 must be used. We can define the `EntityEncoder[T]` implictly so that it
 doesn't need to be explicitly included when serving the response.
@@ -132,11 +129,7 @@
 ```scala mdoc
 val services = tweetService <+> helloWorldService
 val httpApp = Router("/" -> helloWorldService, "/api" -> services).orNotFound
-<<<<<<< HEAD
-val serverBuilder = BlazeServerBuilder[IO](global)
-=======
 val serverBuilder = BlazeServerBuilder[IO]
->>>>>>> 0dae3070
   .bindHttp(8080, "localhost")
   .withHttpApp(httpApp)
 ```
