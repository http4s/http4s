--- conflicted
+++ resolved
@@ -2,14 +2,6 @@
 <html lang="en">
   {{ partial "head.html" . }}
   <body>
-<<<<<<< HEAD
-    {{ partial "nav.html" . }}
-    <div class="container">
-      <div class="content">
-        <div class="col-md-10" role="main">
-          <div class="page-header">
-            <h1>{{ .Title }}</h1>
-=======
     <nav class="navbar navbar-expand-md fixed-top navbar-dark bg-secondary">
       <div class="container">
       <a class="navbar-brand" href="/">
@@ -35,7 +27,6 @@
             <a class="dropdown-item" href="/">http4s</a>
             <a class="dropdown-item" href="https://github.com/http4s/blaze">blaze</a>
             <a class="dropdown-item" href="https://github.com/http4s/rho">rho</a>
->>>>>>> f6360478
           </div>
         </li>
         </ul>
@@ -92,7 +83,7 @@
         http4s is a <a href="https://typelevel.org/">Typelevel</a> Incubator Project distributed under the <a href="https://github.com/http4s/http4s/LICENSE">Apache 2 License</a>.
       </footer>
 
-    </div><!--/.container-->
+    </div>
 
     {{ partial "scripts.html" . }}
   </body>
