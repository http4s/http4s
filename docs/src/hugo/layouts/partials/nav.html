--- conflicted
+++ resolved
@@ -7,21 +7,6 @@
       <span class="navbar-toggler-icon"></span>
     </button>
     <div id="navbar" class="collapse navbar-collapse">
-<<<<<<< HEAD
-      <ul class="nav navbar-nav">
-	{{ $currentNode := . }}
-	{{ range .Site.Menus.main }}
-	  <li {{if $currentNode.IsMenuCurrent "main" . }}class="active"{{end}}>
-	    <a href="{{ .URL }}">{{ .Name }}</a>
-	  </li>
-	{{ end }}
-	{{ partial "nav-docs.html" . }}
-      </ul>
-      <ul class="nav navbar-nav navbar-right">
-        <li><a href="https://github.com/http4s/http4s" title="http4s/http4s on GitHub"><span class="icon-github-circled"></span></a></li>	
-        <li><a href="https://gitter.im/http4s/http4s" title="http4s/http4s on Gitter"><span class="icon-gitter" aria-hidden="true"></span></a></li>
-        <li><a href="https://twitter.com/http4s" title="@http4s on Twitter"><span class="icon-twitter" aria-hidden="true"></span></a></li>
-=======
       <ul class="navbar-nav mr-auto">
         <li class="nav-item dropdown">
           <a class="nav-link dropdown-toggle" href="http://http4s.org/#" id="projects-menu-item" data-toggle="dropdown" aria-haspopup="true" aria-expanded="false">
@@ -33,7 +18,6 @@
             <a class="dropdown-item" href="https://github.com/http4s/rho">rho</a>
           </div>
         </li>
->>>>>>> f6360478
       </ul>
     </div>
   </div>
