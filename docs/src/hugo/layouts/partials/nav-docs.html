--- conflicted
+++ resolved
@@ -1,28 +1,3 @@
-<<<<<<< HEAD
-<li class="dropdown">
-  <a class="dropdown-toggle" id="doc-menu-item" data-toggle="dropdown" data-target="#" href="http://http4s.org/" role="button" aria-haspopup="true" aria-expanded="false">
-    Documentation <span class="caret"></span>
-  </a>
-  <ul class="dropdown-menu" aria-labelledby="doc-menu-item">
-    <li><a href="/versions/">Versions</a></li>
-    <!-- v0.17 -->
-    <li role="separator" class="divider"></li>
-    <li class="dropdown-header">v0.17 (development)</li>
-    <li><a href="/v0.17/">Tutorial</a></li>
-    <li><a href="/v0.17/api/org/http4s/">Scaladoc</a></li>
-    <!-- v0.16 -->
-    <li role="separator" class="divider"></li>
-    <li class="dropdown-header">v0.16 (development)</li>
-    <li><a href="/v0.16/">Tutorial</a></li>
-    <li><a href="/v0.16/api/org/http4s/">Scaladoc</a></li>
-    <!-- v0.15 -->
-    <li role="separator" class="divider"></li>
-    <li class="dropdown-header">v0.15</li>
-    <li><a href="/v0.15/">Tutorial</a></li>
-    <li><a href="/v0.15/api/org/http4s">Scaladoc</a></li>
-  </ul>
-</li>
-=======
 <div class="dropdown-menu" aria-labelledby="doc-menu-item"> 
   <a class="dropdown-item" href="/v0.18/">v0.18 (development)</a>
   <a class="dropdown-item" href="/v0.18/">v0.17 (stable)</a>
@@ -30,5 +5,4 @@
   <a class="dropdown-item" href="/versions/">Help me choose...</a>
   <div class="dropdown-divider"></div>    
   <a class="dropdown-item" href="/v0.18/">v0.15 (EOL)</a>
-</div>
->>>>>>> f6360478
+</div>