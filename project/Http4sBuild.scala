import sbt._

import scala.util.Properties.envOrNone

object Http4sBuild {
  def extractApiVersion(version: String) = {
    val VersionExtractor = """(\d+)\.(\d+)\..*""".r
    version match {
      case VersionExtractor(major, minor) => (major.toInt, minor.toInt)
    }
  }

  lazy val travisCredentials = (envOrNone("SONATYPE_USER"), envOrNone("SONATYPE_PASS")) match {
    case (Some(user), Some(pass)) =>
      Some(Credentials("Sonatype Nexus Repository Manager", "oss.sonatype.org", user, pass))
    case _ =>
      None
  }

  def nexusRepoFor(version: String): Resolver = {
    val nexus = "https://oss.sonatype.org/"
    if (isSnapshot(version))
      "snapshots" at nexus + "content/repositories/snapshots"
    else
      "releases" at nexus + "service/local/staging/deploy/maven2"
  }

  def isSnapshot(version: String): Boolean = version.endsWith("-SNAPSHOT")
}

object Http4sKeys {
  val apiVersion = TaskKey[(Int, Int)]("api-version", "Defines the API compatibility version for the project.")
}

object Http4sDependencies {
  lazy val argonaut            = "io.argonaut"              %% "argonaut"                % "6.1-M4"
  lazy val base64              = "net.iharder"               % "base64"                  % "2.3.8"
  lazy val blaze               = "org.http4s"               %% "blaze-http"              % "0.3.0-SNAPSHOT"
<<<<<<< HEAD
  lazy val config              = "com.typesafe"              % "config"                  % "1.0.0"
=======
>>>>>>> 55321e2a
  lazy val javaxServletApi     = "javax.servlet"             % "javax.servlet-api"       % "3.1.0"
  lazy val jettyServer         = "org.eclipse.jetty"         % "jetty-server"            % "9.2.3.v20140905"
  lazy val jettyServlet        = "org.eclipse.jetty"         % "jetty-servlet"           % jettyServer.revision
  lazy val json4sCore          = "org.json4s"               %% "json4s-core"             % "3.2.10"
  lazy val json4sJackson       = "org.json4s"               %% "json4s-jackson"          % json4sCore.revision
  lazy val json4sNative        = "org.json4s"               %% "json4s-native"           % json4sCore.revision
  lazy val jspApi              = "javax.servlet.jsp"         % "javax.servlet.jsp-api"   % "2.3.1" // YourKit hack
  lazy val junit               = "junit"                     % "junit"                   % "4.11"
  lazy val log4s               = "org.log4s"                %% "log4s"                   % "1.1.2"
  lazy val logbackClassic      = "ch.qos.logback"            % "logback-classic"         % "1.0.9"
  lazy val parboiled           = "org.parboiled"            %% "parboiled"               % "2.0.0"
  lazy val rl                  = "org.scalatra.rl"          %% "rl"                      % "0.4.10"
  def scalaReflect(sv: String) = "org.scala-lang"            % "scala-reflect"           % sv
  lazy val scalameter          = "com.github.axel22"        %% "scalameter"              % "0.5-M2"
  lazy val scalazScalacheckBinding = "org.scalaz"           %% "scalaz-scalacheck-binding" % "7.1.0"
  lazy val scalazSpecs2        = "org.typelevel"            %% "scalaz-specs2"           % "0.3.0"
  lazy val scalazStream        = "org.scalaz.stream"        %% "scalaz-stream"           % "0.6a"
  lazy val scodecBits          = "org.typelevel"            %% "scodec-bits"             % "1.0.4"
  lazy val tomcatCatalina      = "org.apache.tomcat"         % "tomcat-catalina"         % "8.0.15"
  lazy val tomcatCoyote        = "org.apache.tomcat"         % "tomcat-coyote"           % tomcatCatalina.revision
  lazy val http4sWebsocket     = "org.http4s"               %% "http4s-websocket"        % "0.1.1"
}<|MERGE_RESOLUTION|>--- conflicted
+++ resolved
@@ -36,10 +36,6 @@
   lazy val argonaut            = "io.argonaut"              %% "argonaut"                % "6.1-M4"
   lazy val base64              = "net.iharder"               % "base64"                  % "2.3.8"
   lazy val blaze               = "org.http4s"               %% "blaze-http"              % "0.3.0-SNAPSHOT"
-<<<<<<< HEAD
-  lazy val config              = "com.typesafe"              % "config"                  % "1.0.0"
-=======
->>>>>>> 55321e2a
   lazy val javaxServletApi     = "javax.servlet"             % "javax.servlet-api"       % "3.1.0"
   lazy val jettyServer         = "org.eclipse.jetty"         % "jetty-server"            % "9.2.3.v20140905"
   lazy val jettyServlet        = "org.eclipse.jetty"         % "jetty-servlet"           % jettyServer.revision
