libraryDependencies += "ch.qos.logback" % "logback-classic" % "1.2.6"

// https://github.com/coursier/coursier/issues/450
classpathTypes += "maven-plugin"

addSbtPlugin("ch.epfl.scala"              %  "sbt-scalafix"              % "0.9.31")
addSbtPlugin("com.earldouglas"            %  "xsbt-web-plugin"           % "4.2.4")
addSbtPlugin("com.eed3si9n"               %  "sbt-buildinfo"             % "0.10.0")
addSbtPlugin("com.eed3si9n"               %  "sbt-unidoc"                % "0.4.3")
addSbtPlugin("com.github.tkawachi"        %  "sbt-doctest"               % "0.9.9")
addSbtPlugin("org.http4s"                 %  "sbt-http4s-org"            % "0.8.3")
addSbtPlugin("com.timushev.sbt"           %  "sbt-updates"               % "0.6.0")
addSbtPlugin("com.typesafe.sbt"           %  "sbt-ghpages"               % "0.6.3")
addSbtPlugin("com.typesafe.sbt"           %  "sbt-twirl"                 % "1.5.1")
addSbtPlugin("com.typesafe.sbt"           %  "sbt-native-packager"       % "1.8.1")
addSbtPlugin("io.spray"                   %  "sbt-revolver"              % "0.9.1")
addSbtPlugin("org.scalameta"              %  "sbt-mdoc"                  % "2.2.23")
addSbtPlugin("pl.project13.scala"         %  "sbt-jmh"                   % "0.4.3")
addSbtPlugin("org.portable-scala"         %  "sbt-scalajs-crossproject"  % "1.1.0")
<<<<<<< HEAD
addSbtPlugin("org.scala-js"               % "sbt-scalajs"                % "1.7.0")
addSbtPlugin("ch.epfl.scala"              % "sbt-scalajs-bundler"        % "0.20.0")
addSbtPlugin("org.planet42"               % "laika-sbt"                  % "0.18.0")
=======
addSbtPlugin("org.scala-js"               % "sbt-scalajs"                % "1.7.1")
addSbtPlugin("ch.epfl.scala"              % "sbt-scalajs-bundler"        % "0.20.0")
>>>>>>> 9f6b9f21
<|MERGE_RESOLUTION|>--- conflicted
+++ resolved
@@ -17,11 +17,6 @@
 addSbtPlugin("org.scalameta"              %  "sbt-mdoc"                  % "2.2.23")
 addSbtPlugin("pl.project13.scala"         %  "sbt-jmh"                   % "0.4.3")
 addSbtPlugin("org.portable-scala"         %  "sbt-scalajs-crossproject"  % "1.1.0")
-<<<<<<< HEAD
-addSbtPlugin("org.scala-js"               % "sbt-scalajs"                % "1.7.0")
-addSbtPlugin("ch.epfl.scala"              % "sbt-scalajs-bundler"        % "0.20.0")
-addSbtPlugin("org.planet42"               % "laika-sbt"                  % "0.18.0")
-=======
 addSbtPlugin("org.scala-js"               % "sbt-scalajs"                % "1.7.1")
 addSbtPlugin("ch.epfl.scala"              % "sbt-scalajs-bundler"        % "0.20.0")
->>>>>>> 9f6b9f21
+addSbtPlugin("org.planet42"               % "laika-sbt"                  % "0.18.0")