resolvers += "jgit-repo" at "https://download.eclipse.org/jgit/maven"
<<<<<<< HEAD
libraryDependencies += "ch.qos.logback" % "logback-classic" % "1.2.3"

// https://github.com/coursier/coursier/issues/450
classpathTypes += "maven-plugin"
=======

addSbtPlugin("com.earldouglas"     %  "xsbt-web-plugin"       % "4.0.2")
addSbtPlugin("com.github.tkawachi" %  "sbt-doctest"           % "0.7.2")
addSbtPlugin("com.lucidchart"      %  "sbt-scalafmt-coursier" % "1.15")
addSbtPlugin("org.scalastyle"      %% "scalastyle-sbt-plugin" % "1.0.0")
addSbtPlugin("com.typesafe"        %  "sbt-mima-plugin"       % "0.7.0")
addSbtPlugin("com.typesafe.sbt"    %  "sbt-native-packager"   % "1.3.3")
addSbtPlugin("com.typesafe.sbt"    %  "sbt-twirl"             % "1.3.15")
addSbtPlugin("io.gatling"          %  "gatling-sbt"           % "2.2.2")
addSbtPlugin("io.get-coursier"     %  "sbt-coursier"          % "1.0.3")
addSbtPlugin("io.spray"            %  "sbt-revolver"          % "0.9.1")
addSbtPlugin("io.verizon.build"    %  "sbt-rig"               % "5.0.39")
addSbtPlugin("org.scalameta"       %  "sbt-mdoc"              % "2.1.5" )
addSbtPlugin("pl.project13.scala"  %  "sbt-jmh"               % "0.3.4")
addSbtPlugin("com.timushev.sbt"    %  "sbt-updates"           % "0.3.4")
>>>>>>> f795a232

addSbtPlugin("com.earldouglas"            %  "xsbt-web-plugin"           % "4.0.2")
addSbtPlugin("com.eed3si9n"               %  "sbt-buildinfo"             % "0.9.0")
addSbtPlugin("com.eed3si9n"               %  "sbt-unidoc"                % "0.4.2")
addSbtPlugin("com.geirsson"               %  "sbt-ci-release"            % "1.5.2")
addSbtPlugin("com.github.cb372"           %  "sbt-explicit-dependencies" % "0.2.12")
addSbtPlugin("com.github.gseitz"          %  "sbt-release"               % "1.0.11")
addSbtPlugin("com.github.tkawachi"        %  "sbt-doctest"               % "0.7.2")
addSbtPlugin("com.lucidchart"             %  "sbt-scalafmt-coursier"     % "1.15")
addSbtPlugin("com.timushev.sbt"           %  "sbt-updates"               % "0.4.0")
addSbtPlugin("com.typesafe"               %  "sbt-mima-plugin"           % "0.7.0")
addSbtPlugin("com.typesafe.sbt"           %  "sbt-ghpages"               % "0.6.3")
addSbtPlugin("com.typesafe.sbt"           %  "sbt-site"                  % "1.3.2")
addSbtPlugin("com.typesafe.sbt"           %  "sbt-twirl"                 % "1.4.2")
addSbtPlugin("com.typesafe.sbt"           %  "sbt-native-packager"       % "1.3.21")
addSbtPlugin("io.get-coursier"            %  "sbt-coursier"              % "1.0.3")
addSbtPlugin("io.github.davidgregory084"  %  "sbt-tpolecat"              % "0.1.5")
addSbtPlugin("io.spray"                   %  "sbt-revolver"              % "0.9.1")
addSbtPlugin("org.scalastyle"             %% "scalastyle-sbt-plugin"     % "1.0.0")
addSbtPlugin("org.tpolecat"               %  "tut-plugin"                % "0.6.11")
addSbtPlugin("pl.project13.scala"         %  "sbt-jmh"                   % "0.3.6")<|MERGE_RESOLUTION|>--- conflicted
+++ resolved
@@ -1,26 +1,8 @@
 resolvers += "jgit-repo" at "https://download.eclipse.org/jgit/maven"
-<<<<<<< HEAD
 libraryDependencies += "ch.qos.logback" % "logback-classic" % "1.2.3"
 
 // https://github.com/coursier/coursier/issues/450
 classpathTypes += "maven-plugin"
-=======
-
-addSbtPlugin("com.earldouglas"     %  "xsbt-web-plugin"       % "4.0.2")
-addSbtPlugin("com.github.tkawachi" %  "sbt-doctest"           % "0.7.2")
-addSbtPlugin("com.lucidchart"      %  "sbt-scalafmt-coursier" % "1.15")
-addSbtPlugin("org.scalastyle"      %% "scalastyle-sbt-plugin" % "1.0.0")
-addSbtPlugin("com.typesafe"        %  "sbt-mima-plugin"       % "0.7.0")
-addSbtPlugin("com.typesafe.sbt"    %  "sbt-native-packager"   % "1.3.3")
-addSbtPlugin("com.typesafe.sbt"    %  "sbt-twirl"             % "1.3.15")
-addSbtPlugin("io.gatling"          %  "gatling-sbt"           % "2.2.2")
-addSbtPlugin("io.get-coursier"     %  "sbt-coursier"          % "1.0.3")
-addSbtPlugin("io.spray"            %  "sbt-revolver"          % "0.9.1")
-addSbtPlugin("io.verizon.build"    %  "sbt-rig"               % "5.0.39")
-addSbtPlugin("org.scalameta"       %  "sbt-mdoc"              % "2.1.5" )
-addSbtPlugin("pl.project13.scala"  %  "sbt-jmh"               % "0.3.4")
-addSbtPlugin("com.timushev.sbt"    %  "sbt-updates"           % "0.3.4")
->>>>>>> f795a232
 
 addSbtPlugin("com.earldouglas"            %  "xsbt-web-plugin"           % "4.0.2")
 addSbtPlugin("com.eed3si9n"               %  "sbt-buildinfo"             % "0.9.0")
@@ -40,5 +22,5 @@
 addSbtPlugin("io.github.davidgregory084"  %  "sbt-tpolecat"              % "0.1.5")
 addSbtPlugin("io.spray"                   %  "sbt-revolver"              % "0.9.1")
 addSbtPlugin("org.scalastyle"             %% "scalastyle-sbt-plugin"     % "1.0.0")
-addSbtPlugin("org.tpolecat"               %  "tut-plugin"                % "0.6.11")
+addSbtPlugin("org.scalameta"              %  "sbt-mdoc"                  % "2.1.5" )
 addSbtPlugin("pl.project13.scala"         %  "sbt-jmh"                   % "0.3.6")