--- conflicted
+++ resolved
@@ -15,10 +15,5 @@
 addSbtPlugin("com.typesafe.sbt"           %  "sbt-twirl"                 % "1.5.0")
 addSbtPlugin("com.typesafe.sbt"           %  "sbt-native-packager"       % "1.8.0")
 addSbtPlugin("io.spray"                   %  "sbt-revolver"              % "0.9.1")
-<<<<<<< HEAD
-addSbtPlugin("org.scalameta"              %  "sbt-mdoc"                  % "2.2.16")
-addSbtPlugin("pl.project13.scala"         %  "sbt-jmh"                   % "0.4.0")
-=======
-addSbtPlugin("pl.project13.scala"         %  "sbt-jmh"                   % "0.4.0")
 addSbtPlugin("org.scalameta"              %  "sbt-mdoc"                  % "2.2.18")
->>>>>>> 7297c1f5
+addSbtPlugin("pl.project13.scala"         %  "sbt-jmh"                   % "0.4.0")