--- conflicted
+++ resolved
@@ -19,11 +19,6 @@
 addSbtPlugin("de.heikoseeberger"          %  "sbt-header"                % "5.6.0")
 addSbtPlugin("io.github.davidgregory084"  %  "sbt-tpolecat"              % "0.1.14")
 addSbtPlugin("io.spray"                   %  "sbt-revolver"              % "0.9.1")
-<<<<<<< HEAD
 addSbtPlugin("org.scalameta"              %  "sbt-mdoc"                  % "2.2.5")
 addSbtPlugin("org.scalameta"              %  "sbt-scalafmt"              % "2.4.2")
-addSbtPlugin("pl.project13.scala"         %  "sbt-jmh"                   % "0.4.0")
-=======
-addSbtPlugin("pl.project13.scala"         %  "sbt-jmh"                   % "0.3.7")
-addSbtPlugin("org.scalameta"              %  "sbt-mdoc"                  % "2.2.9")
->>>>>>> cca0f4e7
+addSbtPlugin("pl.project13.scala"         %  "sbt-jmh"                   % "0.4.0")