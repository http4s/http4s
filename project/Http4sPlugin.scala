package org.http4s.sbt

import com.timushev.sbt.updates.UpdatesPlugin.autoImport._ // autoImport vs. UpdateKeys necessary here for implicit
import com.typesafe.sbt.SbtGit.git
import com.typesafe.sbt.git.JGit
import de.heikoseeberger.sbtheader.{License, LicenseStyle}
import de.heikoseeberger.sbtheader.HeaderPlugin.autoImport._
import explicitdeps.ExplicitDepsPlugin.autoImport.unusedCompileDependenciesFilter
import sbt.Keys._
import sbt._

object Http4sPlugin extends AutoPlugin {
  object autoImport {
    val isCi = settingKey[Boolean]("true if this build is running on CI")
    val http4sApiVersion = taskKey[(Int, Int)]("API version of http4s")
    val http4sBuildData = taskKey[Unit]("Export build metadata for Hugo")
  }
  import autoImport._

  override def trigger = allRequirements

  override def requires = Http4sOrgPlugin

  val scala_213 = "2.13.3"
  val scala_212 = "2.12.12"

  override lazy val buildSettings = Seq(
    // Many steps only run on one build. We distinguish the primary build from
    // secondary builds by the Travis build number.
    isCi := sys.env.get("CI").isDefined,
    ThisBuild / http4sApiVersion := (ThisBuild / version).map {
      case VersionNumber(Seq(major, minor, _*), _, _) => (major.toInt, minor.toInt)
    }.value,
  )

  override lazy val projectSettings: Seq[Setting[_]] = Seq(
    scalaVersion := scala_213,
    crossScalaVersions := Seq(scala_213, scala_212),

    addCompilerPlugin("org.typelevel" % "kind-projector" % "0.11.0" cross CrossVersion.full),
    addCompilerPlugin("com.olegpy" %% "better-monadic-for" % "0.3.1"),

    http4sBuildData := {
      val dest = target.value / "hugo-data" / "build.toml"
      val (major, minor) = http4sApiVersion.value

      val releases = latestPerMinorVersion(baseDirectory.value)
        .map { case ((major, minor), v) => s""""$major.$minor" = "${v.toString}""""}
        .mkString("\n")

      // Would be more elegant if `[versions.http4s]` was nested, but then
      // the index lookups in `shortcodes/version.html` get complicated.
      val buildData: String =
        s"""
           |[versions]
           |"http4s.api" = "$major.$minor"
           |"http4s.current" = "${version.value}"
           |"http4s.doc" = "${docExampleVersion(version.value)}"
           |circe = "${circeJawn.revision}"
           |cryptobits = "${cryptobits.revision}"
           |"argonaut-shapeless_6.2" = "1.2.0-M6"
           |
           |[releases]
           |$releases
         """.stripMargin

      IO.write(dest, buildData)
    },

    // servlet-4.0 is not yet supported by jetty-9 or tomcat-9, so don't accidentally depend on its new features
    dependencyUpdatesFilter -= moduleFilter(organization = "javax.servlet", revision = "4.0.0"),
    dependencyUpdatesFilter -= moduleFilter(organization = "javax.servlet", revision = "4.0.1"),
    // Jetty prereleases appear because of their non-semver prod releases
    dependencyUpdatesFilter -= moduleFilter(organization = "org.eclipse.jetty", revision = "=10.0.0-alpha0"),
    dependencyUpdatesFilter -= moduleFilter(organization = "org.eclipse.jetty", revision = "10.0.0.alpha1"),
    dependencyUpdatesFilter -= moduleFilter(organization = "org.eclipse.jetty", revision = "10.0.0.alpha2"),
    dependencyUpdatesFilter -= moduleFilter(organization = "org.eclipse.jetty", revision = "10.0.0.beta0"),
    dependencyUpdatesFilter -= moduleFilter(organization = "org.eclipse.jetty", revision = "10.0.0.beta1"),
    dependencyUpdatesFilter -= moduleFilter(organization = "org.eclipse.jetty", revision = "11.0.0-alpha0"),
    dependencyUpdatesFilter -= moduleFilter(organization = "org.eclipse.jetty", revision = "11.0.0.beta1"),
    dependencyUpdatesFilter -= moduleFilter(organization = "org.eclipse.jetty.http2", revision = "10.0.0-alpha0"),
    dependencyUpdatesFilter -= moduleFilter(organization = "org.eclipse.jetty.http2", revision = "10.0.0.alpha1"),
    dependencyUpdatesFilter -= moduleFilter(organization = "org.eclipse.jetty.http2", revision = "10.0.0.alpha2"),
    dependencyUpdatesFilter -= moduleFilter(organization = "org.eclipse.jetty.http2", revision = "10.0.0.beta0"),
    dependencyUpdatesFilter -= moduleFilter(organization = "org.eclipse.jetty.http2", revision = "10.0.0.beta1"),
    dependencyUpdatesFilter -= moduleFilter(organization = "org.eclipse.jetty.http2", revision = "11.0.0-alpha0"),
    dependencyUpdatesFilter -= moduleFilter(organization = "org.eclipse.jetty.http2", revision = "11.0.0.beta1"),
    // Broke binary compatibility with 2.10.5
    dependencyUpdatesFilter -= moduleFilter(organization = "org.asynchttpclient", revision = "2.11.0"),
    dependencyUpdatesFilter -= moduleFilter(organization = "org.asynchttpclient", revision = "2.12.0"),
    dependencyUpdatesFilter -= moduleFilter(organization = "org.asynchttpclient", revision = "2.12.1"),
    // Cursed release. Calls ByteBuffer incompatibly with JDK8
    dependencyUpdatesFilter -= moduleFilter(name = "boopickle", revision = "1.3.2"),

    excludeFilter.in(headerSources) := HiddenFileFilter ||
      new FileFilter {
        def accept(file: File) = {
          attributedSources.contains(baseDirectory.value.toPath.relativize(file.toPath).toString)
        }

        val attributedSources = Set(
          "src/main/scala/org/http4s/argonaut/Parser.scala",
          "src/main/scala/org/http4s/CacheDirective.scala",
          "src/main/scala/org/http4s/Challenge.scala",
          "src/main/scala/org/http4s/Charset.scala",
          "src/main/scala/org/http4s/ContentCoding.scala",
          "src/main/scala/org/http4s/Credentials.scala",
          "src/main/scala/org/http4s/Header.scala",
          "src/main/scala/org/http4s/LanguageTag.scala",
          "src/main/scala/org/http4s/MediaType.scala",
          "src/main/scala/org/http4s/RangeUnit.scala",
          "src/main/scala/org/http4s/ResponseCookie.scala",
          "src/main/scala/org/http4s/TransferCoding.scala",
          "src/main/scala/org/http4s/Uri.scala",
          "src/main/scala/org/http4s/parser/AcceptCharsetHeader.scala",
          "src/main/scala/org/http4s/parser/AcceptEncodingHeader.scala",
          "src/main/scala/org/http4s/parser/AcceptHeader.scala",
          "src/main/scala/org/http4s/parser/AcceptLanguageHeader.scala",
          "src/main/scala/org/http4s/parser/AdditionalRules.scala",
          "src/main/scala/org/http4s/parser/AuthorizationHeader.scala",
          "src/main/scala/org/http4s/parser/CacheControlHeader.scala",
          "src/main/scala/org/http4s/parser/ContentTypeHeader.scala",
          "src/main/scala/org/http4s/parser/CookieHeader.scala",
          "src/main/scala/org/http4s/parser/HttpHeaderParser.scala",
          "src/main/scala/org/http4s/parser/Rfc2616BasicRules.scala",
          "src/main/scala/org/http4s/parser/SimpleHeaders.scala",
          "src/main/scala/org/http4s/parser/WwwAuthenticateHeader.scala",
          "src/main/scala/org/http4s/util/UrlCoding.scala",
          "src/main/scala/org/http4s/dsl/impl/Path.scala",
          "src/test/scala/org/http4s/dsl/PathSpec.scala",
          "src/main/scala/org/http4s/ember/core/ChunkedEncoding.scala",
          "src/main/scala/org/http4s/testing/ErrorReportingUtils.scala",
          "src/main/scala/org/http4s/testing/IOMatchers.scala",
          "src/main/scala/org/http4s/testing/RunTimedMatchers.scala",
          "src/test/scala/org/http4s/Http4sSpec.scala",
          "src/test/scala/org/http4s/util/illTyped.scala",
          "src/test/scala/org/http4s/testing/ErrorReporting.scala",
          "src/test/scala/org/http4s/UriSpec.scala"
        )
      }
  )

  def extractApiVersion(version: String) = {
    val VersionExtractor = """(\d+)\.(\d+)\..*""".r
    version match {
      case VersionExtractor(major, minor) => (major.toInt, minor.toInt)
    }
  }

  def extractDocsPrefix(version: String) =
    extractApiVersion(version).productIterator.mkString("/v", ".", "")

  /**
    * @return the version we want to document, for example in tuts,
    * given the version being built.
    *
    * For snapshots after a stable release, return the previous stable
    * release.  For snapshots of 0.16.0 and 0.17.0, return the latest
    * milestone.  Otherwise, just return the current version.
    */
  def docExampleVersion(currentVersion: String) = {
    val MilestoneVersionExtractor = """(0).(16|17).(0)a?-SNAPSHOT""".r
    val latestMilestone = "M1"
    val VersionExtractor = """(\d+)\.(\d+)\.(\d+).*""".r
    currentVersion match {
      case MilestoneVersionExtractor(major, minor, patch) =>
        s"${major.toInt}.${minor.toInt}.${patch.toInt}-$latestMilestone"
      case VersionExtractor(major, minor, patch) if patch.toInt > 0 =>
        s"${major.toInt}.${minor.toInt}.${patch.toInt - 1}"
      case _ =>
        currentVersion
    }
  }

  def latestPerMinorVersion(file: File): Map[(Long, Long), VersionNumber] = {
    def majorMinor(v: VersionNumber) = v match {
      case VersionNumber(Seq(major, minor, _), _, _) =>
        Some((major, minor))
      case _ =>
        None
    }

    // M before RC before final
    def patchSortKey(v: VersionNumber) = v match {
      case VersionNumber(Seq(_, _, patch), Seq(q), _) if q startsWith "M" =>
        (patch, 0L, q.drop(1).toLong)
      case VersionNumber(Seq(_, _, patch), Seq(q), _) if q startsWith "RC" =>
        (patch, 1L, q.drop(2).toLong)
      case VersionNumber(Seq(_, _, patch), Seq(), _) => (patch, 2L, 0L)
      case _ => (-1L, -1L, -1L)
    }

    JGit(file).tags.collect {
      case ref if ref.getName.startsWith("refs/tags/v") =>
        VersionNumber(ref.getName.substring("refs/tags/v".size))
    }.foldLeft(Map.empty[(Long, Long), VersionNumber]) {
      case (m, v) =>
        majorMinor(v) match {
          case Some(key) =>
            val max = m.get(key).fold(v) { v0 => Ordering[(Long, Long, Long)].on(patchSortKey).max(v, v0) }
            m.updated(key, max)
          case None => m
        }
    }
  }

  object V { // Dependency versions
    // We pull multiple modules from several projects. This is a convenient
    // reference of all the projects we depend on, and hopefully will reduce
    // error-prone merge conflicts in the dependencies below.
    val argonaut = "6.3.1"
    val asyncHttpClient = "2.12.1"
    val blaze = "0.14.13"
    val boopickle = "1.3.3"
    val caseInsensitive = "0.3.0"
    val cats = "2.1.1"
    val catsEffect = "2.1.4"
    val catsEffectTesting = "0.4.1"
    val circe = "0.13.0"
    val cryptobits = "1.3"
    val disciplineSpecs2 = "1.1.0"
    val dropwizardMetrics = "4.1.12.1"
    val fs2 = "2.4.4"
    val jawn = "1.0.0"
    val jawnFs2 = "1.0.0"
    val jetty = "9.4.32.v20200930"
    val json4s = "3.6.10"
    val log4cats = "1.1.1"
    val keypool = "0.2.0"
    val logback = "1.2.3"
    val log4s = "1.8.2"
    val mockito = "3.5.10"
    val okhttp = "4.9.0"
    val parboiledHttp4s = "2.0.1"
    val playJson = "2.9.1"
    val prometheusClient = "0.9.0"
    val quasiquotes = "2.1.0"
    val scalacheck = "1.14.3"
    val scalafix = _root_.scalafix.sbt.BuildInfo.scalafixVersion
    val scalatags = "0.9.1"
    val scalaXml = "1.3.0"
    val servlet = "3.1.0"
<<<<<<< HEAD
    val specs2 = "4.10.4"
    val tomcat = "9.0.37"
=======
    val specs2 = "4.10.3"
    val tomcat = "9.0.39"
>>>>>>> 8516f12b
    val treehugger = "0.4.4"
    val twirl = "1.4.2"
    val vault = "2.0.0"
  }

  lazy val argonaut                         = "io.argonaut"            %% "argonaut"                  % V.argonaut
  lazy val argonautJawn                     = "io.argonaut"            %% "argonaut-jawn"             % V.argonaut
  lazy val asyncHttpClient                  = "org.asynchttpclient"    %  "async-http-client"         % V.asyncHttpClient
  lazy val blaze                            = "org.http4s"             %% "blaze-http"                % V.blaze
  lazy val boopickle                        = "io.suzaku"              %% "boopickle"                 % V.boopickle
  lazy val caseInsensitive                  = "org.typelevel"          %% "case-insensitive"          % V.caseInsensitive
  lazy val caseInsensitiveTesting           = "org.typelevel"          %% "case-insensitive-testing"  % V.caseInsensitive
  lazy val cats                             = "org.typelevel"          %% "cats-core"                 % V.cats
  lazy val catsEffect                       = "org.typelevel"          %% "cats-effect"               % V.catsEffect
  lazy val catsEffectLaws                   = "org.typelevel"          %% "cats-effect-laws"          % V.catsEffect
  lazy val catsEffectTestingSpecs2          = "com.codecommit"         %% "cats-effect-testing-specs2" % V.catsEffectTesting
  lazy val catsKernelLaws                   = "org.typelevel"          %% "cats-kernel-laws"          % V.cats
  lazy val catsLaws                         = "org.typelevel"          %% "cats-laws"                 % V.cats
  lazy val circeGeneric                     = "io.circe"               %% "circe-generic"             % V.circe
  lazy val circeJawn                        = "io.circe"               %% "circe-jawn"                % V.circe
  lazy val circeLiteral                     = "io.circe"               %% "circe-literal"             % V.circe
  lazy val circeParser                      = "io.circe"               %% "circe-parser"              % V.circe
  lazy val circeTesting                     = "io.circe"               %% "circe-testing"             % V.circe
  lazy val cryptobits                       = "org.reactormonk"        %% "cryptobits"                % V.cryptobits
  lazy val disciplineSpecs2                 = "org.typelevel"          %% "discipline-specs2"         % V.disciplineSpecs2
  lazy val dropwizardMetricsCore            = "io.dropwizard.metrics"  %  "metrics-core"              % V.dropwizardMetrics
  lazy val dropwizardMetricsJson            = "io.dropwizard.metrics"  %  "metrics-json"              % V.dropwizardMetrics
  lazy val fs2Io                            = "co.fs2"                 %% "fs2-io"                    % V.fs2
  lazy val fs2ReactiveStreams               = "co.fs2"                 %% "fs2-reactive-streams"      % V.fs2
  lazy val javaxServletApi                  = "javax.servlet"          %  "javax.servlet-api"         % V.servlet
  lazy val jawnFs2                          = "org.http4s"             %% "jawn-fs2"                  % V.jawnFs2
  lazy val jawnJson4s                       = "org.typelevel"          %% "jawn-json4s"               % V.jawn
  lazy val jawnPlay                         = "org.typelevel"          %% "jawn-play"                 % V.jawn
  lazy val jettyClient                      = "org.eclipse.jetty"      %  "jetty-client"              % V.jetty
  lazy val jettyHttp2Server                 = "org.eclipse.jetty.http2" %  "http2-server"             % V.jetty
  lazy val jettyRunner                      = "org.eclipse.jetty"      %  "jetty-runner"              % V.jetty
  lazy val jettyServer                      = "org.eclipse.jetty"      %  "jetty-server"              % V.jetty
  lazy val jettyServlet                     = "org.eclipse.jetty"      %  "jetty-servlet"             % V.jetty
  lazy val json4sCore                       = "org.json4s"             %% "json4s-core"               % V.json4s
  lazy val json4sJackson                    = "org.json4s"             %% "json4s-jackson"            % V.json4s
  lazy val json4sNative                     = "org.json4s"             %% "json4s-native"             % V.json4s
  lazy val keypool                          = "io.chrisdavenport"      %% "keypool"                   % V.keypool
  lazy val log4catsCore                     = "io.chrisdavenport"      %% "log4cats-core"             % V.log4cats
  lazy val log4catsSlf4j                    = "io.chrisdavenport"      %% "log4cats-slf4j"            % V.log4cats
  lazy val log4catsTesting                  = "io.chrisdavenport"      %% "log4cats-testing"          % V.log4cats
  lazy val log4s                            = "org.log4s"              %% "log4s"                     % V.log4s
  lazy val logbackClassic                   = "ch.qos.logback"         %  "logback-classic"           % V.logback
  lazy val mockito                          = "org.mockito"            %  "mockito-core"              % V.mockito
  lazy val okhttp                           = "com.squareup.okhttp3"   %  "okhttp"                    % V.okhttp
  lazy val playJson                         = "com.typesafe.play"      %% "play-json"                 % V.playJson
  lazy val prometheusClient                 = "io.prometheus"          %  "simpleclient"              % V.prometheusClient
  lazy val prometheusCommon                 = "io.prometheus"          %  "simpleclient_common"       % V.prometheusClient
  lazy val prometheusHotspot                = "io.prometheus"          %  "simpleclient_hotspot"      % V.prometheusClient
  lazy val parboiled                        = "org.http4s"             %% "parboiled"                 % V.parboiledHttp4s
  lazy val quasiquotes                      = "org.scalamacros"        %% "quasiquotes"               % V.quasiquotes
  lazy val scalacheck                       = "org.scalacheck"         %% "scalacheck"                % V.scalacheck
  def scalaReflect(sv: String)              = "org.scala-lang"         %  "scala-reflect"             % sv
  lazy val scalatagsApi                     = "com.lihaoyi"            %% "scalatags"                 % V.scalatags
  lazy val scalaXml                         = "org.scala-lang.modules" %% "scala-xml"                 % V.scalaXml
  lazy val specs2Cats                       = "org.specs2"             %% "specs2-cats"               % V.specs2
  lazy val specs2Core                       = "org.specs2"             %% "specs2-core"               % V.specs2
  lazy val specs2Matcher                    = "org.specs2"             %% "specs2-matcher"            % V.specs2
  lazy val specs2MatcherExtra               = "org.specs2"             %% "specs2-matcher-extra"      % V.specs2
  lazy val specs2Scalacheck                 = "org.specs2"             %% "specs2-scalacheck"         % V.specs2
  lazy val tomcatCatalina                   = "org.apache.tomcat"      %  "tomcat-catalina"           % V.tomcat
  lazy val tomcatCoyote                     = "org.apache.tomcat"      %  "tomcat-coyote"             % V.tomcat
  lazy val treeHugger                       = "com.eed3si9n"           %% "treehugger"                % V.treehugger
  lazy val twirlApi                         = "com.typesafe.play"      %% "twirl-api"                 % V.twirl
  lazy val vault                            = "io.chrisdavenport"      %% "vault"                     % V.vault
}<|MERGE_RESOLUTION|>--- conflicted
+++ resolved
@@ -240,13 +240,8 @@
     val scalatags = "0.9.1"
     val scalaXml = "1.3.0"
     val servlet = "3.1.0"
-<<<<<<< HEAD
-    val specs2 = "4.10.4"
-    val tomcat = "9.0.37"
-=======
     val specs2 = "4.10.3"
     val tomcat = "9.0.39"
->>>>>>> 8516f12b
     val treehugger = "0.4.4"
     val twirl = "1.4.2"
     val vault = "2.0.0"
