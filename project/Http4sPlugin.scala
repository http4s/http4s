--- conflicted
+++ resolved
@@ -337,28 +337,17 @@
     val asyncHttpClient = "2.12.1"
     val blaze = "0.14.14"
     val boopickle = "1.3.3"
-<<<<<<< HEAD
     val caseInsensitive = "0.3.0"
     val cats = "2.3.0-M2"
     val catsEffect = "3.0.0-M3"
-    val catsEffectTesting = "0.4.1"
-=======
-    val cats = "2.3.0-M2"
-    val catsEffect = "2.3.0-M1"
     val catsEffectTesting = "0.4.2"
     val catsParse = "0.1-493581c"
->>>>>>> ac2c963c
     val circe = "0.13.0"
     val cryptobits = "1.3"
     val disciplineCore = "1.1.2"
     val disciplineSpecs2 = "1.1.1"
-<<<<<<< HEAD
     val dropwizardMetrics = "4.1.16"
     val fs2 = "3.0.0-M3"
-=======
-    val dropwizardMetrics = "4.1.15"
-    val fs2 = "2.5.0-M1"
->>>>>>> ac2c963c
     val jacksonDatabind = "2.11.3"
     val jawn = "1.0.1"
     val jawnFs2 = "2.0.0-M2"
