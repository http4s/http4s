package org.http4s.sbt

import dotty.tools.sbtplugin.DottyPlugin.autoImport._
import com.timushev.sbt.updates.UpdatesPlugin.autoImport._ // autoImport vs. UpdateKeys necessary here for implicit
import com.typesafe.sbt.SbtGit.git
import com.typesafe.sbt.git.JGit
import de.heikoseeberger.sbtheader.{License, LicenseStyle}
import de.heikoseeberger.sbtheader.HeaderPlugin.autoImport._
import explicitdeps.ExplicitDepsPlugin.autoImport.unusedCompileDependenciesFilter
import sbt.Keys._
import sbt._
import sbtspiewak.NowarnCompatPlugin.autoImport.nowarnCompatAnnotationProvider

object Http4sPlugin extends AutoPlugin {
  object autoImport {
    val isCi = settingKey[Boolean]("true if this build is running on CI")
    val http4sApiVersion = taskKey[(Int, Int)]("API version of http4s")
    val http4sBuildData = taskKey[Unit]("Export build metadata for Hugo")
  }
  import autoImport._

  override def trigger = allRequirements

  override def requires = Http4sOrgPlugin

  val scala_213 = "2.13.4"
  val scala_212 = "2.12.13"

  override lazy val globalSettings = Seq(
    isCi := sys.env.get("CI").isDefined
  )

  override lazy val buildSettings = Seq(
    // Many steps only run on one build. We distinguish the primary build from
    // secondary builds by the Travis build number.
    http4sApiVersion := version.map {
      case VersionNumber(Seq(major, minor, _*), _, _) => (major.toInt, minor.toInt)
    }.value,
  ) ++ sbtghactionsSettings

  override lazy val projectSettings: Seq[Setting[_]] = Seq(
    http4sBuildData := {
      val dest = target.value / "hugo-data" / "build.toml"
      val (major, minor) = http4sApiVersion.value

      val releases = latestPerMinorVersion(baseDirectory.value)
        .map { case ((major, minor), v) => s""""$major.$minor" = "${v.toString}""""}
        .mkString("\n")

      // Would be more elegant if `[versions.http4s]` was nested, but then
      // the index lookups in `shortcodes/version.html` get complicated.
      val buildData: String =
        s"""
           |[versions]
           |"http4s.api" = "$major.$minor"
           |"http4s.current" = "${version.value}"
           |"http4s.doc" = "${docExampleVersion(version.value)}"
           |circe = "${circeJawn.revision}"
           |cryptobits = "${cryptobits.revision}"
           |"argonaut-shapeless_6.2" = "1.2.0-M6"
           |
           |[releases]
           |$releases
         """.stripMargin

      IO.write(dest, buildData)
    },

    // servlet-4.0 is not yet supported by jetty-9 or tomcat-9, so don't accidentally depend on its new features
    dependencyUpdatesFilter -= moduleFilter(organization = "javax.servlet", revision = "4.0.0"),
    dependencyUpdatesFilter -= moduleFilter(organization = "javax.servlet", revision = "4.0.1"),
    // servlet containers skipped until we figure out our Jakarta EE strategy
    dependencyUpdatesFilter -= moduleFilter(organization = "org.eclipse.jetty*", revision = "10.0.*"),
    dependencyUpdatesFilter -= moduleFilter(organization = "org.eclipse.jetty*", revision = "11.0.*"),
    dependencyUpdatesFilter -= moduleFilter(organization = "org.apache.tomcat", revision = "10.0.*"),
    // Cursed release. Calls ByteBuffer incompatibly with JDK8
    dependencyUpdatesFilter -= moduleFilter(name = "boopickle", revision = "1.3.2"),
    // Incompatible with latest circe: https://github.com/circe/circe/pull/1591
    dependencyUpdatesFilter -= moduleFilter(name = "jawn*", revision = "1.0.2"),
    dependencyUpdatesFilter -= moduleFilter(name = "jawn*", revision = "1.0.3"),

    excludeFilter.in(headerSources) := HiddenFileFilter ||
      new FileFilter {
        def accept(file: File) = {
          attributedSources.contains(baseDirectory.value.toPath.relativize(file.toPath).toString)
        }

        val attributedSources = Set(
          "src/main/scala/org/http4s/argonaut/Parser.scala",
          "src/main/scala/org/http4s/CacheDirective.scala",
          "src/main/scala/org/http4s/Challenge.scala",
          "src/main/scala/org/http4s/Charset.scala",
          "src/main/scala/org/http4s/ContentCoding.scala",
          "src/main/scala/org/http4s/Credentials.scala",
          "src/main/scala/org/http4s/Header.scala",
          "src/main/scala/org/http4s/LanguageTag.scala",
          "src/main/scala/org/http4s/MediaType.scala",
          "src/main/scala/org/http4s/RangeUnit.scala",
          "src/main/scala/org/http4s/ResponseCookie.scala",
          "src/main/scala/org/http4s/TransferCoding.scala",
          "src/main/scala/org/http4s/Uri.scala",
          "src/main/scala/org/http4s/internal/CharPredicate.scala",
          "src/main/scala/org/http4s/parser/AcceptCharsetHeader.scala",
          "src/main/scala/org/http4s/parser/AcceptEncodingHeader.scala",
          "src/main/scala/org/http4s/parser/AcceptHeader.scala",
          "src/main/scala/org/http4s/parser/AcceptLanguageHeader.scala",
          "src/main/scala/org/http4s/parser/AdditionalRules.scala",
          "src/main/scala/org/http4s/parser/AuthorizationHeader.scala",
          "src/main/scala/org/http4s/parser/CacheControlHeader.scala",
          "src/main/scala/org/http4s/parser/ContentTypeHeader.scala",
          "src/main/scala/org/http4s/parser/CookieHeader.scala",
          "src/main/scala/org/http4s/parser/HttpHeaderParser.scala",
          "src/main/scala/org/http4s/parser/Rfc2616BasicRules.scala",
          "src/main/scala/org/http4s/parser/SimpleHeaders.scala",
          "src/main/scala/org/http4s/parser/WwwAuthenticateHeader.scala",
          "src/main/scala/org/http4s/util/UrlCoding.scala",
          "src/main/scala/org/http4s/dsl/impl/Path.scala",
          "src/test/scala/org/http4s/dsl/PathSpec.scala",
          "src/main/scala/org/http4s/ember/core/ChunkedEncoding.scala",
          "src/main/scala/org/http4s/testing/ErrorReportingUtils.scala",
          "src/main/scala/org/http4s/testing/IOMatchers.scala",
          "src/main/scala/org/http4s/testing/RunTimedMatchers.scala",
          "src/test/scala/org/http4s/Http4sSpec.scala",
          "src/test/scala/org/http4s/util/illTyped.scala",
          "src/test/scala/org/http4s/testing/ErrorReporting.scala",
          "src/test/scala/org/http4s/UriSpec.scala"
        )
      },

    nowarnCompatAnnotationProvider := None,
  )

  def extractApiVersion(version: String) = {
    val VersionExtractor = """(\d+)\.(\d+)[-.].*""".r
    version match {
      case VersionExtractor(major, minor) => (major.toInt, minor.toInt)
    }
  }

  def extractDocsPrefix(version: String) =
    extractApiVersion(version).productIterator.mkString("/v", ".", "")

  /**
    * @return the version we want to document, for example in mdoc,
    * given the version being built.
    *
    * For snapshots after a stable release, return the previous stable
    * release.  For snapshots of 0.16.0 and 0.17.0, return the latest
    * milestone.  Otherwise, just return the current version.
    */
  def docExampleVersion(currentVersion: String) = {
    val MilestoneVersionExtractor = """(0).(16|17).(0)a?-SNAPSHOT""".r
    val latestMilestone = "M1"
    val VersionExtractor = """(\d+)\.(\d+)\.(\d+).*""".r
    currentVersion match {
      case MilestoneVersionExtractor(major, minor, patch) =>
        s"${major.toInt}.${minor.toInt}.${patch.toInt}-$latestMilestone"
      case VersionExtractor(major, minor, patch) if patch.toInt > 0 =>
        s"${major.toInt}.${minor.toInt}.${patch.toInt - 1}"
      case _ =>
        currentVersion
    }
  }

  def latestPerMinorVersion(file: File): Map[(Long, Long), VersionNumber] = {
    def majorMinor(v: VersionNumber) = v match {
      case VersionNumber(Seq(major, minor, _), _, _) =>
        Some((major, minor))
      case _ =>
        None
    }

    // M before RC before final
    def patchSortKey(v: VersionNumber) = v match {
      case VersionNumber(Seq(_, _, patch), Seq(q), _) if q startsWith "M" =>
        (patch, 0L, q.drop(1).toLong)
      case VersionNumber(Seq(_, _, patch), Seq(q), _) if q startsWith "RC" =>
        (patch, 1L, q.drop(2).toLong)
      case VersionNumber(Seq(_, _, patch), Seq(), _) => (patch, 2L, 0L)
      case _ => (-1L, -1L, -1L)
    }

    JGit(file).tags.collect {
      case ref if ref.getName.startsWith("refs/tags/v") =>
        VersionNumber(ref.getName.substring("refs/tags/v".size))
    }.foldLeft(Map.empty[(Long, Long), VersionNumber]) {
      case (m, v) =>
        majorMinor(v) match {
          case Some(key) =>
            val max = m.get(key).fold(v) { v0 => Ordering[(Long, Long, Long)].on(patchSortKey).max(v, v0) }
            m.updated(key, max)
          case None => m
        }
    }
  }

  def docsProjectSettings: Seq[Setting[_]] = {
    import com.typesafe.sbt.site.hugo.HugoPlugin.autoImport._
    Seq(
      git.remoteRepo := "git@github.com:http4s/http4s.git",
      Hugo / includeFilter := (
        "*.html" | "*.png" | "*.jpg" | "*.gif" | "*.ico" | "*.svg" |
          "*.js" | "*.swf" | "*.json" | "*.md" |
          "*.css" | "*.woff" | "*.woff2" | "*.ttf" |
          "CNAME" | "_config.yml" | "_redirects"
      )
    )
  }

  def sbtghactionsSettings: Seq[Setting[_]] = {
    import sbtghactions._
    import sbtghactions.GenerativeKeys._

    val setupHugoStep = WorkflowStep.Run(List("""
      |echo "$HOME/bin" > $GITHUB_PATH
      |HUGO_VERSION=0.26 scripts/install-hugo
    """.stripMargin), name = Some("Setup Hugo"))

    def siteBuildJob(subproject: String) =
      WorkflowJob(
        id = subproject,
        name = s"Build $subproject",
        scalas = List(scala_212),
        steps = List(
          WorkflowStep.CheckoutFull,
          WorkflowStep.SetupScala,
          setupHugoStep,
          WorkflowStep.Sbt(List(s"$subproject/makeSite"), name = Some(s"Build $subproject"))
        )
      )

    def sitePublishStep(subproject: String) = WorkflowStep.Run(List(s"""
      |eval "$$(ssh-agent -s)"
      |echo "$$SSH_PRIVATE_KEY" | ssh-add -
      |git config --global user.name "GitHub Actions CI"
      |git config --global user.email "ghactions@invalid"
      |sbt ++$scala_212 $subproject/makeSite $subproject/ghpagesPushSite
      |
      """.stripMargin),
      name = Some(s"Publish $subproject"),
      env = Map("SSH_PRIVATE_KEY" -> "${{ secrets.SSH_PRIVATE_KEY }}")
    )

    Http4sOrgPlugin.githubActionsSettings ++ Seq(
      githubWorkflowBuild := Seq(
        WorkflowStep
          .Sbt(List("scalafmtCheckAll"), name = Some("Check formatting")),
        WorkflowStep.Sbt(List("headerCheck", "test:headerCheck"), name = Some("Check headers")),
        WorkflowStep.Sbt(List("test:compile"), name = Some("Compile")),
        WorkflowStep.Sbt(List("mimaReportBinaryIssues"), name = Some("Check binary compatibility")),
        WorkflowStep.Sbt(List("unusedCompileDependenciesTest"), name = Some("Check unused dependencies")),
        WorkflowStep.Sbt(List("test"), name = Some("Run tests")),
        // WorkflowStep.Sbt(List("doc"), name = Some("Build docs"))
      ),
      githubWorkflowTargetBranches :=
        // "*" doesn't include slashes
        List("*", "series/*"),
      githubWorkflowPublishPreamble := {
        githubWorkflowPublishPreamble.value ++ Seq(
          WorkflowStep.Run(List("git status"))
        )
      },
      githubWorkflowPublishTargetBranches := Seq(
        RefPredicate.Equals(Ref.Branch("main")),
        RefPredicate.StartsWith(Ref.Tag("v"))
      ),
      githubWorkflowPublishPostamble := Seq(
        setupHugoStep,
        sitePublishStep("website"),
        // sitePublishStep("docs")
      ),
      // this results in nonexistant directories trying to be compressed
      githubWorkflowArtifactUpload := false,
      githubWorkflowAddedJobs := Seq(
        siteBuildJob("website"), 
        // siteBuildJob("docs")
      ),
    )
  }

  object V { // Dependency versions
    // We pull multiple modules from several projects. This is a convenient
    // reference of all the projects we depend on, and hopefully will reduce
    // error-prone merge conflicts in the dependencies below.
    val argonaut = "6.3.3"
    val asyncHttpClient = "2.12.2"
    val blaze = "0.14.15"
    val boopickle = "1.3.3"
    val caseInsensitive = "1.0.0-RC2"
    val cats = "2.3.1"
    val catsEffect = "3.0.0-M5"
    val catsEffectTesting = "1.0.0-M1"
    val catsParse = "0.3.0"
    val circe = "0.14.0-M3"
    val cryptobits = "1.3"
    val disciplineCore = "1.1.3"
    val disciplineSpecs2 = "1.1.3"
    val dropwizardMetrics = "4.1.17"
<<<<<<< HEAD
    val fs2 = "3.0.0-M7"
=======
    val fs2 = "2.5.0"
    val ip4s = "1.4.1"
>>>>>>> 6c0b66ed
    val jacksonDatabind = "2.12.1"
    val jawn = "1.0.3"
    val jawnFs2 = "2.0.0-M2"
    val jetty = "9.4.36.v20210114"
    val json4s = "3.6.10"
    val log4cats = "2.0.0-M1"
    val keypool = "0.4.0-M1"
    val logback = "1.2.3"
    val log4s = "1.10.0-M4"
    val mockito = "3.5.15"
    val munit = "0.7.18"
    val munitCatsEffect = "0.13.0"
    val munitDiscipline = "1.0.4"
    val netty = "4.1.58.Final"
    val okio = "2.10.0"
    val okhttp = "4.9.1"
    val playJson = "2.10.0-RC1"
    val prometheusClient = "0.10.0"
    val reactiveStreams = "1.0.3"
    val quasiquotes = "2.1.0"
    val scalacheck = "1.15.2"
    val scalacheckEffect = "0.7.0"
    val scalafix = _root_.scalafix.sbt.BuildInfo.scalafixVersion
    val scalatags = "0.9.3"
    val scalaXml = "1.3.0"
    val scodecBits = "1.1.23"
    val servlet = "3.1.0"
    val slf4j = "1.7.30"
    val specs2 = "4.10.6"
    val tomcat = "9.0.43"
    val treehugger = "0.4.4"
    val twirl = "1.4.2"
    val vault = "3.0.0-M1"
  }

  lazy val argonaut                         = "io.argonaut"            %% "argonaut"                  % V.argonaut
  lazy val argonautJawn                     = "io.argonaut"            %% "argonaut-jawn"             % V.argonaut
  lazy val asyncHttpClient                  = "org.asynchttpclient"    %  "async-http-client"         % V.asyncHttpClient
  lazy val blazeCore                        = "org.http4s"             %% "blaze-core"                % V.blaze
  lazy val blazeHttp                        = "org.http4s"             %% "blaze-http"                % V.blaze
  lazy val boopickle                        = "io.suzaku"              %% "boopickle"                 % V.boopickle
  lazy val caseInsensitive                  = "org.typelevel"          %% "case-insensitive"          % V.caseInsensitive
  lazy val caseInsensitiveTesting           = "org.typelevel"          %% "case-insensitive-testing"  % V.caseInsensitive
  lazy val catsCore                         = "org.typelevel"          %% "cats-core"                 % V.cats
  lazy val catsEffect                       = "org.typelevel"          %% "cats-effect"               % V.catsEffect
  lazy val catsEffectLaws                   = "org.typelevel"          %% "cats-effect-laws"          % V.catsEffect
  lazy val catsEffectTestkit                = "org.typelevel"          %% "cats-effect-testkit"       % V.catsEffect
  lazy val catsEffectTestingSpecs2          = "com.codecommit"         %% "cats-effect-testing-specs2" % V.catsEffectTesting
  lazy val catsLaws                         = "org.typelevel"          %% "cats-laws"                 % V.cats
  lazy val catsParse                        = "org.typelevel"          %% "cats-parse"                % V.catsParse
  lazy val circeCore                        = "io.circe"               %% "circe-core"                % V.circe
  lazy val circeGeneric                     = "io.circe"               %% "circe-generic"             % V.circe
  lazy val circeJawn                        = "io.circe"               %% "circe-jawn"                % V.circe
  lazy val circeLiteral                     = "io.circe"               %% "circe-literal"             % V.circe
  lazy val circeParser                      = "io.circe"               %% "circe-parser"              % V.circe
  lazy val circeTesting                     = "io.circe"               %% "circe-testing"             % V.circe
  lazy val cryptobits                       = "org.reactormonk"        %% "cryptobits"                % V.cryptobits
  lazy val disciplineCore                   = "org.typelevel"          %% "discipline-core"           % V.disciplineCore
  lazy val disciplineSpecs2                 = "org.typelevel"          %% "discipline-specs2"         % V.disciplineSpecs2
  lazy val dropwizardMetricsCore            = "io.dropwizard.metrics"  %  "metrics-core"              % V.dropwizardMetrics
  lazy val dropwizardMetricsJson            = "io.dropwizard.metrics"  %  "metrics-json"              % V.dropwizardMetrics
  lazy val fs2Core                          = "co.fs2"                 %% "fs2-core"                  % V.fs2
  lazy val fs2Io                            = "co.fs2"                 %% "fs2-io"                    % V.fs2
  lazy val fs2ReactiveStreams               = "co.fs2"                 %% "fs2-reactive-streams"      % V.fs2
  lazy val ip4sCore                         = "com.comcast"            %% "ip4s-core"                 % V.ip4s
  lazy val ip4sTestKit                      = "com.comcast"            %% "ip4s-test-kit"             % V.ip4s  
  lazy val jacksonDatabind                  = "com.fasterxml.jackson.core" % "jackson-databind"       % V.jacksonDatabind
  lazy val javaxServletApi                  = "javax.servlet"          %  "javax.servlet-api"         % V.servlet
  lazy val jawnFs2                          = "org.typelevel"          %% "jawn-fs2"                  % V.jawnFs2
  lazy val jawnJson4s                       = "org.typelevel"          %% "jawn-json4s"               % V.jawn
  lazy val jawnParser                       = "org.typelevel"          %% "jawn-parser"               % V.jawn
  lazy val jawnPlay                         = "org.typelevel"          %% "jawn-play"                 % V.jawn
  lazy val jettyClient                      = "org.eclipse.jetty"      %  "jetty-client"              % V.jetty
  lazy val jettyHttp                        = "org.eclipse.jetty"      %  "jetty-http"                % V.jetty
  lazy val jettyHttp2Server                 = "org.eclipse.jetty.http2" %  "http2-server"             % V.jetty
  lazy val jettyRunner                      = "org.eclipse.jetty"      %  "jetty-runner"              % V.jetty
  lazy val jettyServer                      = "org.eclipse.jetty"      %  "jetty-server"              % V.jetty
  lazy val jettyServlet                     = "org.eclipse.jetty"      %  "jetty-servlet"             % V.jetty
  lazy val jettyUtil                        = "org.eclipse.jetty"      %  "jetty-util"                % V.jetty
  lazy val json4sCore                       = "org.json4s"             %% "json4s-core"               % V.json4s
  lazy val json4sJackson                    = "org.json4s"             %% "json4s-jackson"            % V.json4s
  lazy val json4sNative                     = "org.json4s"             %% "json4s-native"             % V.json4s
  lazy val keypool                          = "org.typelevel"          %% "keypool"                   % V.keypool
  lazy val log4catsCore                     = "org.typelevel"          %% "log4cats-core"             % V.log4cats
  lazy val log4catsSlf4j                    = "org.typelevel"          %% "log4cats-slf4j"            % V.log4cats
  lazy val log4catsTesting                  = "org.typelevel"          %% "log4cats-testing"          % V.log4cats
  lazy val log4s                            = "org.log4s"              %% "log4s"                     % V.log4s
  lazy val logbackClassic                   = "ch.qos.logback"         %  "logback-classic"           % V.logback
  lazy val munit                            = "org.scalameta"          %% "munit"                     % V.munit
  lazy val munitCatsEffect                  = "org.typelevel"          %% "munit-cats-effect-3"       % V.munitCatsEffect
  lazy val munitDiscipline                  = "org.typelevel"          %% "discipline-munit"          % V.munitDiscipline
  lazy val nettyBuffer                      = "io.netty"               %  "netty-buffer"              % V.netty
  lazy val nettyCodecHttp                   = "io.netty"               %  "netty-codec-http"          % V.netty
  lazy val okio                             = "com.squareup.okio"      %  "okio"                      % V.okio
  lazy val okhttp                           = "com.squareup.okhttp3"   %  "okhttp"                    % V.okhttp
  lazy val playJson                         = "com.typesafe.play"      %% "play-json"                 % V.playJson
  lazy val prometheusClient                 = "io.prometheus"          %  "simpleclient"              % V.prometheusClient
  lazy val prometheusCommon                 = "io.prometheus"          %  "simpleclient_common"       % V.prometheusClient
  lazy val prometheusHotspot                = "io.prometheus"          %  "simpleclient_hotspot"      % V.prometheusClient
  lazy val reactiveStreams                  = "org.reactivestreams"    %  "reactive-streams"          % V.reactiveStreams
  lazy val quasiquotes                      = "org.scalamacros"        %% "quasiquotes"               % V.quasiquotes
  lazy val scalacheck                       = "org.scalacheck"         %% "scalacheck"                % V.scalacheck
  lazy val scalacheckEffect                 = "org.typelevel"          %% "scalacheck-effect"         % V.scalacheckEffect
  lazy val scalacheckEffectMunit            = "org.typelevel"          %% "scalacheck-effect-munit"   % V.scalacheckEffect
  def scalaReflect(sv: String)              = "org.scala-lang"         %  "scala-reflect"             % sv
  lazy val scalatagsApi                     = "com.lihaoyi"            %% "scalatags"                 % V.scalatags
  lazy val scalaXml                         = "org.scala-lang.modules" %% "scala-xml"                 % V.scalaXml
  lazy val scodecBits                       = "org.scodec"             %% "scodec-bits"               % V.scodecBits
  lazy val slf4jApi                         = "org.slf4j"              %  "slf4j-api"                 % V.slf4j
  lazy val specs2Cats                       = "org.specs2"             %% "specs2-cats"               % V.specs2
  lazy val specs2Common                     = "org.specs2"             %% "specs2-common"             % V.specs2
  lazy val specs2Core                       = "org.specs2"             %% "specs2-core"               % V.specs2
  lazy val specs2Matcher                    = "org.specs2"             %% "specs2-matcher"            % V.specs2
  lazy val specs2MatcherExtra               = "org.specs2"             %% "specs2-matcher-extra"      % V.specs2
  lazy val specs2Scalacheck                 = "org.specs2"             %% "specs2-scalacheck"         % V.specs2
  lazy val tomcatCatalina                   = "org.apache.tomcat"      %  "tomcat-catalina"           % V.tomcat
  lazy val tomcatCoyote                     = "org.apache.tomcat"      %  "tomcat-coyote"             % V.tomcat
  lazy val tomcatUtilScan                   = "org.apache.tomcat"      %  "tomcat-util-scan"          % V.tomcat
  lazy val treeHugger                       = "com.eed3si9n"           %% "treehugger"                % V.treehugger
  lazy val twirlApi                         = "com.typesafe.play"      %% "twirl-api"                 % V.twirl
  lazy val vault                            = "org.typelevel"          %% "vault"                     % V.vault
}<|MERGE_RESOLUTION|>--- conflicted
+++ resolved
@@ -296,12 +296,8 @@
     val disciplineCore = "1.1.3"
     val disciplineSpecs2 = "1.1.3"
     val dropwizardMetrics = "4.1.17"
-<<<<<<< HEAD
     val fs2 = "3.0.0-M7"
-=======
-    val fs2 = "2.5.0"
-    val ip4s = "1.4.1"
->>>>>>> 6c0b66ed
+    val ip4s = "2.0-120-b5b65a6"
     val jacksonDatabind = "2.12.1"
     val jawn = "1.0.3"
     val jawnFs2 = "2.0.0-M2"
