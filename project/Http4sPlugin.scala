--- conflicted
+++ resolved
@@ -82,9 +82,6 @@
     dependencyUpdatesFilter -= moduleFilter(name = "scalafix-core", revision = "0.9.24"),
     // Unsure about binary compatibility
     dependencyUpdatesFilter -= moduleFilter(name = "okio", revision = "2.10.0"),
-    // Breaking change to metric names
-    dependencyUpdatesFilter -= moduleFilter(name = "io.prometheus"),
-
 
     excludeFilter.in(headerSources) := HiddenFileFilter ||
       new FileFilter {
@@ -313,16 +310,10 @@
     val mockito = "3.5.15"
     val munit = "0.7.18"
     val munitCatsEffect = "0.13.0"
-<<<<<<< HEAD
     val munitDiscipline = "1.0.4"
     val netty = "4.1.58.Final"
     val okio = "2.10.0"
-    val okhttp = "4.9.0"
-=======
-    val munitDiscipline = "1.0.5"
     val okhttp = "4.9.1"
-    val parboiledHttp4s = "2.0.1"
->>>>>>> 4bca11e0
     val playJson = "2.9.2"
     val prometheusClient = "0.10.0"
     val reactiveStreams = "1.0.3"
