package org.http4s.sbt

import com.github.tkawachi.doctest.DoctestPlugin.autoImport._
import com.timushev.sbt.updates.UpdatesPlugin.autoImport._
import com.typesafe.sbt.SbtGit.git
import com.typesafe.sbt.git.JGit
import com.typesafe.tools.mima.plugin.MimaKeys._
import de.heikoseeberger.sbtheader.{License, LicenseStyle}
import de.heikoseeberger.sbtheader.HeaderPlugin.autoImport._
import explicitdeps.ExplicitDepsPlugin.autoImport.unusedCompileDependenciesFilter
import sbt.Keys._
import sbt._
import sbtghactions.GenerativeKeys._
import sbtghactions.JavaSpec
import sbtspiewak.NowarnCompatPlugin.autoImport.nowarnCompatAnnotationProvider

object Http4sPlugin extends AutoPlugin {
  object autoImport {
    val isCi = settingKey[Boolean]("true if this build is running on CI")
    val http4sApiVersion = taskKey[(Int, Int)]("API version of http4s")
  }
  import autoImport._

  override def trigger = allRequirements

  override def requires = Http4sOrgPlugin

  val scala_213 = "2.13.7"
  val scala_212 = "2.12.15"
  val scala_3 = "3.0.2"

  override lazy val globalSettings = Seq(
    isCi := sys.env.get("CI").isDefined
  )

  override lazy val buildSettings = Seq(
    // Many steps only run on one build. We distinguish the primary build from
    // secondary builds by the Travis build number.
    http4sApiVersion := version.map { case VersionNumber(Seq(major, minor, _*), _, _) =>
      (major.toInt, minor.toInt)
    }.value
  ) ++ sbtghactionsSettings

  override lazy val projectSettings: Seq[Setting[_]] = Seq(
    headerSources / excludeFilter := HiddenFileFilter ||
      new FileFilter {
        def accept(file: File) =
          attributedSources.contains(baseDirectory.value.toPath.relativize(file.toPath).toString)

        val attributedSources = Set(
          "src/main/scala/org/http4s/CacheDirective.scala",
          "src/main/scala/org/http4s/Challenge.scala",
          "src/main/scala/org/http4s/Charset.scala",
          "src/main/scala/org/http4s/ContentCoding.scala",
          "src/main/scala/org/http4s/Credentials.scala",
          "src/main/scala/org/http4s/Header.scala",
          "src/main/scala/org/http4s/LanguageTag.scala",
          "src/main/scala/org/http4s/MediaType.scala",
          "src/main/scala/org/http4s/RangeUnit.scala",
          "src/main/scala/org/http4s/ResponseCookie.scala",
          "src/main/scala/org/http4s/TransferCoding.scala",
          "src/main/scala/org/http4s/Uri.scala",
          "src/main/scala/org/http4s/dsl/impl/Path.scala",
          "src/main/scala/org/http4s/ember/core/ChunkedEncoding.scala",
          "src/main/scala/org/http4s/internal/CharPredicate.scala",
          "src/main/scala/org/http4s/parser/AcceptCharsetHeader.scala",
          "src/main/scala/org/http4s/parser/AcceptEncodingHeader.scala",
          "src/main/scala/org/http4s/parser/AcceptHeader.scala",
          "src/main/scala/org/http4s/parser/AcceptLanguageHeader.scala",
          "src/main/scala/org/http4s/parser/AdditionalRules.scala",
          "src/main/scala/org/http4s/parser/AuthorizationHeader.scala",
          "src/main/scala/org/http4s/parser/CacheControlHeader.scala",
          "src/main/scala/org/http4s/parser/ContentTypeHeader.scala",
          "src/main/scala/org/http4s/parser/CookieHeader.scala",
          "src/main/scala/org/http4s/parser/HttpHeaderParser.scala",
          "src/main/scala/org/http4s/parser/Rfc2616BasicRules.scala",
          "src/main/scala/org/http4s/parser/SimpleHeaders.scala",
          "src/main/scala/org/http4s/parser/WwwAuthenticateHeader.scala",
          "src/main/scala/org/http4s/play/Parser.scala",
          "src/main/scala/org/http4s/util/UrlCoding.scala",
          "src/test/scala/org/http4s/Http4sSpec.scala",
          "src/test/scala/org/http4s/UriSpec.scala",
          "src/test/scala/org/http4s/dsl/PathSpec.scala",
          "src/test/scala/org/http4s/testing/ErrorReporting.scala",
        )
      },
    nowarnCompatAnnotationProvider := None,
    mimaPreviousArtifacts := {
      mimaPreviousArtifacts.value.filterNot(
        // cursed release
        _.revision == "0.21.10"
      )
    },
    doctestTestFramework := DoctestTestFramework.Munit,
  )

  def extractApiVersion(version: String) = {
    val VersionExtractor = """(\d+)\.(\d+)[-.].*""".r
    version match {
      case VersionExtractor(major, minor) => (major.toInt, minor.toInt)
    }
  }

  def extractDocsPrefix(version: String) =
    extractApiVersion(version).productIterator.mkString("/v", ".", "")

  /** @return the version we want to document, for example in mdoc,
    * given the version being built.
    *
    * For snapshots after a stable release, return the previous stable
    * release.  For snapshots of 0.16.0 and 0.17.0, return the latest
    * milestone.  Otherwise, just return the current version.
    */
  def docExampleVersion(currentVersion: String) = {
    val MilestoneVersionExtractor = """(0).(16|17).(0)a?-SNAPSHOT""".r
    val latestMilestone = "M1"
    val VersionExtractor = """(\d+)\.(\d+)\.(\d+).*""".r
    currentVersion match {
      case MilestoneVersionExtractor(major, minor, patch) =>
        s"${major.toInt}.${minor.toInt}.${patch.toInt}-$latestMilestone"
      case VersionExtractor(major, minor, patch) if patch.toInt > 0 =>
        s"${major.toInt}.${minor.toInt}.${patch.toInt - 1}"
      case _ =>
        currentVersion
    }
  }

  def latestPerMinorVersion(file: File): Map[(Long, Long), VersionNumber] = {
    def majorMinor(v: VersionNumber) = v match {
      case VersionNumber(Seq(major, minor, _), _, _) =>
        Some((major, minor))
      case _ =>
        None
    }

    // M before RC before final
    def patchSortKey(v: VersionNumber) = v match {
      case VersionNumber(Seq(_, _, patch), Seq(q), _) if q.startsWith("M") =>
        (patch, 0L, q.drop(1).toLong)
      case VersionNumber(Seq(_, _, patch), Seq(q), _) if q.startsWith("RC") =>
        (patch, 1L, q.drop(2).toLong)
      case VersionNumber(Seq(_, _, patch), Seq(), _) => (patch, 2L, 0L)
      case _ => (-1L, -1L, -1L)
    }

    JGit(file).tags
      .collect {
        case ref if ref.getName.startsWith("refs/tags/v") =>
          VersionNumber(ref.getName.substring("refs/tags/v".size))
      }
      .foldLeft(Map.empty[(Long, Long), VersionNumber]) { case (m, v) =>
        majorMinor(v) match {
          case Some(key) =>
            val max =
              m.get(key).fold(v)(v0 => Ordering[(Long, Long, Long)].on(patchSortKey).max(v, v0))
            m.updated(key, max)
          case None => m
        }
      }
  }

  def docsProjectSettings: Seq[Setting[_]] =
    Seq(
      git.remoteRepo := "git@github.com:http4s/http4s.git"
    )

  def sbtghactionsSettings: Seq[Setting[_]] = {
    import sbtghactions.GenerativeKeys._
    import sbtghactions._

    def siteBuildJob(subproject: String, runMdoc: Boolean) = {
      val mdoc = if (runMdoc) Some(s"$subproject/mdoc") else None
      WorkflowJob(
        id = subproject,
        name = s"Build $subproject",
        scalas = List(scala_212),
        javas = List(JavaSpec.temurin("17")),
        steps = List(
          WorkflowStep.CheckoutFull,
          WorkflowStep.Sbt(
            mdoc.toList ++ List(s"$subproject/laikaSite"),
            name = Some(s"Build $subproject"),
          ),
        ),
      )
    }

    def sitePublishStep(subproject: String, runMdoc: Boolean) = {
      val mdoc = if (runMdoc) s"$subproject/mdoc " else ""
      WorkflowStep.Run(
        List(s"""
          |eval "$$(ssh-agent -s)"
          |echo "$$SSH_PRIVATE_KEY" | ssh-add -
          |git config --global user.name "GitHub Actions CI"
          |git config --global user.email "ghactions@invalid"
          |sbt ++$scala_212 $mdoc$subproject/laikaSite $subproject/ghpagesPushSite
          |
      """.stripMargin),
        name = Some(s"Publish $subproject"),
        env = Map("SSH_PRIVATE_KEY" -> "${{ secrets.SSH_PRIVATE_KEY }}"),
      )
    }

    Http4sOrgPlugin.githubActionsSettings ++ Seq(
      githubWorkflowBuild := Seq(
        WorkflowStep
          .Sbt(List("scalafmtCheckAll"), name = Some("Check formatting")),
        WorkflowStep.Sbt(List("headerCheck", "test:headerCheck"), name = Some("Check headers")),
        WorkflowStep.Sbt(List("test:compile"), name = Some("Compile")),
        WorkflowStep.Sbt(List("mimaReportBinaryIssues"), name = Some("Check binary compatibility")),
        WorkflowStep
          .Sbt(List("unusedCompileDependenciesTest"), name = Some("Check unused dependencies")),
        WorkflowStep.Sbt(List("test"), name = Some("Run tests")),
        WorkflowStep.Sbt(List("doc"), name = Some("Build docs")),
      ),
      githubWorkflowTargetBranches :=
        // "*" doesn't include slashes
        List("*", "series/*"),
      githubWorkflowPublishPreamble := {
        githubWorkflowPublishPreamble.value ++ Seq(
          WorkflowStep.Run(List("git status"))
        )
      },
      githubWorkflowPublishTargetBranches := Seq(
        RefPredicate.Equals(Ref.Branch("main")),
        RefPredicate.StartsWith(Ref.Tag("v")),
      ),
      githubWorkflowPublishPostamble := Seq(
        sitePublishStep("website", runMdoc = false)
        // sitePublishStep("docs", runMdoc = true)
      ),
      // this results in nonexistent directories trying to be compressed
      githubWorkflowArtifactUpload := false,
      githubWorkflowAddedJobs := Seq(
        siteBuildJob("website", runMdoc = false),
        siteBuildJob("docs", runMdoc = true),
      ),
    )
  }

  object V { // Dependency versions
    // We pull multiple modules from several projects. This is a convenient
    // reference of all the projects we depend on, and hopefully will reduce
    // error-prone merge conflicts in the dependencies below.
    val asyncHttpClient = "2.12.3"
    val blaze = "0.15.2"
    val boopickle = "1.4.0"
    val caseInsensitive = "1.2.0"
    val cats = "2.7.0"
    val catsEffect = "2.5.4"
    val catsParse = "0.3.6"
    val circe = "0.14.1"
    val crypto = "0.1.0"
    val cryptobits = "1.3"
<<<<<<< HEAD
    val disciplineCore = "1.1.5"
    val dropwizardMetrics = "4.2.4"
=======
    val disciplineCore = "1.4.0"
    val dropwizardMetrics = "4.2.5"
>>>>>>> 9fed0886
    val fs2 = "2.5.10"
    val ip4s = "2.0.4"
    val javaWebSocket = "1.5.2"
    val jawn = "1.3.0"
    val jawnFs2 = "1.1.3"
    val jetty = "9.4.44.v20210927"
    val keypool = "0.3.5"
    val literally = "1.0.2"
    val logback = "1.2.6"
    val log4cats = "1.4.0"
    val log4s = "1.10.0"
    val munit = "0.7.29"
    val munitCatsEffect = "1.0.7"
    val munitDiscipline = "1.0.9"
<<<<<<< HEAD
    val netty = "4.1.69.Final"
=======
    val netty = "4.1.70.Final"
>>>>>>> 9fed0886
    val okio = "2.10.0"
    val okhttp = "4.9.3"
    val playJson = "2.9.2"
    val prometheusClient = "0.11.0"
    val reactiveStreams = "1.0.3"
    val quasiquotes = "2.1.0"
    val scalacheck = "1.15.4"
    val scalacheckEffect = "1.0.3"
<<<<<<< HEAD
    val scalatags = "0.9.4"
=======
    val scalatags = "0.10.0"
>>>>>>> 9fed0886
    val scalaXml = "2.0.1"
    val scodecBits = "1.1.29"
    val servlet = "3.1.0"
    val slf4j = "1.7.32"
    val tomcat = "9.0.56"
    val treehugger = "0.4.4"
    val twirl = "1.4.2"
    val vault = "2.1.13"
  }

  lazy val asyncHttpClient = "org.asynchttpclient" % "async-http-client" % V.asyncHttpClient
  lazy val blazeCore = "org.http4s" %% "blaze-core" % V.blaze
  lazy val blazeHttp = "org.http4s" %% "blaze-http" % V.blaze
  lazy val boopickle = "io.suzaku" %% "boopickle" % V.boopickle
  lazy val caseInsensitive = "org.typelevel" %% "case-insensitive" % V.caseInsensitive
  lazy val caseInsensitiveTesting =
    "org.typelevel" %% "case-insensitive-testing" % V.caseInsensitive
  lazy val catsCore = "org.typelevel" %% "cats-core" % V.cats
  lazy val catsEffect = "org.typelevel" %% "cats-effect" % V.catsEffect
  lazy val catsEffectLaws = "org.typelevel" %% "cats-effect-laws" % V.catsEffect
  lazy val catsLaws = "org.typelevel" %% "cats-laws" % V.cats
  lazy val catsParse = "org.typelevel" %% "cats-parse" % V.catsParse
  lazy val circeCore = "io.circe" %% "circe-core" % V.circe
  lazy val circeGeneric = "io.circe" %% "circe-generic" % V.circe
  lazy val circeJawn = "io.circe" %% "circe-jawn" % V.circe
  lazy val circeLiteral = "io.circe" %% "circe-literal" % V.circe
  lazy val circeParser = "io.circe" %% "circe-parser" % V.circe
  lazy val circeTesting = "io.circe" %% "circe-testing" % V.circe
  lazy val crypto = "org.http4s" %% "http4s-crypto" % V.crypto
  lazy val cryptobits = "org.reactormonk" %% "cryptobits" % V.cryptobits
  lazy val disciplineCore = "org.typelevel" %% "discipline-core" % V.disciplineCore
  lazy val dropwizardMetricsCore = "io.dropwizard.metrics" % "metrics-core" % V.dropwizardMetrics
  lazy val dropwizardMetricsJson = "io.dropwizard.metrics" % "metrics-json" % V.dropwizardMetrics
  lazy val fs2Core = "co.fs2" %% "fs2-core" % V.fs2
  lazy val fs2Io = "co.fs2" %% "fs2-io" % V.fs2
  lazy val fs2ReactiveStreams = "co.fs2" %% "fs2-reactive-streams" % V.fs2
  lazy val ip4sCore = "com.comcast" %% "ip4s-core" % V.ip4s
  lazy val ip4sTestKit = "com.comcast" %% "ip4s-test-kit" % V.ip4s
  lazy val javaxServletApi = "javax.servlet" % "javax.servlet-api" % V.servlet
  lazy val javaWebSocket = "org.java-websocket" % "Java-WebSocket" % V.javaWebSocket
  lazy val jawnFs2 = "org.http4s" %% "jawn-fs2" % V.jawnFs2
  lazy val jawnParser = "org.typelevel" %% "jawn-parser" % V.jawn
  lazy val jawnPlay = "org.typelevel" %% "jawn-play" % V.jawn
  lazy val jettyClient = "org.eclipse.jetty" % "jetty-client" % V.jetty
  lazy val jettyHttp = "org.eclipse.jetty" % "jetty-http" % V.jetty
  lazy val jettyHttp2Server = "org.eclipse.jetty.http2" % "http2-server" % V.jetty
  lazy val jettyRunner = "org.eclipse.jetty" % "jetty-runner" % V.jetty
  lazy val jettyServer = "org.eclipse.jetty" % "jetty-server" % V.jetty
  lazy val jettyServlet = "org.eclipse.jetty" % "jetty-servlet" % V.jetty
  lazy val jettyUtil = "org.eclipse.jetty" % "jetty-util" % V.jetty
  lazy val keypool = "org.typelevel" %% "keypool" % V.keypool
  lazy val literally = "org.typelevel" %% "literally" % V.literally
  lazy val log4catsCore = "org.typelevel" %% "log4cats-core" % V.log4cats
  lazy val log4catsSlf4j = "org.typelevel" %% "log4cats-slf4j" % V.log4cats
  lazy val log4catsTesting = "org.typelevel" %% "log4cats-testing" % V.log4cats
  lazy val log4s = "org.log4s" %% "log4s" % V.log4s
  lazy val logbackClassic = "ch.qos.logback" % "logback-classic" % V.logback
  lazy val munit = "org.scalameta" %% "munit" % V.munit
  lazy val munitCatsEffect = "org.typelevel" %% "munit-cats-effect-2" % V.munitCatsEffect
  lazy val munitDiscipline = "org.typelevel" %% "discipline-munit" % V.munitDiscipline
  lazy val nettyBuffer = "io.netty" % "netty-buffer" % V.netty
  lazy val nettyCodecHttp = "io.netty" % "netty-codec-http" % V.netty
  lazy val okio = "com.squareup.okio" % "okio" % V.okio
  lazy val okhttp = "com.squareup.okhttp3" % "okhttp" % V.okhttp
  lazy val playJson = "com.typesafe.play" %% "play-json" % V.playJson
  lazy val prometheusClient = "io.prometheus" % "simpleclient" % V.prometheusClient
  lazy val prometheusCommon = "io.prometheus" % "simpleclient_common" % V.prometheusClient
  lazy val prometheusHotspot = "io.prometheus" % "simpleclient_hotspot" % V.prometheusClient
  lazy val reactiveStreams = "org.reactivestreams" % "reactive-streams" % V.reactiveStreams
  lazy val quasiquotes = "org.scalamacros" %% "quasiquotes" % V.quasiquotes
  lazy val scalacheck = "org.scalacheck" %% "scalacheck" % V.scalacheck
  lazy val scalacheckEffect = "org.typelevel" %% "scalacheck-effect" % V.scalacheckEffect
  lazy val scalacheckEffectMunit = "org.typelevel" %% "scalacheck-effect-munit" % V.scalacheckEffect
  def scalaReflect(sv: String) = "org.scala-lang" % "scala-reflect" % sv
  lazy val scalatagsApi = "com.lihaoyi" %% "scalatags" % V.scalatags
  lazy val scalaXml = "org.scala-lang.modules" %% "scala-xml" % V.scalaXml
  lazy val scodecBits = "org.scodec" %% "scodec-bits" % V.scodecBits
  lazy val slf4jApi = "org.slf4j" % "slf4j-api" % V.slf4j
  lazy val tomcatCatalina = "org.apache.tomcat" % "tomcat-catalina" % V.tomcat
  lazy val tomcatCoyote = "org.apache.tomcat" % "tomcat-coyote" % V.tomcat
  lazy val tomcatUtilScan = "org.apache.tomcat" % "tomcat-util-scan" % V.tomcat
  lazy val treeHugger = "com.eed3si9n" %% "treehugger" % V.treehugger
  lazy val twirlApi = "com.typesafe.play" %% "twirl-api" % V.twirl
  lazy val vault = "org.typelevel" %% "vault" % V.vault
}<|MERGE_RESOLUTION|>--- conflicted
+++ resolved
@@ -252,13 +252,8 @@
     val circe = "0.14.1"
     val crypto = "0.1.0"
     val cryptobits = "1.3"
-<<<<<<< HEAD
-    val disciplineCore = "1.1.5"
-    val dropwizardMetrics = "4.2.4"
-=======
     val disciplineCore = "1.4.0"
     val dropwizardMetrics = "4.2.5"
->>>>>>> 9fed0886
     val fs2 = "2.5.10"
     val ip4s = "2.0.4"
     val javaWebSocket = "1.5.2"
@@ -273,11 +268,7 @@
     val munit = "0.7.29"
     val munitCatsEffect = "1.0.7"
     val munitDiscipline = "1.0.9"
-<<<<<<< HEAD
-    val netty = "4.1.69.Final"
-=======
     val netty = "4.1.70.Final"
->>>>>>> 9fed0886
     val okio = "2.10.0"
     val okhttp = "4.9.3"
     val playJson = "2.9.2"
@@ -286,11 +277,7 @@
     val quasiquotes = "2.1.0"
     val scalacheck = "1.15.4"
     val scalacheckEffect = "1.0.3"
-<<<<<<< HEAD
-    val scalatags = "0.9.4"
-=======
     val scalatags = "0.10.0"
->>>>>>> 9fed0886
     val scalaXml = "2.0.1"
     val scodecBits = "1.1.29"
     val servlet = "3.1.0"
