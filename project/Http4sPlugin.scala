--- conflicted
+++ resolved
@@ -108,11 +108,7 @@
     val crypto = "0.2.4"
     val cryptobits = "1.3"
     val disciplineCore = "1.6.0"
-<<<<<<< HEAD
     val fs2 = "3.13.0-M5"
-=======
-    val fs2 = "3.12.2"
->>>>>>> db3232e1
     val ip4s = "3.7.0"
     val hpack = "1.0.4"
     val javaWebSocket = "1.6.0"
