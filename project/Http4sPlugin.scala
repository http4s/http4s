package org.http4s.sbt

import com.github.tkawachi.doctest.DoctestPlugin.autoImport._
import com.github.sbt.git.SbtGit.git
import com.github.sbt.git.JGit
import com.typesafe.tools.mima.plugin.MimaKeys._
import de.heikoseeberger.sbtheader.{License, LicenseStyle}
import de.heikoseeberger.sbtheader.HeaderPlugin.autoImport._
import explicitdeps.ExplicitDepsPlugin.autoImport.unusedCompileDependenciesFilter
import org.portablescala.sbtplatformdeps.PlatformDepsPlugin.autoImport._
import sbt.Keys._
import sbt._
import org.typelevel.sbt.TypelevelKernelPlugin.autoImport._
import org.typelevel.sbt.gha.GenerativeKeys._
import org.typelevel.sbt.gha.GitHubActionsKeys._
import org.typelevel.sbt.gha.JavaSpec

object Http4sPlugin extends AutoPlugin {
  object autoImport {
    val isCi = settingKey[Boolean]("true if this build is running on CI")
    val http4sApiVersion = settingKey[(Int, Int)]("API version of http4s")
  }
  import autoImport._

  override def trigger = allRequirements

  override def requires = Http4sOrgPlugin

  val scala_213 = "2.13.16"
  val scala_212 = "2.12.20"
  val scala_3 = "3.3.6"

  override lazy val globalSettings = Seq(
    isCi := githubIsWorkflowBuild.value
  )

  override lazy val buildSettings = Seq(
    // Many steps only run on one build. We distinguish the primary build from
    // secondary builds by the Travis build number.
    http4sApiVersion := {
      version.value match {
        case VersionNumber(Seq(major, minor, _*), _, _) =>
          (major.toInt, minor.toInt)
      }
    }
  )

  override lazy val projectSettings: Seq[Setting[_]] = Seq(
    headerSources / excludeFilter := HiddenFileFilter,
    doctestTestFramework := DoctestTestFramework.Munit,
    semanticdbOptions ++= Seq("-P:semanticdb:synthetics:on").filter(_ => !tlIsScala3.value),
  )

  def extractApiVersion(version: String) = {
    val VersionExtractor = """(\d+)\.(\d+)[-.].*""".r
    version match {
      case VersionExtractor(major, minor) => (major.toInt, minor.toInt)
    }
  }

  def extractDocsPrefix(version: String) =
    extractApiVersion(version).productIterator.mkString("/v", ".", "")

  def latestPerMinorVersion(file: File): Map[(Long, Long), VersionNumber] = {
    def majorMinor(v: VersionNumber) = v match {
      case VersionNumber(Seq(major, minor, _), _, _) =>
        Some((major, minor))
      case _ =>
        None
    }

    // M before RC before final
    def patchSortKey(v: VersionNumber) = v match {
      case VersionNumber(Seq(_, _, patch), Seq(q), _) if q.startsWith("M") =>
        (patch, 0L, q.drop(1).toLong)
      case VersionNumber(Seq(_, _, patch), Seq(q), _) if q.startsWith("RC") =>
        (patch, 1L, q.drop(2).toLong)
      case VersionNumber(Seq(_, _, patch), Seq(), _) => (patch, 2L, 0L)
      case _ => (-1L, -1L, -1L)
    }

    JGit(file).tags
      .collect {
        case ref if ref.getName.startsWith("refs/tags/v") =>
          VersionNumber(ref.getName.substring("refs/tags/v".size))
      }
      .foldLeft(Map.empty[(Long, Long), VersionNumber]) { case (m, v) =>
        majorMinor(v) match {
          case Some(key) =>
            val max =
              m.get(key).fold(v)(v0 => Ordering[(Long, Long, Long)].on(patchSortKey).max(v, v0))
            m.updated(key, max)
          case None => m
        }
      }
  }

  object V { // Dependency versions
    // We pull multiple modules from several projects. This is a convenient
    // reference of all the projects we depend on, and hopefully will reduce
    // error-prone merge conflicts in the dependencies below.
    val blaze = "0.15.3"
    val caseInsensitive = "1.5.0"
    val cats = "2.13.0"
    val catsEffect = "3.7.0-RC1"
    val catsParse = "1.1.0"
    val circe = "0.14.12"
    val crypto = "0.2.5-RC1"
    val cryptobits = "1.3"
    val disciplineCore = "1.7.0"
    val fs2 = "3.13.0-M7"
    val ip4s = "3.8.0-RC2"
    val hpack = "1.1.0"
    val javaWebSocket = "1.6.0"
    val jawn = "1.6.0"
    val jawnFs2 = "2.5.0-RC1"
    val jnrUnixSocket = "0.38.23"
    val keypool = "0.5.0-RC1"
    val literally = "1.2.0"
    val logback = "1.2.6"
    val log4cats = "2.8.0-RC1"
    val log4s = "1.10.0"
<<<<<<< HEAD
    val munit = "1.1.1"
    val munitCatsEffect = "2.2.0-RC1"
    val munitDiscipline = "2.0.0"
    val netty = "4.2.5.Final"
=======
    val munit = "1.0.0"
    val munitCatsEffect = "2.1.0"
    val munitDiscipline = "2.0.0-M3"
    val netty = "4.2.6.Final"
>>>>>>> 36b243fc
    val quasiquotes = "2.1.0"
    val scalacheck = "1.18.1"
    val scalacheckEffect = "2.1.0-RC1"
    val scalaJavaLocales = "1.5.4"
    val scalaJavaTime = "2.6.0"
    val scodecBits = "1.2.4"
    val slf4j = "1.7.36"
    val treehugger = "0.4.4"
    val twitterHpack = "1.0.2"
    val vault = "3.7.0-RC1"
  }

  lazy val blazeCore = "org.http4s" %% "blaze-core" % V.blaze
  lazy val blazeHttp = "org.http4s" %% "blaze-http" % V.blaze
  lazy val caseInsensitive = Def.setting("org.typelevel" %%% "case-insensitive" % V.caseInsensitive)
  lazy val caseInsensitiveTesting =
    Def.setting("org.typelevel" %%% "case-insensitive-testing" % V.caseInsensitive)
  lazy val catsCore = Def.setting("org.typelevel" %%% "cats-core" % V.cats)
  lazy val catsEffect = Def.setting("org.typelevel" %%% "cats-effect" % V.catsEffect)
  lazy val catsEffectStd = Def.setting("org.typelevel" %%% "cats-effect-std" % V.catsEffect)
  lazy val catsEffectLaws = Def.setting("org.typelevel" %%% "cats-effect-laws" % V.catsEffect)
  lazy val catsEffectTestkit = Def.setting("org.typelevel" %%% "cats-effect-testkit" % V.catsEffect)
  lazy val catsLaws = Def.setting("org.typelevel" %%% "cats-laws" % V.cats)
  lazy val catsParse = Def.setting("org.typelevel" %%% "cats-parse" % V.catsParse)
  lazy val circeCore = Def.setting("io.circe" %%% "circe-core" % V.circe)
  lazy val circeGeneric = "io.circe" %% "circe-generic" % V.circe
  lazy val circeJawn = Def.setting("io.circe" %%% "circe-jawn" % V.circe)
  lazy val circeLiteral = "io.circe" %% "circe-literal" % V.circe
  lazy val circeParser = "io.circe" %% "circe-parser" % V.circe
  lazy val circeTesting = Def.setting("io.circe" %%% "circe-testing" % V.circe)
  lazy val crypto = Def.setting("org.http4s" %%% "http4s-crypto" % V.crypto)
  lazy val cryptobits = "org.reactormonk" %% "cryptobits" % V.cryptobits
  lazy val disciplineCore = Def.setting("org.typelevel" %%% "discipline-core" % V.disciplineCore)
  lazy val fs2Core = Def.setting("co.fs2" %%% "fs2-core" % V.fs2)
  lazy val fs2Io = Def.setting("co.fs2" %%% "fs2-io" % V.fs2)
  lazy val ip4sCore = Def.setting("com.comcast" %%% "ip4s-core" % V.ip4s)
  lazy val ip4sTestKit = Def.setting("com.comcast" %%% "ip4s-test-kit" % V.ip4s)
  lazy val hpack = Def.setting("org.http4s" %%% "hpack" % V.hpack)
  lazy val jawnFs2 = Def.setting("org.typelevel" %%% "jawn-fs2" % V.jawnFs2)
  lazy val javaWebSocket = "org.java-websocket" % "Java-WebSocket" % V.javaWebSocket
  lazy val jawnParser = Def.setting("org.typelevel" %%% "jawn-parser" % V.jawn)
  lazy val jnrUnixSocket = "com.github.jnr" % "jnr-unixsocket" % V.jnrUnixSocket
  lazy val keypool = Def.setting("org.typelevel" %%% "keypool" % V.keypool)
  lazy val literally = Def.setting("org.typelevel" %%% "literally" % V.literally)
  lazy val log4catsCore = Def.setting("org.typelevel" %%% "log4cats-core" % V.log4cats)
  lazy val log4catsNoop = Def.setting("org.typelevel" %%% "log4cats-noop" % V.log4cats)
  lazy val log4catsSlf4j = "org.typelevel" %% "log4cats-slf4j" % V.log4cats
  lazy val log4catsJSConsole = Def.setting("org.typelevel" %%% "log4cats-js-console" % V.log4cats)
  lazy val log4catsTesting = Def.setting("org.typelevel" %%% "log4cats-testing" % V.log4cats)
  lazy val log4s = Def.setting("org.log4s" %%% "log4s" % V.log4s)
  lazy val logbackClassic = "ch.qos.logback" % "logback-classic" % V.logback
  lazy val munit = Def.setting("org.scalameta" %%% "munit" % V.munit)
  lazy val munitCatsEffect =
    Def.setting("org.typelevel" %%% "munit-cats-effect" % V.munitCatsEffect)
  lazy val munitDiscipline = Def.setting("org.typelevel" %%% "discipline-munit" % V.munitDiscipline)
  lazy val nettyBuffer = "io.netty" % "netty-buffer" % V.netty
  lazy val nettyCodecHttp = "io.netty" % "netty-codec-http" % V.netty
  lazy val quasiquotes = "org.scalamacros" %% "quasiquotes" % V.quasiquotes
  lazy val scalacheck = Def.setting("org.scalacheck" %%% "scalacheck" % V.scalacheck)
  lazy val scalacheckEffect =
    Def.setting("org.typelevel" %%% "scalacheck-effect" % V.scalacheckEffect)
  lazy val scalacheckEffectMunit =
    Def.setting("org.typelevel" %%% "scalacheck-effect-munit" % V.scalacheckEffect)
  lazy val scalaJavaLocalesEnUS =
    Def.setting("io.github.cquiroz" %%% "locales-minimal-en_us-db" % V.scalaJavaLocales)
  lazy val scalaJavaTime = Def.setting("io.github.cquiroz" %%% "scala-java-time" % V.scalaJavaTime)
  def scalaReflect(sv: String) = "org.scala-lang" % "scala-reflect" % sv
  lazy val scodecBits = Def.setting("org.scodec" %%% "scodec-bits" % V.scodecBits)
  lazy val slf4jApi = "org.slf4j" % "slf4j-api" % V.slf4j
  lazy val treeHugger = "com.eed3si9n" %% "treehugger" % V.treehugger
  lazy val twitterHpack = "com.twitter" % "hpack" % V.twitterHpack
  lazy val vault = Def.setting("org.typelevel" %%% "vault" % V.vault)
}<|MERGE_RESOLUTION|>--- conflicted
+++ resolved
@@ -120,17 +120,10 @@
     val logback = "1.2.6"
     val log4cats = "2.8.0-RC1"
     val log4s = "1.10.0"
-<<<<<<< HEAD
     val munit = "1.1.1"
     val munitCatsEffect = "2.2.0-RC1"
     val munitDiscipline = "2.0.0"
-    val netty = "4.2.5.Final"
-=======
-    val munit = "1.0.0"
-    val munitCatsEffect = "2.1.0"
-    val munitDiscipline = "2.0.0-M3"
     val netty = "4.2.6.Final"
->>>>>>> 36b243fc
     val quasiquotes = "2.1.0"
     val scalacheck = "1.18.1"
     val scalacheckEffect = "2.1.0-RC1"
