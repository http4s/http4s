--- conflicted
+++ resolved
@@ -240,13 +240,8 @@
     val circe = "0.13.0"
     val cryptobits = "1.3"
     val disciplineSpecs2 = "1.1.0"
-<<<<<<< HEAD
-    val dropwizardMetrics = "4.1.13"
+    val dropwizardMetrics = "4.1.14"
     val fs2 = "3.0-cd73a32"
-=======
-    val dropwizardMetrics = "4.1.14"
-    val fs2 = "2.4.4"
->>>>>>> 6d203163
     val jawn = "1.0.0"
     val jawnFs2 = "1.0.0"
     val jetty = "9.4.33.v20201020"
