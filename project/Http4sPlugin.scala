--- conflicted
+++ resolved
@@ -117,14 +117,8 @@
     val literally = "1.1.0"
     val logback = "1.2.6"
     val log4cats = "2.6.0"
-<<<<<<< HEAD
-    val munit = "1.0.0-M10"
-    val munitCatsEffect = "2.0.0-M3"
-=======
-    val log4s = "1.10.0"
     val munit = "1.0.0-M11"
     val munitCatsEffect = "2.0.0-M4"
->>>>>>> 6013c6a8
     val munitDiscipline = "2.0.0-M3"
     val netty = "4.1.107.Final"
     val quasiquotes = "2.1.0"
