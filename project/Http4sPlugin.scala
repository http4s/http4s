package org.http4s.sbt

import com.timushev.sbt.updates.UpdatesPlugin.autoImport._ // autoImport vs. UpdateKeys necessary here for implicit
import com.typesafe.sbt.SbtGit.git
import com.typesafe.sbt.git.JGit
import de.heikoseeberger.sbtheader.{License, LicenseStyle}
import de.heikoseeberger.sbtheader.HeaderPlugin.autoImport._
import explicitdeps.ExplicitDepsPlugin.autoImport.unusedCompileDependenciesFilter
import sbt.Keys._
import sbt._

object Http4sPlugin extends AutoPlugin {
  object autoImport {
    val isCi = settingKey[Boolean]("true if this build is running on CI")
    val http4sApiVersion = taskKey[(Int, Int)]("API version of http4s")
    val http4sBuildData = taskKey[Unit]("Export build metadata for Hugo")
  }
  import autoImport._

  override def trigger = allRequirements

  override def requires = Http4sOrgPlugin

  val scala_213 = "2.13.3"
  val scala_212 = "2.12.12"

  override lazy val buildSettings = Seq(
    // Many steps only run on one build. We distinguish the primary build from
    // secondary builds by the Travis build number.
    isCi := sys.env.get("CI").isDefined,
    ThisBuild / http4sApiVersion := (ThisBuild / version).map {
      case VersionNumber(Seq(major, minor, _*), _, _) => (major.toInt, minor.toInt)
    }.value,
  )

  override lazy val projectSettings: Seq[Setting[_]] = Seq(
    scalaVersion := scala_213,
    crossScalaVersions := Seq(scala_213, scala_212),

    addCompilerPlugin("org.typelevel" % "kind-projector" % "0.11.0" cross CrossVersion.full),
    addCompilerPlugin("com.olegpy" %% "better-monadic-for" % "0.3.1"),

    http4sBuildData := {
      val dest = target.value / "hugo-data" / "build.toml"
      val (major, minor) = http4sApiVersion.value

      val releases = latestPerMinorVersion(baseDirectory.value)
        .map { case ((major, minor), v) => s""""$major.$minor" = "${v.toString}""""}
        .mkString("\n")

      // Would be more elegant if `[versions.http4s]` was nested, but then
      // the index lookups in `shortcodes/version.html` get complicated.
      val buildData: String =
        s"""
           |[versions]
           |"http4s.api" = "$major.$minor"
           |"http4s.current" = "${version.value}"
           |"http4s.doc" = "${docExampleVersion(version.value)}"
           |circe = "${circeJawn.revision}"
           |cryptobits = "${cryptobits.revision}"
           |"argonaut-shapeless_6.2" = "1.2.0-M6"
           |
           |[releases]
           |$releases
         """.stripMargin

      IO.write(dest, buildData)
    },

    // servlet-4.0 is not yet supported by jetty-9 or tomcat-9, so don't accidentally depend on its new features
    dependencyUpdatesFilter -= moduleFilter(organization = "javax.servlet", revision = "4.0.0"),
    dependencyUpdatesFilter -= moduleFilter(organization = "javax.servlet", revision = "4.0.1"),
    // Jetty prereleases appear because of their non-semver prod releases
    dependencyUpdatesFilter -= moduleFilter(organization = "org.eclipse.jetty", revision = "=10.0.0-alpha0"),
    dependencyUpdatesFilter -= moduleFilter(organization = "org.eclipse.jetty", revision = "10.0.0.alpha1"),
    dependencyUpdatesFilter -= moduleFilter(organization = "org.eclipse.jetty", revision = "10.0.0.alpha2"),
    dependencyUpdatesFilter -= moduleFilter(organization = "org.eclipse.jetty", revision = "10.0.0.beta0"),
    dependencyUpdatesFilter -= moduleFilter(organization = "org.eclipse.jetty", revision = "10.0.0.beta1"),
    dependencyUpdatesFilter -= moduleFilter(organization = "org.eclipse.jetty", revision = "10.0.0.beta2"),
    dependencyUpdatesFilter -= moduleFilter(organization = "org.eclipse.jetty", revision = "10.0.0.beta3"),
    dependencyUpdatesFilter -= moduleFilter(organization = "org.eclipse.jetty", revision = "11.0.0-alpha0"),
    dependencyUpdatesFilter -= moduleFilter(organization = "org.eclipse.jetty", revision = "11.0.0.beta1"),
    dependencyUpdatesFilter -= moduleFilter(organization = "org.eclipse.jetty", revision = "11.0.0.beta2"),
    dependencyUpdatesFilter -= moduleFilter(organization = "org.eclipse.jetty", revision = "11.0.0.beta3"),
    dependencyUpdatesFilter -= moduleFilter(organization = "org.eclipse.jetty.http2", revision = "10.0.0-alpha0"),
    dependencyUpdatesFilter -= moduleFilter(organization = "org.eclipse.jetty.http2", revision = "10.0.0.alpha1"),
    dependencyUpdatesFilter -= moduleFilter(organization = "org.eclipse.jetty.http2", revision = "10.0.0.alpha2"),
    dependencyUpdatesFilter -= moduleFilter(organization = "org.eclipse.jetty.http2", revision = "10.0.0.beta0"),
    dependencyUpdatesFilter -= moduleFilter(organization = "org.eclipse.jetty.http2", revision = "10.0.0.beta1"),
    dependencyUpdatesFilter -= moduleFilter(organization = "org.eclipse.jetty.http2", revision = "10.0.0.beta2"),
    dependencyUpdatesFilter -= moduleFilter(organization = "org.eclipse.jetty.http2", revision = "10.0.0.beta3"),
    dependencyUpdatesFilter -= moduleFilter(organization = "org.eclipse.jetty.http2", revision = "11.0.0-alpha0"),
    dependencyUpdatesFilter -= moduleFilter(organization = "org.eclipse.jetty.http2", revision = "11.0.0.beta1"),
    dependencyUpdatesFilter -= moduleFilter(organization = "org.eclipse.jetty.http2", revision = "11.0.0.beta2"),
    dependencyUpdatesFilter -= moduleFilter(organization = "org.eclipse.jetty.http2", revision = "11.0.0.beta3"),
    // Broke binary compatibility with 2.10.5
    dependencyUpdatesFilter -= moduleFilter(organization = "org.asynchttpclient", revision = "2.11.0"),
    dependencyUpdatesFilter -= moduleFilter(organization = "org.asynchttpclient", revision = "2.12.0"),
    dependencyUpdatesFilter -= moduleFilter(organization = "org.asynchttpclient", revision = "2.12.1"),
    // Cursed release. Calls ByteBuffer incompatibly with JDK8
    dependencyUpdatesFilter -= moduleFilter(name = "boopickle", revision = "1.3.2"),
    // Depends on a milestone and quietly bumps us to cats and cats-effect milestones
    dependencyUpdatesFilter -= moduleFilter(organization = "com.codecommit", name = "cats-effect-testing-specs2", revision = "0.4.2"),

    excludeFilter.in(headerSources) := HiddenFileFilter ||
      new FileFilter {
        def accept(file: File) = {
          attributedSources.contains(baseDirectory.value.toPath.relativize(file.toPath).toString)
        }

        val attributedSources = Set(
          "src/main/scala/org/http4s/argonaut/Parser.scala",
          "src/main/scala/org/http4s/CacheDirective.scala",
          "src/main/scala/org/http4s/Challenge.scala",
          "src/main/scala/org/http4s/Charset.scala",
          "src/main/scala/org/http4s/ContentCoding.scala",
          "src/main/scala/org/http4s/Credentials.scala",
          "src/main/scala/org/http4s/Header.scala",
          "src/main/scala/org/http4s/LanguageTag.scala",
          "src/main/scala/org/http4s/MediaType.scala",
          "src/main/scala/org/http4s/RangeUnit.scala",
          "src/main/scala/org/http4s/ResponseCookie.scala",
          "src/main/scala/org/http4s/TransferCoding.scala",
          "src/main/scala/org/http4s/Uri.scala",
          "src/main/scala/org/http4s/parser/AcceptCharsetHeader.scala",
          "src/main/scala/org/http4s/parser/AcceptEncodingHeader.scala",
          "src/main/scala/org/http4s/parser/AcceptHeader.scala",
          "src/main/scala/org/http4s/parser/AcceptLanguageHeader.scala",
          "src/main/scala/org/http4s/parser/AdditionalRules.scala",
          "src/main/scala/org/http4s/parser/AuthorizationHeader.scala",
          "src/main/scala/org/http4s/parser/CacheControlHeader.scala",
          "src/main/scala/org/http4s/parser/ContentTypeHeader.scala",
          "src/main/scala/org/http4s/parser/CookieHeader.scala",
          "src/main/scala/org/http4s/parser/HttpHeaderParser.scala",
          "src/main/scala/org/http4s/parser/Rfc2616BasicRules.scala",
          "src/main/scala/org/http4s/parser/SimpleHeaders.scala",
          "src/main/scala/org/http4s/parser/WwwAuthenticateHeader.scala",
          "src/main/scala/org/http4s/util/UrlCoding.scala",
          "src/main/scala/org/http4s/dsl/impl/Path.scala",
          "src/test/scala/org/http4s/dsl/PathSpec.scala",
          "src/main/scala/org/http4s/ember/core/ChunkedEncoding.scala",
          "src/main/scala/org/http4s/testing/ErrorReportingUtils.scala",
          "src/main/scala/org/http4s/testing/IOMatchers.scala",
          "src/main/scala/org/http4s/testing/RunTimedMatchers.scala",
          "src/test/scala/org/http4s/Http4sSpec.scala",
          "src/test/scala/org/http4s/util/illTyped.scala",
          "src/test/scala/org/http4s/testing/ErrorReporting.scala",
          "src/test/scala/org/http4s/UriSpec.scala"
        )
      }
  )

  def extractApiVersion(version: String) = {
    val VersionExtractor = """(\d+)\.(\d+)\..*""".r
    version match {
      case VersionExtractor(major, minor) => (major.toInt, minor.toInt)
    }
  }

  def extractDocsPrefix(version: String) =
    extractApiVersion(version).productIterator.mkString("/v", ".", "")

  /**
    * @return the version we want to document, for example in tuts,
    * given the version being built.
    *
    * For snapshots after a stable release, return the previous stable
    * release.  For snapshots of 0.16.0 and 0.17.0, return the latest
    * milestone.  Otherwise, just return the current version.
    */
  def docExampleVersion(currentVersion: String) = {
    val MilestoneVersionExtractor = """(0).(16|17).(0)a?-SNAPSHOT""".r
    val latestMilestone = "M1"
    val VersionExtractor = """(\d+)\.(\d+)\.(\d+).*""".r
    currentVersion match {
      case MilestoneVersionExtractor(major, minor, patch) =>
        s"${major.toInt}.${minor.toInt}.${patch.toInt}-$latestMilestone"
      case VersionExtractor(major, minor, patch) if patch.toInt > 0 =>
        s"${major.toInt}.${minor.toInt}.${patch.toInt - 1}"
      case _ =>
        currentVersion
    }
  }

  def latestPerMinorVersion(file: File): Map[(Long, Long), VersionNumber] = {
    def majorMinor(v: VersionNumber) = v match {
      case VersionNumber(Seq(major, minor, _), _, _) =>
        Some((major, minor))
      case _ =>
        None
    }

    // M before RC before final
    def patchSortKey(v: VersionNumber) = v match {
      case VersionNumber(Seq(_, _, patch), Seq(q), _) if q startsWith "M" =>
        (patch, 0L, q.drop(1).toLong)
      case VersionNumber(Seq(_, _, patch), Seq(q), _) if q startsWith "RC" =>
        (patch, 1L, q.drop(2).toLong)
      case VersionNumber(Seq(_, _, patch), Seq(), _) => (patch, 2L, 0L)
      case _ => (-1L, -1L, -1L)
    }

    JGit(file).tags.collect {
      case ref if ref.getName.startsWith("refs/tags/v") =>
        VersionNumber(ref.getName.substring("refs/tags/v".size))
    }.foldLeft(Map.empty[(Long, Long), VersionNumber]) {
      case (m, v) =>
        majorMinor(v) match {
          case Some(key) =>
            val max = m.get(key).fold(v) { v0 => Ordering[(Long, Long, Long)].on(patchSortKey).max(v, v0) }
            m.updated(key, max)
          case None => m
        }
    }
  }

  def docsProjectSettings: Seq[Setting[_]] = {
    import com.typesafe.sbt.site.hugo.HugoPlugin.autoImport._
    Seq(
      git.remoteRepo := "git@github.com:http4s/http4s.git",
      Hugo / includeFilter := (
        "*.html" | "*.png" | "*.jpg" | "*.gif" | "*.ico" | "*.svg" |
          "*.js" | "*.swf" | "*.json" | "*.md" |
          "*.css" | "*.woff" | "*.woff2" | "*.ttf" |
          "CNAME" | "_config.yml" | "_redirects"
      )
    )
  }

  object V { // Dependency versions
    // We pull multiple modules from several projects. This is a convenient
    // reference of all the projects we depend on, and hopefully will reduce
    // error-prone merge conflicts in the dependencies below.
    val argonaut = "6.3.1"
    val asyncHttpClient = "2.12.1"
    val blaze = "0.14.14"
    val boopickle = "1.3.3"
    val caseInsensitive = "0.3.0"
    val cats = "2.2.0"
    val catsEffect = "3.0.0-M2"
    val catsEffectTesting = "0.4.1"
    val circe = "0.13.0"
    val cryptobits = "1.3"
    val disciplineSpecs2 = "1.1.1"
    val dropwizardMetrics = "4.1.14"
<<<<<<< HEAD
    val fs2 = "3.0-cd73a32"
=======
    val fs2 = "2.4.5"
>>>>>>> 20d0457c
    val jawn = "1.0.0"
    val jawnFs2 = "1.0.0"
    val jetty = "9.4.34.v20201102"
    val json4s = "3.6.10"
    val log4cats = "1.1.1"
    val keypool = "0.2.0"
    val logback = "1.2.3"
    val log4s = "1.9.0"
    val mockito = "3.5.15"
    val okhttp = "4.9.0"
    val parboiledHttp4s = "2.0.1"
    val playJson = "2.9.1"
    val prometheusClient = "0.9.0"
    val quasiquotes = "2.1.0"
    val scalacheck = "1.15.1"
    val scalafix = _root_.scalafix.sbt.BuildInfo.scalafixVersion
    val scalatags = "0.9.2"
    val scalaXml = "1.3.0"
    val servlet = "3.1.0"
    val specs2 = "4.10.5"
    val tomcat = "9.0.39"
    val treehugger = "0.4.4"
    val twirl = "1.4.2"
    val vault = "2.0.0"
  }

  lazy val argonaut                         = "io.argonaut"            %% "argonaut"                  % V.argonaut
  lazy val argonautJawn                     = "io.argonaut"            %% "argonaut-jawn"             % V.argonaut
  lazy val asyncHttpClient                  = "org.asynchttpclient"    %  "async-http-client"         % V.asyncHttpClient
  lazy val blaze                            = "org.http4s"             %% "blaze-http"                % V.blaze
  lazy val boopickle                        = "io.suzaku"              %% "boopickle"                 % V.boopickle
  lazy val caseInsensitive                  = "org.typelevel"          %% "case-insensitive"          % V.caseInsensitive
  lazy val caseInsensitiveTesting           = "org.typelevel"          %% "case-insensitive-testing"  % V.caseInsensitive
  lazy val cats                             = "org.typelevel"          %% "cats-core"                 % V.cats
  lazy val catsEffect                       = "org.typelevel"          %% "cats-effect"               % V.catsEffect
  lazy val catsEffectLaws                   = "org.typelevel"          %% "cats-effect-laws"          % V.catsEffect
  lazy val catsEffectTestkit                = "org.typelevel"          %% "cats-effect-testkit"       % V.catsEffect
  lazy val catsEffectTestingSpecs2          = "com.codecommit"         %% "cats-effect-testing-specs2" % V.catsEffectTesting
  lazy val catsKernelLaws                   = "org.typelevel"          %% "cats-kernel-laws"          % V.cats
  lazy val catsLaws                         = "org.typelevel"          %% "cats-laws"                 % V.cats
  lazy val circeGeneric                     = "io.circe"               %% "circe-generic"             % V.circe
  lazy val circeJawn                        = "io.circe"               %% "circe-jawn"                % V.circe
  lazy val circeLiteral                     = "io.circe"               %% "circe-literal"             % V.circe
  lazy val circeParser                      = "io.circe"               %% "circe-parser"              % V.circe
  lazy val circeTesting                     = "io.circe"               %% "circe-testing"             % V.circe
  lazy val cryptobits                       = "org.reactormonk"        %% "cryptobits"                % V.cryptobits
  lazy val disciplineSpecs2                 = "org.typelevel"          %% "discipline-specs2"         % V.disciplineSpecs2
  lazy val dropwizardMetricsCore            = "io.dropwizard.metrics"  %  "metrics-core"              % V.dropwizardMetrics
  lazy val dropwizardMetricsJson            = "io.dropwizard.metrics"  %  "metrics-json"              % V.dropwizardMetrics
  lazy val fs2Io                            = "co.fs2"                 %% "fs2-io"                    % V.fs2
  lazy val fs2ReactiveStreams               = "co.fs2"                 %% "fs2-reactive-streams"      % V.fs2
  lazy val javaxServletApi                  = "javax.servlet"          %  "javax.servlet-api"         % V.servlet
  lazy val jawnFs2                          = "org.http4s"             %% "jawn-fs2"                  % V.jawnFs2
  lazy val jawnJson4s                       = "org.typelevel"          %% "jawn-json4s"               % V.jawn
  lazy val jawnPlay                         = "org.typelevel"          %% "jawn-play"                 % V.jawn
  lazy val jettyClient                      = "org.eclipse.jetty"      %  "jetty-client"              % V.jetty
  lazy val jettyHttp2Server                 = "org.eclipse.jetty.http2" %  "http2-server"             % V.jetty
  lazy val jettyRunner                      = "org.eclipse.jetty"      %  "jetty-runner"              % V.jetty
  lazy val jettyServer                      = "org.eclipse.jetty"      %  "jetty-server"              % V.jetty
  lazy val jettyServlet                     = "org.eclipse.jetty"      %  "jetty-servlet"             % V.jetty
  lazy val json4sCore                       = "org.json4s"             %% "json4s-core"               % V.json4s
  lazy val json4sJackson                    = "org.json4s"             %% "json4s-jackson"            % V.json4s
  lazy val json4sNative                     = "org.json4s"             %% "json4s-native"             % V.json4s
  lazy val keypool                          = "io.chrisdavenport"      %% "keypool"                   % V.keypool
  lazy val log4catsCore                     = "io.chrisdavenport"      %% "log4cats-core"             % V.log4cats
  lazy val log4catsSlf4j                    = "io.chrisdavenport"      %% "log4cats-slf4j"            % V.log4cats
  lazy val log4catsTesting                  = "io.chrisdavenport"      %% "log4cats-testing"          % V.log4cats
  lazy val log4s                            = "org.log4s"              %% "log4s"                     % V.log4s
  lazy val logbackClassic                   = "ch.qos.logback"         %  "logback-classic"           % V.logback
  lazy val okhttp                           = "com.squareup.okhttp3"   %  "okhttp"                    % V.okhttp
  lazy val playJson                         = "com.typesafe.play"      %% "play-json"                 % V.playJson
  lazy val prometheusClient                 = "io.prometheus"          %  "simpleclient"              % V.prometheusClient
  lazy val prometheusCommon                 = "io.prometheus"          %  "simpleclient_common"       % V.prometheusClient
  lazy val prometheusHotspot                = "io.prometheus"          %  "simpleclient_hotspot"      % V.prometheusClient
  lazy val parboiled                        = "org.http4s"             %% "parboiled"                 % V.parboiledHttp4s
  lazy val quasiquotes                      = "org.scalamacros"        %% "quasiquotes"               % V.quasiquotes
  lazy val scalacheck                       = "org.scalacheck"         %% "scalacheck"                % V.scalacheck
  def scalaReflect(sv: String)              = "org.scala-lang"         %  "scala-reflect"             % sv
  lazy val scalatagsApi                     = "com.lihaoyi"            %% "scalatags"                 % V.scalatags
  lazy val scalaXml                         = "org.scala-lang.modules" %% "scala-xml"                 % V.scalaXml
  lazy val specs2Cats                       = "org.specs2"             %% "specs2-cats"               % V.specs2
  lazy val specs2Core                       = "org.specs2"             %% "specs2-core"               % V.specs2
  lazy val specs2Matcher                    = "org.specs2"             %% "specs2-matcher"            % V.specs2
  lazy val specs2MatcherExtra               = "org.specs2"             %% "specs2-matcher-extra"      % V.specs2
  lazy val specs2Scalacheck                 = "org.specs2"             %% "specs2-scalacheck"         % V.specs2
  lazy val tomcatCatalina                   = "org.apache.tomcat"      %  "tomcat-catalina"           % V.tomcat
  lazy val tomcatCoyote                     = "org.apache.tomcat"      %  "tomcat-coyote"             % V.tomcat
  lazy val treeHugger                       = "com.eed3si9n"           %% "treehugger"                % V.treehugger
  lazy val twirlApi                         = "com.typesafe.play"      %% "twirl-api"                 % V.twirl
  lazy val vault                            = "io.chrisdavenport"      %% "vault"                     % V.vault
}<|MERGE_RESOLUTION|>--- conflicted
+++ resolved
@@ -243,11 +243,7 @@
     val cryptobits = "1.3"
     val disciplineSpecs2 = "1.1.1"
     val dropwizardMetrics = "4.1.14"
-<<<<<<< HEAD
     val fs2 = "3.0-cd73a32"
-=======
-    val fs2 = "2.4.5"
->>>>>>> 20d0457c
     val jawn = "1.0.0"
     val jawnFs2 = "1.0.0"
     val jetty = "9.4.34.v20201102"
