package org.http4s.sbt

import dotty.tools.sbtplugin.DottyPlugin.autoImport._
import com.timushev.sbt.updates.UpdatesPlugin.autoImport._ // autoImport vs. UpdateKeys necessary here for implicit
import com.typesafe.sbt.SbtGit.git
import com.typesafe.sbt.git.JGit
import de.heikoseeberger.sbtheader.{License, LicenseStyle}
import de.heikoseeberger.sbtheader.HeaderPlugin.autoImport._
import explicitdeps.ExplicitDepsPlugin.autoImport.unusedCompileDependenciesFilter
import sbt.Keys._
import sbt._
import sbtspiewak.NowarnCompatPlugin.autoImport.nowarnCompatAnnotationProvider

object Http4sPlugin extends AutoPlugin {
  object autoImport {
    val isCi = settingKey[Boolean]("true if this build is running on CI")
    val http4sApiVersion = taskKey[(Int, Int)]("API version of http4s")
    val http4sBuildData = taskKey[Unit]("Export build metadata for Hugo")
  }
  import autoImport._

  override def trigger = allRequirements

  override def requires = Http4sOrgPlugin

  val scala_213 = "2.13.3"
  val scala_212 = "2.12.12"

  override lazy val globalSettings = Seq(
    isCi := sys.env.get("CI").isDefined
  )

  override lazy val buildSettings = Seq(
    // Many steps only run on one build. We distinguish the primary build from
    // secondary builds by the Travis build number.
    http4sApiVersion := version.map {
      case VersionNumber(Seq(major, minor, _*), _, _) => (major.toInt, minor.toInt)
    }.value,
  ) ++ sbtghactionsSettings

  override lazy val projectSettings: Seq[Setting[_]] = Seq(
    http4sBuildData := {
      val dest = target.value / "hugo-data" / "build.toml"
      val (major, minor) = http4sApiVersion.value

      val releases = latestPerMinorVersion(baseDirectory.value)
        .map { case ((major, minor), v) => s""""$major.$minor" = "${v.toString}""""}
        .mkString("\n")

      // Would be more elegant if `[versions.http4s]` was nested, but then
      // the index lookups in `shortcodes/version.html` get complicated.
      val buildData: String =
        s"""
           |[versions]
           |"http4s.api" = "$major.$minor"
           |"http4s.current" = "${version.value}"
           |"http4s.doc" = "${docExampleVersion(version.value)}"
           |circe = "${circeJawn.revision}"
           |cryptobits = "${cryptobits.revision}"
           |"argonaut-shapeless_6.2" = "1.2.0-M6"
           |
           |[releases]
           |$releases
         """.stripMargin

      IO.write(dest, buildData)
    },

    // servlet-4.0 is not yet supported by jetty-9 or tomcat-9, so don't accidentally depend on its new features
    dependencyUpdatesFilter -= moduleFilter(organization = "javax.servlet", revision = "4.0.0"),
    dependencyUpdatesFilter -= moduleFilter(organization = "javax.servlet", revision = "4.0.1"),
    // breaks binary compatibility in caffeine module with 0.8.1
    dependencyUpdatesFilter -= moduleFilter(organization = "io.prometheus", revision = "0.9.0"),
    // servlet containers skipped until we figure out our Jakarta EE strategy
    dependencyUpdatesFilter -= moduleFilter(organization = "org.eclipse.jetty*", revision = "10.0.*"),
    dependencyUpdatesFilter -= moduleFilter(organization = "org.eclipse.jetty*", revision = "11.0.*"),
    dependencyUpdatesFilter -= moduleFilter(organization = "org.apache.tomcat", revision = "10.0.*"),
    // Broke binary compatibility with 2.10.5
    dependencyUpdatesFilter -= moduleFilter(organization = "org.asynchttpclient", revision = "2.11.0"),
    dependencyUpdatesFilter -= moduleFilter(organization = "org.asynchttpclient", revision = "2.12.0"),
    dependencyUpdatesFilter -= moduleFilter(organization = "org.asynchttpclient", revision = "2.12.2"),
    // Cursed release. Calls ByteBuffer incompatibly with JDK8
    dependencyUpdatesFilter -= moduleFilter(name = "boopickle", revision = "1.3.2"),
    // Incompatible with latest circe: https://github.com/circe/circe/pull/1591
    dependencyUpdatesFilter -= moduleFilter(name = "jawn*", revision = "1.0.2"),

    excludeFilter.in(headerSources) := HiddenFileFilter ||
      new FileFilter {
        def accept(file: File) = {
          attributedSources.contains(baseDirectory.value.toPath.relativize(file.toPath).toString)
        }

        val attributedSources = Set(
          "src/main/scala/org/http4s/argonaut/Parser.scala",
          "src/main/scala/org/http4s/CacheDirective.scala",
          "src/main/scala/org/http4s/Challenge.scala",
          "src/main/scala/org/http4s/Charset.scala",
          "src/main/scala/org/http4s/ContentCoding.scala",
          "src/main/scala/org/http4s/Credentials.scala",
          "src/main/scala/org/http4s/Header.scala",
          "src/main/scala/org/http4s/LanguageTag.scala",
          "src/main/scala/org/http4s/MediaType.scala",
          "src/main/scala/org/http4s/RangeUnit.scala",
          "src/main/scala/org/http4s/ResponseCookie.scala",
          "src/main/scala/org/http4s/TransferCoding.scala",
          "src/main/scala/org/http4s/Uri.scala",
          "src/main/scala/org/http4s/internal/CharPredicate.scala",
          "src/main/scala/org/http4s/parser/AcceptCharsetHeader.scala",
          "src/main/scala/org/http4s/parser/AcceptEncodingHeader.scala",
          "src/main/scala/org/http4s/parser/AcceptHeader.scala",
          "src/main/scala/org/http4s/parser/AcceptLanguageHeader.scala",
          "src/main/scala/org/http4s/parser/AdditionalRules.scala",
          "src/main/scala/org/http4s/parser/AuthorizationHeader.scala",
          "src/main/scala/org/http4s/parser/CacheControlHeader.scala",
          "src/main/scala/org/http4s/parser/ContentTypeHeader.scala",
          "src/main/scala/org/http4s/parser/CookieHeader.scala",
          "src/main/scala/org/http4s/parser/HttpHeaderParser.scala",
          "src/main/scala/org/http4s/parser/Rfc2616BasicRules.scala",
          "src/main/scala/org/http4s/parser/SimpleHeaders.scala",
          "src/main/scala/org/http4s/parser/WwwAuthenticateHeader.scala",
          "src/main/scala/org/http4s/util/UrlCoding.scala",
          "src/main/scala/org/http4s/dsl/impl/Path.scala",
          "src/test/scala/org/http4s/dsl/PathSpec.scala",
          "src/main/scala/org/http4s/ember/core/ChunkedEncoding.scala",
          "src/main/scala/org/http4s/testing/ErrorReportingUtils.scala",
          "src/main/scala/org/http4s/testing/IOMatchers.scala",
          "src/main/scala/org/http4s/testing/RunTimedMatchers.scala",
          "src/test/scala/org/http4s/Http4sSpec.scala",
          "src/test/scala/org/http4s/util/illTyped.scala",
          "src/test/scala/org/http4s/testing/ErrorReporting.scala",
          "src/test/scala/org/http4s/UriSpec.scala"
        )
      },

    nowarnCompatAnnotationProvider := None,
  )

  def extractApiVersion(version: String) = {
    val VersionExtractor = """(\d+)\.(\d+)[-.].*""".r
    version match {
      case VersionExtractor(major, minor) => (major.toInt, minor.toInt)
    }
  }

  def extractDocsPrefix(version: String) =
    extractApiVersion(version).productIterator.mkString("/v", ".", "")

  /**
    * @return the version we want to document, for example in tuts,
    * given the version being built.
    *
    * For snapshots after a stable release, return the previous stable
    * release.  For snapshots of 0.16.0 and 0.17.0, return the latest
    * milestone.  Otherwise, just return the current version.
    */
  def docExampleVersion(currentVersion: String) = {
    val MilestoneVersionExtractor = """(0).(16|17).(0)a?-SNAPSHOT""".r
    val latestMilestone = "M1"
    val VersionExtractor = """(\d+)\.(\d+)\.(\d+).*""".r
    currentVersion match {
      case MilestoneVersionExtractor(major, minor, patch) =>
        s"${major.toInt}.${minor.toInt}.${patch.toInt}-$latestMilestone"
      case VersionExtractor(major, minor, patch) if patch.toInt > 0 =>
        s"${major.toInt}.${minor.toInt}.${patch.toInt - 1}"
      case _ =>
        currentVersion
    }
  }

  def latestPerMinorVersion(file: File): Map[(Long, Long), VersionNumber] = {
    def majorMinor(v: VersionNumber) = v match {
      case VersionNumber(Seq(major, minor, _), _, _) =>
        Some((major, minor))
      case _ =>
        None
    }

    // M before RC before final
    def patchSortKey(v: VersionNumber) = v match {
      case VersionNumber(Seq(_, _, patch), Seq(q), _) if q startsWith "M" =>
        (patch, 0L, q.drop(1).toLong)
      case VersionNumber(Seq(_, _, patch), Seq(q), _) if q startsWith "RC" =>
        (patch, 1L, q.drop(2).toLong)
      case VersionNumber(Seq(_, _, patch), Seq(), _) => (patch, 2L, 0L)
      case _ => (-1L, -1L, -1L)
    }

    JGit(file).tags.collect {
      case ref if ref.getName.startsWith("refs/tags/v") =>
        VersionNumber(ref.getName.substring("refs/tags/v".size))
    }.foldLeft(Map.empty[(Long, Long), VersionNumber]) {
      case (m, v) =>
        majorMinor(v) match {
          case Some(key) =>
            val max = m.get(key).fold(v) { v0 => Ordering[(Long, Long, Long)].on(patchSortKey).max(v, v0) }
            m.updated(key, max)
          case None => m
        }
    }
  }

  def docsProjectSettings: Seq[Setting[_]] = {
    import com.typesafe.sbt.site.hugo.HugoPlugin.autoImport._
    Seq(
      git.remoteRepo := "git@github.com:http4s/http4s.git",
      Hugo / includeFilter := (
        "*.html" | "*.png" | "*.jpg" | "*.gif" | "*.ico" | "*.svg" |
          "*.js" | "*.swf" | "*.json" | "*.md" |
          "*.css" | "*.woff" | "*.woff2" | "*.ttf" |
          "CNAME" | "_config.yml" | "_redirects"
      )
    )
  }

  def sbtghactionsSettings: Seq[Setting[_]] = {
    import sbtghactions._
    import sbtghactions.GenerativeKeys._

    val setupHugoStep = WorkflowStep.Run(List("""
      |echo "$HOME/bin" > $GITHUB_PATH
      |HUGO_VERSION=0.26 scripts/install-hugo
    """.stripMargin), name = Some("Setup Hugo"))

    def siteBuildJob(subproject: String) =
      WorkflowJob(
        id = subproject,
        name = s"Build $subproject",
        scalas = List(scala_212),
        steps = List(
          WorkflowStep.CheckoutFull,
          WorkflowStep.SetupScala,
          setupHugoStep,
          WorkflowStep.Sbt(List(s"$subproject/makeSite"), name = Some(s"Build $subproject"))
        )
      )

    def sitePublishStep(subproject: String) = WorkflowStep.Run(List(s"""
      |eval "$$(ssh-agent -s)"
      |echo "$$SSH_PRIVATE_KEY" | ssh-add -
      |git config --global user.name "GitHub Actions CI"
      |git config --global user.email "ghactions@invalid"
      |sbt ++$scala_212 $subproject/makeSite $subproject/ghpagesPushSite
      |
      """.stripMargin),
      name = Some(s"Publish $subproject"),
      env = Map("SSH_PRIVATE_KEY" -> "${{ secrets.SSH_PRIVATE_KEY }}")
    )

    Http4sOrgPlugin.githubActionsSettings ++ Seq(
      githubWorkflowBuild := Seq(
        WorkflowStep
          .Sbt(List("scalafmtCheckAll"), name = Some("Check formatting")),
        WorkflowStep.Sbt(List("headerCheck", "test:headerCheck"), name = Some("Check headers")),
        WorkflowStep.Sbt(List("test:compile"), name = Some("Compile")),
        WorkflowStep.Sbt(List("mimaReportBinaryIssues"), name = Some("Check binary compatibility")),
        WorkflowStep.Sbt(List("unusedCompileDependenciesTest"), name = Some("Check unused dependencies")),
        WorkflowStep.Sbt(List("test"), name = Some("Run tests")),
        // WorkflowStep.Sbt(List("doc"), name = Some("Build docs"))
      ),
      githubWorkflowTargetBranches :=
        // "*" doesn't include slashes
        List("*", "series/*"),
      githubWorkflowPublishPreamble := {
        githubWorkflowPublishPreamble.value ++ Seq(
          WorkflowStep.Run(List("git status"))
        )
      },
      githubWorkflowPublishTargetBranches := Seq(
        RefPredicate.Equals(Ref.Branch("main")),
        RefPredicate.StartsWith(Ref.Tag("v"))
      ),
      githubWorkflowPublishPostamble := Seq(
        setupHugoStep,
        sitePublishStep("website"),
        // sitePublishStep("docs")
      ),
      // this results in nonexistant directories trying to be compressed
      githubWorkflowArtifactUpload := false,
      githubWorkflowAddedJobs := Seq(
        siteBuildJob("website"), 
        // siteBuildJob("docs")
      ),
    )
  }

  object V { // Dependency versions
    // We pull multiple modules from several projects. This is a convenient
    // reference of all the projects we depend on, and hopefully will reduce
    // error-prone merge conflicts in the dependencies below.
    val argonaut = "6.3.3"
    val asyncHttpClient = "2.12.2"
    val blaze = "0.14.14"
    val boopickle = "1.3.3"
    val caseInsensitive = "0.3.0"
    val cats = "2.3.1"
    val catsEffect = "3.0.0-M5"
    val catsEffectTesting = "1.0-23-f76ace5"
    val catsParse = "0.2.0"
    val circe = "0.13.0"
    val cryptobits = "1.3"
    val disciplineCore = "1.1.3"
    val disciplineSpecs2 = "1.1.3"
    val dropwizardMetrics = "4.1.16"
    val fs2 = "3.0.0-M7"
    val jacksonDatabind = "2.12.0"
    val jawn = "1.0.3"
    val jawnFs2 = "2.0.0-M2"
    val jetty = "9.4.35.v20201120"
    val json4s = "3.6.10"
    val log4cats = "1.1.1"
    val keypool = "0.2.0"
    val logback = "1.2.3"
    val log4s = "1.10.0-M3"
    val mockito = "3.5.15"
<<<<<<< HEAD
    val netty = "4.1.56.Final"
    val okio = "2.10.0"
=======
>>>>>>> 15bae80d
    val munit = "0.7.18"
    val munitCatsEffect = "0.12.0"
    val munitDiscipline = "1.0.4"
    val netty = "4.1.54.Final"
    val okio = "2.9.0"
    val okhttp = "4.9.0"
    val parboiledHttp4s = "2.0.1"
    val playJson = "2.9.2"
    val prometheusClient = "0.9.0"
    val reactiveStreams = "1.0.3"
    val quasiquotes = "2.1.0"
    val scalacheck = "1.15.2"
    val scalacheckEffect = "0.7.0"
    val scalafix = _root_.scalafix.sbt.BuildInfo.scalafixVersion
    val scalatags = "0.9.2"
    val scalaXml = "1.3.0"
    val scodecBits = "1.1.23"
    val servlet = "3.1.0"
    val slf4j = "1.7.30"
    val specs2 = "4.10.5"
    val tomcat = "9.0.41"
    val treehugger = "0.4.4"
    val twirl = "1.4.2"
    val vault = "2.1.0-M1"
    val unique = "2.1.0-M5"
  }

  lazy val argonaut                         = "io.argonaut"            %% "argonaut"                  % V.argonaut
  lazy val argonautJawn                     = "io.argonaut"            %% "argonaut-jawn"             % V.argonaut
  lazy val asyncHttpClient                  = "org.asynchttpclient"    %  "async-http-client"         % V.asyncHttpClient
  lazy val blazeCore                        = "org.http4s"             %% "blaze-core"                % V.blaze
  lazy val blazeHttp                        = "org.http4s"             %% "blaze-http"                % V.blaze
  lazy val boopickle                        = "io.suzaku"              %% "boopickle"                 % V.boopickle
  lazy val caseInsensitive                  = "org.typelevel"          %% "case-insensitive"          % V.caseInsensitive
  lazy val caseInsensitiveTesting           = "org.typelevel"          %% "case-insensitive-testing"  % V.caseInsensitive
  lazy val catsCore                         = "org.typelevel"          %% "cats-core"                 % V.cats
  lazy val catsEffect                       = "org.typelevel"          %% "cats-effect"               % V.catsEffect
  lazy val catsEffectLaws                   = "org.typelevel"          %% "cats-effect-laws"          % V.catsEffect
  lazy val catsEffectTestkit                = "org.typelevel"          %% "cats-effect-testkit"       % V.catsEffect
  lazy val catsEffectTestingSpecs2          = "com.codecommit"         %% "cats-effect-testing-specs2" % V.catsEffectTesting
  lazy val catsLaws                         = "org.typelevel"          %% "cats-laws"                 % V.cats
  lazy val catsParse                        = "org.typelevel"          %% "cats-parse"                % V.catsParse
  lazy val circeCore                        = "io.circe"               %% "circe-core"                % V.circe
  lazy val circeGeneric                     = "io.circe"               %% "circe-generic"             % V.circe
  lazy val circeJawn                        = "io.circe"               %% "circe-jawn"                % V.circe
  lazy val circeLiteral                     = "io.circe"               %% "circe-literal"             % V.circe
  lazy val circeParser                      = "io.circe"               %% "circe-parser"              % V.circe
  lazy val circeTesting                     = "io.circe"               %% "circe-testing"             % V.circe
  lazy val cryptobits                       = "org.reactormonk"        %% "cryptobits"                % V.cryptobits
  lazy val disciplineCore                   = "org.typelevel"          %% "discipline-core"           % V.disciplineCore
  lazy val disciplineSpecs2                 = "org.typelevel"          %% "discipline-specs2"         % V.disciplineSpecs2
  lazy val dropwizardMetricsCore            = "io.dropwizard.metrics"  %  "metrics-core"              % V.dropwizardMetrics
  lazy val dropwizardMetricsJson            = "io.dropwizard.metrics"  %  "metrics-json"              % V.dropwizardMetrics
  lazy val fs2Core                          = "co.fs2"                 %% "fs2-core"                  % V.fs2
  lazy val fs2Io                            = "co.fs2"                 %% "fs2-io"                    % V.fs2
  lazy val fs2ReactiveStreams               = "co.fs2"                 %% "fs2-reactive-streams"      % V.fs2
  lazy val jacksonDatabind                  = "com.fasterxml.jackson.core" % "jackson-databind"       % V.jacksonDatabind
  lazy val javaxServletApi                  = "javax.servlet"          %  "javax.servlet-api"         % V.servlet
  lazy val jawnFs2                          = "org.typelevel"          %% "jawn-fs2"                  % V.jawnFs2
  lazy val jawnJson4s                       = "org.typelevel"          %% "jawn-json4s"               % V.jawn
  lazy val jawnParser                       = "org.typelevel"          %% "jawn-parser"               % V.jawn
  lazy val jawnPlay                         = "org.typelevel"          %% "jawn-play"                 % V.jawn
  lazy val jettyClient                      = "org.eclipse.jetty"      %  "jetty-client"              % V.jetty
  lazy val jettyHttp                        = "org.eclipse.jetty"      %  "jetty-http"                % V.jetty
  lazy val jettyHttp2Server                 = "org.eclipse.jetty.http2" %  "http2-server"             % V.jetty
  lazy val jettyRunner                      = "org.eclipse.jetty"      %  "jetty-runner"              % V.jetty
  lazy val jettyServer                      = "org.eclipse.jetty"      %  "jetty-server"              % V.jetty
  lazy val jettyServlet                     = "org.eclipse.jetty"      %  "jetty-servlet"             % V.jetty
  lazy val jettyUtil                        = "org.eclipse.jetty"      %  "jetty-util"                % V.jetty
  lazy val json4sCore                       = "org.json4s"             %% "json4s-core"               % V.json4s
  lazy val json4sJackson                    = "org.json4s"             %% "json4s-jackson"            % V.json4s
  lazy val json4sNative                     = "org.json4s"             %% "json4s-native"             % V.json4s
  lazy val keypool                          = "io.chrisdavenport"      %% "keypool"                   % V.keypool
  lazy val log4catsCore                     = "io.chrisdavenport"      %% "log4cats-core"             % V.log4cats
  lazy val log4catsSlf4j                    = "io.chrisdavenport"      %% "log4cats-slf4j"            % V.log4cats
  lazy val log4catsTesting                  = "io.chrisdavenport"      %% "log4cats-testing"          % V.log4cats
  lazy val log4s                            = "org.log4s"              %% "log4s"                     % V.log4s
  lazy val logbackClassic                   = "ch.qos.logback"         %  "logback-classic"           % V.logback
  lazy val munit                            = "org.scalameta"          %% "munit"                     % V.munit
  lazy val munitCatsEffect                  = "org.typelevel"          %% "munit-cats-effect-3"       % V.munitCatsEffect
  lazy val munitDiscipline                  = "org.typelevel"          %% "discipline-munit"          % V.munitDiscipline
  lazy val nettyBuffer                      = "io.netty"               %  "netty-buffer"              % V.netty
  lazy val nettyCodecHttp                   = "io.netty"               %  "netty-codec-http"          % V.netty
  lazy val okio                             = "com.squareup.okio"      %  "okio"                      % V.okio
  lazy val okhttp                           = "com.squareup.okhttp3"   %  "okhttp"                    % V.okhttp
  lazy val playJson                         = "com.typesafe.play"      %% "play-json"                 % V.playJson
  lazy val prometheusClient                 = "io.prometheus"          %  "simpleclient"              % V.prometheusClient
  lazy val prometheusCommon                 = "io.prometheus"          %  "simpleclient_common"       % V.prometheusClient
  lazy val prometheusHotspot                = "io.prometheus"          %  "simpleclient_hotspot"      % V.prometheusClient
  lazy val parboiled                        = "org.http4s"             %% "parboiled"                 % V.parboiledHttp4s
  lazy val reactiveStreams                  = "org.reactivestreams"    %  "reactive-streams"          % V.reactiveStreams
  lazy val quasiquotes                      = "org.scalamacros"        %% "quasiquotes"               % V.quasiquotes
  lazy val scalacheck                       = "org.scalacheck"         %% "scalacheck"                % V.scalacheck
  lazy val scalacheckEffect                 = "org.typelevel"          %% "scalacheck-effect"         % V.scalacheckEffect
  lazy val scalacheckEffectMunit            = "org.typelevel"          %% "scalacheck-effect-munit"   % V.scalacheckEffect
  def scalaReflect(sv: String)              = "org.scala-lang"         %  "scala-reflect"             % sv
  lazy val scalatagsApi                     = "com.lihaoyi"            %% "scalatags"                 % V.scalatags
  lazy val scalaXml                         = "org.scala-lang.modules" %% "scala-xml"                 % V.scalaXml
  lazy val scodecBits                       = "org.scodec"             %% "scodec-bits"               % V.scodecBits
  lazy val slf4jApi                         = "org.slf4j"              %  "slf4j-api"                 % V.slf4j
  lazy val specs2Cats                       = "org.specs2"             %% "specs2-cats"               % V.specs2
  lazy val specs2Common                     = "org.specs2"             %% "specs2-common"             % V.specs2
  lazy val specs2Core                       = "org.specs2"             %% "specs2-core"               % V.specs2
  lazy val specs2Matcher                    = "org.specs2"             %% "specs2-matcher"            % V.specs2
  lazy val specs2MatcherExtra               = "org.specs2"             %% "specs2-matcher-extra"      % V.specs2
  lazy val specs2Scalacheck                 = "org.specs2"             %% "specs2-scalacheck"         % V.specs2
  lazy val tomcatCatalina                   = "org.apache.tomcat"      %  "tomcat-catalina"           % V.tomcat
  lazy val tomcatCoyote                     = "org.apache.tomcat"      %  "tomcat-coyote"             % V.tomcat
  lazy val tomcatUtilScan                   = "org.apache.tomcat"      %  "tomcat-util-scan"          % V.tomcat
  lazy val treeHugger                       = "com.eed3si9n"           %% "treehugger"                % V.treehugger
  lazy val twirlApi                         = "com.typesafe.play"      %% "twirl-api"                 % V.twirl
  lazy val vault                            = "io.chrisdavenport"      %% "vault"                     % V.vault
  lazy val unique                           = "io.chrisdavenport"      %% "unique"                    % V.unique
}<|MERGE_RESOLUTION|>--- conflicted
+++ resolved
@@ -312,11 +312,6 @@
     val logback = "1.2.3"
     val log4s = "1.10.0-M3"
     val mockito = "3.5.15"
-<<<<<<< HEAD
-    val netty = "4.1.56.Final"
-    val okio = "2.10.0"
-=======
->>>>>>> 15bae80d
     val munit = "0.7.18"
     val munitCatsEffect = "0.12.0"
     val munitDiscipline = "1.0.4"
