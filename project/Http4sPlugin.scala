--- conflicted
+++ resolved
@@ -259,42 +259,13 @@
     }
   }
 
-<<<<<<< HEAD
-  lazy val alpnBoot                         = "org.mortbay.jetty.alpn" %  "alpn-boot"                 % "8.1.13.v20181017"
-  lazy val argonaut                         = "io.argonaut"            %% "argonaut"                  % "6.2.3"
-  lazy val asyncHttpClient                  = "org.asynchttpclient"    %  "async-http-client"         % "2.10.0"
-  lazy val blaze                            = "org.http4s"             %% "blaze-http"                % "0.14.2"
-  lazy val boopickle                        = "io.suzaku"              %% "boopickle"                 % "1.3.1"
-  lazy val cats                             = "org.typelevel"          %% "cats-core"                 % "2.0.0-M4"
-  lazy val catsEffect                       = "org.typelevel"          %% "cats-effect"               % "2.0.0-M4"
-=======
-  // Borrowed from the cats build
-  def priorTo2_13(scalaVersion: String): Boolean =
-    CrossVersion.partialVersion(scalaVersion) match {
-      case Some((2, minor)) if minor < 13 => true
-      case _                              => false
-    }
-
-  def scalacheckVersion(scalaVersion: String): String =
-    if (priorTo2_13(scalaVersion)) "1.13.5" else "1.14.0"
-
-  def disciplineVersion(scalaVersion: String): String =
-    if (priorTo2_13(scalaVersion)) "0.9.0" else "0.11.0"
-
-  def specs2Version(scalaVersion: String): String =
-    if (priorTo2_13(scalaVersion)) "4.1.0" else "4.4.1"
-
-  def fs2Version(scalaVersion: String): String =
-    if (priorTo2_13(scalaVersion)) "1.0.5" else "1.0.4"
-
   lazy val alpnBoot                         = "org.mortbay.jetty.alpn" %  "alpn-boot"                 % "8.1.13.v20181017"
   lazy val argonaut                         = "io.argonaut"            %% "argonaut"                  % "6.2.3"
   lazy val asyncHttpClient                  = "org.asynchttpclient"    %  "async-http-client"         % "2.10.0"
   lazy val blaze                            = "org.http4s"             %% "blaze-http"                % "0.14.4"
   lazy val boopickle                        = "io.suzaku"              %% "boopickle"                 % "1.3.1"
-  lazy val cats                             = "org.typelevel"          %% "cats-core"                 % "1.6.1"
-  lazy val catsEffect                       = "org.typelevel"          %% "cats-effect"               % "1.3.1"
->>>>>>> ccbe648e
+  lazy val cats                             = "org.typelevel"          %% "cats-core"                 % "2.0.0-M4"
+  lazy val catsEffect                       = "org.typelevel"          %% "cats-effect"               % "2.0.0-M4"
   lazy val catsEffectLaws                   = "org.typelevel"          %% "cats-effect-laws"          % catsEffect.revision
   lazy val catsKernelLaws                   = "org.typelevel"          %% "cats-kernel-laws"          % cats.revision
   lazy val catsLaws                         = "org.typelevel"          %% "cats-laws"                 % cats.revision
@@ -306,15 +277,9 @@
   lazy val cryptobits                       = "org.reactormonk"        %% "cryptobits"                % "1.2"
   lazy val dropwizardMetricsCore            = "io.dropwizard.metrics"  %  "metrics-core"              % "4.1.0"
   lazy val dropwizardMetricsJson            = "io.dropwizard.metrics"  %  "metrics-json"              % dropwizardMetricsCore.revision
-<<<<<<< HEAD
   lazy val disciplineSpecs2                 = "org.typelevel"          %% "discipline-specs2"         % "0.12.0-M3"
-  lazy val fs2Io                            = "co.fs2"                 %% "fs2-io"                    % "1.0.4"
+  lazy val fs2Io                            = "co.fs2"                 %% "fs2-io"                    % "1.0.5"
   lazy val fs2ReactiveStreams               = "co.fs2"                 %% "fs2-reactive-streams"      % fs2Io.revision
-=======
-  def discipline(sv: String)                = "org.typelevel"          %% "discipline"                % disciplineVersion(sv)
-  def fs2Io(sv: String)                     = "co.fs2"                 %% "fs2-io"                    % fs2Version(sv)
-  def fs2ReactiveStreams(sv: String)        = "co.fs2"                 %% "fs2-reactive-streams"      % fs2Version(sv)
->>>>>>> ccbe648e
   lazy val javaxServletApi                  = "javax.servlet"          %  "javax.servlet-api"         % "3.1.0"
   lazy val jawnFs2                          = "org.http4s"             %% "jawn-fs2"                  % "0.14.2"
   lazy val jawnJson4s                       = "org.typelevel"          %% "jawn-json4s"               % "0.14.1"
