--- conflicted
+++ resolved
@@ -74,12 +74,6 @@
     dependencyUpdatesFilter -= moduleFilter(organization = "org.apache.tomcat", revision = "10.0.*"),
     // Cursed release. Calls ByteBuffer incompatibly with JDK8
     dependencyUpdatesFilter -= moduleFilter(name = "boopickle", revision = "1.3.2"),
-<<<<<<< HEAD
-    // Incompatible with latest circe: https://github.com/circe/circe/pull/1591
-    dependencyUpdatesFilter -= moduleFilter(name = "jawn*", revision = "1.0.2"),
-    dependencyUpdatesFilter -= moduleFilter(name = "jawn*", revision = "1.0.3"),
-=======
->>>>>>> 4e4072d6
 
     excludeFilter.in(headerSources) := HiddenFileFilter ||
       new FileFilter {
@@ -288,32 +282,18 @@
     val boopickle = "1.3.3"
     val caseInsensitive = "1.0.0-RC2"
     val cats = "2.4.2"
-<<<<<<< HEAD
     val catsEffect = "3.0.0-M5"
     val catsEffectTesting = "1.0.0-M1"
-    val catsParse = "0.3.0"
-=======
-    val catsEffect = "2.3.3"
-    val catsEffectTesting = "0.5.1"
     val catsParse = "0.3.1"
->>>>>>> 4e4072d6
     val circe = "0.14.0-M3"
     val cryptobits = "1.3"
     val disciplineCore = "1.1.4"
     val dropwizardMetrics = "4.1.17"
-<<<<<<< HEAD
     val fs2 = "3.0.0-M7"
     val ip4s = "3.0.0-M1"
     val jacksonDatabind = "2.12.1"
-    val jawn = "1.0.3"
+    val jawn = "1.1.0"
     val jawnFs2 = "2.0.0-RC1"
-=======
-    val fs2 = "2.5.2"
-    val ip4s = "2.0.0-RC1"
-    val jacksonDatabind = "2.12.1"
-    val jawn = "1.1.0"
-    val jawnFs2 = "1.0.1"
->>>>>>> 4e4072d6
     val jetty = "9.4.36.v20210114"
     val keypool = "0.4.0-M1"
     val logback = "1.2.3"
@@ -353,11 +333,8 @@
   lazy val catsCore                         = "org.typelevel"          %% "cats-core"                 % V.cats
   lazy val catsEffect                       = "org.typelevel"          %% "cats-effect"               % V.catsEffect
   lazy val catsEffectLaws                   = "org.typelevel"          %% "cats-effect-laws"          % V.catsEffect
-<<<<<<< HEAD
   lazy val catsEffectTestkit                = "org.typelevel"          %% "cats-effect-testkit"       % V.catsEffect
   lazy val catsEffectTestingSpecs2          = "com.codecommit"         %% "cats-effect-testing-specs2" % V.catsEffectTesting
-=======
->>>>>>> 4e4072d6
   lazy val catsLaws                         = "org.typelevel"          %% "cats-laws"                 % V.cats
   lazy val catsParse                        = "org.typelevel"          %% "cats-parse"                % V.catsParse
   lazy val circeCore                        = "io.circe"               %% "circe-core"                % V.circe
