--- conflicted
+++ resolved
@@ -118,12 +118,7 @@
     val literally = "1.1.0"
     val logback = "1.2.6"
     val log4cats = "2.6.0"
-<<<<<<< HEAD
-    val munit = "1.0.0-M7"
-=======
-    val log4s = "1.10.0"
     val munit = "1.0.0-M8"
->>>>>>> f756e176
     val munitCatsEffect = "2.0.0-M3"
     val munitDiscipline = "2.0.0-M3"
     val netty = "4.1.94.Final"
