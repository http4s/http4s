--- conflicted
+++ resolved
@@ -318,13 +318,8 @@
     val scalacheckEffect = "0.7.0"
     val scalafix = _root_.scalafix.sbt.BuildInfo.scalafixVersion
     val scalatags = "0.9.3"
-<<<<<<< HEAD
-    val scalaXml = "2.0.0-M4"
-    val scodecBits = "1.1.24"
-=======
     val scalaXml = "2.0.0-M5"
     val scodecBits = "1.1.23"
->>>>>>> 5b016ac6
     val servlet = "3.1.0"
     val slf4j = "1.7.30"
     val specs2 = "4.10.6"
