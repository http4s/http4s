package org.http4s.sbt

import com.github.tkawachi.doctest.DoctestPlugin.autoImport._
import com.typesafe.sbt.SbtGit.git
import com.typesafe.sbt.git.JGit
import de.heikoseeberger.sbtheader.HeaderPlugin.autoImport._
import org.portablescala.sbtplatformdeps.PlatformDepsPlugin.autoImport._
import sbt.Keys._
import sbt._
import org.typelevel.sbt.gha.GenerativeKeys._
import org.typelevel.sbt.gha.GitHubActionsKeys._
import org.typelevel.sbt.gha.JavaSpec

object Http4sPlugin extends AutoPlugin {
  object autoImport {
    val isCi = settingKey[Boolean]("true if this build is running on CI")
    val http4sApiVersion = settingKey[(Int, Int)]("API version of http4s")
  }
  import autoImport._

  override def trigger = allRequirements

  override def requires = Http4sOrgPlugin

  val scala_213 = "2.13.8"
  val scala_3 = "3.1.2"

  override lazy val globalSettings = Seq(
    isCi := githubIsWorkflowBuild.value
  )

  override lazy val buildSettings = Seq(
    // Many steps only run on one build. We distinguish the primary build from
    // secondary builds by the Travis build number.
    http4sApiVersion := {
      version.value match {
        case VersionNumber(Seq(major, minor, _*), _, _) =>
          (major.toInt, minor.toInt)
      }
    }
  )

  override lazy val projectSettings: Seq[Setting[_]] = Seq(
    headerSources / excludeFilter := HiddenFileFilter,
    doctestTestFramework := DoctestTestFramework.Munit,
  )

  def extractApiVersion(version: String) = {
    val VersionExtractor = """(\d+)\.(\d+)[-.].*""".r
    version match {
      case VersionExtractor(major, minor) => (major.toInt, minor.toInt)
    }
  }

  def extractDocsPrefix(version: String) =
    extractApiVersion(version).productIterator.mkString("/v", ".", "")

  def latestPerMinorVersion(file: File): Map[(Long, Long), VersionNumber] = {
    def majorMinor(v: VersionNumber) = v match {
      case VersionNumber(Seq(major, minor, _), _, _) =>
        Some((major, minor))
      case _ =>
        None
    }

    // M before RC before final
    def patchSortKey(v: VersionNumber) = v match {
      case VersionNumber(Seq(_, _, patch), Seq(q), _) if q.startsWith("M") =>
        (patch, 0L, q.drop(1).toLong)
      case VersionNumber(Seq(_, _, patch), Seq(q), _) if q.startsWith("RC") =>
        (patch, 1L, q.drop(2).toLong)
      case VersionNumber(Seq(_, _, patch), Seq(), _) => (patch, 2L, 0L)
      case _ => (-1L, -1L, -1L)
    }

    JGit(file).tags
      .collect {
        case ref if ref.getName.startsWith("refs/tags/v") =>
          VersionNumber(ref.getName.substring("refs/tags/v".size))
      }
      .foldLeft(Map.empty[(Long, Long), VersionNumber]) { case (m, v) =>
        majorMinor(v) match {
          case Some(key) =>
            val max =
              m.get(key).fold(v)(v0 => Ordering[(Long, Long, Long)].on(patchSortKey).max(v, v0))
            m.updated(key, max)
          case None => m
        }
      }
  }

  object V { // Dependency versions
    // We pull multiple modules from several projects. This is a convenient
    // reference of all the projects we depend on, and hopefully will reduce
    // error-prone merge conflicts in the dependencies below.
    val blaze = "0.15.3"
    val caseInsensitive = "1.2.0"
    val cats = "2.7.0"
    val catsEffect = "3.3.12"
    val catsParse = "0.3.7"
<<<<<<< HEAD
    val circe = "0.15.0-M1"
=======
    val circe = "0.14.2"
>>>>>>> 2227cb42
    val crypto = "0.2.3"
    val cryptobits = "1.3"
    val disciplineCore = "1.5.1"
    val fs2 = "3.2.7"
    val ip4s = "3.1.3"
    val hpack = "1.0.3"
    val javaWebSocket = "1.5.3"
    val jawn = "1.3.2"
    val jawnFs2 = "2.2.0"
    val jnrUnixSocket = "0.38.17"
    val keypool = "0.4.7"
    val literally = "1.0.2"
    val logback = "1.2.6"
    val log4cats = "2.3.1"
    val log4s = "1.10.0"
    val munit = "0.7.29"
    val munitCatsEffect = "1.0.7"
    val munitDiscipline = "1.0.9"
    val netty = "4.1.77.Final"
<<<<<<< HEAD
    val okio = "2.10.0"
    val okhttp = "4.9.3"
    val playJson = "2.9.2"
    val prometheusClient = "0.15.0"
    val reactiveStreams = "1.0.3"
=======
>>>>>>> 2227cb42
    val quasiquotes = "2.1.0"
    val scalacheck = "1.16.0"
    val scalacheckEffect = "1.0.4"
    val scalaJavaLocales = "1.4.0"
    val scalaJavaTime = "2.3.0"
<<<<<<< HEAD
    val scalatags = "0.11.1"
    val scalaXml = "2.1.0"
=======
>>>>>>> 2227cb42
    val scodecBits = "1.1.31"
    val slf4j = "1.7.36"
    val treehugger = "0.4.4"
    val twitterHpack = "1.0.2"
    val vault = "3.1.0"
  }

  lazy val blazeCore = "org.http4s" %% "blaze-core" % V.blaze
  lazy val blazeHttp = "org.http4s" %% "blaze-http" % V.blaze
  lazy val caseInsensitive = Def.setting("org.typelevel" %%% "case-insensitive" % V.caseInsensitive)
  lazy val caseInsensitiveTesting =
    Def.setting("org.typelevel" %%% "case-insensitive-testing" % V.caseInsensitive)
  lazy val catsCore = Def.setting("org.typelevel" %%% "cats-core" % V.cats)
  lazy val catsEffect = Def.setting("org.typelevel" %%% "cats-effect" % V.catsEffect)
  lazy val catsEffectStd = Def.setting("org.typelevel" %%% "cats-effect-std" % V.catsEffect)
  lazy val catsEffectLaws = Def.setting("org.typelevel" %%% "cats-effect-laws" % V.catsEffect)
  lazy val catsEffectTestkit = Def.setting("org.typelevel" %%% "cats-effect-testkit" % V.catsEffect)
  lazy val catsLaws = Def.setting("org.typelevel" %%% "cats-laws" % V.cats)
  lazy val catsParse = Def.setting("org.typelevel" %%% "cats-parse" % V.catsParse)
  lazy val circeCore = Def.setting("io.circe" %%% "circe-core" % V.circe)
  lazy val circeGeneric = "io.circe" %% "circe-generic" % V.circe
  lazy val circeJawn = Def.setting("io.circe" %%% "circe-jawn" % V.circe)
  lazy val circeLiteral = "io.circe" %% "circe-literal" % V.circe
  lazy val circeParser = "io.circe" %% "circe-parser" % V.circe
  lazy val circeTesting = Def.setting("io.circe" %%% "circe-testing" % V.circe)
  lazy val crypto = Def.setting("org.http4s" %%% "http4s-crypto" % V.crypto)
  lazy val cryptobits = "org.reactormonk" %% "cryptobits" % V.cryptobits
  lazy val disciplineCore = Def.setting("org.typelevel" %%% "discipline-core" % V.disciplineCore)
  lazy val fs2Core = Def.setting("co.fs2" %%% "fs2-core" % V.fs2)
  lazy val fs2Io = Def.setting("co.fs2" %%% "fs2-io" % V.fs2)
  lazy val ip4sCore = Def.setting("com.comcast" %%% "ip4s-core" % V.ip4s)
  lazy val ip4sTestKit = Def.setting("com.comcast" %%% "ip4s-test-kit" % V.ip4s)
  lazy val hpack = Def.setting("org.http4s" %%% "hpack" % V.hpack)
  lazy val jawnFs2 = Def.setting("org.typelevel" %%% "jawn-fs2" % V.jawnFs2)
  lazy val javaWebSocket = "org.java-websocket" % "Java-WebSocket" % V.javaWebSocket
  lazy val jawnParser = Def.setting("org.typelevel" %%% "jawn-parser" % V.jawn)
  lazy val jnrUnixSocket = "com.github.jnr" % "jnr-unixsocket" % V.jnrUnixSocket
  lazy val keypool = Def.setting("org.typelevel" %%% "keypool" % V.keypool)
  lazy val literally = Def.setting("org.typelevel" %%% "literally" % V.literally)
  lazy val log4catsCore = Def.setting("org.typelevel" %%% "log4cats-core" % V.log4cats)
  lazy val log4catsNoop = Def.setting("org.typelevel" %%% "log4cats-noop" % V.log4cats)
  lazy val log4catsSlf4j = "org.typelevel" %% "log4cats-slf4j" % V.log4cats
  lazy val log4catsTesting = Def.setting("org.typelevel" %%% "log4cats-testing" % V.log4cats)
  lazy val log4s = Def.setting("org.log4s" %%% "log4s" % V.log4s)
  lazy val logbackClassic = "ch.qos.logback" % "logback-classic" % V.logback
  lazy val munit = Def.setting("org.scalameta" %%% "munit" % V.munit)
  lazy val munitCatsEffect =
    Def.setting("org.typelevel" %%% "munit-cats-effect-3" % V.munitCatsEffect)
  lazy val munitDiscipline = Def.setting("org.typelevel" %%% "discipline-munit" % V.munitDiscipline)
  lazy val nettyBuffer = "io.netty" % "netty-buffer" % V.netty
  lazy val nettyCodecHttp = "io.netty" % "netty-codec-http" % V.netty
  lazy val quasiquotes = "org.scalamacros" %% "quasiquotes" % V.quasiquotes
  lazy val scalacheck = Def.setting("org.scalacheck" %%% "scalacheck" % V.scalacheck)
  lazy val scalacheckEffect =
    Def.setting("org.typelevel" %%% "scalacheck-effect" % V.scalacheckEffect)
  lazy val scalacheckEffectMunit =
    Def.setting("org.typelevel" %%% "scalacheck-effect-munit" % V.scalacheckEffect)
  lazy val scalaJavaLocalesEnUS =
    Def.setting("io.github.cquiroz" %%% "locales-minimal-en_us-db" % V.scalaJavaLocales)
  lazy val scalaJavaTime = Def.setting("io.github.cquiroz" %%% "scala-java-time" % V.scalaJavaTime)
  def scalaReflect(sv: String) = "org.scala-lang" % "scala-reflect" % sv
  lazy val scodecBits = Def.setting("org.scodec" %%% "scodec-bits" % V.scodecBits)
  lazy val slf4jApi = "org.slf4j" % "slf4j-api" % V.slf4j
  lazy val treeHugger = "com.eed3si9n" %% "treehugger" % V.treehugger
  lazy val twitterHpack = "com.twitter" % "hpack" % V.twitterHpack
  lazy val vault = Def.setting("org.typelevel" %%% "vault" % V.vault)
}<|MERGE_RESOLUTION|>--- conflicted
+++ resolved
@@ -98,11 +98,7 @@
     val cats = "2.7.0"
     val catsEffect = "3.3.12"
     val catsParse = "0.3.7"
-<<<<<<< HEAD
-    val circe = "0.15.0-M1"
-=======
     val circe = "0.14.2"
->>>>>>> 2227cb42
     val crypto = "0.2.3"
     val cryptobits = "1.3"
     val disciplineCore = "1.5.1"
@@ -122,24 +118,11 @@
     val munitCatsEffect = "1.0.7"
     val munitDiscipline = "1.0.9"
     val netty = "4.1.77.Final"
-<<<<<<< HEAD
-    val okio = "2.10.0"
-    val okhttp = "4.9.3"
-    val playJson = "2.9.2"
-    val prometheusClient = "0.15.0"
-    val reactiveStreams = "1.0.3"
-=======
->>>>>>> 2227cb42
     val quasiquotes = "2.1.0"
     val scalacheck = "1.16.0"
     val scalacheckEffect = "1.0.4"
     val scalaJavaLocales = "1.4.0"
     val scalaJavaTime = "2.3.0"
-<<<<<<< HEAD
-    val scalatags = "0.11.1"
-    val scalaXml = "2.1.0"
-=======
->>>>>>> 2227cb42
     val scodecBits = "1.1.31"
     val slf4j = "1.7.36"
     val treehugger = "0.4.4"
