--- conflicted
+++ resolved
@@ -312,11 +312,7 @@
     val munit = "0.7.18"
     val munitCatsEffect = "0.12.0"
     val munitDiscipline = "1.0.4"
-<<<<<<< HEAD
-    val netty = "4.1.56.Final"
-=======
     val netty = "4.1.58.Final"
->>>>>>> c7ee3f39
     val okio = "2.10.0"
     val okhttp = "4.9.0"
     val parboiledHttp4s = "2.0.1"
