--- conflicted
+++ resolved
@@ -324,15 +324,9 @@
     val circe = "0.13.0"
     val cryptobits = "1.3"
     val disciplineCore = "1.1.2"
-<<<<<<< HEAD
-    val disciplineSpecs2 = "1.1.2"
-    val dropwizardMetrics = "4.1.15"
-    val fs2 = "2.4.5"
-=======
     val disciplineSpecs2 = "1.1.1"
     val dropwizardMetrics = "4.1.16"
     val fs2 = "2.4.6"
->>>>>>> b2d273ef
     val jacksonDatabind = "2.11.3"
     val jawn = "1.0.1"
     val jawnFs2 = "1.0.0"
