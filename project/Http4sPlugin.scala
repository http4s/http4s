package org.http4s.sbt

import com.github.tkawachi.doctest.DoctestPlugin.autoImport._
import com.github.sbt.git.SbtGit.git
import com.github.sbt.git.JGit
import com.typesafe.tools.mima.plugin.MimaKeys._
import de.heikoseeberger.sbtheader.{License, LicenseStyle}
import de.heikoseeberger.sbtheader.HeaderPlugin.autoImport._
import explicitdeps.ExplicitDepsPlugin.autoImport.unusedCompileDependenciesFilter
import org.portablescala.sbtplatformdeps.PlatformDepsPlugin.autoImport._
import sbt.Keys._
import sbt._
import org.typelevel.sbt.TypelevelKernelPlugin.autoImport._
import org.typelevel.sbt.gha.GenerativeKeys._
import org.typelevel.sbt.gha.GitHubActionsKeys._
import org.typelevel.sbt.gha.JavaSpec

object Http4sPlugin extends AutoPlugin {
  object autoImport {
    val isCi = settingKey[Boolean]("true if this build is running on CI")
    val http4sApiVersion = settingKey[(Int, Int)]("API version of http4s")
  }
  import autoImport._

  override def trigger = allRequirements

  override def requires = Http4sOrgPlugin

  val scala_213 = "2.13.14"
<<<<<<< HEAD
  val scala_212 = "2.12.20"
  val scala_3 = "3.3.3"
=======
  val scala_212 = "2.12.19"
  val scala_3 = "3.3.4"
>>>>>>> 410f8efb

  override lazy val globalSettings = Seq(
    isCi := githubIsWorkflowBuild.value
  )

  override lazy val buildSettings = Seq(
    // Many steps only run on one build. We distinguish the primary build from
    // secondary builds by the Travis build number.
    http4sApiVersion := {
      version.value match {
        case VersionNumber(Seq(major, minor, _*), _, _) =>
          (major.toInt, minor.toInt)
      }
    }
  )

  override lazy val projectSettings: Seq[Setting[_]] = Seq(
    headerSources / excludeFilter := HiddenFileFilter,
    doctestTestFramework := DoctestTestFramework.Munit,
    semanticdbOptions ++= Seq("-P:semanticdb:synthetics:on").filter(_ => !tlIsScala3.value),
  )

  def extractApiVersion(version: String) = {
    val VersionExtractor = """(\d+)\.(\d+)[-.].*""".r
    version match {
      case VersionExtractor(major, minor) => (major.toInt, minor.toInt)
    }
  }

  def extractDocsPrefix(version: String) =
    extractApiVersion(version).productIterator.mkString("/v", ".", "")

  def latestPerMinorVersion(file: File): Map[(Long, Long), VersionNumber] = {
    def majorMinor(v: VersionNumber) = v match {
      case VersionNumber(Seq(major, minor, _), _, _) =>
        Some((major, minor))
      case _ =>
        None
    }

    // M before RC before final
    def patchSortKey(v: VersionNumber) = v match {
      case VersionNumber(Seq(_, _, patch), Seq(q), _) if q.startsWith("M") =>
        (patch, 0L, q.drop(1).toLong)
      case VersionNumber(Seq(_, _, patch), Seq(q), _) if q.startsWith("RC") =>
        (patch, 1L, q.drop(2).toLong)
      case VersionNumber(Seq(_, _, patch), Seq(), _) => (patch, 2L, 0L)
      case _ => (-1L, -1L, -1L)
    }

    JGit(file).tags
      .collect {
        case ref if ref.getName.startsWith("refs/tags/v") =>
          VersionNumber(ref.getName.substring("refs/tags/v".size))
      }
      .foldLeft(Map.empty[(Long, Long), VersionNumber]) { case (m, v) =>
        majorMinor(v) match {
          case Some(key) =>
            val max =
              m.get(key).fold(v)(v0 => Ordering[(Long, Long, Long)].on(patchSortKey).max(v, v0))
            m.updated(key, max)
          case None => m
        }
      }
  }

  object V { // Dependency versions
    // We pull multiple modules from several projects. This is a convenient
    // reference of all the projects we depend on, and hopefully will reduce
    // error-prone merge conflicts in the dependencies below.
    val blaze = "0.15.3"
    val caseInsensitive = "1.4.0"
    val cats = "2.11.0"
    val catsEffect = "3.5.4"
    val catsParse = "1.0.0"
    val circe = "0.14.8"
    val crypto = "0.2.4"
    val cryptobits = "1.3"
    val disciplineCore = "1.6.0"
    val epollcat = "0.1.6"
    val fs2 = "3.11.0"
    val ip4s = "3.6.0"
    val hpack = "1.0.4"
    val javaWebSocket = "1.5.7"
    val jawn = "1.5.1"
    val jawnFs2 = "2.4.0"
    val jnrUnixSocket = "0.38.22"
    val keypool = "0.4.10"
    val literally = "1.1.0"
    val logback = "1.2.6"
    val log4cats = "2.7.0"
    val log4s = "1.10.0"
    val munit = "1.0.0"
    val munitCatsEffect = "2.0.0"
    val munitDiscipline = "2.0.0-M3"
    val netty = "4.1.114.Final"
    val quasiquotes = "2.1.0"
    val scalacheck = "1.17.1"
    val scalacheckEffect = "2.0.0-M2"
    val scalaJavaLocales = "1.5.1"
    val scalaJavaTime = "2.5.0"
    val scodecBits = "1.1.38"
    val slf4j = "1.7.36"
    val treehugger = "0.4.4"
    val twitterHpack = "1.0.2"
    val vault = "3.6.0"
  }

  lazy val blazeCore = "org.http4s" %% "blaze-core" % V.blaze
  lazy val blazeHttp = "org.http4s" %% "blaze-http" % V.blaze
  lazy val caseInsensitive = Def.setting("org.typelevel" %%% "case-insensitive" % V.caseInsensitive)
  lazy val caseInsensitiveTesting =
    Def.setting("org.typelevel" %%% "case-insensitive-testing" % V.caseInsensitive)
  lazy val catsCore = Def.setting("org.typelevel" %%% "cats-core" % V.cats)
  lazy val catsEffect = Def.setting("org.typelevel" %%% "cats-effect" % V.catsEffect)
  lazy val catsEffectStd = Def.setting("org.typelevel" %%% "cats-effect-std" % V.catsEffect)
  lazy val catsEffectLaws = Def.setting("org.typelevel" %%% "cats-effect-laws" % V.catsEffect)
  lazy val catsEffectTestkit = Def.setting("org.typelevel" %%% "cats-effect-testkit" % V.catsEffect)
  lazy val catsLaws = Def.setting("org.typelevel" %%% "cats-laws" % V.cats)
  lazy val catsParse = Def.setting("org.typelevel" %%% "cats-parse" % V.catsParse)
  lazy val circeCore = Def.setting("io.circe" %%% "circe-core" % V.circe)
  lazy val circeGeneric = "io.circe" %% "circe-generic" % V.circe
  lazy val circeJawn = Def.setting("io.circe" %%% "circe-jawn" % V.circe)
  lazy val circeLiteral = "io.circe" %% "circe-literal" % V.circe
  lazy val circeParser = "io.circe" %% "circe-parser" % V.circe
  lazy val circeTesting = Def.setting("io.circe" %%% "circe-testing" % V.circe)
  lazy val crypto = Def.setting("org.http4s" %%% "http4s-crypto" % V.crypto)
  lazy val cryptobits = "org.reactormonk" %% "cryptobits" % V.cryptobits
  lazy val disciplineCore = Def.setting("org.typelevel" %%% "discipline-core" % V.disciplineCore)
  lazy val epollcat = Def.setting("com.armanbilge" %%% "epollcat" % V.epollcat)
  lazy val fs2Core = Def.setting("co.fs2" %%% "fs2-core" % V.fs2)
  lazy val fs2Io = Def.setting("co.fs2" %%% "fs2-io" % V.fs2)
  lazy val ip4sCore = Def.setting("com.comcast" %%% "ip4s-core" % V.ip4s)
  lazy val ip4sTestKit = Def.setting("com.comcast" %%% "ip4s-test-kit" % V.ip4s)
  lazy val hpack = Def.setting("org.http4s" %%% "hpack" % V.hpack)
  lazy val jawnFs2 = Def.setting("org.typelevel" %%% "jawn-fs2" % V.jawnFs2)
  lazy val javaWebSocket = "org.java-websocket" % "Java-WebSocket" % V.javaWebSocket
  lazy val jawnParser = Def.setting("org.typelevel" %%% "jawn-parser" % V.jawn)
  lazy val jnrUnixSocket = "com.github.jnr" % "jnr-unixsocket" % V.jnrUnixSocket
  lazy val keypool = Def.setting("org.typelevel" %%% "keypool" % V.keypool)
  lazy val literally = Def.setting("org.typelevel" %%% "literally" % V.literally)
  lazy val log4catsCore = Def.setting("org.typelevel" %%% "log4cats-core" % V.log4cats)
  lazy val log4catsNoop = Def.setting("org.typelevel" %%% "log4cats-noop" % V.log4cats)
  lazy val log4catsSlf4j = "org.typelevel" %% "log4cats-slf4j" % V.log4cats
  lazy val log4catsJSConsole = Def.setting("org.typelevel" %%% "log4cats-js-console" % V.log4cats)
  lazy val log4catsTesting = Def.setting("org.typelevel" %%% "log4cats-testing" % V.log4cats)
  lazy val log4s = Def.setting("org.log4s" %%% "log4s" % V.log4s)
  lazy val logbackClassic = "ch.qos.logback" % "logback-classic" % V.logback
  lazy val munit = Def.setting("org.scalameta" %%% "munit" % V.munit)
  lazy val munitCatsEffect =
    Def.setting("org.typelevel" %%% "munit-cats-effect" % V.munitCatsEffect)
  lazy val munitDiscipline = Def.setting("org.typelevel" %%% "discipline-munit" % V.munitDiscipline)
  lazy val nettyBuffer = "io.netty" % "netty-buffer" % V.netty
  lazy val nettyCodecHttp = "io.netty" % "netty-codec-http" % V.netty
  lazy val quasiquotes = "org.scalamacros" %% "quasiquotes" % V.quasiquotes
  lazy val scalacheck = Def.setting("org.scalacheck" %%% "scalacheck" % V.scalacheck)
  lazy val scalacheckEffect =
    Def.setting("org.typelevel" %%% "scalacheck-effect" % V.scalacheckEffect)
  lazy val scalacheckEffectMunit =
    Def.setting("org.typelevel" %%% "scalacheck-effect-munit" % V.scalacheckEffect)
  lazy val scalaJavaLocalesEnUS =
    Def.setting("io.github.cquiroz" %%% "locales-minimal-en_us-db" % V.scalaJavaLocales)
  lazy val scalaJavaTime = Def.setting("io.github.cquiroz" %%% "scala-java-time" % V.scalaJavaTime)
  def scalaReflect(sv: String) = "org.scala-lang" % "scala-reflect" % sv
  lazy val scodecBits = Def.setting("org.scodec" %%% "scodec-bits" % V.scodecBits)
  lazy val slf4jApi = "org.slf4j" % "slf4j-api" % V.slf4j
  lazy val treeHugger = "com.eed3si9n" %% "treehugger" % V.treehugger
  lazy val twitterHpack = "com.twitter" % "hpack" % V.twitterHpack
  lazy val vault = Def.setting("org.typelevel" %%% "vault" % V.vault)
}<|MERGE_RESOLUTION|>--- conflicted
+++ resolved
@@ -27,13 +27,8 @@
   override def requires = Http4sOrgPlugin
 
   val scala_213 = "2.13.14"
-<<<<<<< HEAD
   val scala_212 = "2.12.20"
-  val scala_3 = "3.3.3"
-=======
-  val scala_212 = "2.12.19"
   val scala_3 = "3.3.4"
->>>>>>> 410f8efb
 
   override lazy val globalSettings = Seq(
     isCi := githubIsWorkflowBuild.value
