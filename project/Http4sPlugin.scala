--- conflicted
+++ resolved
@@ -287,12 +287,8 @@
     val boopickle = "1.3.3"
     val caseInsensitive = "1.1.4"
     val cats = "2.6.1"
-<<<<<<< HEAD
-    val catsEffect = "2.5.1"
+    val catsEffect = "3.1.1"
     val catsMtl = "1.2.1"
-=======
-    val catsEffect = "3.1.1"
->>>>>>> 77bd589d
     val catsParse = "0.3.4"
     val circe = "0.14.1"
     val cryptobits = "1.3"
