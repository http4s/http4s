package org.http4s.sbt

import com.timushev.sbt.updates.UpdatesPlugin.autoImport._ // autoImport vs. UpdateKeys necessary here for implicit
import com.typesafe.sbt.SbtGit.git
import com.typesafe.sbt.git.JGit
import de.heikoseeberger.sbtheader.{License, LicenseStyle}
import de.heikoseeberger.sbtheader.HeaderPlugin.autoImport._
import explicitdeps.ExplicitDepsPlugin.autoImport.unusedCompileDependenciesFilter
import sbt.Keys._
import sbt._

object Http4sPlugin extends AutoPlugin {
  object autoImport {
    val isCi = settingKey[Boolean]("true if this build is running on CI")
    val http4sApiVersion = taskKey[(Int, Int)]("API version of http4s")
    val http4sBuildData = taskKey[Unit]("Export build metadata for Hugo")
  }
  import autoImport._

  override def trigger = allRequirements

  override def requires = Http4sOrgPlugin

  val scala_213 = "2.13.3"
  val scala_212 = "2.12.12"

  override lazy val buildSettings = Seq(
    // Many steps only run on one build. We distinguish the primary build from
    // secondary builds by the Travis build number.
    isCi := sys.env.get("CI").isDefined,
    ThisBuild / http4sApiVersion := (ThisBuild / version).map {
      case VersionNumber(Seq(major, minor, _*), _, _) => (major.toInt, minor.toInt)
    }.value,
  )

  override lazy val projectSettings: Seq[Setting[_]] = Seq(
    scalaVersion := scala_213,
    crossScalaVersions := Seq(scala_213, scala_212),

    addCompilerPlugin("org.typelevel" % "kind-projector" % "0.11.0" cross CrossVersion.full),
    addCompilerPlugin("com.olegpy" %% "better-monadic-for" % "0.3.1"),

    http4sBuildData := {
      val dest = target.value / "hugo-data" / "build.toml"
      val (major, minor) = http4sApiVersion.value

      val releases = latestPerMinorVersion(baseDirectory.value)
        .map { case ((major, minor), v) => s""""$major.$minor" = "${v.toString}""""}
        .mkString("\n")

      // Would be more elegant if `[versions.http4s]` was nested, but then
      // the index lookups in `shortcodes/version.html` get complicated.
      val buildData: String =
        s"""
           |[versions]
           |"http4s.api" = "$major.$minor"
           |"http4s.current" = "${version.value}"
           |"http4s.doc" = "${docExampleVersion(version.value)}"
           |circe = "${circeJawn.revision}"
           |cryptobits = "${cryptobits.revision}"
           |"argonaut-shapeless_6.2" = "1.2.0-M6"
           |
           |[releases]
           |$releases
         """.stripMargin

      IO.write(dest, buildData)
    },

    // servlet-4.0 is not yet supported by jetty-9 or tomcat-9, so don't accidentally depend on its new features
    dependencyUpdatesFilter -= moduleFilter(organization = "javax.servlet", revision = "4.0.0"),
    dependencyUpdatesFilter -= moduleFilter(organization = "javax.servlet", revision = "4.0.1"),
    // Jetty prereleases appear because of their non-semver prod releases
    dependencyUpdatesFilter -= moduleFilter(organization = "org.eclipse.jetty", revision = "10.0.0-alpha0"),
    dependencyUpdatesFilter -= moduleFilter(organization = "org.eclipse.jetty", revision = "10.0.0.alpha1"),
    dependencyUpdatesFilter -= moduleFilter(organization = "org.eclipse.jetty", revision = "10.0.0.alpha2"),
    dependencyUpdatesFilter -= moduleFilter(organization = "org.eclipse.jetty", revision = "10.0.0.beta0"),
    dependencyUpdatesFilter -= moduleFilter(organization = "org.eclipse.jetty", revision = "10.0.0.beta1"),
    dependencyUpdatesFilter -= moduleFilter(organization = "org.eclipse.jetty", revision = "11.0.0-alpha0"),
    dependencyUpdatesFilter -= moduleFilter(organization = "org.eclipse.jetty", revision = "11.0.0.beta1"),
    dependencyUpdatesFilter -= moduleFilter(organization = "org.eclipse.jetty.http2", revision = "10.0.0-alpha0"),
    dependencyUpdatesFilter -= moduleFilter(organization = "org.eclipse.jetty.http2", revision = "10.0.0.alpha1"),
    dependencyUpdatesFilter -= moduleFilter(organization = "org.eclipse.jetty.http2", revision = "10.0.0.alpha2"),
    dependencyUpdatesFilter -= moduleFilter(organization = "org.eclipse.jetty.http2", revision = "10.0.0.beta0"),
    dependencyUpdatesFilter -= moduleFilter(organization = "org.eclipse.jetty.http2", revision = "10.0.0.beta1"),
    dependencyUpdatesFilter -= moduleFilter(organization = "org.eclipse.jetty.http2", revision = "11.0.0-alpha0"),
    dependencyUpdatesFilter -= moduleFilter(organization = "org.eclipse.jetty.http2", revision = "11.0.0.beta1"),
    // Broke binary compatibility with 2.10.5
    dependencyUpdatesFilter -= moduleFilter(organization = "org.asynchttpclient", revision = "2.11.0"),
    dependencyUpdatesFilter -= moduleFilter(organization = "org.asynchttpclient", revision = "2.12.0"),
    dependencyUpdatesFilter -= moduleFilter(organization = "org.asynchttpclient", revision = "2.12.1"),
    // Cursed release. Calls ByteBuffer incompatibly with JDK8
    dependencyUpdatesFilter -= moduleFilter(name = "boopickle", revision = "1.3.2"),

    excludeFilter.in(headerSources) := HiddenFileFilter ||
      new FileFilter {
        def accept(file: File) = {
          attributedSources.contains(baseDirectory.value.toPath.relativize(file.toPath).toString)
        }

        val attributedSources = Set(
          "src/main/scala/org/http4s/argonaut/Parser.scala",
          "src/main/scala/org/http4s/CacheDirective.scala",
          "src/main/scala/org/http4s/Challenge.scala",
          "src/main/scala/org/http4s/Charset.scala",
          "src/main/scala/org/http4s/ContentCoding.scala",
          "src/main/scala/org/http4s/Credentials.scala",
          "src/main/scala/org/http4s/Header.scala",
          "src/main/scala/org/http4s/LanguageTag.scala",
          "src/main/scala/org/http4s/MediaType.scala",
          "src/main/scala/org/http4s/RangeUnit.scala",
          "src/main/scala/org/http4s/ResponseCookie.scala",
          "src/main/scala/org/http4s/TransferCoding.scala",
          "src/main/scala/org/http4s/Uri.scala",
          "src/main/scala/org/http4s/parser/AcceptCharsetHeader.scala",
          "src/main/scala/org/http4s/parser/AcceptEncodingHeader.scala",
          "src/main/scala/org/http4s/parser/AcceptHeader.scala",
          "src/main/scala/org/http4s/parser/AcceptLanguageHeader.scala",
          "src/main/scala/org/http4s/parser/AdditionalRules.scala",
          "src/main/scala/org/http4s/parser/AuthorizationHeader.scala",
          "src/main/scala/org/http4s/parser/CacheControlHeader.scala",
          "src/main/scala/org/http4s/parser/ContentTypeHeader.scala",
          "src/main/scala/org/http4s/parser/CookieHeader.scala",
          "src/main/scala/org/http4s/parser/HttpHeaderParser.scala",
          "src/main/scala/org/http4s/parser/Rfc2616BasicRules.scala",
          "src/main/scala/org/http4s/parser/SimpleHeaders.scala",
          "src/main/scala/org/http4s/parser/WwwAuthenticateHeader.scala",
          "src/main/scala/org/http4s/util/UrlCoding.scala",
          "src/main/scala/org/http4s/dsl/impl/Path.scala",
          "src/test/scala/org/http4s/dsl/PathSpec.scala",
          "src/main/scala/org/http4s/ember/core/ChunkedEncoding.scala",
          "src/main/scala/org/http4s/testing/ErrorReportingUtils.scala",
          "src/main/scala/org/http4s/testing/IOMatchers.scala",
          "src/main/scala/org/http4s/testing/RunTimedMatchers.scala",
          "src/test/scala/org/http4s/Http4sSpec.scala",
          "src/test/scala/org/http4s/util/illTyped.scala",
          "src/test/scala/org/http4s/testing/ErrorReporting.scala",
          "src/test/scala/org/http4s/UriSpec.scala"
        )
      }
  )

  def extractApiVersion(version: String) = {
    val VersionExtractor = """(\d+)\.(\d+)\..*""".r
    version match {
      case VersionExtractor(major, minor) => (major.toInt, minor.toInt)
    }
  }

  def extractDocsPrefix(version: String) =
    extractApiVersion(version).productIterator.mkString("/v", ".", "")

  /**
    * @return the version we want to document, for example in tuts,
    * given the version being built.
    *
    * For snapshots after a stable release, return the previous stable
    * release.  For snapshots of 0.16.0 and 0.17.0, return the latest
    * milestone.  Otherwise, just return the current version.
    */
  def docExampleVersion(currentVersion: String) = {
    val MilestoneVersionExtractor = """(0).(16|17).(0)a?-SNAPSHOT""".r
    val latestMilestone = "M1"
    val VersionExtractor = """(\d+)\.(\d+)\.(\d+).*""".r
    currentVersion match {
      case MilestoneVersionExtractor(major, minor, patch) =>
        s"${major.toInt}.${minor.toInt}.${patch.toInt}-$latestMilestone"
      case VersionExtractor(major, minor, patch) if patch.toInt > 0 =>
        s"${major.toInt}.${minor.toInt}.${patch.toInt - 1}"
      case _ =>
        currentVersion
    }
  }

  def latestPerMinorVersion(file: File): Map[(Long, Long), VersionNumber] = {
    def majorMinor(v: VersionNumber) = v match {
      case VersionNumber(Seq(major, minor, _), _, _) =>
        Some((major, minor))
      case _ =>
        None
    }

    // M before RC before final
    def patchSortKey(v: VersionNumber) = v match {
      case VersionNumber(Seq(_, _, patch), Seq(q), _) if q startsWith "M" =>
        (patch, 0L, q.drop(1).toLong)
      case VersionNumber(Seq(_, _, patch), Seq(q), _) if q startsWith "RC" =>
        (patch, 1L, q.drop(2).toLong)
      case VersionNumber(Seq(_, _, patch), Seq(), _) => (patch, 2L, 0L)
      case _ => (-1L, -1L, -1L)
    }

    JGit(file).tags.collect {
      case ref if ref.getName.startsWith("refs/tags/v") =>
        VersionNumber(ref.getName.substring("refs/tags/v".size))
    }.foldLeft(Map.empty[(Long, Long), VersionNumber]) {
      case (m, v) =>
        majorMinor(v) match {
          case Some(key) =>
            val max = m.get(key).fold(v) { v0 => Ordering[(Long, Long, Long)].on(patchSortKey).max(v, v0) }
            m.updated(key, max)
          case None => m
        }
    }
  }

  object V { // Dependency versions
    // We pull multiple modules from several projects. This is a convenient
    // reference of all the projects we depend on, and hopefully will reduce
    // error-prone merge conflicts in the dependencies below.
    val argonaut = "6.3.1"
    val asyncHttpClient = "2.12.1"
    val blaze = "0.14.13"
    val boopickle = "1.3.3"
    val caseInsensitive = "0.3.0"
    val cats = "2.2.0-RC4"
    val catsEffect = "2.2.0-RC3"
    val catsEffectTesting = "0.4.1"
    val circe = "0.13.0"
    val cryptobits = "1.3"
    val disciplineSpecs2 = "1.1.0"
    val dropwizardMetrics = "4.1.12"
<<<<<<< HEAD
    val fs2 = "2.4.3"
=======
    val fs2 = "2.4.4"
>>>>>>> 9223d867
    val jawn = "1.0.0"
    val jawnFs2 = "1.0.0"
    val jetty = "9.4.31.v20200723"
    val json4s = "3.6.9"
    val log4cats = "1.1.1"
    val keypool = "0.2.0"
    val logback = "1.2.3"
    val log4s = "1.8.2"
    val mockito = "3.5.5"
    val okhttp = "4.8.1"
    val parboiledHttp4s = "2.0.1"
    val playJson = "2.9.0"
    val prometheusClient = "0.9.0"
    val quasiquotes = "2.1.0"
    val scalacheck = "1.14.3"
    val scalafix = _root_.scalafix.sbt.BuildInfo.scalafixVersion
    val scalatags = "0.9.1"
    val scalaXml = "1.3.0"
    val servlet = "3.1.0"
    val specs2 = "4.10.3"
    val tomcat = "9.0.37"
    val treehugger = "0.4.4"
    val twirl = "1.4.2"
    val vault = "2.0.0"
  }

  lazy val argonaut                         = "io.argonaut"            %% "argonaut"                  % V.argonaut
  lazy val argonautJawn                     = "io.argonaut"            %% "argonaut-jawn"             % V.argonaut
  lazy val asyncHttpClient                  = "org.asynchttpclient"    %  "async-http-client"         % V.asyncHttpClient
  lazy val blaze                            = "org.http4s"             %% "blaze-http"                % V.blaze
  lazy val boopickle                        = "io.suzaku"              %% "boopickle"                 % V.boopickle
  lazy val caseInsensitive                  = "org.typelevel"          %% "case-insensitive"          % V.caseInsensitive
  lazy val caseInsensitiveTesting           = "org.typelevel"          %% "case-insensitive-testing"  % V.caseInsensitive
  lazy val cats                             = "org.typelevel"          %% "cats-core"                 % V.cats
  lazy val catsEffect                       = "org.typelevel"          %% "cats-effect"               % V.catsEffect
  lazy val catsEffectLaws                   = "org.typelevel"          %% "cats-effect-laws"          % V.catsEffect
  lazy val catsEffectTestingSpecs2          = "com.codecommit"         %% "cats-effect-testing-specs2" % V.catsEffectTesting
  lazy val catsKernelLaws                   = "org.typelevel"          %% "cats-kernel-laws"          % V.cats
  lazy val catsLaws                         = "org.typelevel"          %% "cats-laws"                 % V.cats
  lazy val circeGeneric                     = "io.circe"               %% "circe-generic"             % V.circe
  lazy val circeJawn                        = "io.circe"               %% "circe-jawn"                % V.circe
  lazy val circeLiteral                     = "io.circe"               %% "circe-literal"             % V.circe
  lazy val circeParser                      = "io.circe"               %% "circe-parser"              % V.circe
  lazy val circeTesting                     = "io.circe"               %% "circe-testing"             % V.circe
  lazy val cryptobits                       = "org.reactormonk"        %% "cryptobits"                % V.cryptobits
  lazy val disciplineSpecs2                 = "org.typelevel"          %% "discipline-specs2"         % V.disciplineSpecs2
  lazy val dropwizardMetricsCore            = "io.dropwizard.metrics"  %  "metrics-core"              % V.dropwizardMetrics
  lazy val dropwizardMetricsJson            = "io.dropwizard.metrics"  %  "metrics-json"              % V.dropwizardMetrics
  lazy val fs2Io                            = "co.fs2"                 %% "fs2-io"                    % V.fs2
  lazy val fs2ReactiveStreams               = "co.fs2"                 %% "fs2-reactive-streams"      % V.fs2
  lazy val javaxServletApi                  = "javax.servlet"          %  "javax.servlet-api"         % V.servlet
  lazy val jawnFs2                          = "org.http4s"             %% "jawn-fs2"                  % V.jawnFs2
  lazy val jawnJson4s                       = "org.typelevel"          %% "jawn-json4s"               % V.jawn
  lazy val jawnPlay                         = "org.typelevel"          %% "jawn-play"                 % V.jawn
  lazy val jettyClient                      = "org.eclipse.jetty"      %  "jetty-client"              % V.jetty
  lazy val jettyHttp2Server                 = "org.eclipse.jetty.http2" %  "http2-server"             % V.jetty
  lazy val jettyRunner                      = "org.eclipse.jetty"      %  "jetty-runner"              % V.jetty
  lazy val jettyServer                      = "org.eclipse.jetty"      %  "jetty-server"              % V.jetty
  lazy val jettyServlet                     = "org.eclipse.jetty"      %  "jetty-servlet"             % V.jetty
  lazy val json4sCore                       = "org.json4s"             %% "json4s-core"               % V.json4s
  lazy val json4sJackson                    = "org.json4s"             %% "json4s-jackson"            % V.json4s
  lazy val json4sNative                     = "org.json4s"             %% "json4s-native"             % V.json4s
  lazy val keypool                          = "io.chrisdavenport"      %% "keypool"                   % V.keypool
  lazy val log4catsCore                     = "io.chrisdavenport"      %% "log4cats-core"             % V.log4cats
  lazy val log4catsSlf4j                    = "io.chrisdavenport"      %% "log4cats-slf4j"            % V.log4cats
  lazy val log4catsTesting                  = "io.chrisdavenport"      %% "log4cats-testing"          % V.log4cats
  lazy val log4s                            = "org.log4s"              %% "log4s"                     % V.log4s
  lazy val logbackClassic                   = "ch.qos.logback"         %  "logback-classic"           % V.logback
  lazy val mockito                          = "org.mockito"            %  "mockito-core"              % V.mockito
  lazy val okhttp                           = "com.squareup.okhttp3"   %  "okhttp"                    % V.okhttp
  lazy val playJson                         = "com.typesafe.play"      %% "play-json"                 % V.playJson
  lazy val prometheusClient                 = "io.prometheus"          %  "simpleclient"              % V.prometheusClient
  lazy val prometheusCommon                 = "io.prometheus"          %  "simpleclient_common"       % V.prometheusClient
  lazy val prometheusHotspot                = "io.prometheus"          %  "simpleclient_hotspot"      % V.prometheusClient
  lazy val parboiled                        = "org.http4s"             %% "parboiled"                 % V.parboiledHttp4s
  lazy val quasiquotes                      = "org.scalamacros"        %% "quasiquotes"               % V.quasiquotes
  lazy val scalacheck                       = "org.scalacheck"         %% "scalacheck"                % V.scalacheck
  def scalaReflect(sv: String)              = "org.scala-lang"         %  "scala-reflect"             % sv
  lazy val scalatagsApi                     = "com.lihaoyi"            %% "scalatags"                 % V.scalatags
  lazy val scalaXml                         = "org.scala-lang.modules" %% "scala-xml"                 % V.scalaXml
  lazy val specs2Cats                       = "org.specs2"             %% "specs2-cats"               % V.specs2
  lazy val specs2Core                       = "org.specs2"             %% "specs2-core"               % V.specs2
  lazy val specs2Matcher                    = "org.specs2"             %% "specs2-matcher"            % V.specs2
  lazy val specs2MatcherExtra               = "org.specs2"             %% "specs2-matcher-extra"      % V.specs2
  lazy val specs2Scalacheck                 = "org.specs2"             %% "specs2-scalacheck"         % V.specs2
  lazy val tomcatCatalina                   = "org.apache.tomcat"      %  "tomcat-catalina"           % V.tomcat
  lazy val tomcatCoyote                     = "org.apache.tomcat"      %  "tomcat-coyote"             % V.tomcat
  lazy val treeHugger                       = "com.eed3si9n"           %% "treehugger"                % V.treehugger
  lazy val twirlApi                         = "com.typesafe.play"      %% "twirl-api"                 % V.twirl
  lazy val vault                            = "io.chrisdavenport"      %% "vault"                     % V.vault
}<|MERGE_RESOLUTION|>--- conflicted
+++ resolved
@@ -220,11 +220,7 @@
     val cryptobits = "1.3"
     val disciplineSpecs2 = "1.1.0"
     val dropwizardMetrics = "4.1.12"
-<<<<<<< HEAD
-    val fs2 = "2.4.3"
-=======
     val fs2 = "2.4.4"
->>>>>>> 9223d867
     val jawn = "1.0.0"
     val jawnFs2 = "1.0.0"
     val jetty = "9.4.31.v20200723"
