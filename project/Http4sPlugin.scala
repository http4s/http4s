package org.http4s.sbt

import com.github.tkawachi.doctest.DoctestPlugin.autoImport._
import com.typesafe.sbt.SbtGit.git
import com.typesafe.sbt.git.JGit
import de.heikoseeberger.sbtheader.HeaderPlugin.autoImport._
import org.portablescala.sbtplatformdeps.PlatformDepsPlugin.autoImport._
import sbt.Keys._
import sbt._
import org.typelevel.sbt.gha.GenerativeKeys._
import org.typelevel.sbt.gha.GitHubActionsKeys._
import org.typelevel.sbt.gha.JavaSpec

object Http4sPlugin extends AutoPlugin {
  object autoImport {
    val isCi = settingKey[Boolean]("true if this build is running on CI")
    val http4sApiVersion = settingKey[(Int, Int)]("API version of http4s")
  }
  import autoImport._

  override def trigger = allRequirements

  override def requires = Http4sOrgPlugin

  val scala_213 = "2.13.8"
<<<<<<< HEAD
  val scala_3 = "3.1.3"
=======
  val scala_212 = "2.12.17"
  val scala_3 = "3.2.0"
>>>>>>> abd56ad6

  override lazy val globalSettings = Seq(
    isCi := githubIsWorkflowBuild.value
  )

  override lazy val buildSettings = Seq(
    // Many steps only run on one build. We distinguish the primary build from
    // secondary builds by the Travis build number.
    http4sApiVersion := {
      version.value match {
        case VersionNumber(Seq(major, minor, _*), _, _) =>
          (major.toInt, minor.toInt)
      }
    }
  )

  override lazy val projectSettings: Seq[Setting[_]] = Seq(
    headerSources / excludeFilter := HiddenFileFilter,
    doctestTestFramework := DoctestTestFramework.Munit,
  )

  def extractApiVersion(version: String) = {
    val VersionExtractor = """(\d+)\.(\d+)[-.].*""".r
    version match {
      case VersionExtractor(major, minor) => (major.toInt, minor.toInt)
    }
  }

  def extractDocsPrefix(version: String) =
    extractApiVersion(version).productIterator.mkString("/v", ".", "")

  def latestPerMinorVersion(file: File): Map[(Long, Long), VersionNumber] = {
    def majorMinor(v: VersionNumber) = v match {
      case VersionNumber(Seq(major, minor, _), _, _) =>
        Some((major, minor))
      case _ =>
        None
    }

    // M before RC before final
    def patchSortKey(v: VersionNumber) = v match {
      case VersionNumber(Seq(_, _, patch), Seq(q), _) if q.startsWith("M") =>
        (patch, 0L, q.drop(1).toLong)
      case VersionNumber(Seq(_, _, patch), Seq(q), _) if q.startsWith("RC") =>
        (patch, 1L, q.drop(2).toLong)
      case VersionNumber(Seq(_, _, patch), Seq(), _) => (patch, 2L, 0L)
      case _ => (-1L, -1L, -1L)
    }

    JGit(file).tags
      .collect {
        case ref if ref.getName.startsWith("refs/tags/v") =>
          VersionNumber(ref.getName.substring("refs/tags/v".size))
      }
      .foldLeft(Map.empty[(Long, Long), VersionNumber]) { case (m, v) =>
        majorMinor(v) match {
          case Some(key) =>
            val max =
              m.get(key).fold(v)(v0 => Ordering[(Long, Long, Long)].on(patchSortKey).max(v, v0))
            m.updated(key, max)
          case None => m
        }
      }
  }

  object V { // Dependency versions
    // We pull multiple modules from several projects. This is a convenient
    // reference of all the projects we depend on, and hopefully will reduce
    // error-prone merge conflicts in the dependencies below.
    val blaze = "0.15.3"
    val caseInsensitive = "1.3.0"
    val cats = "2.8.0"
    val catsEffect = "3.3.14"
    val catsParse = "0.3.8"
    val circe = "0.14.3"
    val crypto = "0.2.4"
    val cryptobits = "1.3"
    val disciplineCore = "1.5.1"
    val epollcat = "0.1.1"
    val fs2 = "3.3.0"
    val ip4s = "3.2.0"
    val hpack = "1.0.4"
    val javaWebSocket = "1.5.3"
    val jawn = "1.4.0"
    val jawnFs2 = "2.4.0"
    val jnrUnixSocket = "0.38.17"
    val keypool = "0.4.8"
    val literally = "1.1.0"
    val logback = "1.2.6"
    val log4cats = "2.5.0"
    val log4s = "1.10.0"
    val munit = "1.0.0-M6"
    val munitCatsEffect = "2.0.0-M3"
    val munitDiscipline = "2.0.0-M3"
    val netty = "4.1.84.Final"
    val quasiquotes = "2.1.0"
    val scalacheck = "1.17.0"
    val scalacheckEffect = "2.0.0-M2"
    val scalaJavaLocales = "1.4.1"
    val scalaJavaTime = "2.4.0"
    val scodecBits = "1.1.34"
    val slf4j = "1.7.36"
    val treehugger = "0.4.4"
    val twitterHpack = "1.0.2"
    val vault = "3.3.0"
  }

  lazy val blazeCore = "org.http4s" %% "blaze-core" % V.blaze
  lazy val blazeHttp = "org.http4s" %% "blaze-http" % V.blaze
  lazy val caseInsensitive = Def.setting("org.typelevel" %%% "case-insensitive" % V.caseInsensitive)
  lazy val caseInsensitiveTesting =
    Def.setting("org.typelevel" %%% "case-insensitive-testing" % V.caseInsensitive)
  lazy val catsCore = Def.setting("org.typelevel" %%% "cats-core" % V.cats)
  lazy val catsEffect = Def.setting("org.typelevel" %%% "cats-effect" % V.catsEffect)
  lazy val catsEffectStd = Def.setting("org.typelevel" %%% "cats-effect-std" % V.catsEffect)
  lazy val catsEffectLaws = Def.setting("org.typelevel" %%% "cats-effect-laws" % V.catsEffect)
  lazy val catsEffectTestkit = Def.setting("org.typelevel" %%% "cats-effect-testkit" % V.catsEffect)
  lazy val catsLaws = Def.setting("org.typelevel" %%% "cats-laws" % V.cats)
  lazy val catsParse = Def.setting("org.typelevel" %%% "cats-parse" % V.catsParse)
  lazy val circeCore = Def.setting("io.circe" %%% "circe-core" % V.circe)
  lazy val circeGeneric = "io.circe" %% "circe-generic" % V.circe
  lazy val circeJawn = Def.setting("io.circe" %%% "circe-jawn" % V.circe)
  lazy val circeLiteral = "io.circe" %% "circe-literal" % V.circe
  lazy val circeParser = "io.circe" %% "circe-parser" % V.circe
  lazy val circeTesting = Def.setting("io.circe" %%% "circe-testing" % V.circe)
  lazy val crypto = Def.setting("org.http4s" %%% "http4s-crypto" % V.crypto)
  lazy val cryptobits = "org.reactormonk" %% "cryptobits" % V.cryptobits
  lazy val disciplineCore = Def.setting("org.typelevel" %%% "discipline-core" % V.disciplineCore)
  lazy val epollcat = Def.setting("com.armanbilge" %%% "epollcat" % V.epollcat)
  lazy val fs2Core = Def.setting("co.fs2" %%% "fs2-core" % V.fs2)
  lazy val fs2Io = Def.setting("co.fs2" %%% "fs2-io" % V.fs2)
  lazy val ip4sCore = Def.setting("com.comcast" %%% "ip4s-core" % V.ip4s)
  lazy val ip4sTestKit = Def.setting("com.comcast" %%% "ip4s-test-kit" % V.ip4s)
  lazy val hpack = Def.setting("org.http4s" %%% "hpack" % V.hpack)
  lazy val jawnFs2 = Def.setting("org.typelevel" %%% "jawn-fs2" % V.jawnFs2)
  lazy val javaWebSocket = "org.java-websocket" % "Java-WebSocket" % V.javaWebSocket
  lazy val jawnParser = Def.setting("org.typelevel" %%% "jawn-parser" % V.jawn)
  lazy val jnrUnixSocket = "com.github.jnr" % "jnr-unixsocket" % V.jnrUnixSocket
  lazy val keypool = Def.setting("org.typelevel" %%% "keypool" % V.keypool)
  lazy val literally = Def.setting("org.typelevel" %%% "literally" % V.literally)
  lazy val log4catsCore = Def.setting("org.typelevel" %%% "log4cats-core" % V.log4cats)
  lazy val log4catsNoop = Def.setting("org.typelevel" %%% "log4cats-noop" % V.log4cats)
  lazy val log4catsSlf4j = "org.typelevel" %% "log4cats-slf4j" % V.log4cats
  lazy val log4catsTesting = Def.setting("org.typelevel" %%% "log4cats-testing" % V.log4cats)
  lazy val log4s = Def.setting("org.log4s" %%% "log4s" % V.log4s)
  lazy val logbackClassic = "ch.qos.logback" % "logback-classic" % V.logback
  lazy val munit = Def.setting("org.scalameta" %%% "munit" % V.munit)
  lazy val munitCatsEffect =
    Def.setting("org.typelevel" %%% "munit-cats-effect" % V.munitCatsEffect)
  lazy val munitDiscipline = Def.setting("org.typelevel" %%% "discipline-munit" % V.munitDiscipline)
  lazy val nettyBuffer = "io.netty" % "netty-buffer" % V.netty
  lazy val nettyCodecHttp = "io.netty" % "netty-codec-http" % V.netty
  lazy val quasiquotes = "org.scalamacros" %% "quasiquotes" % V.quasiquotes
  lazy val scalacheck = Def.setting("org.scalacheck" %%% "scalacheck" % V.scalacheck)
  lazy val scalacheckEffect =
    Def.setting("org.typelevel" %%% "scalacheck-effect" % V.scalacheckEffect)
  lazy val scalacheckEffectMunit =
    Def.setting("org.typelevel" %%% "scalacheck-effect-munit" % V.scalacheckEffect)
  lazy val scalaJavaLocalesEnUS =
    Def.setting("io.github.cquiroz" %%% "locales-minimal-en_us-db" % V.scalaJavaLocales)
  lazy val scalaJavaTime = Def.setting("io.github.cquiroz" %%% "scala-java-time" % V.scalaJavaTime)
  def scalaReflect(sv: String) = "org.scala-lang" % "scala-reflect" % sv
  lazy val scodecBits = Def.setting("org.scodec" %%% "scodec-bits" % V.scodecBits)
  lazy val slf4jApi = "org.slf4j" % "slf4j-api" % V.slf4j
  lazy val treeHugger = "com.eed3si9n" %% "treehugger" % V.treehugger
  lazy val twitterHpack = "com.twitter" % "hpack" % V.twitterHpack
  lazy val vault = Def.setting("org.typelevel" %%% "vault" % V.vault)
}<|MERGE_RESOLUTION|>--- conflicted
+++ resolved
@@ -23,12 +23,7 @@
   override def requires = Http4sOrgPlugin
 
   val scala_213 = "2.13.8"
-<<<<<<< HEAD
-  val scala_3 = "3.1.3"
-=======
-  val scala_212 = "2.12.17"
   val scala_3 = "3.2.0"
->>>>>>> abd56ad6
 
   override lazy val globalSettings = Seq(
     isCi := githubIsWorkflowBuild.value
