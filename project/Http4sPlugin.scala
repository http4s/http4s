package org.http4s.sbt

import dotty.tools.sbtplugin.DottyPlugin.autoImport._
import com.timushev.sbt.updates.UpdatesPlugin.autoImport._ // autoImport vs. UpdateKeys necessary here for implicit
import com.typesafe.sbt.SbtGit.git
import com.typesafe.sbt.git.JGit
import de.heikoseeberger.sbtheader.{License, LicenseStyle}
import de.heikoseeberger.sbtheader.HeaderPlugin.autoImport._
import explicitdeps.ExplicitDepsPlugin.autoImport.unusedCompileDependenciesFilter
import sbt.Keys._
import sbt._
import sbtspiewak.NowarnCompatPlugin.autoImport.nowarnCompatAnnotationProvider

object Http4sPlugin extends AutoPlugin {
  object autoImport {
    val isCi = settingKey[Boolean]("true if this build is running on CI")
    val http4sApiVersion = taskKey[(Int, Int)]("API version of http4s")
    val http4sBuildData = taskKey[Unit]("Export build metadata for Hugo")
  }
  import autoImport._

  override def trigger = allRequirements

  override def requires = Http4sOrgPlugin

  val scala_213 = "2.13.3"
  val scala_212 = "2.12.12"

  override lazy val globalSettings = Seq(
    isCi := sys.env.get("CI").isDefined
  )

  override lazy val buildSettings = Seq(
    // Many steps only run on one build. We distinguish the primary build from
    // secondary builds by the Travis build number.
    http4sApiVersion := version.map {
      case VersionNumber(Seq(major, minor, _*), _, _) => (major.toInt, minor.toInt)
    }.value,
  ) ++ sbtghactionsSettings

  override lazy val projectSettings: Seq[Setting[_]] = Seq(
    http4sBuildData := {
      val dest = target.value / "hugo-data" / "build.toml"
      val (major, minor) = http4sApiVersion.value

      val releases = latestPerMinorVersion(baseDirectory.value)
        .map { case ((major, minor), v) => s""""$major.$minor" = "${v.toString}""""}
        .mkString("\n")

      // Would be more elegant if `[versions.http4s]` was nested, but then
      // the index lookups in `shortcodes/version.html` get complicated.
      val buildData: String =
        s"""
           |[versions]
           |"http4s.api" = "$major.$minor"
           |"http4s.current" = "${version.value}"
           |"http4s.doc" = "${docExampleVersion(version.value)}"
           |circe = "${circeJawn.revision}"
           |cryptobits = "${cryptobits.revision}"
           |"argonaut-shapeless_6.2" = "1.2.0-M6"
           |
           |[releases]
           |$releases
         """.stripMargin

      IO.write(dest, buildData)
    },

    // servlet-4.0 is not yet supported by jetty-9 or tomcat-9, so don't accidentally depend on its new features
    dependencyUpdatesFilter -= moduleFilter(organization = "javax.servlet", revision = "4.0.0"),
    dependencyUpdatesFilter -= moduleFilter(organization = "javax.servlet", revision = "4.0.1"),
    // servlet containers skipped until we figure out our Jakarta EE strategy
    dependencyUpdatesFilter -= moduleFilter(organization = "org.eclipse.jetty*", revision = "10.0.*"),
    dependencyUpdatesFilter -= moduleFilter(organization = "org.eclipse.jetty*", revision = "11.0.*"),
    dependencyUpdatesFilter -= moduleFilter(organization = "org.apache.tomcat", revision = "10.0.*"),
    // Cursed release. Calls ByteBuffer incompatibly with JDK8
    dependencyUpdatesFilter -= moduleFilter(name = "boopickle", revision = "1.3.2"),
    // Incompatible with latest circe: https://github.com/circe/circe/pull/1591
    dependencyUpdatesFilter -= moduleFilter(name = "jawn*", revision = "1.0.2"),
    dependencyUpdatesFilter -= moduleFilter(name = "jawn*", revision = "1.0.3"),
    // https://github.com/scalacenter/scalafix/issues/1299
    dependencyUpdatesFilter -= moduleFilter(name = "scalafix-core", revision = "0.9.24"),
    // Unsure about binary compatibility
    dependencyUpdatesFilter -= moduleFilter(name = "okio", revision = "2.10.0"),

    excludeFilter.in(headerSources) := HiddenFileFilter ||
      new FileFilter {
        def accept(file: File) = {
          attributedSources.contains(baseDirectory.value.toPath.relativize(file.toPath).toString)
        }

        val attributedSources = Set(
          "src/main/scala/org/http4s/argonaut/Parser.scala",
          "src/main/scala/org/http4s/CacheDirective.scala",
          "src/main/scala/org/http4s/Challenge.scala",
          "src/main/scala/org/http4s/Charset.scala",
          "src/main/scala/org/http4s/ContentCoding.scala",
          "src/main/scala/org/http4s/Credentials.scala",
          "src/main/scala/org/http4s/Header.scala",
          "src/main/scala/org/http4s/LanguageTag.scala",
          "src/main/scala/org/http4s/MediaType.scala",
          "src/main/scala/org/http4s/RangeUnit.scala",
          "src/main/scala/org/http4s/ResponseCookie.scala",
          "src/main/scala/org/http4s/TransferCoding.scala",
          "src/main/scala/org/http4s/Uri.scala",
          "src/main/scala/org/http4s/internal/CharPredicate.scala",
          "src/main/scala/org/http4s/parser/AcceptCharsetHeader.scala",
          "src/main/scala/org/http4s/parser/AcceptEncodingHeader.scala",
          "src/main/scala/org/http4s/parser/AcceptHeader.scala",
          "src/main/scala/org/http4s/parser/AcceptLanguageHeader.scala",
          "src/main/scala/org/http4s/parser/AdditionalRules.scala",
          "src/main/scala/org/http4s/parser/AuthorizationHeader.scala",
          "src/main/scala/org/http4s/parser/CacheControlHeader.scala",
          "src/main/scala/org/http4s/parser/ContentTypeHeader.scala",
          "src/main/scala/org/http4s/parser/CookieHeader.scala",
          "src/main/scala/org/http4s/parser/HttpHeaderParser.scala",
          "src/main/scala/org/http4s/parser/Rfc2616BasicRules.scala",
          "src/main/scala/org/http4s/parser/SimpleHeaders.scala",
          "src/main/scala/org/http4s/parser/WwwAuthenticateHeader.scala",
          "src/main/scala/org/http4s/util/UrlCoding.scala",
          "src/main/scala/org/http4s/dsl/impl/Path.scala",
          "src/test/scala/org/http4s/dsl/PathSpec.scala",
          "src/main/scala/org/http4s/ember/core/ChunkedEncoding.scala",
          "src/main/scala/org/http4s/testing/ErrorReportingUtils.scala",
          "src/main/scala/org/http4s/testing/IOMatchers.scala",
          "src/main/scala/org/http4s/testing/RunTimedMatchers.scala",
          "src/test/scala/org/http4s/Http4sSpec.scala",
          "src/test/scala/org/http4s/util/illTyped.scala",
          "src/test/scala/org/http4s/testing/ErrorReporting.scala",
          "src/test/scala/org/http4s/UriSpec.scala"
        )
      },

    nowarnCompatAnnotationProvider := None,
  )

  def extractApiVersion(version: String) = {
    val VersionExtractor = """(\d+)\.(\d+)[-.].*""".r
    version match {
      case VersionExtractor(major, minor) => (major.toInt, minor.toInt)
    }
  }

  def extractDocsPrefix(version: String) =
    extractApiVersion(version).productIterator.mkString("/v", ".", "")

  /**
    * @return the version we want to document, for example in mdoc,
    * given the version being built.
    *
    * For snapshots after a stable release, return the previous stable
    * release.  For snapshots of 0.16.0 and 0.17.0, return the latest
    * milestone.  Otherwise, just return the current version.
    */
  def docExampleVersion(currentVersion: String) = {
    val MilestoneVersionExtractor = """(0).(16|17).(0)a?-SNAPSHOT""".r
    val latestMilestone = "M1"
    val VersionExtractor = """(\d+)\.(\d+)\.(\d+).*""".r
    currentVersion match {
      case MilestoneVersionExtractor(major, minor, patch) =>
        s"${major.toInt}.${minor.toInt}.${patch.toInt}-$latestMilestone"
      case VersionExtractor(major, minor, patch) if patch.toInt > 0 =>
        s"${major.toInt}.${minor.toInt}.${patch.toInt - 1}"
      case _ =>
        currentVersion
    }
  }

  def latestPerMinorVersion(file: File): Map[(Long, Long), VersionNumber] = {
    def majorMinor(v: VersionNumber) = v match {
      case VersionNumber(Seq(major, minor, _), _, _) =>
        Some((major, minor))
      case _ =>
        None
    }

    // M before RC before final
    def patchSortKey(v: VersionNumber) = v match {
      case VersionNumber(Seq(_, _, patch), Seq(q), _) if q startsWith "M" =>
        (patch, 0L, q.drop(1).toLong)
      case VersionNumber(Seq(_, _, patch), Seq(q), _) if q startsWith "RC" =>
        (patch, 1L, q.drop(2).toLong)
      case VersionNumber(Seq(_, _, patch), Seq(), _) => (patch, 2L, 0L)
      case _ => (-1L, -1L, -1L)
    }

    JGit(file).tags.collect {
      case ref if ref.getName.startsWith("refs/tags/v") =>
        VersionNumber(ref.getName.substring("refs/tags/v".size))
    }.foldLeft(Map.empty[(Long, Long), VersionNumber]) {
      case (m, v) =>
        majorMinor(v) match {
          case Some(key) =>
            val max = m.get(key).fold(v) { v0 => Ordering[(Long, Long, Long)].on(patchSortKey).max(v, v0) }
            m.updated(key, max)
          case None => m
        }
    }
  }

  def docsProjectSettings: Seq[Setting[_]] = {
    import com.typesafe.sbt.site.hugo.HugoPlugin.autoImport._
    Seq(
      git.remoteRepo := "git@github.com:http4s/http4s.git",
      Hugo / includeFilter := (
        "*.html" | "*.png" | "*.jpg" | "*.gif" | "*.ico" | "*.svg" |
          "*.js" | "*.swf" | "*.json" | "*.md" |
          "*.css" | "*.woff" | "*.woff2" | "*.ttf" |
          "CNAME" | "_config.yml" | "_redirects"
      )
    )
  }

  def sbtghactionsSettings: Seq[Setting[_]] = {
    import sbtghactions._
    import sbtghactions.GenerativeKeys._

    val setupHugoStep = WorkflowStep.Run(List("""
      |echo "$HOME/bin" > $GITHUB_PATH
      |HUGO_VERSION=0.26 scripts/install-hugo
    """.stripMargin), name = Some("Setup Hugo"))

    def siteBuildJob(subproject: String) =
      WorkflowJob(
        id = subproject,
        name = s"Build $subproject",
        scalas = List(scala_212),
        steps = List(
          WorkflowStep.CheckoutFull,
          WorkflowStep.SetupScala,
          setupHugoStep,
          WorkflowStep.Sbt(List(s"$subproject/makeSite"), name = Some(s"Build $subproject"))
        )
      )

    def sitePublishStep(subproject: String) = WorkflowStep.Run(List(s"""
      |eval "$$(ssh-agent -s)"
      |echo "$$SSH_PRIVATE_KEY" | ssh-add -
      |git config --global user.name "GitHub Actions CI"
      |git config --global user.email "ghactions@invalid"
      |sbt ++$scala_212 $subproject/makeSite $subproject/ghpagesPushSite
      |
      """.stripMargin),
      name = Some(s"Publish $subproject"),
      env = Map("SSH_PRIVATE_KEY" -> "${{ secrets.SSH_PRIVATE_KEY }}")
    )

    Http4sOrgPlugin.githubActionsSettings ++ Seq(
      githubWorkflowBuild := Seq(
        WorkflowStep
          .Sbt(List("scalafmtCheckAll"), name = Some("Check formatting")),
        WorkflowStep.Sbt(List("headerCheck", "test:headerCheck"), name = Some("Check headers")),
        WorkflowStep.Sbt(List("test:compile"), name = Some("Compile")),
        WorkflowStep.Sbt(List("mimaReportBinaryIssues"), name = Some("Check binary compatibility")),
        WorkflowStep.Sbt(List("unusedCompileDependenciesTest"), name = Some("Check unused dependencies")),
        WorkflowStep.Sbt(List("test"), name = Some("Run tests")),
        WorkflowStep.Sbt(List("doc"), name = Some("Build docs"))
      ),
      githubWorkflowTargetBranches :=
        // "*" doesn't include slashes
        List("*", "series/*"),
      githubWorkflowPublishPreamble := {
        githubWorkflowPublishPreamble.value ++ Seq(
          WorkflowStep.Run(List("git status"))
        )
      },
      githubWorkflowPublishTargetBranches := Seq(
        RefPredicate.Equals(Ref.Branch("main")),
        RefPredicate.StartsWith(Ref.Tag("v"))
      ),
      githubWorkflowPublishPostamble := Seq(
        setupHugoStep,
        sitePublishStep("website"),
        sitePublishStep("docs")
      ),
      // this results in nonexistant directories trying to be compressed
      githubWorkflowArtifactUpload := false,
      githubWorkflowAddedJobs := Seq(siteBuildJob("website"), siteBuildJob("docs")),
    )
  }

  object V { // Dependency versions
    // We pull multiple modules from several projects. This is a convenient
    // reference of all the projects we depend on, and hopefully will reduce
    // error-prone merge conflicts in the dependencies below.
    val argonaut = "6.3.3"
    val asyncHttpClient = "2.12.2"
    val blaze = "0.14.14"
    val boopickle = "1.3.3"
    val caseInsensitive = "1.0.0-RC2"
    val cats = "2.3.1"
    val catsEffect = "2.3.1"
    val catsEffectTesting = "0.5.0"
    val catsParse = "0.3.0"
    val circe = "0.14.0-M3"
    val cryptobits = "1.3"
    val disciplineCore = "1.1.3"
    val disciplineSpecs2 = "1.1.3"
    val dropwizardMetrics = "4.1.17"
    val fs2 = "2.5.0"
    val jacksonDatabind = "2.12.1"
    val jawn = "1.0.3"
    val jawnFs2 = "1.0.1"
    val jetty = "9.4.36.v20210114"
    val json4s = "3.6.10"
    val log4cats = "1.2.0-RC2"
    val keypool = "0.3.0-RC1"
    val logback = "1.2.3"
    val log4s = "1.10.0-M4"
    val mockito = "3.5.15"
    val munit = "0.7.18"
    val munitCatsEffect = "0.13.0"
    val munitDiscipline = "1.0.4"
    val netty = "4.1.58.Final"
    val okio = "2.10.0"
<<<<<<< HEAD
    val okhttp = "4.9.0"
    val playJson = "2.10.0-RC1"
=======
    val okhttp = "4.9.1"
    val playJson = "2.9.2"
>>>>>>> 8b353812
    val prometheusClient = "0.10.0"
    val reactiveStreams = "1.0.3"
    val quasiquotes = "2.1.0"
    val scalacheck = "1.15.2"
    val scalacheckEffect = "0.7.0"
    val scalafix = _root_.scalafix.sbt.BuildInfo.scalafixVersion
    val scalatags = "0.9.3"
    val scalaXml = "1.3.0"
    val scodecBits = "1.1.23"
    val servlet = "3.1.0"
    val slf4j = "1.7.30"
    val specs2 = "4.10.6"
    val tomcat = "9.0.41"
    val treehugger = "0.4.4"
    val twirl = "1.4.2"
    val vault = "2.1.0-M14"
  }

  lazy val argonaut                         = "io.argonaut"            %% "argonaut"                  % V.argonaut
  lazy val argonautJawn                     = "io.argonaut"            %% "argonaut-jawn"             % V.argonaut
  lazy val asyncHttpClient                  = "org.asynchttpclient"    %  "async-http-client"         % V.asyncHttpClient
  lazy val blazeCore                        = "org.http4s"             %% "blaze-core"                % V.blaze
  lazy val blazeHttp                        = "org.http4s"             %% "blaze-http"                % V.blaze
  lazy val boopickle                        = "io.suzaku"              %% "boopickle"                 % V.boopickle
  lazy val caseInsensitive                  = "org.typelevel"          %% "case-insensitive"          % V.caseInsensitive
  lazy val caseInsensitiveTesting           = "org.typelevel"          %% "case-insensitive-testing"  % V.caseInsensitive
  lazy val catsCore                         = "org.typelevel"          %% "cats-core"                 % V.cats
  lazy val catsEffect                       = "org.typelevel"          %% "cats-effect"               % V.catsEffect
  lazy val catsEffectLaws                   = "org.typelevel"          %% "cats-effect-laws"          % V.catsEffect
  lazy val catsEffectTestingSpecs2          = "com.codecommit"         %% "cats-effect-testing-specs2" % V.catsEffectTesting
  lazy val catsLaws                         = "org.typelevel"          %% "cats-laws"                 % V.cats
  lazy val catsParse                        = "org.typelevel"          %% "cats-parse"                % V.catsParse
  lazy val circeCore                        = "io.circe"               %% "circe-core"                % V.circe
  lazy val circeGeneric                     = "io.circe"               %% "circe-generic"             % V.circe
  lazy val circeJawn                        = "io.circe"               %% "circe-jawn"                % V.circe
  lazy val circeLiteral                     = "io.circe"               %% "circe-literal"             % V.circe
  lazy val circeParser                      = "io.circe"               %% "circe-parser"              % V.circe
  lazy val circeTesting                     = "io.circe"               %% "circe-testing"             % V.circe
  lazy val cryptobits                       = "org.reactormonk"        %% "cryptobits"                % V.cryptobits
  lazy val disciplineCore                   = "org.typelevel"          %% "discipline-core"           % V.disciplineCore
  lazy val disciplineSpecs2                 = "org.typelevel"          %% "discipline-specs2"         % V.disciplineSpecs2
  lazy val dropwizardMetricsCore            = "io.dropwizard.metrics"  %  "metrics-core"              % V.dropwizardMetrics
  lazy val dropwizardMetricsJson            = "io.dropwizard.metrics"  %  "metrics-json"              % V.dropwizardMetrics
  lazy val fs2Core                          = "co.fs2"                 %% "fs2-core"                  % V.fs2
  lazy val fs2Io                            = "co.fs2"                 %% "fs2-io"                    % V.fs2
  lazy val fs2ReactiveStreams               = "co.fs2"                 %% "fs2-reactive-streams"      % V.fs2
  lazy val jacksonDatabind                  = "com.fasterxml.jackson.core" % "jackson-databind"       % V.jacksonDatabind
  lazy val javaxServletApi                  = "javax.servlet"          %  "javax.servlet-api"         % V.servlet
  lazy val jawnFs2                          = "org.http4s"             %% "jawn-fs2"                  % V.jawnFs2
  lazy val jawnJson4s                       = "org.typelevel"          %% "jawn-json4s"               % V.jawn
  lazy val jawnParser                       = "org.typelevel"          %% "jawn-parser"               % V.jawn
  lazy val jawnPlay                         = "org.typelevel"          %% "jawn-play"                 % V.jawn
  lazy val jettyClient                      = "org.eclipse.jetty"      %  "jetty-client"              % V.jetty
  lazy val jettyHttp                        = "org.eclipse.jetty"      %  "jetty-http"                % V.jetty
  lazy val jettyHttp2Server                 = "org.eclipse.jetty.http2" %  "http2-server"             % V.jetty
  lazy val jettyRunner                      = "org.eclipse.jetty"      %  "jetty-runner"              % V.jetty
  lazy val jettyServer                      = "org.eclipse.jetty"      %  "jetty-server"              % V.jetty
  lazy val jettyServlet                     = "org.eclipse.jetty"      %  "jetty-servlet"             % V.jetty
  lazy val jettyUtil                        = "org.eclipse.jetty"      %  "jetty-util"                % V.jetty
  lazy val json4sCore                       = "org.json4s"             %% "json4s-core"               % V.json4s
  lazy val json4sJackson                    = "org.json4s"             %% "json4s-jackson"            % V.json4s
  lazy val json4sNative                     = "org.json4s"             %% "json4s-native"             % V.json4s
  lazy val keypool                          = "org.typelevel"          %% "keypool"                   % V.keypool
  lazy val log4catsCore                     = "org.typelevel"          %% "log4cats-core"             % V.log4cats
  lazy val log4catsSlf4j                    = "org.typelevel"          %% "log4cats-slf4j"            % V.log4cats
  lazy val log4catsTesting                  = "org.typelevel"          %% "log4cats-testing"          % V.log4cats
  lazy val log4s                            = "org.log4s"              %% "log4s"                     % V.log4s
  lazy val logbackClassic                   = "ch.qos.logback"         %  "logback-classic"           % V.logback
  lazy val munit                            = "org.scalameta"          %% "munit"                     % V.munit
  lazy val munitCatsEffect                  = "org.typelevel"          %% "munit-cats-effect-2"       % V.munitCatsEffect
  lazy val munitDiscipline                  = "org.typelevel"          %% "discipline-munit"          % V.munitDiscipline
  lazy val nettyBuffer                      = "io.netty"               %  "netty-buffer"              % V.netty
  lazy val nettyCodecHttp                   = "io.netty"               %  "netty-codec-http"          % V.netty
  lazy val okio                             = "com.squareup.okio"      %  "okio"                      % V.okio
  lazy val okhttp                           = "com.squareup.okhttp3"   %  "okhttp"                    % V.okhttp
  lazy val playJson                         = "com.typesafe.play"      %% "play-json"                 % V.playJson
  lazy val prometheusClient                 = "io.prometheus"          %  "simpleclient"              % V.prometheusClient
  lazy val prometheusCommon                 = "io.prometheus"          %  "simpleclient_common"       % V.prometheusClient
  lazy val prometheusHotspot                = "io.prometheus"          %  "simpleclient_hotspot"      % V.prometheusClient
  lazy val reactiveStreams                  = "org.reactivestreams"    %  "reactive-streams"          % V.reactiveStreams
  lazy val quasiquotes                      = "org.scalamacros"        %% "quasiquotes"               % V.quasiquotes
  lazy val scalacheck                       = "org.scalacheck"         %% "scalacheck"                % V.scalacheck
  lazy val scalacheckEffect                 = "org.typelevel"          %% "scalacheck-effect"         % V.scalacheckEffect
  lazy val scalacheckEffectMunit            = "org.typelevel"          %% "scalacheck-effect-munit"   % V.scalacheckEffect
  def scalaReflect(sv: String)              = "org.scala-lang"         %  "scala-reflect"             % sv
  lazy val scalatagsApi                     = "com.lihaoyi"            %% "scalatags"                 % V.scalatags
  lazy val scalaXml                         = "org.scala-lang.modules" %% "scala-xml"                 % V.scalaXml
  lazy val scodecBits                       = "org.scodec"             %% "scodec-bits"               % V.scodecBits
  lazy val slf4jApi                         = "org.slf4j"              %  "slf4j-api"                 % V.slf4j
  lazy val specs2Cats                       = "org.specs2"             %% "specs2-cats"               % V.specs2
  lazy val specs2Common                     = "org.specs2"             %% "specs2-common"             % V.specs2
  lazy val specs2Core                       = "org.specs2"             %% "specs2-core"               % V.specs2
  lazy val specs2Matcher                    = "org.specs2"             %% "specs2-matcher"            % V.specs2
  lazy val specs2MatcherExtra               = "org.specs2"             %% "specs2-matcher-extra"      % V.specs2
  lazy val specs2Scalacheck                 = "org.specs2"             %% "specs2-scalacheck"         % V.specs2
  lazy val tomcatCatalina                   = "org.apache.tomcat"      %  "tomcat-catalina"           % V.tomcat
  lazy val tomcatCoyote                     = "org.apache.tomcat"      %  "tomcat-coyote"             % V.tomcat
  lazy val tomcatUtilScan                   = "org.apache.tomcat"      %  "tomcat-util-scan"          % V.tomcat
  lazy val treeHugger                       = "com.eed3si9n"           %% "treehugger"                % V.treehugger
  lazy val twirlApi                         = "com.typesafe.play"      %% "twirl-api"                 % V.twirl
  lazy val vault                            = "org.typelevel"          %% "vault"                     % V.vault
}<|MERGE_RESOLUTION|>--- conflicted
+++ resolved
@@ -313,13 +313,8 @@
     val munitDiscipline = "1.0.4"
     val netty = "4.1.58.Final"
     val okio = "2.10.0"
-<<<<<<< HEAD
-    val okhttp = "4.9.0"
+    val okhttp = "4.9.1"
     val playJson = "2.10.0-RC1"
-=======
-    val okhttp = "4.9.1"
-    val playJson = "2.9.2"
->>>>>>> 8b353812
     val prometheusClient = "0.10.0"
     val reactiveStreams = "1.0.3"
     val quasiquotes = "2.1.0"
