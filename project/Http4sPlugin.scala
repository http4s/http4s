package org.http4s.sbt

import com.github.tkawachi.doctest.DoctestPlugin.autoImport._
import com.timushev.sbt.updates.UpdatesPlugin.autoImport._ // autoImport vs. UpdateKeys necessary here for implicit
import com.typesafe.sbt.SbtGit.git
import com.typesafe.sbt.git.JGit
import com.typesafe.tools.mima.plugin.MimaKeys._
import de.heikoseeberger.sbtheader.{License, LicenseStyle}
import de.heikoseeberger.sbtheader.HeaderPlugin.autoImport._
import explicitdeps.ExplicitDepsPlugin.autoImport.unusedCompileDependenciesFilter
import org.portablescala.sbtplatformdeps.PlatformDepsPlugin.autoImport._
import sbt.Keys._
import sbt._
import sbtghactions.GenerativeKeys._
import sbtspiewak.NowarnCompatPlugin.autoImport.nowarnCompatAnnotationProvider

object Http4sPlugin extends AutoPlugin {
  object autoImport {
    val isCi = settingKey[Boolean]("true if this build is running on CI")
    val http4sApiVersion = taskKey[(Int, Int)]("API version of http4s")
    val http4sBuildData = taskKey[Unit]("Export build metadata for Hugo")
  }
  import autoImport._

  override def trigger = allRequirements

  override def requires = Http4sOrgPlugin

  val scala_213 = "2.13.6"
  val scala_212 = "2.12.15"
  val scala_3 = "3.0.1"

  override lazy val globalSettings = Seq(
    isCi := sys.env.get("CI").isDefined
  )

  override lazy val buildSettings = Seq(
    // Many steps only run on one build. We distinguish the primary build from
    // secondary builds by the Travis build number.
    http4sApiVersion := version.map {
      case VersionNumber(Seq(major, minor, _*), _, _) => (major.toInt, minor.toInt)
    }.value,
  ) ++ sbtghactionsSettings

  override lazy val projectSettings: Seq[Setting[_]] = Seq(
    http4sBuildData := {
      val dest = target.value / "hugo-data" / "build.toml"
      val (major, minor) = http4sApiVersion.value

      val releases = latestPerMinorVersion(baseDirectory.value)
        .map { case ((major, minor), v) => s""""$major.$minor" = "${v.toString}""""}
        .mkString("\n")

      // Would be more elegant if `[versions.http4s]` was nested, but then
      // the index lookups in `shortcodes/version.html` get complicated.
      val buildData: String =
        s"""
           |[versions]
           |"http4s.api" = "$major.$minor"
           |"http4s.current" = "${version.value}"
           |"http4s.doc" = "${docExampleVersion(version.value)}"
           |circe = "${circeJawn.value.revision}"
           |cryptobits = "${cryptobits.revision}"
           |
           |[releases]
           |$releases
         """.stripMargin

      IO.write(dest, buildData)
    },

    // servlet-4.0 is not yet supported by jetty-9 or tomcat-9, so don't accidentally depend on its new features
    dependencyUpdatesFilter -= moduleFilter(organization = "javax.servlet", revision = "4.0.0"),
    dependencyUpdatesFilter -= moduleFilter(organization = "javax.servlet", revision = "4.0.1"),
    // servlet containers skipped until we figure out our Jakarta EE strategy
    dependencyUpdatesFilter -= moduleFilter(organization = "org.eclipse.jetty*", revision = "10.0.*"),
    dependencyUpdatesFilter -= moduleFilter(organization = "org.eclipse.jetty*", revision = "11.0.*"),
    dependencyUpdatesFilter -= moduleFilter(organization = "org.apache.tomcat", revision = "10.0.*"),
    // Cursed release. Calls ByteBuffer incompatibly with JDK8
    dependencyUpdatesFilter -= moduleFilter(name = "boopickle", revision = "1.3.2"),
    // Breaking change deferred to 1.0
    dependencyUpdatesFilter -= moduleFilter(organization = "io.prometheus", revision = "0.12.*"),

    headerSources / excludeFilter := HiddenFileFilter,

    nowarnCompatAnnotationProvider := None,

    doctestTestFramework := DoctestTestFramework.Munit,
  )

  def extractApiVersion(version: String) = {
    val VersionExtractor = """(\d+)\.(\d+)[-.].*""".r
    version match {
      case VersionExtractor(major, minor) => (major.toInt, minor.toInt)
    }
  }

  def extractDocsPrefix(version: String) =
    extractApiVersion(version).productIterator.mkString("/v", ".", "")

  /**
    * @return the version we want to document, for example in mdoc,
    * given the version being built.
    *
    * For snapshots after a stable release, return the previous stable
    * release.  For snapshots of 0.16.0 and 0.17.0, return the latest
    * milestone.  Otherwise, just return the current version.
    */
  def docExampleVersion(currentVersion: String) = {
    val MilestoneVersionExtractor = """(0).(16|17).(0)a?-SNAPSHOT""".r
    val latestMilestone = "M1"
    val VersionExtractor = """(\d+)\.(\d+)\.(\d+).*""".r
    currentVersion match {
      case MilestoneVersionExtractor(major, minor, patch) =>
        s"${major.toInt}.${minor.toInt}.${patch.toInt}-$latestMilestone"
      case VersionExtractor(major, minor, patch) if patch.toInt > 0 =>
        s"${major.toInt}.${minor.toInt}.${patch.toInt - 1}"
      case _ =>
        currentVersion
    }
  }

  def latestPerMinorVersion(file: File): Map[(Long, Long), VersionNumber] = {
    def majorMinor(v: VersionNumber) = v match {
      case VersionNumber(Seq(major, minor, _), _, _) =>
        Some((major, minor))
      case _ =>
        None
    }

    // M before RC before final
    def patchSortKey(v: VersionNumber) = v match {
      case VersionNumber(Seq(_, _, patch), Seq(q), _) if q startsWith "M" =>
        (patch, 0L, q.drop(1).toLong)
      case VersionNumber(Seq(_, _, patch), Seq(q), _) if q startsWith "RC" =>
        (patch, 1L, q.drop(2).toLong)
      case VersionNumber(Seq(_, _, patch), Seq(), _) => (patch, 2L, 0L)
      case _ => (-1L, -1L, -1L)
    }

    JGit(file).tags.collect {
      case ref if ref.getName.startsWith("refs/tags/v") =>
        VersionNumber(ref.getName.substring("refs/tags/v".size))
    }.foldLeft(Map.empty[(Long, Long), VersionNumber]) {
      case (m, v) =>
        majorMinor(v) match {
          case Some(key) =>
            val max = m.get(key).fold(v) { v0 => Ordering[(Long, Long, Long)].on(patchSortKey).max(v, v0) }
            m.updated(key, max)
          case None => m
        }
    }
  }

  def docsProjectSettings: Seq[Setting[_]] = {
    import com.typesafe.sbt.site.hugo.HugoPlugin.autoImport._
    Seq(
      git.remoteRepo := "git@github.com:http4s/http4s.git",
      Hugo / includeFilter := (
        "*.html" | "*.png" | "*.jpg" | "*.gif" | "*.ico" | "*.svg" |
          "*.js" | "*.swf" | "*.json" | "*.md" |
          "*.css" | "*.woff" | "*.woff2" | "*.ttf" |
          "CNAME" | "_config.yml" | "_redirects"
      )
    )
  }

  def sbtghactionsSettings: Seq[Setting[_]] = {
    import sbtghactions._
    import sbtghactions.GenerativeKeys._

    val setupHugoStep = WorkflowStep.Run(List("""
      |echo "$HOME/bin" > $GITHUB_PATH
      |HUGO_VERSION=0.26 scripts/install-hugo
    """.stripMargin), name = Some("Setup Hugo"))

    def siteBuildJob(subproject: String) =
      WorkflowJob(
        id = subproject,
        name = s"Build $subproject",
        scalas = List(scala_212),
        javas = List("adoptium@8"),
        steps = List(
          WorkflowStep.CheckoutFull,
          WorkflowStep.SetupScala,
          setupHugoStep,
          WorkflowStep.Sbt(List(s"$subproject/makeSite"), name = Some(s"Build $subproject"))
        )
      )

    def sitePublishStep(subproject: String) = WorkflowStep.Run(List(s"""
      |eval "$$(ssh-agent -s)"
      |echo "$$SSH_PRIVATE_KEY" | ssh-add -
      |git config --global user.name "GitHub Actions CI"
      |git config --global user.email "ghactions@invalid"
      |sbt ++$scala_212 $subproject/makeSite $subproject/ghpagesPushSite
      |
      """.stripMargin),
      name = Some(s"Publish $subproject"),
      env = Map("SSH_PRIVATE_KEY" -> "${{ secrets.SSH_PRIVATE_KEY }}")
    )

    Http4sOrgPlugin.githubActionsSettings ++ Seq(
      githubWorkflowBuild := Seq(
        WorkflowStep
          .Sbt(List("scalafmtCheckAll"), name = Some("Check formatting")),
        WorkflowStep.Sbt(List("headerCheck", "test:headerCheck"), name = Some("Check headers")),
        WorkflowStep.Sbt(List("test:compile"), name = Some("Compile")),
        WorkflowStep.Sbt(List("mimaReportBinaryIssues"), name = Some("Check binary compatibility")),
        WorkflowStep.Sbt(List("unusedCompileDependenciesTest"), name = Some("Check unused dependencies")),
        WorkflowStep.Sbt(List("test"), name = Some("Run tests")),
        WorkflowStep.Sbt(List("doc"), name = Some("Build docs"))
      ),
      githubWorkflowTargetBranches :=
        // "*" doesn't include slashes
        List("*", "series/*"),
      githubWorkflowPublishPreamble := {
        githubWorkflowPublishPreamble.value ++ Seq(
          WorkflowStep.Run(List("git status"))
        )
      },
      githubWorkflowPublishTargetBranches := Seq(
        RefPredicate.Equals(Ref.Branch("main")),
        RefPredicate.StartsWith(Ref.Tag("v"))
      ),
      githubWorkflowPublishPostamble := Seq(
        setupHugoStep,
        sitePublishStep("website"),
        // sitePublishStep("docs")
      ),
      // this results in nonexistant directories trying to be compressed
      githubWorkflowArtifactUpload := false,
      githubWorkflowAddedJobs := Seq(
        siteBuildJob("website"),
        siteBuildJob("docs")
      ),
    )
  }

  object V { // Dependency versions
    // We pull multiple modules from several projects. This is a convenient
    // reference of all the projects we depend on, and hopefully will reduce
    // error-prone merge conflicts in the dependencies below.
    val asyncHttpClient = "2.12.3"
    val blaze = "0.15.2"
    val boopickle = "1.4.0"
    val caseInsensitive = "1.1.4"
    val cats = "2.6.1"
    val catsEffect = "3.2.9"
    val catsParse = "0.3.4"
    val circe = "0.14.1"
    val circe15 = "0.15.0-M1"
    val crypto = "0.2.0"
    val cryptobits = "1.3"
    val disciplineCore = "1.1.5"
    val dropwizardMetrics = "4.2.4"
<<<<<<< HEAD
    val fs2 = "3.1-69-b2a90a1"
    val ip4s = "3.0.3"
=======
    val fs2 = "3.1.3"
    val ip4s = "3.0.4"
>>>>>>> b7040805
    val javaWebSocket = "1.5.2"
    val jawn = "1.2.0"
    val jawnFs2 = "2.1.0"
    val jetty = "9.4.44.v20210927"
    val jnrUnixSocket = "0.38.11"
    val keypool = "0.4.7"
    val literally = "1.0.2"
    val logback = "1.2.6"
    val log4cats = "2.1.1"
    val log4s = "1.10.0"
    val munit = "0.7.29"
    val munitCatsEffect = "1.0.6"
    val munitDiscipline = "1.0.9"
    val netty = "4.1.68.Final"
    val okio = "2.10.0"
    val okhttp = "4.9.2"
    val playJson = "2.9.2"
    val prometheusClient = "0.11.0"
    val reactiveStreams = "1.0.3"
    val quasiquotes = "2.1.0"
    val scalacheck = "1.15.4"
    val scalacheckEffect = "1.0.2"
    val scalaJavaLocales = "1.2.1"
    val scalaJavaTime = "2.3.0"
    val scalatags = "0.9.4"
    val scalaXml = "2.0.1"
    val scodecBits = "1.1.29"
    val servlet = "3.1.0"
    val slf4j = "1.7.32"
    val tomcat = "9.0.54"
    val treehugger = "0.4.4"
    val twirl = "1.4.2"
    val vault = "3.1.0"
  }

  lazy val asyncHttpClient                  =             "org.asynchttpclient"    %   "async-http-client"         % V.asyncHttpClient
  lazy val blazeCore                        =             "org.http4s"             %%  "blaze-core"                % V.blaze
  lazy val blazeHttp                        =             "org.http4s"             %%  "blaze-http"                % V.blaze
  lazy val boopickle                        = Def.setting("io.suzaku"              %%% "boopickle"                 % V.boopickle)
  lazy val caseInsensitive                  = Def.setting("org.typelevel"          %%% "case-insensitive"          % V.caseInsensitive)
  lazy val caseInsensitiveTesting           = Def.setting("org.typelevel"          %%% "case-insensitive-testing"  % V.caseInsensitive)
  lazy val catsCore                         = Def.setting("org.typelevel"          %%% "cats-core"                 % V.cats)
  lazy val catsEffect                       = Def.setting("org.typelevel"          %%% "cats-effect"               % V.catsEffect)
  lazy val catsEffectStd                    = Def.setting("org.typelevel"          %%% "cats-effect-std"           % V.catsEffect)
  lazy val catsEffectLaws                   = Def.setting("org.typelevel"          %%% "cats-effect-laws"          % V.catsEffect)
  lazy val catsEffectTestkit                = Def.setting("org.typelevel"          %%% "cats-effect-testkit"       % V.catsEffect)
  lazy val catsLaws                         = Def.setting("org.typelevel"          %%% "cats-laws"                 % V.cats)
  lazy val catsParse                        = Def.setting("org.typelevel"          %%% "cats-parse"                % V.catsParse)
  lazy val circeCore                        = Def.setting("io.circe"               %%% "circe-core"                % V.circe)
  lazy val circeGeneric                     =             "io.circe"               %%  "circe-generic"             % V.circe
  lazy val circeJawn                        = Def.setting("io.circe"               %%% "circe-jawn"                % V.circe)
  lazy val circeJawn15                      = Def.setting("io.circe"               %%% "circe-jawn"                % V.circe15)
  lazy val circeLiteral                     =             "io.circe"               %%  "circe-literal"             % V.circe
  lazy val circeParser                      =             "io.circe"               %%  "circe-parser"              % V.circe
  lazy val circeTesting                     = Def.setting("io.circe"               %%% "circe-testing"             % V.circe)
  lazy val crypto                           = Def.setting("org.http4s"             %%% "http4s-crypto"             % V.crypto)
  lazy val cryptobits                       =             "org.reactormonk"        %%  "cryptobits"                % V.cryptobits
  lazy val disciplineCore                   = Def.setting("org.typelevel"          %%% "discipline-core"           % V.disciplineCore)
  lazy val dropwizardMetricsCore            =             "io.dropwizard.metrics"  %   "metrics-core"              % V.dropwizardMetrics
  lazy val dropwizardMetricsJson            =             "io.dropwizard.metrics"  %   "metrics-json"              % V.dropwizardMetrics
  lazy val fs2Core                          = Def.setting("co.fs2"                 %%% "fs2-core"                  % V.fs2)
  lazy val fs2Io                            = Def.setting("co.fs2"                 %%% "fs2-io"                    % V.fs2)
  lazy val fs2ReactiveStreams               =             "co.fs2"                 %%  "fs2-reactive-streams"      % V.fs2
  lazy val ip4sCore                         = Def.setting("com.comcast"            %%% "ip4s-core"                 % V.ip4s)
  lazy val ip4sTestKit                      = Def.setting("com.comcast"            %%% "ip4s-test-kit"             % V.ip4s)
  lazy val javaxServletApi                  =             "javax.servlet"          %   "javax.servlet-api"         % V.servlet
  lazy val jawnFs2                          = Def.setting("org.typelevel"          %%% "jawn-fs2"                  % V.jawnFs2)
  lazy val javaWebSocket                    =             "org.java-websocket"     %   "Java-WebSocket"            % V.javaWebSocket
  lazy val jawnParser                       = Def.setting("org.typelevel"          %%% "jawn-parser"               % V.jawn)
  lazy val jawnPlay                         =             "org.typelevel"          %%  "jawn-play"                 % V.jawn
  lazy val jettyClient                      =             "org.eclipse.jetty"      %   "jetty-client"              % V.jetty
  lazy val jettyHttp                        =             "org.eclipse.jetty"      %   "jetty-http"                % V.jetty
  lazy val jettyHttp2Server                 =             "org.eclipse.jetty.http2" %  "http2-server"              % V.jetty
  lazy val jettyRunner                      =             "org.eclipse.jetty"      %   "jetty-runner"              % V.jetty
  lazy val jettyServer                      =             "org.eclipse.jetty"      %   "jetty-server"              % V.jetty
  lazy val jettyServlet                     =             "org.eclipse.jetty"      %   "jetty-servlet"             % V.jetty
  lazy val jettyUtil                        =             "org.eclipse.jetty"      %   "jetty-util"                % V.jetty
  lazy val jnrUnixSocket                    =             "com.github.jnr"         %   "jnr-unixsocket"            % V.jnrUnixSocket
  lazy val keypool                          = Def.setting("org.typelevel"          %%% "keypool"                   % V.keypool)
  lazy val literally                        = Def.setting("org.typelevel"          %%% "literally"                 % V.literally)
  lazy val log4catsCore                     =             "org.typelevel"          %%  "log4cats-core"             % V.log4cats
  lazy val log4catsNoop                     = Def.setting("org.typelevel"          %%% "log4cats-noop"             % V.log4cats)
  lazy val log4catsSlf4j                    =             "org.typelevel"          %%  "log4cats-slf4j"            % V.log4cats
  lazy val log4catsTesting                  = Def.setting("org.typelevel"          %%% "log4cats-testing"          % V.log4cats)
  lazy val log4s                            = Def.setting("org.log4s"              %%% "log4s"                     % V.log4s)
  lazy val logbackClassic                   =             "ch.qos.logback"         %   "logback-classic"           % V.logback
  lazy val munit                            = Def.setting("org.scalameta"          %%% "munit"                     % V.munit)
  lazy val munitCatsEffect                  = Def.setting("org.typelevel"          %%% "munit-cats-effect-3"       % V.munitCatsEffect)
  lazy val munitDiscipline                  = Def.setting("org.typelevel"          %%% "discipline-munit"          % V.munitDiscipline)
  lazy val nettyBuffer                      =             "io.netty"               %   "netty-buffer"              % V.netty
  lazy val nettyCodecHttp                   =             "io.netty"               %   "netty-codec-http"          % V.netty
  lazy val okio                             =             "com.squareup.okio"      %   "okio"                      % V.okio
  lazy val okhttp                           =             "com.squareup.okhttp3"   %   "okhttp"                    % V.okhttp
  lazy val playJson                         =             "com.typesafe.play"      %%  "play-json"                 % V.playJson
  lazy val prometheusClient                 =             "io.prometheus"          %   "simpleclient"              % V.prometheusClient
  lazy val prometheusCommon                 =             "io.prometheus"          %   "simpleclient_common"       % V.prometheusClient
  lazy val prometheusHotspot                =             "io.prometheus"          %   "simpleclient_hotspot"      % V.prometheusClient
  lazy val reactiveStreams                  =             "org.reactivestreams"    %   "reactive-streams"          % V.reactiveStreams
  lazy val quasiquotes                      =             "org.scalamacros"        %%  "quasiquotes"               % V.quasiquotes
  lazy val scalacheck                       = Def.setting("org.scalacheck"         %%% "scalacheck"                % V.scalacheck)
  lazy val scalacheckEffect                 = Def.setting("org.typelevel"          %%% "scalacheck-effect"         % V.scalacheckEffect)
  lazy val scalacheckEffectMunit            = Def.setting("org.typelevel"          %%% "scalacheck-effect-munit"   % V.scalacheckEffect)
  lazy val scalaJavaLocalesEnUS             = Def.setting("io.github.cquiroz"      %%% "locales-minimal-en_us-db"  % V.scalaJavaLocales)
  lazy val scalaJavaTime                    = Def.setting("io.github.cquiroz"      %%% "scala-java-time"           % V.scalaJavaTime)
  lazy val scalaJavaTimeTzdb                = Def.setting("io.github.cquiroz"      %%% "scala-java-time-tzdb"      % V.scalaJavaTime)
  def scalaReflect(sv: String)              =             "org.scala-lang"         %   "scala-reflect"             % sv
  lazy val scalatagsApi                     =             "com.lihaoyi"            %%  "scalatags"                 % V.scalatags
  lazy val scalaXml                         =             "org.scala-lang.modules" %%  "scala-xml"                 % V.scalaXml
  lazy val scodecBits                       = Def.setting("org.scodec"             %%% "scodec-bits"               % V.scodecBits)
  lazy val slf4jApi                         =             "org.slf4j"              %   "slf4j-api"                 % V.slf4j
  lazy val tomcatCatalina                   =             "org.apache.tomcat"      %   "tomcat-catalina"           % V.tomcat
  lazy val tomcatCoyote                     =             "org.apache.tomcat"      %   "tomcat-coyote"             % V.tomcat
  lazy val tomcatUtilScan                   =             "org.apache.tomcat"      %   "tomcat-util-scan"          % V.tomcat
  lazy val treeHugger                       =             "com.eed3si9n"           %%  "treehugger"                % V.treehugger
  lazy val twirlApi                         =             "com.typesafe.play"      %%  "twirl-api"                 % V.twirl
  lazy val vault                            = Def.setting("org.typelevel"          %%% "vault"                     % V.vault)
}<|MERGE_RESOLUTION|>--- conflicted
+++ resolved
@@ -254,13 +254,8 @@
     val cryptobits = "1.3"
     val disciplineCore = "1.1.5"
     val dropwizardMetrics = "4.2.4"
-<<<<<<< HEAD
     val fs2 = "3.1-69-b2a90a1"
-    val ip4s = "3.0.3"
-=======
-    val fs2 = "3.1.3"
     val ip4s = "3.0.4"
->>>>>>> b7040805
     val javaWebSocket = "1.5.2"
     val jawn = "1.2.0"
     val jawnFs2 = "2.1.0"
