--- conflicted
+++ resolved
@@ -25,15 +25,11 @@
 
   val scala_213 = "2.13.3"
   val scala_212 = "2.12.12"
-<<<<<<< HEAD
   val scala_3   = "3.0.0-M1"
-  val scalaVersions = Seq(scala_213, scala_212, scala_3)
-=======
 
   override lazy val globalSettings = Seq(
     isCi := sys.env.get("CI").isDefined
   )
->>>>>>> 4c5ab30e
 
   override lazy val buildSettings = Seq(
     // Many steps only run on one build. We distinguish the primary build from
@@ -44,33 +40,6 @@
   ) ++ sbtghactionsSettings
 
   override lazy val projectSettings: Seq[Setting[_]] = Seq(
-<<<<<<< HEAD
-    scalaVersion := scala_213,
-    crossScalaVersions := scalaVersions,
-
-    libraryDependencies ++= {
-      if (isDotty.value) Seq.empty
-      else Seq(
-        compilerPlugin("org.typelevel" % "kind-projector" % "0.11.1" cross CrossVersion.full),
-        compilerPlugin("com.olegpy" %% "better-monadic-for" % "0.3.1"),
-      )
-    },
-
-    // hack around bug in sbt-http4s-org
-    scalacOptions := {
-      if (isDotty.value) {
-        scalacOptions.value.indexOf("-Ybackend-parallelism") match {
-          case n if n >= 0 =>
-            scalacOptions.value.take(n) ++ scalacOptions.value.take(n).drop(2)
-          case _ =>
-            scalacOptions.value
-        }
-      }
-      else scalacOptions.value
-    },
-
-=======
->>>>>>> 4c5ab30e
     http4sBuildData := {
       val dest = target.value / "hugo-data" / "build.toml"
       val (major, minor) = http4sApiVersion.value
@@ -327,26 +296,16 @@
     val blaze = "0.14.14"
     val boopickle = "1.3.3"
     val caseInsensitive = "0.3.0"
-<<<<<<< HEAD
-    val cats = "2.3.0-M2"
-    val catsEffect = "3.0.0-M3"
-    val catsEffectTesting = "0.4.2"
-    val catsParse = "0.1-493581c"
-=======
     val cats = "2.3.0"
     val catsEffect = "3.0.0-M4"
     val catsEffectTesting = "1.0-23-f76ace5"
->>>>>>> 4c5ab30e
+    val catsParse = "0.1-493581c"
     val circe = "0.13.0"
     val cryptobits = "1.3"
     val disciplineCore = "1.1.2"
     val disciplineSpecs2 = "1.1.2"
     val dropwizardMetrics = "4.1.16"
-<<<<<<< HEAD
-    val fs2 = "3.0.0-M3"
-=======
     val fs2 = "3.0.0-M6"
->>>>>>> 4c5ab30e
     val jacksonDatabind = "2.12.0"
     val jawn = "1.0.1"
     val jawnFs2 = "2.0.0-M2"
