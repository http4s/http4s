--- conflicted
+++ resolved
@@ -110,11 +110,7 @@
     val cryptobits = "1.3"
     val disciplineCore = "1.5.1"
     val epollcat = "0.1.3"
-<<<<<<< HEAD
-    val fs2 = "3.5-1c0be5c"
-=======
     val fs2 = "3.5.0"
->>>>>>> 91adfbc3
     val ip4s = "3.2.0"
     val hpack = "1.0.4"
     val javaWebSocket = "1.5.3"
