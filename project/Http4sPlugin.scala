package org.http4s.build

import com.lucidchart.sbt.scalafmt.ScalafmtCorePlugin
import com.lucidchart.sbt.scalafmt.ScalafmtCorePlugin.autoImport._
import com.typesafe.sbt.SbtGit.git
import com.typesafe.sbt.SbtPgp.autoImport._
import com.typesafe.sbt.git.JGit
import com.typesafe.tools.mima.plugin.MimaPlugin
import com.typesafe.tools.mima.plugin.MimaPlugin.autoImport._
import sbt.Keys._
import sbt._
import sbtrelease.ReleasePlugin.autoImport._
import sbtrelease.ReleaseStateTransformations._
import sbtrelease._
import scoverage.ScoverageKeys.{coverageEnabled, coverageHighlighting}
import verizon.build.RigPlugin
import verizon.build.RigPlugin.autoImport._
import verizon.build.common._

object Http4sPlugin extends AutoPlugin {
  object autoImport {
    val http4sMimaVersion = settingKey[Option[String]]("Version to target for MiMa compatibility")
    val http4sPrimary = settingKey[Boolean]("Is this the primary build?")
    val http4sPublish = settingKey[Boolean]("Is this a publishing build?")
    val http4sMasterBranch = settingKey[Boolean]("Is this the master branch?")
    val http4sApiVersion = taskKey[(Int, Int)]("API version of http4s")
    val http4sJvmTarget = taskKey[String]("JVM target")
    val http4sBuildData = taskKey[Unit]("Export build metadata for Hugo")
  }
  import autoImport._

  override def trigger = allRequirements

  override def requires = RigPlugin && MimaPlugin && ScalafmtCorePlugin

  override lazy val buildSettings = Seq(
    // Many steps only run on one build. We distinguish the primary build from
    // secondary builds by the Travis build number.
    http4sPrimary := sys.env.get("TRAVIS_JOB_NUMBER").fold(true)(_.endsWith(".1")),
    // Publishing to gh-pages and sonatype only done from select branches and
    // never from pull requests.
    http4sPublish := {
      sys.env.get("TRAVIS") == Some("true") &&
        sys.env.get("TRAVIS_PULL_REQUEST") == Some("false") &&
        sys.env.get("TRAVIS_REPO_SLUG") == Some("http4s/http4s") &&
        (sys.env.get("TRAVIS_BRANCH") match {
           case Some("master") => true
           case Some(branch) if branch.startsWith("release-") => true
           case _ => false
         })
    },
    http4sMasterBranch := sys.env.get("TRAVIS_BRANCH") == Some("master"),
    http4sApiVersion in ThisBuild := (version in ThisBuild).map {
      case VersionNumber(Seq(major, minor, _*), _, _) => (major.toInt, minor.toInt)
    }.value,
    coverageEnabled := isTravisBuild.value && http4sPrimary.value,
    coverageHighlighting := true,
    git.remoteRepo := "git@github.com:http4s/http4s.git"
  ) ++ signingSettings

  override lazy val projectSettings: Seq[Setting[_]] = Seq(
    scalaVersion := (sys.env.get("TRAVIS_SCALA_VERSION") orElse sys.env.get("SCALA_VERSION") getOrElse "2.12.3"),

    // Rig will take care of this on production builds.  We haven't fully
    // implemented that machinery yet, so we're going to live without this
    // one for now.
    scalacOptions -= "-Xcheckinit",

    http4sMimaVersion := {
      version.value match {
        case VersionNumber(Seq(major, minor, patch), _, _) if patch.toInt > 0 =>
          Some(s"${major}.${minor}.${patch.toInt - 1}")
        case _ =>
          None
      }
    },
    mimaFailOnProblem := http4sMimaVersion.value.isDefined,
    mimaPreviousArtifacts := (http4sMimaVersion.value map {
      organization.value % s"${moduleName.value}_${scalaBinaryVersion.value}" % _
    }).toSet,

    addCompilerPlugin("org.spire-math" % "kind-projector" % "0.9.4" cross CrossVersion.binary),

    scalafmtVersion := "1.2.0",
    scalafmt in Test := {
      (scalafmt in Compile).value
      (scalafmt in Test).value
      ()
    },
    test in (Test, scalafmt) := {
      (test in (Compile, scalafmt)).value
      (test in (Test, scalafmt)).value
      ()
    },

    http4sBuildData := {
      val dest = target.value / "hugo-data" / "build.toml"
      val (major, minor) = http4sApiVersion.value

      val releases = latestPerMinorVersion(baseDirectory.value)
        .map { case ((major, minor), v) => s""""$major.$minor" = "${v.string}""""}
        .mkString("\n")

      // Would be more elegant if `[versions.http4s]` was nested, but then
      // the index lookups in `shortcodes/version.html` get complicated.
      val buildData: String =
        s"""
           |[versions]
           |"http4s.api" = "$major.$minor"
           |"http4s.current" = "${version.value}"
           |"http4s.doc" = "${docExampleVersion(version.value)}"
           |circe = "${circeJawn.revision}"
           |cryptobits = "${cryptobits.revision}"
           |"argonaut-shapeless_6.2" = "1.2.0-M6"
           |
           |[releases]
           |${releases}
         """.stripMargin

      IO.write(dest, buildData)
    }
  ) ++ releaseSettings

  val releaseSettings = Seq(
    // Reset a couple sbt-release defaults that rig changed
    releaseVersion := { ver =>
      Version(ver).map(v =>
        v.copy(qualifier = v.qualifier.map(_.replaceAllLiterally("-SNAPSHOT", "")))
          .string
      ).getOrElse(versionFormatError)
    },
    releaseTagName := s"v${if (releaseUseGlobalVersion.value) (version in ThisBuild).value else version.value}",

    releaseProcess := {
      implicit class StepSyntax(val step: ReleaseStep) {
        def when(cond: Boolean) =
          if (cond) step else ReleaseStep(identity)
      }

      implicit class StateFCommand(val step: State => State) {
        def when(cond: Boolean) =
          StepSyntax(step).when(cond)
      }

      val release = !isSnapshot.value
      val publish = http4sPublish.value
      val primary = http4sPrimary.value
      val master = http4sMasterBranch.value

      Seq(
        // For debugging purposes
        releaseStepCommand("show core/version"),
        releaseStepCommand("show core/isSnapshot"),

        checkSnapshotDependencies.when(release),
        inquireVersions.when(release),
        setReleaseVersion.when(release),
        tagRelease.when(primary && release),
        runTestWithCoverage,
        releaseStepCommand("mimaReportBinaryIssues"),
        releaseStepCommand("test:scalafmt::test").when(primary),
        releaseStepCommand("docs/makeSite").when(primary),
        releaseStepCommand("website/makeSite").when(primary),
        openSonatypeRepo.when(publish && release),
        publishToSonatypeWithoutInstrumentation.when(publish),
        releaseAndClose.when(publish && release),
        releaseStepCommand("docs/ghpagesPushSite").when(publish && primary),
        releaseStepCommand("website/ghpagesPushSite").when(publish && primary && master),
        setNextVersion.when(publish && primary && release),
        commitNextVersion.when(publish && primary && release),
        pushChanges.when(publish && primary && release),
        // We need a superfluous final step to ensure exit code
        // propagation from failed steps above.
        //
        // https://github.com/sbt/sbt-release/issues/95
        releaseStepCommand("show core/version")
      )
    }
  )

  val signingSettings = Seq(
    useGpg := false,
    usePgpKeyHex("42FAD8A85B13261D"),
    pgpPublicRing := baseDirectory.value / "project" / ".gnupg" / "pubring.gpg",
    pgpSecretRing := baseDirectory.value / "project" / ".gnupg" / "secring.gpg",
    pgpPassphrase := sys.env.get("PGP_PASS").map(_.toArray)
  )

  def extractApiVersion(version: String) = {
    val VersionExtractor = """(\d+)\.(\d+)\..*""".r
    version match {
      case VersionExtractor(major, minor) => (major.toInt, minor.toInt)
    }
  }

  def extractDocsPrefix(version: String) =
    extractApiVersion(version).productIterator.mkString("/v", ".", "")

  /**
   * @return the version we want to document, for example in tuts,
   * given the version being built.
   *
   * For snapshots after a stable release, return the previous stable
   * release.  For snapshots of 0.16.0 and 0.17.0, return the latest
   * milestone.  Otherwise, just return the current version.  Favors
   * scalaz-7.2 "a" versions for 0.15.x and 0.16.x.
   */
  def docExampleVersion(currentVersion: String) = {
    val MilestoneVersionExtractor = """(0).(16|17).(0)a?-SNAPSHOT""".r
    val latestMilestone = "M1"
    val VersionExtractor = """(\d+)\.(\d+)\.(\d+).*""".r
    currentVersion match {
      case MilestoneVersionExtractor(major, minor, patch) if minor.toInt == 16 =>
        s"${major.toInt}.${minor.toInt}.${patch.toInt}a-$latestMilestone" // scalaz-7.2 for 0.16.x
      case MilestoneVersionExtractor(major, minor, patch) =>
        s"${major.toInt}.${minor.toInt}.${patch.toInt}-$latestMilestone"
      case VersionExtractor(major, minor, patch) if minor.toInt == 15 =>
        s"${major.toInt}.${minor.toInt}.${patch.toInt - 1}a"              // scalaz-7.2 for 0.15.x
      case VersionExtractor(major, minor, patch) if patch.toInt > 0 =>
        s"${major.toInt}.${minor.toInt}.${patch.toInt - 1}"
      case _ =>
        currentVersion
    }
  }

  val macroParadiseSetting =
    libraryDependencies += compilerPlugin("org.scalamacros" % "paradise" % "2.1.1" cross CrossVersion.full)

  def latestPerMinorVersion(file: File): Map[(Int, Int), Version] =
    JGit(file).tags.collect {
      case ref if ref.getName.startsWith("refs/tags/v") =>
        Version(ref.getName.substring("refs/tags/v".size))
    }.foldLeft(Map.empty[(Int, Int), Version]) {
      case (m, Some(v)) =>
        def toMinor(v: Version) = (v.major, v.subversions.headOption.getOrElse(0))
        def patch(v: Version) = v.subversions.drop(1).headOption.getOrElse(0)
        // M before RC before final
        def milestone(v: Version) = v.qualifier match {
          case Some(q) if q.startsWith("-M") => (0, q.substring(2).toInt)
          case Some(q) if q.startsWith("-RC") => (1, q.substring(3).toInt)
          case None => (2, 0)
        }
        val versionOrdering: Ordering[Version] =
          Ordering[(Int, (Int, Int))].on(v => (patch(v), milestone(v)))
        val key = toMinor(v)
        val max = m.get(key).fold(v) { v0 => versionOrdering.max(v, v0) }
        m.updated(key, max)
      case (m, None) => m
    }

  lazy val alpnBoot                         = "org.mortbay.jetty.alpn" %  "alpn-boot"                 % "8.1.11.v20170118"
  lazy val argonaut                         = "io.argonaut"            %% "argonaut"                  % "6.2"
  lazy val asyncHttpClient                  = "org.asynchttpclient"    %  "async-http-client"         % "2.0.37"
  lazy val blaze                            = "org.http4s"             %% "blaze-http"                % "0.12.9"
  lazy val catsKernelLaws                   = "org.typelevel"          %% "cats-kernel-laws"          % catsLaws.revision
  lazy val catsLaws                         = "org.typelevel"          %% "cats-laws"                 % "1.0.0-MF"
  lazy val circeGeneric                     = "io.circe"               %% "circe-generic"             % circeJawn.revision
  lazy val circeJawn                        = "io.circe"               %% "circe-jawn"                % "0.9.0-M1"
  lazy val circeLiteral                     = "io.circe"               %% "circe-literal"             % circeJawn.revision
  lazy val circeParser                      = "io.circe"               %% "circe-parser"              % circeJawn.revision
  lazy val cryptobits                       = "org.reactormonk"        %% "cryptobits"                % "1.1"
  lazy val discipline                       = "org.typelevel"          %% "discipline"                % "0.8"
<<<<<<< HEAD
  lazy val fs2Io                            = "co.fs2"                 %% "fs2-io"                    % "0.10.0-M6"
  lazy val fs2ReactiveStreams               = "com.github.zainab-ali"  %% "fs2-reactive-streams"      % "0.2.2"
  lazy val fs2Scodec                        = "co.fs2"                 %% "fs2-scodec"                % fs2Io.revision
  lazy val gatlingTest                      = "io.gatling"             %  "gatling-test-framework"    % "2.3.0"
=======
  lazy val fs2Cats                          = "co.fs2"                 %% "fs2-cats"                  % "0.3.0"
  lazy val fs2Io                            = "co.fs2"                 %% "fs2-io"                    % "0.9.7"
  lazy val fs2ReactiveStreams               = "com.github.zainab-ali"  %% "fs2-reactive-streams"      % "0.1.1"
  lazy val gatlingTest                      = "io.gatling"             %  "gatling-test-framework"    % "2.2.5"
>>>>>>> d8fb4deb
  lazy val gatlingHighCharts                = "io.gatling.highcharts"  %  "gatling-charts-highcharts" % gatlingTest.revision
  lazy val http4sWebsocket                  = "org.http4s"             %% "http4s-websocket"          % "0.2.0"
  lazy val javaxServletApi                  = "javax.servlet"          %  "javax.servlet-api"         % "3.1.0"
  lazy val jawnJson4s                       = "org.spire-math"         %% "jawn-json4s"               % "0.11.0"
  lazy val jawnFs2                          = "org.http4s"             %% "jawn-fs2"                  % "0.12.0-M2"
  lazy val jettyServer                      = "org.eclipse.jetty"      %  "jetty-server"              % "9.4.7.v20170914"
  lazy val jettyServlet                     = "org.eclipse.jetty"      %  "jetty-servlet"             % jettyServer.revision
  lazy val json4sCore                       = "org.json4s"             %% "json4s-core"               % "3.5.3"
  lazy val json4sJackson                    = "org.json4s"             %% "json4s-jackson"            % json4sCore.revision
  lazy val json4sNative                     = "org.json4s"             %% "json4s-native"             % json4sCore.revision
  lazy val jspApi                           = "javax.servlet.jsp"      %  "javax.servlet.jsp-api"     % "2.3.1" // YourKit hack
  lazy val log4s                            = "org.log4s"              %% "log4s"                     % "1.4.0"
  lazy val logbackClassic                   = "ch.qos.logback"         %  "logback-classic"           % "1.2.3"
  lazy val macroCompat                      = "org.typelevel"          %% "macro-compat"              % "1.1.1"
  lazy val metricsCore                      = "io.dropwizard.metrics"  %  "metrics-core"              % "3.2.5"
  lazy val metricsJson                      = "io.dropwizard.metrics"  %  "metrics-json"              % metricsCore.revision
  lazy val parboiled                        = "org.http4s"             %% "parboiled"                 % "1.0.0"
  lazy val quasiquotes                      = "org.scalamacros"        %% "quasiquotes"               % "2.1.0"
  lazy val scalacheck                       = "org.scalacheck"         %% "scalacheck"                % "1.13.5"
  def scalaCompiler(so: String, sv: String) = so                       %  "scala-compiler"            % sv
  def scalaReflect(so: String, sv: String)  = so                       %  "scala-reflect"             % sv
  lazy val scalaXml                         = "org.scala-lang.modules" %% "scala-xml"                 % "1.0.6"
  lazy val scodecBits                       = "org.scodec"             %% "scodec-bits"               % "1.1.5"
  lazy val specs2Core                       = "org.specs2"             %% "specs2-core"               % "4.0.0-RC4"
  lazy val specs2MatcherExtra               = "org.specs2"             %% "specs2-matcher-extra"      % specs2Core.revision
  lazy val specs2Scalacheck                 = "org.specs2"             %% "specs2-scalacheck"         % specs2Core.revision
  lazy val tomcatCatalina                   = "org.apache.tomcat"      %  "tomcat-catalina"           % "8.5.23"
  lazy val tomcatCoyote                     = "org.apache.tomcat"      %  "tomcat-coyote"             % tomcatCatalina.revision
  lazy val twirlApi                         = "com.typesafe.play"      %% "twirl-api"                 % "1.3.12"
}<|MERGE_RESOLUTION|>--- conflicted
+++ resolved
@@ -260,17 +260,10 @@
   lazy val circeParser                      = "io.circe"               %% "circe-parser"              % circeJawn.revision
   lazy val cryptobits                       = "org.reactormonk"        %% "cryptobits"                % "1.1"
   lazy val discipline                       = "org.typelevel"          %% "discipline"                % "0.8"
-<<<<<<< HEAD
   lazy val fs2Io                            = "co.fs2"                 %% "fs2-io"                    % "0.10.0-M6"
   lazy val fs2ReactiveStreams               = "com.github.zainab-ali"  %% "fs2-reactive-streams"      % "0.2.2"
   lazy val fs2Scodec                        = "co.fs2"                 %% "fs2-scodec"                % fs2Io.revision
   lazy val gatlingTest                      = "io.gatling"             %  "gatling-test-framework"    % "2.3.0"
-=======
-  lazy val fs2Cats                          = "co.fs2"                 %% "fs2-cats"                  % "0.3.0"
-  lazy val fs2Io                            = "co.fs2"                 %% "fs2-io"                    % "0.9.7"
-  lazy val fs2ReactiveStreams               = "com.github.zainab-ali"  %% "fs2-reactive-streams"      % "0.1.1"
-  lazy val gatlingTest                      = "io.gatling"             %  "gatling-test-framework"    % "2.2.5"
->>>>>>> d8fb4deb
   lazy val gatlingHighCharts                = "io.gatling.highcharts"  %  "gatling-charts-highcharts" % gatlingTest.revision
   lazy val http4sWebsocket                  = "org.http4s"             %% "http4s-websocket"          % "0.2.0"
   lazy val javaxServletApi                  = "javax.servlet"          %  "javax.servlet-api"         % "3.1.0"
