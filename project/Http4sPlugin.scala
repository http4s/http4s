package org.http4s.sbt

import com.github.tkawachi.doctest.DoctestPlugin.autoImport._
import com.timushev.sbt.updates.UpdatesPlugin.autoImport._ // autoImport vs. UpdateKeys necessary here for implicit
import com.typesafe.sbt.SbtGit.git
import com.typesafe.sbt.git.JGit
import com.typesafe.tools.mima.plugin.MimaKeys._
import de.heikoseeberger.sbtheader.{License, LicenseStyle}
import de.heikoseeberger.sbtheader.HeaderPlugin.autoImport._
import explicitdeps.ExplicitDepsPlugin.autoImport.unusedCompileDependenciesFilter
import org.portablescala.sbtplatformdeps.PlatformDepsPlugin.autoImport._
import sbt.Keys._
import sbt._
import sbtghactions.GenerativeKeys._
import sbtspiewak.NowarnCompatPlugin.autoImport.nowarnCompatAnnotationProvider

object Http4sPlugin extends AutoPlugin {
  object autoImport {
    val isCi = settingKey[Boolean]("true if this build is running on CI")
    val http4sApiVersion = taskKey[(Int, Int)]("API version of http4s")
    val http4sBuildData = taskKey[Unit]("Export build metadata for Hugo")
  }
  import autoImport._

  override def trigger = allRequirements

  override def requires = Http4sOrgPlugin

  val scala_213 = "2.13.6"
  val scala_212 = "2.12.15"
  val scala_3 = "3.0.1"

  override lazy val globalSettings = Seq(
    isCi := sys.env.get("CI").isDefined
  )

  override lazy val buildSettings = Seq(
    // Many steps only run on one build. We distinguish the primary build from
    // secondary builds by the Travis build number.
    http4sApiVersion := version.map {
      case VersionNumber(Seq(major, minor, _*), _, _) => (major.toInt, minor.toInt)
    }.value,
  ) ++ sbtghactionsSettings

  override lazy val projectSettings: Seq[Setting[_]] = Seq(
    http4sBuildData := {
      val dest = target.value / "hugo-data" / "build.toml"
      val (major, minor) = http4sApiVersion.value

      val releases = latestPerMinorVersion(baseDirectory.value)
        .map { case ((major, minor), v) => s""""$major.$minor" = "${v.toString}""""}
        .mkString("\n")

      // Would be more elegant if `[versions.http4s]` was nested, but then
      // the index lookups in `shortcodes/version.html` get complicated.
      val buildData: String =
        s"""
           |[versions]
           |"http4s.api" = "$major.$minor"
           |"http4s.current" = "${version.value}"
           |"http4s.doc" = "${docExampleVersion(version.value)}"
           |circe = "${circeJawn.value.revision}"
           |cryptobits = "${cryptobits.revision}"
           |
           |[releases]
           |$releases
         """.stripMargin

      IO.write(dest, buildData)
    },

    // servlet-4.0 is not yet supported by jetty-9 or tomcat-9, so don't accidentally depend on its new features
    dependencyUpdatesFilter -= moduleFilter(organization = "javax.servlet", revision = "4.0.0"),
    dependencyUpdatesFilter -= moduleFilter(organization = "javax.servlet", revision = "4.0.1"),
    // servlet containers skipped until we figure out our Jakarta EE strategy
    dependencyUpdatesFilter -= moduleFilter(organization = "org.eclipse.jetty*", revision = "10.0.*"),
    dependencyUpdatesFilter -= moduleFilter(organization = "org.eclipse.jetty*", revision = "11.0.*"),
    dependencyUpdatesFilter -= moduleFilter(organization = "org.apache.tomcat", revision = "10.0.*"),
    // Cursed release. Calls ByteBuffer incompatibly with JDK8
    dependencyUpdatesFilter -= moduleFilter(name = "boopickle", revision = "1.3.2"),
    // Breaking change deferred to 1.0
    dependencyUpdatesFilter -= moduleFilter(organization = "io.prometheus", revision = "0.12.*"),

    headerSources / excludeFilter := HiddenFileFilter,

    nowarnCompatAnnotationProvider := None,

    doctestTestFramework := DoctestTestFramework.Munit,
  )

  def extractApiVersion(version: String) = {
    val VersionExtractor = """(\d+)\.(\d+)[-.].*""".r
    version match {
      case VersionExtractor(major, minor) => (major.toInt, minor.toInt)
    }
  }

  def extractDocsPrefix(version: String) =
    extractApiVersion(version).productIterator.mkString("/v", ".", "")

  /**
    * @return the version we want to document, for example in mdoc,
    * given the version being built.
    *
    * For snapshots after a stable release, return the previous stable
    * release.  For snapshots of 0.16.0 and 0.17.0, return the latest
    * milestone.  Otherwise, just return the current version.
    */
  def docExampleVersion(currentVersion: String) = {
    val MilestoneVersionExtractor = """(0).(16|17).(0)a?-SNAPSHOT""".r
    val latestMilestone = "M1"
    val VersionExtractor = """(\d+)\.(\d+)\.(\d+).*""".r
    currentVersion match {
      case MilestoneVersionExtractor(major, minor, patch) =>
        s"${major.toInt}.${minor.toInt}.${patch.toInt}-$latestMilestone"
      case VersionExtractor(major, minor, patch) if patch.toInt > 0 =>
        s"${major.toInt}.${minor.toInt}.${patch.toInt - 1}"
      case _ =>
        currentVersion
    }
  }

  def latestPerMinorVersion(file: File): Map[(Long, Long), VersionNumber] = {
    def majorMinor(v: VersionNumber) = v match {
      case VersionNumber(Seq(major, minor, _), _, _) =>
        Some((major, minor))
      case _ =>
        None
    }

    // M before RC before final
    def patchSortKey(v: VersionNumber) = v match {
      case VersionNumber(Seq(_, _, patch), Seq(q), _) if q startsWith "M" =>
        (patch, 0L, q.drop(1).toLong)
      case VersionNumber(Seq(_, _, patch), Seq(q), _) if q startsWith "RC" =>
        (patch, 1L, q.drop(2).toLong)
      case VersionNumber(Seq(_, _, patch), Seq(), _) => (patch, 2L, 0L)
      case _ => (-1L, -1L, -1L)
    }

    JGit(file).tags.collect {
      case ref if ref.getName.startsWith("refs/tags/v") =>
        VersionNumber(ref.getName.substring("refs/tags/v".size))
    }.foldLeft(Map.empty[(Long, Long), VersionNumber]) {
      case (m, v) =>
        majorMinor(v) match {
          case Some(key) =>
            val max = m.get(key).fold(v) { v0 => Ordering[(Long, Long, Long)].on(patchSortKey).max(v, v0) }
            m.updated(key, max)
          case None => m
        }
    }
  }

  def docsProjectSettings: Seq[Setting[_]] = {
    import com.typesafe.sbt.site.hugo.HugoPlugin.autoImport._
    Seq(
      git.remoteRepo := "git@github.com:http4s/http4s.git",
      Hugo / includeFilter := (
        "*.html" | "*.png" | "*.jpg" | "*.gif" | "*.ico" | "*.svg" |
          "*.js" | "*.swf" | "*.json" | "*.md" |
          "*.css" | "*.woff" | "*.woff2" | "*.ttf" |
          "CNAME" | "_config.yml" | "_redirects"
      )
    )
  }

  def sbtghactionsSettings: Seq[Setting[_]] = {
    import sbtghactions._
    import sbtghactions.GenerativeKeys._

    val setupHugoStep = WorkflowStep.Run(List("""
      |echo "$HOME/bin" > $GITHUB_PATH
      |HUGO_VERSION=0.26 scripts/install-hugo
    """.stripMargin), name = Some("Setup Hugo"))

    def siteBuildJob(subproject: String) =
      WorkflowJob(
        id = subproject,
        name = s"Build $subproject",
        scalas = List(scala_212),
        javas = List("adoptium@8"),
        steps = List(
          WorkflowStep.CheckoutFull,
          WorkflowStep.SetupScala,
          setupHugoStep,
          WorkflowStep.Sbt(List(s"$subproject/makeSite"), name = Some(s"Build $subproject"))
        )
      )

    def sitePublishStep(subproject: String) = WorkflowStep.Run(List(s"""
      |eval "$$(ssh-agent -s)"
      |echo "$$SSH_PRIVATE_KEY" | ssh-add -
      |git config --global user.name "GitHub Actions CI"
      |git config --global user.email "ghactions@invalid"
      |sbt ++$scala_212 $subproject/makeSite $subproject/ghpagesPushSite
      |
      """.stripMargin),
      name = Some(s"Publish $subproject"),
      env = Map("SSH_PRIVATE_KEY" -> "${{ secrets.SSH_PRIVATE_KEY }}")
    )

    Http4sOrgPlugin.githubActionsSettings ++ Seq(
      githubWorkflowBuild := Seq(
        WorkflowStep
          .Sbt(List("scalafmtCheckAll"), name = Some("Check formatting")),
        WorkflowStep.Sbt(List("headerCheck", "test:headerCheck"), name = Some("Check headers")),
        WorkflowStep.Sbt(List("test:compile"), name = Some("Compile")),
        WorkflowStep.Sbt(List("mimaReportBinaryIssues"), name = Some("Check binary compatibility")),
        WorkflowStep.Sbt(List("unusedCompileDependenciesTest"), name = Some("Check unused dependencies")),
        WorkflowStep.Sbt(List("test"), name = Some("Run tests")),
        WorkflowStep.Sbt(List("doc"), name = Some("Build docs"))
      ),
      githubWorkflowTargetBranches :=
        // "*" doesn't include slashes
        List("*", "series/*"),
      githubWorkflowPublishPreamble := {
        githubWorkflowPublishPreamble.value ++ Seq(
          WorkflowStep.Run(List("git status"))
        )
      },
      githubWorkflowPublishTargetBranches := Seq(
        RefPredicate.Equals(Ref.Branch("main")),
        RefPredicate.StartsWith(Ref.Tag("v"))
      ),
      githubWorkflowPublishPostamble := Seq(
        setupHugoStep,
        sitePublishStep("website"),
        // sitePublishStep("docs")
      ),
      // this results in nonexistant directories trying to be compressed
      githubWorkflowArtifactUpload := false,
      githubWorkflowAddedJobs := Seq(
        siteBuildJob("website"),
        siteBuildJob("docs")
      ),
    )
  }

  object V { // Dependency versions
    // We pull multiple modules from several projects. This is a convenient
    // reference of all the projects we depend on, and hopefully will reduce
    // error-prone merge conflicts in the dependencies below.
    val asyncHttpClient = "2.12.3"
    val blaze = "0.15.2"
    val boopickle = "1.4.0"
    val caseInsensitive = "1.1.4"
    val cats = "2.6.1"
    val catsEffect = "3.2.9"
    val catsParse = "0.3.4"
    val circe = "0.14.1"
    val circe15 = "0.15.0-M1"
    val crypto = "0.2.0"
    val cryptobits = "1.3"
    val disciplineCore = "1.1.5"
    val dropwizardMetrics = "4.2.4"
    val fs2 = "3.1.5"
    val ip4s = "3.0.4"
    val javaWebSocket = "1.5.2"
    val jawn = "1.2.0"
    val jawnFs2 = "2.1.0"
    val jetty = "9.4.44.v20210927"
    val jnrUnixSocket = "0.38.11"
    val keypool = "0.4.7"
    val literally = "1.0.2"
    val logback = "1.2.6"
    val log4cats = "2.1.1"
    val log4s = "1.10.0"
    val munit = "0.7.29"
    val munitCatsEffect = "1.0.6"
    val munitDiscipline = "1.0.9"
    val netty = "4.1.68.Final"
    val okio = "2.10.0"
    val okhttp = "4.9.2"
    val playJson = "2.9.2"
    val prometheusClient = "0.11.0"
    val reactiveStreams = "1.0.3"
    val quasiquotes = "2.1.0"
    val scalacheck = "1.15.4"
<<<<<<< HEAD
    val scalacheckEffect = "1.0.2"
    val scalaJavaLocales = "1.2.1"
    val scalaJavaTime = "2.3.0"
=======
    val scalacheckEffect = "1.0.3"
>>>>>>> bb025278
    val scalatags = "0.9.4"
    val scalaXml = "2.0.1"
    val scodecBits = "1.1.29"
    val servlet = "3.1.0"
    val slf4j = "1.7.32"
    val tomcat = "9.0.54"
    val treehugger = "0.4.4"
    val twirl = "1.4.2"
    val vault = "3.1.0"
  }

  lazy val asyncHttpClient                  =             "org.asynchttpclient"    %   "async-http-client"         % V.asyncHttpClient
  lazy val blazeCore                        =             "org.http4s"             %%  "blaze-core"                % V.blaze
  lazy val blazeHttp                        =             "org.http4s"             %%  "blaze-http"                % V.blaze
  lazy val boopickle                        = Def.setting("io.suzaku"              %%% "boopickle"                 % V.boopickle)
  lazy val caseInsensitive                  = Def.setting("org.typelevel"          %%% "case-insensitive"          % V.caseInsensitive)
  lazy val caseInsensitiveTesting           = Def.setting("org.typelevel"          %%% "case-insensitive-testing"  % V.caseInsensitive)
  lazy val catsCore                         = Def.setting("org.typelevel"          %%% "cats-core"                 % V.cats)
  lazy val catsEffect                       = Def.setting("org.typelevel"          %%% "cats-effect"               % V.catsEffect)
  lazy val catsEffectStd                    = Def.setting("org.typelevel"          %%% "cats-effect-std"           % V.catsEffect)
  lazy val catsEffectLaws                   = Def.setting("org.typelevel"          %%% "cats-effect-laws"          % V.catsEffect)
  lazy val catsEffectTestkit                = Def.setting("org.typelevel"          %%% "cats-effect-testkit"       % V.catsEffect)
  lazy val catsLaws                         = Def.setting("org.typelevel"          %%% "cats-laws"                 % V.cats)
  lazy val catsParse                        = Def.setting("org.typelevel"          %%% "cats-parse"                % V.catsParse)
  lazy val circeCore                        = Def.setting("io.circe"               %%% "circe-core"                % V.circe)
  lazy val circeGeneric                     =             "io.circe"               %%  "circe-generic"             % V.circe
  lazy val circeJawn                        = Def.setting("io.circe"               %%% "circe-jawn"                % V.circe)
  lazy val circeJawn15                      = Def.setting("io.circe"               %%% "circe-jawn"                % V.circe15)
  lazy val circeLiteral                     =             "io.circe"               %%  "circe-literal"             % V.circe
  lazy val circeParser                      =             "io.circe"               %%  "circe-parser"              % V.circe
  lazy val circeTesting                     = Def.setting("io.circe"               %%% "circe-testing"             % V.circe)
  lazy val crypto                           = Def.setting("org.http4s"             %%% "http4s-crypto"             % V.crypto)
  lazy val cryptobits                       =             "org.reactormonk"        %%  "cryptobits"                % V.cryptobits
  lazy val disciplineCore                   = Def.setting("org.typelevel"          %%% "discipline-core"           % V.disciplineCore)
  lazy val dropwizardMetricsCore            =             "io.dropwizard.metrics"  %   "metrics-core"              % V.dropwizardMetrics
  lazy val dropwizardMetricsJson            =             "io.dropwizard.metrics"  %   "metrics-json"              % V.dropwizardMetrics
  lazy val fs2Core                          = Def.setting("co.fs2"                 %%% "fs2-core"                  % V.fs2)
  lazy val fs2Io                            = Def.setting("co.fs2"                 %%% "fs2-io"                    % V.fs2)
  lazy val fs2ReactiveStreams               =             "co.fs2"                 %%  "fs2-reactive-streams"      % V.fs2
  lazy val ip4sCore                         = Def.setting("com.comcast"            %%% "ip4s-core"                 % V.ip4s)
  lazy val ip4sTestKit                      = Def.setting("com.comcast"            %%% "ip4s-test-kit"             % V.ip4s)
  lazy val javaxServletApi                  =             "javax.servlet"          %   "javax.servlet-api"         % V.servlet
  lazy val jawnFs2                          = Def.setting("org.typelevel"          %%% "jawn-fs2"                  % V.jawnFs2)
  lazy val javaWebSocket                    =             "org.java-websocket"     %   "Java-WebSocket"            % V.javaWebSocket
  lazy val jawnParser                       = Def.setting("org.typelevel"          %%% "jawn-parser"               % V.jawn)
  lazy val jawnPlay                         =             "org.typelevel"          %%  "jawn-play"                 % V.jawn
  lazy val jettyClient                      =             "org.eclipse.jetty"      %   "jetty-client"              % V.jetty
  lazy val jettyHttp                        =             "org.eclipse.jetty"      %   "jetty-http"                % V.jetty
  lazy val jettyHttp2Server                 =             "org.eclipse.jetty.http2" %  "http2-server"              % V.jetty
  lazy val jettyRunner                      =             "org.eclipse.jetty"      %   "jetty-runner"              % V.jetty
  lazy val jettyServer                      =             "org.eclipse.jetty"      %   "jetty-server"              % V.jetty
  lazy val jettyServlet                     =             "org.eclipse.jetty"      %   "jetty-servlet"             % V.jetty
  lazy val jettyUtil                        =             "org.eclipse.jetty"      %   "jetty-util"                % V.jetty
  lazy val jnrUnixSocket                    =             "com.github.jnr"         %   "jnr-unixsocket"            % V.jnrUnixSocket
  lazy val keypool                          = Def.setting("org.typelevel"          %%% "keypool"                   % V.keypool)
  lazy val literally                        = Def.setting("org.typelevel"          %%% "literally"                 % V.literally)
  lazy val log4catsCore                     =             "org.typelevel"          %%  "log4cats-core"             % V.log4cats
  lazy val log4catsNoop                     = Def.setting("org.typelevel"          %%% "log4cats-noop"             % V.log4cats)
  lazy val log4catsSlf4j                    =             "org.typelevel"          %%  "log4cats-slf4j"            % V.log4cats
  lazy val log4catsTesting                  = Def.setting("org.typelevel"          %%% "log4cats-testing"          % V.log4cats)
  lazy val log4s                            = Def.setting("org.log4s"              %%% "log4s"                     % V.log4s)
  lazy val logbackClassic                   =             "ch.qos.logback"         %   "logback-classic"           % V.logback
  lazy val munit                            = Def.setting("org.scalameta"          %%% "munit"                     % V.munit)
  lazy val munitCatsEffect                  = Def.setting("org.typelevel"          %%% "munit-cats-effect-3"       % V.munitCatsEffect)
  lazy val munitDiscipline                  = Def.setting("org.typelevel"          %%% "discipline-munit"          % V.munitDiscipline)
  lazy val nettyBuffer                      =             "io.netty"               %   "netty-buffer"              % V.netty
  lazy val nettyCodecHttp                   =             "io.netty"               %   "netty-codec-http"          % V.netty
  lazy val okio                             =             "com.squareup.okio"      %   "okio"                      % V.okio
  lazy val okhttp                           =             "com.squareup.okhttp3"   %   "okhttp"                    % V.okhttp
  lazy val playJson                         =             "com.typesafe.play"      %%  "play-json"                 % V.playJson
  lazy val prometheusClient                 =             "io.prometheus"          %   "simpleclient"              % V.prometheusClient
  lazy val prometheusCommon                 =             "io.prometheus"          %   "simpleclient_common"       % V.prometheusClient
  lazy val prometheusHotspot                =             "io.prometheus"          %   "simpleclient_hotspot"      % V.prometheusClient
  lazy val reactiveStreams                  =             "org.reactivestreams"    %   "reactive-streams"          % V.reactiveStreams
  lazy val quasiquotes                      =             "org.scalamacros"        %%  "quasiquotes"               % V.quasiquotes
  lazy val scalacheck                       = Def.setting("org.scalacheck"         %%% "scalacheck"                % V.scalacheck)
  lazy val scalacheckEffect                 = Def.setting("org.typelevel"          %%% "scalacheck-effect"         % V.scalacheckEffect)
  lazy val scalacheckEffectMunit            = Def.setting("org.typelevel"          %%% "scalacheck-effect-munit"   % V.scalacheckEffect)
  lazy val scalaJavaLocalesEnUS             = Def.setting("io.github.cquiroz"      %%% "locales-minimal-en_us-db"  % V.scalaJavaLocales)
  lazy val scalaJavaTime                    = Def.setting("io.github.cquiroz"      %%% "scala-java-time"           % V.scalaJavaTime)
  lazy val scalaJavaTimeTzdb                = Def.setting("io.github.cquiroz"      %%% "scala-java-time-tzdb"      % V.scalaJavaTime)
  def scalaReflect(sv: String)              =             "org.scala-lang"         %   "scala-reflect"             % sv
  lazy val scalatagsApi                     =             "com.lihaoyi"            %%  "scalatags"                 % V.scalatags
  lazy val scalaXml                         =             "org.scala-lang.modules" %%  "scala-xml"                 % V.scalaXml
  lazy val scodecBits                       = Def.setting("org.scodec"             %%% "scodec-bits"               % V.scodecBits)
  lazy val slf4jApi                         =             "org.slf4j"              %   "slf4j-api"                 % V.slf4j
  lazy val tomcatCatalina                   =             "org.apache.tomcat"      %   "tomcat-catalina"           % V.tomcat
  lazy val tomcatCoyote                     =             "org.apache.tomcat"      %   "tomcat-coyote"             % V.tomcat
  lazy val tomcatUtilScan                   =             "org.apache.tomcat"      %   "tomcat-util-scan"          % V.tomcat
  lazy val treeHugger                       =             "com.eed3si9n"           %%  "treehugger"                % V.treehugger
  lazy val twirlApi                         =             "com.typesafe.play"      %%  "twirl-api"                 % V.twirl
  lazy val vault                            = Def.setting("org.typelevel"          %%% "vault"                     % V.vault)
}<|MERGE_RESOLUTION|>--- conflicted
+++ resolved
@@ -277,13 +277,9 @@
     val reactiveStreams = "1.0.3"
     val quasiquotes = "2.1.0"
     val scalacheck = "1.15.4"
-<<<<<<< HEAD
-    val scalacheckEffect = "1.0.2"
+    val scalacheckEffect = "1.0.3"
     val scalaJavaLocales = "1.2.1"
     val scalaJavaTime = "2.3.0"
-=======
-    val scalacheckEffect = "1.0.3"
->>>>>>> bb025278
     val scalatags = "0.9.4"
     val scalaXml = "2.0.1"
     val scodecBits = "1.1.29"
