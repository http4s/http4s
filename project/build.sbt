--- conflicted
+++ resolved
@@ -7,13 +7,8 @@
 libraryDependencies ++= List(
   "com.eed3si9n" %% "treehugger" % "0.4.4",
   "io.circe" %% "circe-generic" % "0.13.0",
-<<<<<<< HEAD
-  "org.http4s" %% "http4s-blaze-client" % "0.21.0",
-  "org.http4s" %% "http4s-circe" % "0.21.0",
-=======
   "org.http4s" %% "http4s-blaze-client" % "0.20.18",
   "org.http4s" %% "http4s-circe" % "0.20.18",
->>>>>>> e183561b
 )
 
 // Hack around a binary conflict in scalameta's dependency on
