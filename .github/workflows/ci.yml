--- conflicted
+++ resolved
@@ -13,11 +13,7 @@
       fail-fast: false
       matrix:
         java: [adopt@1.8, adopt@1.11]
-<<<<<<< HEAD
-        scala: [2.12.10, 2.13.1]
-=======
-        scala: [2.11.12, 2.12.11]
->>>>>>> 6f98675d
+        scala: [2.12.11, 2.13.1]
     env:
       SCALA_VERSION: ${{ matrix.scala }}
     steps:
