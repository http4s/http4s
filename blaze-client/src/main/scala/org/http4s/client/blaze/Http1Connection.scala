/*
 * Copyright 2014 http4s.org
 *
 * Licensed under the Apache License, Version 2.0 (the "License");
 * you may not use this file except in compliance with the License.
 * You may obtain a copy of the License at
 *
 *     http://www.apache.org/licenses/LICENSE-2.0
 *
 * Unless required by applicable law or agreed to in writing, software
 * distributed under the License is distributed on an "AS IS" BASIS,
 * WITHOUT WARRANTIES OR CONDITIONS OF ANY KIND, either express or implied.
 * See the License for the specific language governing permissions and
 * limitations under the License.
 */

package org.http4s
package client
package blaze

import cats.effect._
import cats.effect.implicits._
import cats.syntax.all._
import fs2._
import java.nio.ByteBuffer
import java.util.concurrent.TimeoutException
import java.util.concurrent.atomic.AtomicReference
import org.http4s.{headers => H}
import org.http4s.Uri.{Authority, RegName}
import org.http4s.blaze.pipeline.Command.EOF
import org.http4s.blazecore.Http1Stage
import org.http4s.blazecore.util.Http1Writer
import org.http4s.headers.{Connection, Host, `Content-Length`, `User-Agent`}
import org.http4s.util.{StringWriter, Writer}
import scala.annotation.tailrec
import scala.concurrent.ExecutionContext
import scala.concurrent.Future
import scala.util.{Failure, Success}
import _root_.io.chrisdavenport.vault._

private final class Http1Connection[F[_]](
    val requestKey: RequestKey,
    protected override val executionContext: ExecutionContext,
    maxResponseLineSize: Int,
    maxHeaderLength: Int,
    maxChunkSize: Int,
    override val chunkBufferMaxSize: Int,
    parserMode: ParserMode,
    userAgent: Option[`User-Agent`]
)(implicit protected val F: ConcurrentEffect[F])
    extends Http1Stage[F]
    with BlazeConnection[F] {
  import org.http4s.client.blaze.Http1Connection._

  override def name: String = getClass.getName
  private val parser =
    new BlazeHttp1ClientParser(maxResponseLineSize, maxHeaderLength, maxChunkSize, parserMode)

  private val stageState = new AtomicReference[State](Idle(None))

  override def isClosed: Boolean =
    stageState.get match {
      case Error(_) => true
      case _ => false
    }

  override def isRecyclable: Boolean =
    stageState.get match {
      case Idle(_) => true
      case _ => false
    }

  override def shutdown(): Unit = stageShutdown()

  override def stageShutdown(): Unit = shutdownWithError(EOF)

  override protected def fatalError(t: Throwable, msg: String): Unit = {
    val realErr = t match {
      case _: TimeoutException => EOF
      case EOF => EOF
      case t =>
        logger.error(t)(s"Fatal Error: $msg")
        t
    }
    shutdownWithError(realErr)
  }

  @tailrec
  private def shutdownWithError(t: Throwable): Unit =
    stageState.get match {
      // If we have a real error, lets put it here.
      case st @ Error(EOF) if t != EOF =>
        if (!stageState.compareAndSet(st, Error(t))) shutdownWithError(t)
        else closePipeline(Some(t))

      case Error(_) => // NOOP: already shutdown

      case x =>
        if (!stageState.compareAndSet(x, Error(t))) shutdownWithError(t)
        else {
          val cmd = t match {
            case EOF => None
            case _ => Some(t)
          }
          closePipeline(cmd)
          super.stageShutdown()
        }
    }

  @tailrec
  def resetRead(): Unit = {
    val state = stageState.get()
    val nextState = state match {
      case ReadWrite => Some(Write)
      case Read => Some(Idle(Some(startIdleRead())))
      case _ => None
    }

    nextState match {
      case Some(n) => if (stageState.compareAndSet(state, n)) parser.reset() else resetRead()
      case None => ()
    }
  }

  @tailrec
  def resetWrite(): Unit = {
    val state = stageState.get()
    val nextState = state match {
      case ReadWrite => Some(Read)
      case Write => Some(Idle(Some(startIdleRead())))
      case _ => None
    }

    nextState match {
      case Some(n) => if (stageState.compareAndSet(state, n)) () else resetWrite()
      case None => ()
    }
  }

  // #4798 We read from the channel while the connection is idle, in order to receive an EOF when the connection gets closed.
  private def startIdleRead(): Future[ByteBuffer] = {
    val f = channelRead()
    f.onComplete {
      case Failure(t) => shutdownWithError(t)
      case _ =>
    }(executionContext)
    f
  }

  def runRequest(req: Request[F], idleTimeoutF: F[TimeoutException]): F[Response[F]] =
    F.defer[Response[F]] {
      stageState.get match {
        case i @ Idle(idleRead) =>
          if (stageState.compareAndSet(i, ReadWrite)) {
            logger.debug(s"Connection was idle. Running.")
            executeRequest(req, idleTimeoutF, idleRead)
          } else {
            logger.debug(s"Connection changed state since checking it was idle. Looping.")
            runRequest(req, idleTimeoutF)
          }
        case ReadWrite | Read | Write =>
          logger.error(s"Tried to run a request already in running state.")
          F.raiseError(InProgressException)
        case Error(e) =>
          logger.debug(s"Tried to run a request in closed/error state: $e")
          F.raiseError(e)
      }
    }

  override protected def doParseContent(buffer: ByteBuffer): Option[ByteBuffer] =
    parser.doParseContent(buffer)

  override protected def contentComplete(): Boolean = parser.contentComplete()

  private def executeRequest(
      req: Request[F],
      idleTimeoutF: F[TimeoutException],
      idleRead: Option[Future[ByteBuffer]]): F[Response[F]] = {
    logger.debug(s"Beginning request: ${req.method} ${req.uri}")
    validateRequest(req) match {
      case Left(e) =>
        F.raiseError(e)
      case Right(req) =>
        F.defer {
          val initWriterSize: Int = 512
          val rr: StringWriter = new StringWriter(initWriterSize)
          val isServer: Boolean = false

          // Side Effecting Code
          encodeRequestLine(req, rr)
          Http1Stage.encodeHeaders(req.headers.toList, rr, isServer)
          if (userAgent.nonEmpty && req.headers.get(`User-Agent`).isEmpty)
            rr << userAgent.get << "\r\n"

          val mustClose: Boolean = H.Connection.from(req.headers) match {
            case Some(conn) => checkCloseConnection(conn, rr)
            case None => getHttpMinor(req) == 0
          }

          idleTimeoutF.start.flatMap { timeoutFiber =>
            val idleTimeoutS = timeoutFiber.join.attempt.map {
              case Right(t) => Left(t): Either[Throwable, Unit]
              case Left(t) => Left(t): Either[Throwable, Unit]
            }

            val writeRequest: F[Boolean] = getChunkEncoder(req, mustClose, rr)
              .write(rr, req.body)
              .guarantee(F.delay(resetWrite()))
              .onError {
                case EOF => F.unit
                case t => F.delay(logger.error(t)("Error rendering request"))
              }

<<<<<<< HEAD
            val response: F[Response[F]] = for {
              writeFiber <- writeRequest.start
              response <- receiveResponse(
                mustClose,
                doesntHaveBody = req.method == Method.HEAD,
                idleTimeoutS)
              _ <- writeFiber.join
            } yield response
=======
            val response: F[Response[F]] = writeRequest.start >>
              receiveResponse(
                mustClose,
                doesntHaveBody = req.method == Method.HEAD,
                idleTimeoutS,
                idleRead)
>>>>>>> 67fb40e8

            F.race(response, timeoutFiber.join)
              .flatMap[Response[F]] {
                case Left(r) =>
                  F.pure(r)
                case Right(t) =>
                  F.raiseError(t)
              }
          }
        }
    }
  }

  private def receiveResponse(
      closeOnFinish: Boolean,
      doesntHaveBody: Boolean,
      idleTimeoutS: F[Either[Throwable, Unit]],
      idleRead: Option[Future[ByteBuffer]]): F[Response[F]] =
    F.async[Response[F]](cb =>
      idleRead match {
        case Some(read) =>
          handleRead(read, cb, closeOnFinish, doesntHaveBody, "Initial Read", idleTimeoutS)
        case None =>
          handleRead(channelRead(), cb, closeOnFinish, doesntHaveBody, "Initial Read", idleTimeoutS)
      })

  // this method will get some data, and try to continue parsing using the implicit ec
  private def readAndParsePrelude(
      cb: Callback[Response[F]],
      closeOnFinish: Boolean,
      doesntHaveBody: Boolean,
      phase: String,
      idleTimeoutS: F[Either[Throwable, Unit]]): Unit =
    handleRead(channelRead(), cb, closeOnFinish, doesntHaveBody, phase, idleTimeoutS)

  private def handleRead(
      read: Future[ByteBuffer],
      cb: Callback[Response[F]],
      closeOnFinish: Boolean,
      doesntHaveBody: Boolean,
      phase: String,
      idleTimeoutS: F[Either[Throwable, Unit]]): Unit =
    read.onComplete {
      case Success(buff) => parsePrelude(buff, closeOnFinish, doesntHaveBody, cb, idleTimeoutS)
      case Failure(EOF) =>
        stageState.get match {
          case Error(e) => cb(Left(e))
          case _ =>
            shutdown()
            cb(Left(EOF))
        }

      case Failure(t) =>
        fatalError(t, s"Error during phase: $phase")
        cb(Left(t))
    }(executionContext)

  private def parsePrelude(
      buffer: ByteBuffer,
      closeOnFinish: Boolean,
      doesntHaveBody: Boolean,
      cb: Callback[Response[F]],
      idleTimeoutS: F[Either[Throwable, Unit]]): Unit =
    try if (!parser.finishedResponseLine(buffer))
      readAndParsePrelude(cb, closeOnFinish, doesntHaveBody, "Response Line Parsing", idleTimeoutS)
    else if (!parser.finishedHeaders(buffer))
      readAndParsePrelude(cb, closeOnFinish, doesntHaveBody, "Header Parsing", idleTimeoutS)
    else {
      // Get headers and determine if we need to close
      val headers: Headers = parser.getHeaders()
      val status: Status = parser.getStatus()
      val httpVersion: HttpVersion = parser.getHttpVersion()

      // we are now to the body
      def terminationCondition(): Either[Throwable, Option[Chunk[Byte]]] =
        stageState.get match { // if we don't have a length, EOF signals the end of the body.
          case Error(e) if e != EOF => Either.left(e)
          case _ =>
            if (parser.definedContentLength() || parser.isChunked())
              Either.left(InvalidBodyException("Received premature EOF."))
            else Either.right(None)
        }

      def cleanup(): Unit =
        if (closeOnFinish || headers.get(Connection).exists(_.hasClose)) {
          logger.debug("Message body complete. Shutting down.")
          stageShutdown()
        } else {
          logger.debug(s"Resetting $name after completing request.")
          resetRead()
        }

      val (attributes, body): (Vault, EntityBody[F]) = if (doesntHaveBody) {
        // responses to HEAD requests do not have a body
        cleanup()
        (Vault.empty, EmptyBody)
      } else {
        // We are to the point of parsing the body and then cleaning up
        val (rawBody, _): (EntityBody[F], () => Future[ByteBuffer]) =
          collectBodyFromParser(buffer, terminationCondition _)

        // to collect the trailers we need a cleanup helper and an effect in the attribute map
        val (trailerCleanup, attributes): (() => Unit, Vault) = {
          if (parser.getHttpVersion().minor == 1 && parser.isChunked()) {
            val trailers = new AtomicReference(Headers.empty)

            val attrs = Vault.empty.insert[F[Headers]](
              Message.Keys.TrailerHeaders[F],
              F.defer {
                if (parser.contentComplete()) F.pure(trailers.get())
                else
                  F.raiseError(
                    new IllegalStateException(
                      "Attempted to collect trailers before the body was complete."))
              }
            )

            (() => trailers.set(parser.getHeaders()), attrs)
          } else
            (
              { () =>
                ()
              },
              Vault.empty)
        }

        if (parser.contentComplete()) {
          trailerCleanup()
          cleanup()
          attributes -> rawBody
        } else
          attributes -> rawBody.onFinalizeCaseWeak {
            case ExitCase.Completed =>
              Async.shift(executionContext) *> F.delay { trailerCleanup(); cleanup(); }
            case ExitCase.Error(_) | ExitCase.Canceled =>
              Async.shift(executionContext) *> F.delay {
                trailerCleanup(); cleanup(); stageShutdown()
              }
          }
      }
      cb(
        Right(
          Response[F](
            status = status,
            httpVersion = httpVersion,
            headers = headers,
            body = body.interruptWhen(idleTimeoutS),
            attributes = attributes)
        ))
    } catch {
      case t: Throwable =>
        logger.error(t)("Error during client request decode loop")
        cb(Left(t))
    }

  ///////////////////////// Private helpers /////////////////////////

  /** Validates the request, attempting to fix it if possible,
    * returning an Exception if invalid, None otherwise
    */
  @tailrec private def validateRequest(req: Request[F]): Either[Exception, Request[F]] = {
    val minor: Int = getHttpMinor(req)

    // If we are HTTP/1.0, make sure HTTP/1.0 has no body or a Content-Length header
    if (minor == 0 && `Content-Length`.from(req.headers).isEmpty) {
      logger.warn(s"Request $req is HTTP/1.0 but lacks a length header. Transforming to HTTP/1.1")
      validateRequest(req.withHttpVersion(HttpVersion.`HTTP/1.1`))
    }
    // Ensure we have a host header for HTTP/1.1
    else if (minor == 1 && req.uri.host.isEmpty) // this is unlikely if not impossible
      if (Host.from(req.headers).isDefined) {
        val host = Host.from(req.headers).get
        val newAuth = req.uri.authority match {
          case Some(auth) => auth.copy(host = RegName(host.host), port = host.port)
          case None => Authority(host = RegName(host.host), port = host.port)
        }
        validateRequest(req.withUri(req.uri.copy(authority = Some(newAuth))))
      } else if (`Content-Length`.from(req.headers).nonEmpty) // translate to HTTP/1.0
        validateRequest(req.withHttpVersion(HttpVersion.`HTTP/1.0`))
      else
        Left(new IllegalArgumentException("Host header required for HTTP/1.1 request"))
    else if (req.uri.path == "") Right(req.withUri(req.uri.copy(path = "/")))
    else Right(req) // All appears to be well
  }

  private def getChunkEncoder(
      req: Request[F],
      closeHeader: Boolean,
      rr: StringWriter): Http1Writer[F] =
    getEncoder(req, rr, getHttpMinor(req), closeHeader)
}

private object Http1Connection {
  case object InProgressException extends Exception("Stage has request in progress")

  // ADT representing the state that the ClientStage can be in
  private sealed trait State
  private final case class Idle(idleRead: Option[Future[ByteBuffer]]) extends State
  private case object ReadWrite extends State
  private case object Read extends State
  private case object Write extends State
  private final case class Error(exc: Throwable) extends State

  private def getHttpMinor[F[_]](req: Request[F]): Int = req.httpVersion.minor

  private def encodeRequestLine[F[_]](req: Request[F], writer: Writer): writer.type = {
    val uri = req.uri
    writer << req.method << ' ' << uri.toOriginForm << ' ' << req.httpVersion << "\r\n"
    if (getHttpMinor(req) == 1 && Host
        .from(req.headers)
        .isEmpty) { // need to add the host header for HTTP/1.1
      uri.host match {
        case Some(host) =>
          writer << "Host: " << host.value
          if (uri.port.isDefined) writer << ':' << uri.port.get
          writer << "\r\n"

        case None =>
          // TODO: do we want to do this by exception?
          throw new IllegalArgumentException("Request URI must have a host.")
      }
      writer
    } else writer
  }
}<|MERGE_RESOLUTION|>--- conflicted
+++ resolved
@@ -211,23 +211,15 @@
                 case t => F.delay(logger.error(t)("Error rendering request"))
               }
 
-<<<<<<< HEAD
             val response: F[Response[F]] = for {
               writeFiber <- writeRequest.start
               response <- receiveResponse(
                 mustClose,
                 doesntHaveBody = req.method == Method.HEAD,
-                idleTimeoutS)
+                idleTimeoutS,
+                idleRead)
               _ <- writeFiber.join
             } yield response
-=======
-            val response: F[Response[F]] = writeRequest.start >>
-              receiveResponse(
-                mustClose,
-                doesntHaveBody = req.method == Method.HEAD,
-                idleTimeoutS,
-                idleRead)
->>>>>>> 67fb40e8
 
             F.race(response, timeoutFiber.join)
               .flatMap[Response[F]] {
