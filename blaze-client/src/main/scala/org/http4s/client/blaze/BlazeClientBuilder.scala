--- conflicted
+++ resolved
@@ -8,12 +8,8 @@
 import java.net.{SocketOption, StandardSocketOptions}
 import java.nio.channels.AsynchronousChannelGroup
 import javax.net.ssl.SSLContext
-<<<<<<< HEAD
+import org.http4s.blaze.channel.{ChannelOptions, OptionValue}
 import org.http4s.blazecore.tickWheelResource
-=======
-import org.http4s.blaze.channel.{ChannelOptions, OptionValue}
-import org.http4s.blazecore.tickWheelAllocate
->>>>>>> 0eab8bd7
 import org.http4s.headers.{AgentProduct, `User-Agent`}
 import org.http4s.internal.allocated
 import scala.concurrent.ExecutionContext
@@ -186,27 +182,7 @@
     withDefaultChannelOption(StandardSocketOptions.TCP_NODELAY)
 
   def allocate(implicit F: ConcurrentEffect[F]): F[(Client[F], F[Unit])] =
-<<<<<<< HEAD
     allocated(resource)
-=======
-    tickWheelAllocate.flatMap {
-      case (scheduler, shutdownS) =>
-        connectionManager(channelOptions).map {
-          case (manager, shutdown) =>
-            (
-              BlazeClient.makeClient(
-                manager = manager,
-                responseHeaderTimeout = responseHeaderTimeout,
-                idleTimeout = idleTimeout,
-                requestTimeout = requestTimeout,
-                scheduler = scheduler,
-                ec = executionContext
-              ),
-              shutdown.guarantee(shutdownS)
-            )
-        }
-    }
->>>>>>> 0eab8bd7
 
   def resource(implicit F: ConcurrentEffect[F]): Resource[F, Client[F]] =
     tickWheelResource.flatMap { scheduler =>
@@ -225,13 +201,8 @@
   def stream(implicit F: ConcurrentEffect[F]): Stream[F, Client[F]] =
     Stream.resource(resource)
 
-<<<<<<< HEAD
   private def connectionManager(
       implicit F: ConcurrentEffect[F]): Resource[F, ConnectionManager[F, BlazeConnection[F]]] = {
-=======
-  private def connectionManager(channelOptions: ChannelOptions)(
-      implicit F: ConcurrentEffect[F]): F[(ConnectionManager[F, BlazeConnection[F]], F[Unit])] = {
->>>>>>> 0eab8bd7
     val http1: ConnectionBuilder[F, BlazeConnection[F]] = new Http1Support(
       sslContextOption = sslContext,
       bufferSize = bufferSize,
