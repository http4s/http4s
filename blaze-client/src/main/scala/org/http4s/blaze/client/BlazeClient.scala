/*
 * Copyright 2014 http4s.org
 *
 * Licensed under the Apache License, Version 2.0 (the "License");
 * you may not use this file except in compliance with the License.
 * You may obtain a copy of the License at
 *
 *     http://www.apache.org/licenses/LICENSE-2.0
 *
 * Unless required by applicable law or agreed to in writing, software
 * distributed under the License is distributed on an "AS IS" BASIS,
 * WITHOUT WARRANTIES OR CONDITIONS OF ANY KIND, either express or implied.
 * See the License for the specific language governing permissions and
 * limitations under the License.
 */

package org.http4s
package blaze
package client

import cats.effect.implicits._
import cats.effect.kernel.Async
import cats.effect.kernel.Deferred
import cats.effect.kernel.Resource
import cats.syntax.all._
import org.http4s.blaze.pipeline.Command.EOF
import org.http4s.blaze.util.TickWheelExecutor
import org.http4s.blazecore.ResponseHeaderTimeoutStage
import org.http4s.client.Client
import org.http4s.client.RequestKey
import org.log4s.getLogger

import java.net.SocketException
import java.nio.ByteBuffer
import java.util.concurrent.CancellationException
import java.util.concurrent.TimeoutException
import scala.concurrent.ExecutionContext
import scala.concurrent.duration._

/** Blaze client implementation */
object BlazeClient {
  import Resource.ExitCase

<<<<<<< HEAD
  private[this] val logger = getLogger
=======
  /** Construct a new [[Client]] using blaze components
    *
    * @param manager source for acquiring and releasing connections. Not owned by the returned client.
    * @param config blaze client configuration.
    * @param onShutdown arbitrary tasks that will be executed when this client is shutdown
    */
  @deprecated("Use BlazeClientBuilder", "0.19.0-M2")
  def apply[F[_], A <: BlazeConnection[F]](
      manager: ConnectionManager[F, A],
      config: BlazeClientConfig,
      onShutdown: F[Unit],
      ec: ExecutionContext,
  )(implicit F: ConcurrentEffect[F]): Client[F] =
    makeClient(
      manager,
      responseHeaderTimeout = config.responseHeaderTimeout,
      requestTimeout = config.requestTimeout,
      scheduler = bits.ClientTickWheel,
      ec = ec,
    )
>>>>>>> 37f452b1

  private[blaze] def makeClient[F[_], A <: BlazeConnection[F]](
      manager: ConnectionManager[F, A],
      responseHeaderTimeout: Duration,
      requestTimeout: Duration,
      scheduler: TickWheelExecutor,
<<<<<<< HEAD
      ec: ExecutionContext
  )(implicit F: Async[F]) =
=======
      ec: ExecutionContext,
  )(implicit F: ConcurrentEffect[F]) =
>>>>>>> 37f452b1
    Client[F] { req =>
      Resource.suspend {
        val key = RequestKey.fromRequest(req)

        // If we can't invalidate a connection, it shouldn't tank the subsequent operation,
        // but it should be noisy.
        def invalidate(connection: A): F[Unit] =
          manager
            .invalidate(connection)
            .handleError(e => logger.error(e)(s"Error invalidating connection for $key"))

        def borrow: Resource[F, manager.NextConnection] =
          Resource.makeCase(manager.borrow(key)) {
            case (_, ExitCase.Succeeded) =>
              F.unit
            case (next, ExitCase.Errored(_) | ExitCase.Canceled) =>
              invalidate(next.connection)
          }

        def loop: F[Resource[F, Response[F]]] =
          borrow.use { next =>
            val res: F[Resource[F, Response[F]]] = next.connection
              .runRequest(req)
              .adaptError { case EOF =>
                new SocketException(s"HTTP connection closed: ${key}")
              }
              .map { (response: Resource[F, Response[F]]) =>
                response.flatMap(r =>
                  Resource.make(F.pure(r))(_ => manager.release(next.connection))
                )
              }

            responseHeaderTimeout match {
              case responseHeaderTimeout: FiniteDuration =>
                Deferred[F, Unit].flatMap { gate =>
                  val responseHeaderTimeoutF: F[TimeoutException] =
                    F.delay {
                      val stage =
                        new ResponseHeaderTimeoutStage[ByteBuffer](
                          responseHeaderTimeout,
                          scheduler,
                          ec,
                        )
                      next.connection.spliceBefore(stage)
                      stage
                    }.bracket(stage =>
<<<<<<< HEAD
                      F.async[TimeoutException] { cb =>
                        F.delay(stage.init(cb)) >> gate.complete(()).as(None)
                      })(stage => F.delay(stage.removeStage()))
=======
                      F.asyncF[TimeoutException] { cb =>
                        F.delay(stage.init(cb)) >> gate.complete(())
                      }
                    )(stage => F.delay(stage.removeStage()))
>>>>>>> 37f452b1

                  F.racePair(gate.get *> res, responseHeaderTimeoutF)
                    .flatMap[Resource[F, Response[F]]] {
                      case Left((outcome, fiber)) =>
                        fiber.cancel >> outcome.embed(
                          F.raiseError(new CancellationException("Response canceled")))
                      case Right((fiber, outcome)) =>
                        fiber.cancel >> outcome.fold(
                          F.raiseError(new TimeoutException("Response timeout also timed out")),
                          F.raiseError,
                          _.flatMap(F.raiseError)
                        )
                    }
                }
              case _ => res
            }
          }

        val res = loop
        requestTimeout match {
          case d: FiniteDuration =>
            F.race(
              res,
<<<<<<< HEAD
              F.async[TimeoutException] { cb =>
                F.delay {
                  scheduler.schedule(
                    new Runnable {
                      def run() =
                        cb(Right(new TimeoutException(
                          s"Request to $key timed out after ${d.toMillis} ms")))
                    },
                    ec,
                    d
                  )
                }.map(c => Some(F.delay(c.cancel())))
              }
=======
              F.cancelable[TimeoutException] { cb =>
                val c = scheduler.schedule(
                  new Runnable {
                    def run() =
                      cb(
                        Right(
                          new TimeoutException(s"Request to $key timed out after ${d.toMillis} ms")
                        )
                      )
                  },
                  ec,
                  d,
                )
                F.delay(c.cancel())
              },
>>>>>>> 37f452b1
            ).flatMap[Resource[F, Response[F]]] {
              case Left(r) => F.pure(r)
              case Right(t) => F.raiseError(t)
            }
          case _ =>
            res
        }
      }
    }
}<|MERGE_RESOLUTION|>--- conflicted
+++ resolved
@@ -41,43 +41,15 @@
 object BlazeClient {
   import Resource.ExitCase
 
-<<<<<<< HEAD
   private[this] val logger = getLogger
-=======
-  /** Construct a new [[Client]] using blaze components
-    *
-    * @param manager source for acquiring and releasing connections. Not owned by the returned client.
-    * @param config blaze client configuration.
-    * @param onShutdown arbitrary tasks that will be executed when this client is shutdown
-    */
-  @deprecated("Use BlazeClientBuilder", "0.19.0-M2")
-  def apply[F[_], A <: BlazeConnection[F]](
-      manager: ConnectionManager[F, A],
-      config: BlazeClientConfig,
-      onShutdown: F[Unit],
-      ec: ExecutionContext,
-  )(implicit F: ConcurrentEffect[F]): Client[F] =
-    makeClient(
-      manager,
-      responseHeaderTimeout = config.responseHeaderTimeout,
-      requestTimeout = config.requestTimeout,
-      scheduler = bits.ClientTickWheel,
-      ec = ec,
-    )
->>>>>>> 37f452b1
 
   private[blaze] def makeClient[F[_], A <: BlazeConnection[F]](
       manager: ConnectionManager[F, A],
       responseHeaderTimeout: Duration,
       requestTimeout: Duration,
       scheduler: TickWheelExecutor,
-<<<<<<< HEAD
-      ec: ExecutionContext
+      ec: ExecutionContext,
   )(implicit F: Async[F]) =
-=======
-      ec: ExecutionContext,
-  )(implicit F: ConcurrentEffect[F]) =
->>>>>>> 37f452b1
     Client[F] { req =>
       Resource.suspend {
         val key = RequestKey.fromRequest(req)
@@ -124,27 +96,22 @@
                       next.connection.spliceBefore(stage)
                       stage
                     }.bracket(stage =>
-<<<<<<< HEAD
                       F.async[TimeoutException] { cb =>
                         F.delay(stage.init(cb)) >> gate.complete(()).as(None)
-                      })(stage => F.delay(stage.removeStage()))
-=======
-                      F.asyncF[TimeoutException] { cb =>
-                        F.delay(stage.init(cb)) >> gate.complete(())
                       }
                     )(stage => F.delay(stage.removeStage()))
->>>>>>> 37f452b1
 
                   F.racePair(gate.get *> res, responseHeaderTimeoutF)
                     .flatMap[Resource[F, Response[F]]] {
                       case Left((outcome, fiber)) =>
                         fiber.cancel >> outcome.embed(
-                          F.raiseError(new CancellationException("Response canceled")))
+                          F.raiseError(new CancellationException("Response canceled"))
+                        )
                       case Right((fiber, outcome)) =>
                         fiber.cancel >> outcome.fold(
                           F.raiseError(new TimeoutException("Response timeout also timed out")),
                           F.raiseError,
-                          _.flatMap(F.raiseError)
+                          _.flatMap(F.raiseError),
                         )
                     }
                 }
@@ -157,37 +124,24 @@
           case d: FiniteDuration =>
             F.race(
               res,
-<<<<<<< HEAD
               F.async[TimeoutException] { cb =>
                 F.delay {
                   scheduler.schedule(
                     new Runnable {
                       def run() =
-                        cb(Right(new TimeoutException(
-                          s"Request to $key timed out after ${d.toMillis} ms")))
+                        cb(
+                          Right(
+                            new TimeoutException(
+                              s"Request to $key timed out after ${d.toMillis} ms"
+                            )
+                          )
+                        )
                     },
                     ec,
-                    d
+                    d,
                   )
                 }.map(c => Some(F.delay(c.cancel())))
-              }
-=======
-              F.cancelable[TimeoutException] { cb =>
-                val c = scheduler.schedule(
-                  new Runnable {
-                    def run() =
-                      cb(
-                        Right(
-                          new TimeoutException(s"Request to $key timed out after ${d.toMillis} ms")
-                        )
-                      )
-                  },
-                  ec,
-                  d,
-                )
-                F.delay(c.cancel())
               },
->>>>>>> 37f452b1
             ).flatMap[Resource[F, Response[F]]] {
               case Left(r) => F.pure(r)
               case Right(t) => F.raiseError(t)
