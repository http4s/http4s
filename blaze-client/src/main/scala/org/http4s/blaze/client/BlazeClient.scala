/*
 * Copyright 2014 http4s.org
 *
 * Licensed under the Apache License, Version 2.0 (the "License");
 * you may not use this file except in compliance with the License.
 * You may obtain a copy of the License at
 *
 *     http://www.apache.org/licenses/LICENSE-2.0
 *
 * Unless required by applicable law or agreed to in writing, software
 * distributed under the License is distributed on an "AS IS" BASIS,
 * WITHOUT WARRANTIES OR CONDITIONS OF ANY KIND, either express or implied.
 * See the License for the specific language governing permissions and
 * limitations under the License.
 */

package org.http4s
package blaze
package client

import cats.effect.kernel.{Async, Resource}
import cats.effect.implicits._
import cats.syntax.all._
import java.nio.ByteBuffer
import java.util.concurrent.TimeoutException
import org.http4s.blaze.util.TickWheelExecutor
import org.http4s.blazecore.ResponseHeaderTimeoutStage
import org.http4s.client.{Client, RequestKey}
import org.log4s.getLogger
import scala.concurrent.ExecutionContext
import scala.concurrent.duration._

/** Blaze client implementation */
object BlazeClient {
  import Resource.ExitCase

<<<<<<< HEAD
  private[this] val logger = getLogger
=======
  /** Construct a new [[Client]] using blaze components
    *
    * @param manager source for acquiring and releasing connections. Not owned by the returned client.
    * @param config blaze client configuration.
    * @param onShutdown arbitrary tasks that will be executed when this client is shutdown
    */
  @deprecated("Use BlazeClientBuilder", "0.19.0-M2")
  def apply[F[_], A <: BlazeConnection[F]](
      manager: ConnectionManager[F, A],
      config: BlazeClientConfig,
      onShutdown: F[Unit],
      ec: ExecutionContext)(implicit F: ConcurrentEffect[F]): Client[F] =
    makeClient(
      manager,
      responseHeaderTimeout = config.responseHeaderTimeout,
      requestTimeout = config.requestTimeout,
      scheduler = bits.ClientTickWheel,
      ec = ec
    )
>>>>>>> fcd93e90

  private[blaze] def makeClient[F[_], A <: BlazeConnection[F]](
      manager: ConnectionManager[F, A],
      responseHeaderTimeout: Duration,
      requestTimeout: Duration,
      scheduler: TickWheelExecutor,
      ec: ExecutionContext
  )(implicit F: Async[F]) =
    Client[F] { req =>
      Resource.suspend {
        val key = RequestKey.fromRequest(req)

        // If we can't invalidate a connection, it shouldn't tank the subsequent operation,
        // but it should be noisy.
        def invalidate(connection: A): F[Unit] =
          manager
            .invalidate(connection)
            .handleError(e => logger.error(e)(s"Error invalidating connection for $key"))

        def borrow: Resource[F, manager.NextConnection] =
          Resource.makeCase(manager.borrow(key)) {
            case (_, ExitCase.Succeeded) =>
              F.unit
            case (next, ExitCase.Errored(_) | ExitCase.Canceled) =>
              invalidate(next.connection)
          }

<<<<<<< HEAD
        def idleTimeoutStage(conn: A): Resource[F, Option[IdleTimeoutStage[ByteBuffer]]] =
          Resource.makeCase {
            idleTimeout match {
              case d: FiniteDuration =>
                val stage = new IdleTimeoutStage[ByteBuffer](d, scheduler, ec)
                F.delay(conn.spliceBefore(stage)).as(Some(stage))
              case _ =>
                F.pure(None)
            }
          } {
            case (_, ExitCase.Succeeded) => F.unit
            case (stageOpt, _) => F.delay(stageOpt.foreach(_.removeStage()))
          }

        def loop: F[Resource[F, Response[F]]] =
          borrow.use { next =>
            idleTimeoutStage(next.connection).use { stageOpt =>
              val idleTimeoutF = stageOpt match {
                case Some(stage) =>
                  F.async[TimeoutException] { cb =>
                    F.delay(stage.init(cb)).as(None)
                  }
                case None => F.never[TimeoutException]
              }
              val res = next.connection
                .runRequest(req, idleTimeoutF)
                .map { r =>
                  Resource.makeCase(F.pure(r)) {
                    case (_, ExitCase.Succeeded) =>
                      F.delay(stageOpt.foreach(_.removeStage()))
                        .guarantee(manager.release(next.connection))
                    case _ =>
                      F.delay(stageOpt.foreach(_.removeStage()))
                        .guarantee(manager.invalidate(next.connection))
                  }
                }

              responseHeaderTimeout match {
                case responseHeaderTimeout: FiniteDuration =>
                  F.deferred[Unit].flatMap { gate =>
                    val responseHeaderTimeoutF: F[TimeoutException] =
                      F.delay {
                        val stage =
                          new ResponseHeaderTimeoutStage[ByteBuffer](
                            responseHeaderTimeout,
                            scheduler,
                            ec)
                        next.connection.spliceBefore(stage)
                        stage
                      }.bracket { stage =>
                        F.async[TimeoutException] { cb =>
                          F.delay(stage.init(cb)) >> gate.complete(()).as(None)
                        }
                      }(stage => F.delay(stage.removeStage()))

                    F.race(gate.get *> res, responseHeaderTimeoutF)
                      .flatMap[Resource[F, Response[F]]] {
                        case Left(r) => F.pure(r)
                        case Right(t) => F.raiseError(t)
                      }
                  }
                case _ => res
              }
=======
        def loop: F[Resource[F, Response[F]]] =
          borrow.use { next =>
            val res: F[Resource[F, Response[F]]] = next.connection
              .runRequest(req)
              .map { response: Resource[F, Response[F]] =>
                response.flatMap(r =>
                  Resource.make(F.pure(r))(_ => manager.release(next.connection)))
              }

            responseHeaderTimeout match {
              case responseHeaderTimeout: FiniteDuration =>
                Deferred[F, Unit].flatMap { gate =>
                  val responseHeaderTimeoutF: F[TimeoutException] =
                    F.delay {
                      val stage =
                        new ResponseHeaderTimeoutStage[ByteBuffer](
                          responseHeaderTimeout,
                          scheduler,
                          ec)
                      next.connection.spliceBefore(stage)
                      stage
                    }.bracket(stage =>
                      F.asyncF[TimeoutException] { cb =>
                        F.delay(stage.init(cb)) >> gate.complete(())
                      })(stage => F.delay(stage.removeStage()))

                  F.racePair(gate.get *> res, responseHeaderTimeoutF)
                    .flatMap[Resource[F, Response[F]]] {
                      case Left((r, fiber)) => fiber.cancel.as(r)
                      case Right((fiber, t)) => fiber.cancel >> F.raiseError(t)
                    }
                }
              case _ => res
>>>>>>> fcd93e90
            }
          }

        val res = loop
        requestTimeout match {
          case d: FiniteDuration =>
            F.race(
              res,
              F.async[TimeoutException] { cb =>
                F.delay {
                  scheduler.schedule(
                    new Runnable {
                      def run() =
                        cb(Right(new TimeoutException(
                          s"Request to $key timed out after ${d.toMillis} ms")))
                    },
                    ec,
                    d
                  )
                }.map(c => Some(F.delay(c.cancel())))
              }
            ).flatMap[Resource[F, Response[F]]] {
              case Left(r) => F.pure(r)
              case Right(t) => F.raiseError(t)
            }
          case _ =>
            res
        }
      }
    }
}<|MERGE_RESOLUTION|>--- conflicted
+++ resolved
@@ -18,11 +18,11 @@
 package blaze
 package client
 
-import cats.effect.kernel.{Async, Resource}
+import cats.effect.kernel.{Async, Deferred, Resource}
 import cats.effect.implicits._
 import cats.syntax.all._
 import java.nio.ByteBuffer
-import java.util.concurrent.TimeoutException
+import java.util.concurrent.{CancellationException, TimeoutException}
 import org.http4s.blaze.util.TickWheelExecutor
 import org.http4s.blazecore.ResponseHeaderTimeoutStage
 import org.http4s.client.{Client, RequestKey}
@@ -34,29 +34,7 @@
 object BlazeClient {
   import Resource.ExitCase
 
-<<<<<<< HEAD
   private[this] val logger = getLogger
-=======
-  /** Construct a new [[Client]] using blaze components
-    *
-    * @param manager source for acquiring and releasing connections. Not owned by the returned client.
-    * @param config blaze client configuration.
-    * @param onShutdown arbitrary tasks that will be executed when this client is shutdown
-    */
-  @deprecated("Use BlazeClientBuilder", "0.19.0-M2")
-  def apply[F[_], A <: BlazeConnection[F]](
-      manager: ConnectionManager[F, A],
-      config: BlazeClientConfig,
-      onShutdown: F[Unit],
-      ec: ExecutionContext)(implicit F: ConcurrentEffect[F]): Client[F] =
-    makeClient(
-      manager,
-      responseHeaderTimeout = config.responseHeaderTimeout,
-      requestTimeout = config.requestTimeout,
-      scheduler = bits.ClientTickWheel,
-      ec = ec
-    )
->>>>>>> fcd93e90
 
   private[blaze] def makeClient[F[_], A <: BlazeConnection[F]](
       manager: ConnectionManager[F, A],
@@ -84,71 +62,6 @@
               invalidate(next.connection)
           }
 
-<<<<<<< HEAD
-        def idleTimeoutStage(conn: A): Resource[F, Option[IdleTimeoutStage[ByteBuffer]]] =
-          Resource.makeCase {
-            idleTimeout match {
-              case d: FiniteDuration =>
-                val stage = new IdleTimeoutStage[ByteBuffer](d, scheduler, ec)
-                F.delay(conn.spliceBefore(stage)).as(Some(stage))
-              case _ =>
-                F.pure(None)
-            }
-          } {
-            case (_, ExitCase.Succeeded) => F.unit
-            case (stageOpt, _) => F.delay(stageOpt.foreach(_.removeStage()))
-          }
-
-        def loop: F[Resource[F, Response[F]]] =
-          borrow.use { next =>
-            idleTimeoutStage(next.connection).use { stageOpt =>
-              val idleTimeoutF = stageOpt match {
-                case Some(stage) =>
-                  F.async[TimeoutException] { cb =>
-                    F.delay(stage.init(cb)).as(None)
-                  }
-                case None => F.never[TimeoutException]
-              }
-              val res = next.connection
-                .runRequest(req, idleTimeoutF)
-                .map { r =>
-                  Resource.makeCase(F.pure(r)) {
-                    case (_, ExitCase.Succeeded) =>
-                      F.delay(stageOpt.foreach(_.removeStage()))
-                        .guarantee(manager.release(next.connection))
-                    case _ =>
-                      F.delay(stageOpt.foreach(_.removeStage()))
-                        .guarantee(manager.invalidate(next.connection))
-                  }
-                }
-
-              responseHeaderTimeout match {
-                case responseHeaderTimeout: FiniteDuration =>
-                  F.deferred[Unit].flatMap { gate =>
-                    val responseHeaderTimeoutF: F[TimeoutException] =
-                      F.delay {
-                        val stage =
-                          new ResponseHeaderTimeoutStage[ByteBuffer](
-                            responseHeaderTimeout,
-                            scheduler,
-                            ec)
-                        next.connection.spliceBefore(stage)
-                        stage
-                      }.bracket { stage =>
-                        F.async[TimeoutException] { cb =>
-                          F.delay(stage.init(cb)) >> gate.complete(()).as(None)
-                        }
-                      }(stage => F.delay(stage.removeStage()))
-
-                    F.race(gate.get *> res, responseHeaderTimeoutF)
-                      .flatMap[Resource[F, Response[F]]] {
-                        case Left(r) => F.pure(r)
-                        case Right(t) => F.raiseError(t)
-                      }
-                  }
-                case _ => res
-              }
-=======
         def loop: F[Resource[F, Response[F]]] =
           borrow.use { next =>
             val res: F[Resource[F, Response[F]]] = next.connection
@@ -171,18 +84,24 @@
                       next.connection.spliceBefore(stage)
                       stage
                     }.bracket(stage =>
-                      F.asyncF[TimeoutException] { cb =>
-                        F.delay(stage.init(cb)) >> gate.complete(())
+                      F.async[TimeoutException] { cb =>
+                        F.delay(stage.init(cb)) >> gate.complete(()).as(None)
                       })(stage => F.delay(stage.removeStage()))
 
                   F.racePair(gate.get *> res, responseHeaderTimeoutF)
                     .flatMap[Resource[F, Response[F]]] {
-                      case Left((r, fiber)) => fiber.cancel.as(r)
-                      case Right((fiber, t)) => fiber.cancel >> F.raiseError(t)
+                      case Left((outcome, fiber)) =>
+                        fiber.cancel >> outcome.embed(
+                          F.raiseError(new CancellationException("Response canceled")))
+                      case Right((fiber, outcome)) =>
+                        fiber.cancel >> outcome.fold(
+                          F.raiseError(new TimeoutException("Response timeout also timed out")),
+                          F.raiseError,
+                          _.flatMap(F.raiseError)
+                        )
                     }
                 }
               case _ => res
->>>>>>> fcd93e90
             }
           }
 
