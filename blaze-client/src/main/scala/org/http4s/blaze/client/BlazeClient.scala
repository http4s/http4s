/*
 * Copyright 2014 http4s.org
 *
 * Licensed under the Apache License, Version 2.0 (the "License");
 * you may not use this file except in compliance with the License.
 * You may obtain a copy of the License at
 *
 *     http://www.apache.org/licenses/LICENSE-2.0
 *
 * Unless required by applicable law or agreed to in writing, software
 * distributed under the License is distributed on an "AS IS" BASIS,
 * WITHOUT WARRANTIES OR CONDITIONS OF ANY KIND, either express or implied.
 * See the License for the specific language governing permissions and
 * limitations under the License.
 */

package org.http4s
package blaze
package client

import cats.effect.implicits._
import cats.effect.kernel.Async
import cats.effect.kernel.Deferred
import cats.effect.kernel.Resource
import cats.syntax.all._
import org.http4s.blaze.pipeline.Command.EOF
import org.http4s.blaze.util.TickWheelExecutor
import org.http4s.blazecore.ResponseHeaderTimeoutStage
import org.http4s.client.Client
import org.http4s.client.RequestKey
import org.log4s.getLogger

import java.net.SocketException
import java.nio.ByteBuffer
import java.util.concurrent.CancellationException
import java.util.concurrent.TimeoutException
import scala.concurrent.ExecutionContext
import scala.concurrent.duration._

/** Blaze client implementation */
object BlazeClient {
  import Resource.ExitCase

<<<<<<< HEAD
  private[this] val logger = getLogger
=======
  /** Construct a new [[Client]] using blaze components
    *
    * @param manager source for acquiring and releasing connections. Not owned by the returned client.
    * @param config blaze client configuration.
    * @param onShutdown arbitrary tasks that will be executed when this client is shutdown
    */
  @deprecated("Use BlazeClientBuilder", "0.19.0-M2")
  def apply[F[_], A <: BlazeConnection[F]](
      manager: ConnectionManager[F, A],
      config: BlazeClientConfig,
      onShutdown: F[Unit],
      ec: ExecutionContext,
  )(implicit F: ConcurrentEffect[F]): Client[F] =
    makeClient(
      manager,
      responseHeaderTimeout = config.responseHeaderTimeout,
      requestTimeout = config.requestTimeout,
      scheduler = bits.ClientTickWheel,
      ec = ec,
      retries = 0,
    )
>>>>>>> c6227a6d

  private[blaze] def makeClient[F[_], A <: BlazeConnection[F]](
      manager: ConnectionManager[F, A],
      responseHeaderTimeout: Duration,
      requestTimeout: Duration,
      scheduler: TickWheelExecutor,
      ec: ExecutionContext,
<<<<<<< HEAD
  )(implicit F: Async[F]) =
=======
      retries: Int,
  )(implicit F: ConcurrentEffect[F]): Client[F] =
>>>>>>> c6227a6d
    Client[F] { req =>
      Resource.suspend {
        val key = RequestKey.fromRequest(req)

        // If we can't invalidate a connection, it shouldn't tank the subsequent operation,
        // but it should be noisy.
        def invalidate(connection: A): F[Unit] =
          manager
            .invalidate(connection)
            .handleError(e => logger.error(e)(s"Error invalidating connection for $key"))

        def borrow: Resource[F, manager.NextConnection] =
          Resource.makeCase(manager.borrow(key)) {
            case (_, ExitCase.Succeeded) =>
              F.unit
            case (next, ExitCase.Errored(_) | ExitCase.Canceled) =>
              invalidate(next.connection)
          }

<<<<<<< HEAD
        def loop: F[Resource[F, Response[F]]] =
          borrow.use { next =>
            val res: F[Resource[F, Response[F]]] = next.connection
              .runRequest(req)
              .adaptError { case EOF =>
                new SocketException(s"HTTP connection closed: ${key}")
              }
              .map { (response: Resource[F, Response[F]]) =>
                response.onFinalize(manager.release(next.connection))
              }

            responseHeaderTimeout match {
              case responseHeaderTimeout: FiniteDuration =>
                Deferred[F, Unit].flatMap { gate =>
                  val responseHeaderTimeoutF: F[TimeoutException] =
                    F.delay {
                      val stage =
                        new ResponseHeaderTimeoutStage[ByteBuffer](
                          responseHeaderTimeout,
                          scheduler,
                          ec,
                        )
                      next.connection.spliceBefore(stage)
                      stage
                    }.bracket(stage =>
                      F.async[TimeoutException] { cb =>
                        F.delay(stage.init(cb)) >> gate.complete(()).as(None)
                      }
                    )(stage => F.delay(stage.removeStage()))

                  F.racePair(gate.get *> res, responseHeaderTimeoutF)
                    .flatMap[Resource[F, Response[F]]] {
                      case Left((outcome, fiber)) =>
                        fiber.cancel >> outcome.embed(
                          F.raiseError(new CancellationException("Response canceled"))
                        )
                      case Right((fiber, outcome)) =>
                        fiber.cancel >> outcome.fold(
                          F.raiseError(new TimeoutException("Response timeout also timed out")),
                          F.raiseError,
                          _.flatMap(F.raiseError),
                        )
                    }
                }
              case _ => res
=======
        def loop(retriesRemaining: Int): F[Resource[F, Response[F]]] =
          borrow
            .use { next =>
              val res: F[Resource[F, Response[F]]] = next.connection
                .runRequest(req)
                .adaptError { case EOF =>
                  new SocketException(s"HTTP connection closed: ${key}")
                }
                .map { (response: Resource[F, Response[F]]) =>
                  response
                    .flatMap(r => Resource.make(F.pure(r))(_ => manager.release(next.connection)))
                }

              responseHeaderTimeout match {
                case responseHeaderTimeout: FiniteDuration =>
                  Deferred[F, Unit].flatMap { gate =>
                    val responseHeaderTimeoutF: F[TimeoutException] =
                      F.delay {
                        val stage =
                          new ResponseHeaderTimeoutStage[ByteBuffer](
                            responseHeaderTimeout,
                            scheduler,
                            ec,
                          )
                        next.connection.spliceBefore(stage)
                        stage
                      }.bracket(stage =>
                        F.asyncF[TimeoutException] { cb =>
                          F.delay(stage.init(cb)) >> gate.complete(())
                        }
                      )(stage => F.delay(stage.removeStage()))

                    F.racePair(gate.get *> res, responseHeaderTimeoutF)
                      .flatMap[Resource[F, Response[F]]] {
                        case Left((r, fiber)) => fiber.cancel.as(r)
                        case Right((fiber, t)) => fiber.cancel >> F.raiseError(t)
                      }
                  }
                case _ => res
              }
            }
            .recoverWith {
              case _: SocketException if req.isIdempotent && retriesRemaining > 0 =>
                loop(retriesRemaining - 1)
>>>>>>> c6227a6d
            }

        val res = loop(retries)
        requestTimeout match {
          case d: FiniteDuration =>
            F.race(
              res,
              F.async[TimeoutException] { cb =>
                F.delay {
                  scheduler.schedule(
                    new Runnable {
                      def run() =
                        cb(
                          Right(
                            new TimeoutException(
                              s"Request to $key timed out after ${d.toMillis} ms"
                            )
                          )
                        )
                    },
                    ec,
                    d,
                  )
                }.map(c => Some(F.delay(c.cancel())))
              },
            ).flatMap[Resource[F, Response[F]]] {
              case Left(r) => F.pure(r)
              case Right(t) => F.raiseError(t)
            }
          case _ =>
            res
        }
      }
    }

  @deprecated("Preserved for binary compatibility", "0.22.9")
  private[blaze] def makeClient[F[_], A <: BlazeConnection[F]](
      manager: ConnectionManager[F, A],
      responseHeaderTimeout: Duration,
      requestTimeout: Duration,
      scheduler: TickWheelExecutor,
      ec: ExecutionContext,
  )(implicit F: ConcurrentEffect[F]): Client[F] =
    makeClient(manager, responseHeaderTimeout, requestTimeout, scheduler, ec, 0)
}<|MERGE_RESOLUTION|>--- conflicted
+++ resolved
@@ -41,31 +41,7 @@
 object BlazeClient {
   import Resource.ExitCase
 
-<<<<<<< HEAD
   private[this] val logger = getLogger
-=======
-  /** Construct a new [[Client]] using blaze components
-    *
-    * @param manager source for acquiring and releasing connections. Not owned by the returned client.
-    * @param config blaze client configuration.
-    * @param onShutdown arbitrary tasks that will be executed when this client is shutdown
-    */
-  @deprecated("Use BlazeClientBuilder", "0.19.0-M2")
-  def apply[F[_], A <: BlazeConnection[F]](
-      manager: ConnectionManager[F, A],
-      config: BlazeClientConfig,
-      onShutdown: F[Unit],
-      ec: ExecutionContext,
-  )(implicit F: ConcurrentEffect[F]): Client[F] =
-    makeClient(
-      manager,
-      responseHeaderTimeout = config.responseHeaderTimeout,
-      requestTimeout = config.requestTimeout,
-      scheduler = bits.ClientTickWheel,
-      ec = ec,
-      retries = 0,
-    )
->>>>>>> c6227a6d
 
   private[blaze] def makeClient[F[_], A <: BlazeConnection[F]](
       manager: ConnectionManager[F, A],
@@ -73,12 +49,8 @@
       requestTimeout: Duration,
       scheduler: TickWheelExecutor,
       ec: ExecutionContext,
-<<<<<<< HEAD
-  )(implicit F: Async[F]) =
-=======
       retries: Int,
-  )(implicit F: ConcurrentEffect[F]): Client[F] =
->>>>>>> c6227a6d
+  )(implicit F: Async[F]): Client[F] =
     Client[F] { req =>
       Resource.suspend {
         val key = RequestKey.fromRequest(req)
@@ -98,53 +70,6 @@
               invalidate(next.connection)
           }
 
-<<<<<<< HEAD
-        def loop: F[Resource[F, Response[F]]] =
-          borrow.use { next =>
-            val res: F[Resource[F, Response[F]]] = next.connection
-              .runRequest(req)
-              .adaptError { case EOF =>
-                new SocketException(s"HTTP connection closed: ${key}")
-              }
-              .map { (response: Resource[F, Response[F]]) =>
-                response.onFinalize(manager.release(next.connection))
-              }
-
-            responseHeaderTimeout match {
-              case responseHeaderTimeout: FiniteDuration =>
-                Deferred[F, Unit].flatMap { gate =>
-                  val responseHeaderTimeoutF: F[TimeoutException] =
-                    F.delay {
-                      val stage =
-                        new ResponseHeaderTimeoutStage[ByteBuffer](
-                          responseHeaderTimeout,
-                          scheduler,
-                          ec,
-                        )
-                      next.connection.spliceBefore(stage)
-                      stage
-                    }.bracket(stage =>
-                      F.async[TimeoutException] { cb =>
-                        F.delay(stage.init(cb)) >> gate.complete(()).as(None)
-                      }
-                    )(stage => F.delay(stage.removeStage()))
-
-                  F.racePair(gate.get *> res, responseHeaderTimeoutF)
-                    .flatMap[Resource[F, Response[F]]] {
-                      case Left((outcome, fiber)) =>
-                        fiber.cancel >> outcome.embed(
-                          F.raiseError(new CancellationException("Response canceled"))
-                        )
-                      case Right((fiber, outcome)) =>
-                        fiber.cancel >> outcome.fold(
-                          F.raiseError(new TimeoutException("Response timeout also timed out")),
-                          F.raiseError,
-                          _.flatMap(F.raiseError),
-                        )
-                    }
-                }
-              case _ => res
-=======
         def loop(retriesRemaining: Int): F[Resource[F, Response[F]]] =
           borrow
             .use { next =>
@@ -154,8 +79,7 @@
                   new SocketException(s"HTTP connection closed: ${key}")
                 }
                 .map { (response: Resource[F, Response[F]]) =>
-                  response
-                    .flatMap(r => Resource.make(F.pure(r))(_ => manager.release(next.connection)))
+                  response.onFinalize(manager.release(next.connection))
                 }
 
               responseHeaderTimeout match {
@@ -172,15 +96,23 @@
                         next.connection.spliceBefore(stage)
                         stage
                       }.bracket(stage =>
-                        F.asyncF[TimeoutException] { cb =>
-                          F.delay(stage.init(cb)) >> gate.complete(())
+                        F.async[TimeoutException] { cb =>
+                          F.delay(stage.init(cb)) >> gate.complete(()).as(None)
                         }
                       )(stage => F.delay(stage.removeStage()))
 
                     F.racePair(gate.get *> res, responseHeaderTimeoutF)
                       .flatMap[Resource[F, Response[F]]] {
-                        case Left((r, fiber)) => fiber.cancel.as(r)
-                        case Right((fiber, t)) => fiber.cancel >> F.raiseError(t)
+                        case Left((outcome, fiber)) =>
+                          fiber.cancel >> outcome.embed(
+                            F.raiseError(new CancellationException("Response canceled"))
+                          )
+                        case Right((fiber, outcome)) =>
+                          fiber.cancel >> outcome.fold(
+                            F.raiseError(new TimeoutException("Response timeout also timed out")),
+                            F.raiseError,
+                            _.flatMap(F.raiseError),
+                          )
                       }
                   }
                 case _ => res
@@ -189,7 +121,6 @@
             .recoverWith {
               case _: SocketException if req.isIdempotent && retriesRemaining > 0 =>
                 loop(retriesRemaining - 1)
->>>>>>> c6227a6d
             }
 
         val res = loop(retries)
@@ -232,6 +163,6 @@
       requestTimeout: Duration,
       scheduler: TickWheelExecutor,
       ec: ExecutionContext,
-  )(implicit F: ConcurrentEffect[F]): Client[F] =
+  )(implicit F: Async[F]): Client[F] =
     makeClient(manager, responseHeaderTimeout, requestTimeout, scheduler, ec, 0)
 }