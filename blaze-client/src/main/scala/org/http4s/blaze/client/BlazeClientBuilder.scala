--- conflicted
+++ resolved
@@ -241,17 +241,7 @@
       scheduler <- scheduler
       _ <- Resource.eval(verifyAllTimeoutsAccuracy(scheduler))
       _ <- Resource.eval(verifyTimeoutRelations())
-<<<<<<< HEAD
       manager <- connectionManager(scheduler, dispatcher)
-    } yield BlazeClient.makeClient(
-      manager = manager,
-      responseHeaderTimeout = responseHeaderTimeout,
-      requestTimeout = requestTimeout,
-      scheduler = scheduler,
-      ec = executionContext
-    )
-=======
-      manager <- connectionManager(scheduler)
       client = BlazeClient.makeClient(
         manager = manager,
         responseHeaderTimeout = responseHeaderTimeout,
@@ -260,7 +250,6 @@
         ec = executionContext
       )
     } yield (client, manager.state)
->>>>>>> 26fbb75b
 
   private def verifyAllTimeoutsAccuracy(scheduler: TickWheelExecutor): F[Unit] =
     for {
@@ -301,13 +290,8 @@
         logger.warn(s"requestTimeout ($requestTimeout) is >= idleTimeout ($idleTimeout). $advice")
     }
 
-<<<<<<< HEAD
   private def connectionManager(scheduler: TickWheelExecutor, dispatcher: Dispatcher[F])(implicit
-      F: Async[F]): Resource[F, ConnectionManager[F, BlazeConnection[F]]] = {
-=======
-  private def connectionManager(scheduler: TickWheelExecutor)(implicit
-      F: ConcurrentEffect[F]): Resource[F, ConnectionManager.Stateful[F, BlazeConnection[F]]] = {
->>>>>>> 26fbb75b
+      F: Async[F]): Resource[F, ConnectionManager.Stateful[F, BlazeConnection[F]]] = {
     val http1: ConnectionBuilder[F, BlazeConnection[F]] = new Http1Support(
       sslContextOption = sslContext,
       bufferSize = bufferSize,
