--- conflicted
+++ resolved
@@ -18,13 +18,9 @@
 package blaze
 package client
 
-<<<<<<< HEAD
-=======
-import cats.effect._
-import cats.effect.concurrent.Deferred
->>>>>>> d196fb4c
 import cats.effect.implicits._
 import cats.effect.kernel.Async
+import cats.effect.kernel.Deferred
 import cats.effect.kernel.Outcome
 import cats.effect.kernel.Resource
 import cats.effect.std.Dispatcher
@@ -127,7 +123,7 @@
           }
           closePipeline(cmd)
           super.stageShutdown()
-          closed.complete(()).toIO.unsafeRunAsyncAndForget()
+          dispatcher.unsafeRunAndForget(closed.complete(()))
         }
     }
 
@@ -209,10 +205,6 @@
             case None => getHttpMinor(req) == 0
           }
 
-<<<<<<< HEAD
-          val idleTimeoutF = idleTimeoutStage match {
-            case Some(stage) => F.async_[TimeoutException](stage.setTimeout)
-=======
           val writeRequest: F[Boolean] = getChunkEncoder(req, mustClose, rr)
             .write(rr, req.body)
             .onError {
@@ -222,51 +214,18 @@
             }
 
           val idleTimeoutF: F[TimeoutException] = idleTimeoutStage match {
-            case Some(stage) => F.async[TimeoutException](stage.setTimeout)
->>>>>>> d196fb4c
+            case Some(stage) => F.async_[TimeoutException](stage.setTimeout)
             case None => F.never[TimeoutException]
           }
 
           idleTimeoutF.start.flatMap { timeoutFiber =>
-<<<<<<< HEAD
-            val idleTimeoutS = timeoutFiber.joinWithNever.attempt.map {
-              case Right(t) => Left(t): Either[Throwable, Unit]
-              case Left(t) => Left(t): Either[Throwable, Unit]
-            }
-
-            val writeRequest: F[Boolean] = getChunkEncoder(req, mustClose, rr)
-              .write(rr, req.body)
-              .guarantee(F.delay(resetWrite()))
-              .onError {
-                case EOF => F.unit
-                case t => F.delay(logger.error(t)("Error rendering request"))
-              }
-
-            val response: F[Resource[F, Response[F]]] =
-              F.bracketCase(
-                writeRequest.start
-              )(writeFiber =>
-                receiveResponse(
-                  mustClose,
-                  doesntHaveBody = req.method == Method.HEAD,
-                  idleTimeoutS,
-                  idleRead,
-                  // We need to wait for the write to complete so that by the time we attempt to recycle the connection it is fully idle.
-                ).map(response => Resource.onFinalize(writeFiber.join.attempt.void).as(response))
-              ) {
-                case (_, Outcome.Succeeded(_)) => F.unit
-                case (writeFiber, Outcome.Canceled() | Outcome.Errored(_)) => writeFiber.cancel
-              }
-
-            F.race(response, timeoutFiber.joinWithNever)
-=======
             F.bracketCase(
               writeRequest.start
             )(writeFiber =>
               receiveResponse(
                 mustClose,
                 doesntHaveBody = req.method == Method.HEAD,
-                cancellation.race(timeoutFiber.join).map(e => Left(e.merge)),
+                cancellation.race(timeoutFiber.joinWithNever).map(e => Left(e.merge)),
                 idleRead,
               ).map(response =>
                 // We need to finish writing before we attempt to recycle the connection. We consider three scenarios:
@@ -278,17 +237,10 @@
                 )
               )
             ) {
-              case (_, ExitCase.Completed) => F.unit
-              case (_, ExitCase.Canceled) => F.delay(shutdown())
-              case (_, ExitCase.Error(e)) => F.delay(shutdownWithError(e))
-            }.race(timeoutFiber.join)
->>>>>>> d196fb4c
-              .flatMap {
-                case Left(r) =>
-                  F.pure(r)
-                case Right(t) =>
-                  F.raiseError(t)
-              }
+              case (_, Outcome.Succeeded(_)) => F.unit
+              case (_, Outcome.Canceled()) => F.delay(shutdown())
+              case (_, Outcome.Errored(e)) => F.delay(shutdownWithError(e))
+            }
           }
         }.adaptError { case EOF =>
           new SocketException(s"HTTP connection closed: ${requestKey}")
