/*
 * Copyright 2014 http4s.org
 *
 * Licensed under the Apache License, Version 2.0 (the "License");
 * you may not use this file except in compliance with the License.
 * You may obtain a copy of the License at
 *
 *     http://www.apache.org/licenses/LICENSE-2.0
 *
 * Unless required by applicable law or agreed to in writing, software
 * distributed under the License is distributed on an "AS IS" BASIS,
 * WITHOUT WARRANTIES OR CONDITIONS OF ANY KIND, either express or implied.
 * See the License for the specific language governing permissions and
 * limitations under the License.
 */

package org.http4s
package blaze
package client

import cats.effect.implicits._
import cats.effect.kernel.Async
import cats.effect.kernel.Outcome
import cats.effect.kernel.Resource
import cats.effect.std.Dispatcher
import cats.syntax.all._
import fs2._
import org.http4s.Uri.Authority
import org.http4s.Uri.RegName
import org.http4s.blaze.pipeline.Command.EOF
import org.http4s.blazecore.Http1Stage
import org.http4s.blazecore.IdleTimeoutStage
import org.http4s.blazecore.util.Http1Writer
import org.http4s.client.RequestKey
import org.http4s.headers.Connection
import org.http4s.headers.Host
import org.http4s.headers.`Content-Length`
import org.http4s.headers.`User-Agent`
import org.http4s.internal.CharPredicate
import org.http4s.util.StringWriter
import org.http4s.util.Writer
import org.typelevel.vault._

import java.nio.ByteBuffer
import java.util.concurrent.TimeoutException
import java.util.concurrent.atomic.AtomicReference
import scala.annotation.tailrec
import scala.concurrent.ExecutionContext
import scala.concurrent.Future
import scala.util.Failure
import scala.util.Success

private final class Http1Connection[F[_]](
    val requestKey: RequestKey,
    override protected val executionContext: ExecutionContext,
    maxResponseLineSize: Int,
    maxHeaderLength: Int,
    maxChunkSize: Int,
    override val chunkBufferMaxSize: Int,
    parserMode: ParserMode,
    userAgent: Option[`User-Agent`],
    idleTimeoutStage: Option[IdleTimeoutStage[ByteBuffer]],
<<<<<<< HEAD
    override val dispatcher: Dispatcher[F]
)(implicit protected val F: Async[F])
=======
)(implicit protected val F: ConcurrentEffect[F])
>>>>>>> 37f452b1
    extends Http1Stage[F]
    with BlazeConnection[F] {
  import Http1Connection._
  import Resource.ExitCase

  override def name: String = getClass.getName
  private val parser =
    new BlazeHttp1ClientParser(maxResponseLineSize, maxHeaderLength, maxChunkSize, parserMode)

  private val stageState = new AtomicReference[State](Idle(None))

  override def isClosed: Boolean =
    stageState.get match {
      case Error(_) => true
      case _ => false
    }

  override def isRecyclable: Boolean =
    stageState.get match {
      case Idle(_) => true
      case _ => false
    }

  override def shutdown(): Unit = stageShutdown()

  override def stageShutdown(): Unit = shutdownWithError(EOF)

  override protected def fatalError(t: Throwable, msg: String): Unit = {
    val realErr = t match {
      case _: TimeoutException => EOF
      case EOF => EOF
      case t =>
        logger.error(t)(s"Fatal Error: $msg")
        t
    }
    shutdownWithError(realErr)
  }

  @tailrec
  private def shutdownWithError(t: Throwable): Unit =
    stageState.get match {
      // If we have a real error, lets put it here.
      case st @ Error(EOF) if t != EOF =>
        if (!stageState.compareAndSet(st, Error(t))) shutdownWithError(t)
        else closePipeline(Some(t))

      case Error(_) => // NOOP: already shutdown

      case x =>
        if (!stageState.compareAndSet(x, Error(t))) shutdownWithError(t)
        else {
          val cmd = t match {
            case EOF => None
            case _ => Some(t)
          }
          closePipeline(cmd)
          super.stageShutdown()
        }
    }

  @tailrec
  def resetRead(): Unit = {
    val state = stageState.get()
    val nextState = state match {
      case ReadWrite => Some(Write)
      case Read =>
        // idleTimeout is activated when entering ReadWrite state, remains active throughout Read and Write and is deactivated when entering the Idle state
        idleTimeoutStage.foreach(_.cancelTimeout())
        Some(Idle(Some(startIdleRead())))
      case _ => None
    }

    nextState match {
      case Some(n) => if (stageState.compareAndSet(state, n)) parser.reset() else resetRead()
      case None => ()
    }
  }

  @tailrec
  def resetWrite(): Unit = {
    val state = stageState.get()
    val nextState = state match {
      case ReadWrite => Some(Read)
      case Write =>
        // idleTimeout is activated when entering ReadWrite state, remains active throughout Read and Write and is deactivated when entering the Idle state
        idleTimeoutStage.foreach(_.cancelTimeout())
        Some(Idle(Some(startIdleRead())))
      case _ => None
    }

    nextState match {
      case Some(n) => if (stageState.compareAndSet(state, n)) () else resetWrite()
      case None => ()
    }
  }

  // #4798 We read from the channel while the connection is idle, in order to receive an EOF when the connection gets closed.
  private def startIdleRead(): Future[ByteBuffer] = {
    val f = channelRead()
    f.onComplete {
      case Failure(t) => shutdownWithError(t)
      case _ =>
    }(executionContext)
    f
  }

  def runRequest(req: Request[F]): F[Resource[F, Response[F]]] =
    F.defer[Resource[F, Response[F]]] {
      stageState.get match {
        case i @ Idle(idleRead) =>
          if (stageState.compareAndSet(i, ReadWrite)) {
            logger.debug(s"Connection was idle. Running.")
            executeRequest(req, idleRead)
          } else {
            logger.debug(s"Connection changed state since checking it was idle. Looping.")
            runRequest(req)
          }
        case ReadWrite | Read | Write =>
          logger.error(s"Tried to run a request already in running state.")
          F.raiseError(InProgressException)
        case Error(e) =>
          logger.debug(s"Tried to run a request in closed/error state: $e")
          F.raiseError(e)
      }
    }

  override protected def doParseContent(buffer: ByteBuffer): Option[ByteBuffer] =
    parser.doParseContent(buffer)

  override protected def contentComplete(): Boolean = parser.contentComplete()

  private def executeRequest(
      req: Request[F],
      idleRead: Option[Future[ByteBuffer]],
  ): F[Resource[F, Response[F]]] = {
    logger.debug(s"Beginning request: ${req.method} ${req.uri}")
    validateRequest(req) match {
      case Left(e) =>
        F.raiseError(e)
      case Right(req) =>
        F.defer {
          val initWriterSize: Int = 512
          val rr: StringWriter = new StringWriter(initWriterSize)
          val isServer: Boolean = false

          // Side Effecting Code
          encodeRequestLine(req, rr)
          Http1Stage.encodeHeaders(req.headers.headers, rr, isServer)
          if (userAgent.nonEmpty && req.headers.get[`User-Agent`].isEmpty)
            rr << userAgent.get << "\r\n"

          val mustClose: Boolean = req.headers.get[Connection] match {
            case Some(conn) => checkCloseConnection(conn, rr)
            case None => getHttpMinor(req) == 0
          }

          val idleTimeoutF = idleTimeoutStage match {
            case Some(stage) => F.async_[TimeoutException](stage.setTimeout)
            case None => F.never[TimeoutException]
          }

          idleTimeoutF.start.flatMap { timeoutFiber =>
            val idleTimeoutS = timeoutFiber.joinWithNever.attempt.map {
              case Right(t) => Left(t): Either[Throwable, Unit]
              case Left(t) => Left(t): Either[Throwable, Unit]
            }

            val writeRequest: F[Boolean] = getChunkEncoder(req, mustClose, rr)
              .write(rr, req.body)
              .guarantee(F.delay(resetWrite()))
              .onError {
                case EOF => F.unit
                case t => F.delay(logger.error(t)("Error rendering request"))
              }

            val response: F[Resource[F, Response[F]]] =
              F.bracketCase(
                writeRequest.start
              )(writeFiber =>
                receiveResponse(
                  mustClose,
                  doesntHaveBody = req.method == Method.HEAD,
                  idleTimeoutS,
                  idleRead,
                  // We need to wait for the write to complete so that by the time we attempt to recycle the connection it is fully idle.
                ).map(response =>
<<<<<<< HEAD
                  Resource.make(F.pure(writeFiber))(_.join.attempt.void).as(response))) {
                case (_, Outcome.Succeeded(_)) => F.unit
                case (writeFiber, Outcome.Canceled() | Outcome.Errored(_)) => writeFiber.cancel
=======
                  Resource.make(F.pure(writeFiber))(_.join.attempt.void).as(response)
                )
              ) {
                case (_, ExitCase.Completed) => F.unit
                case (writeFiber, ExitCase.Canceled | ExitCase.Error(_)) => writeFiber.cancel
>>>>>>> 37f452b1
              }

            F.race(response, timeoutFiber.joinWithNever)
              .flatMap {
                case Left(r) =>
                  F.pure(r)
                case Right(t) =>
                  F.raiseError(t)
              }
          }
        }
    }
  }

  private def receiveResponse(
      closeOnFinish: Boolean,
      doesntHaveBody: Boolean,
      idleTimeoutS: F[Either[Throwable, Unit]],
<<<<<<< HEAD
      idleRead: Option[Future[ByteBuffer]]): F[Response[F]] =
    F.async[Response[F]] { cb =>
      F.delay {
        idleRead match {
          case Some(read) =>
            handleRead(read, cb, closeOnFinish, doesntHaveBody, "Initial Read", idleTimeoutS)
          case None =>
            handleRead(
              channelRead(),
              cb,
              closeOnFinish,
              doesntHaveBody,
              "Initial Read",
              idleTimeoutS)
        }
        None
      }
    }
=======
      idleRead: Option[Future[ByteBuffer]],
  ): F[Response[F]] =
    F.async[Response[F]](cb =>
      idleRead match {
        case Some(read) =>
          handleRead(read, cb, closeOnFinish, doesntHaveBody, "Initial Read", idleTimeoutS)
        case None =>
          handleRead(channelRead(), cb, closeOnFinish, doesntHaveBody, "Initial Read", idleTimeoutS)
      }
    )
>>>>>>> 37f452b1

  // this method will get some data, and try to continue parsing using the implicit ec
  private def readAndParsePrelude(
      cb: Callback[Response[F]],
      closeOnFinish: Boolean,
      doesntHaveBody: Boolean,
      phase: String,
      idleTimeoutS: F[Either[Throwable, Unit]],
  ): Unit =
    handleRead(channelRead(), cb, closeOnFinish, doesntHaveBody, phase, idleTimeoutS)

  private def handleRead(
      read: Future[ByteBuffer],
      cb: Callback[Response[F]],
      closeOnFinish: Boolean,
      doesntHaveBody: Boolean,
      phase: String,
      idleTimeoutS: F[Either[Throwable, Unit]],
  ): Unit =
    read.onComplete {
      case Success(buff) => parsePrelude(buff, closeOnFinish, doesntHaveBody, cb, idleTimeoutS)
      case Failure(EOF) =>
        stageState.get match {
          case Error(e) => cb(Left(e))
          case _ =>
            shutdown()
            cb(Left(EOF))
        }

      case Failure(t) =>
        fatalError(t, s"Error during phase: $phase")
        cb(Left(t))
    }(executionContext)

  private def parsePrelude(
      buffer: ByteBuffer,
      closeOnFinish: Boolean,
      doesntHaveBody: Boolean,
      cb: Callback[Response[F]],
      idleTimeoutS: F[Either[Throwable, Unit]],
  ): Unit =
    try if (!parser.finishedResponseLine(buffer))
      readAndParsePrelude(cb, closeOnFinish, doesntHaveBody, "Response Line Parsing", idleTimeoutS)
    else if (!parser.finishedHeaders(buffer))
      readAndParsePrelude(cb, closeOnFinish, doesntHaveBody, "Header Parsing", idleTimeoutS)
    else {
      // Get headers and determine if we need to close
      val headers: Headers = parser.getHeaders()
      val status: Status = parser.getStatus()
      val httpVersion: HttpVersion = parser.getHttpVersion()

      // we are now to the body
      def terminationCondition(): Either[Throwable, Option[Chunk[Byte]]] =
        stageState.get match { // if we don't have a length, EOF signals the end of the body.
          case Error(e) if e != EOF => Either.left(e)
          case _ =>
            if (parser.definedContentLength() || parser.isChunked())
              Either.left(InvalidBodyException("Received premature EOF."))
            else Either.right(None)
        }

      def cleanup(): Unit =
        if (closeOnFinish || headers.get[Connection].exists(_.hasClose)) {
          logger.debug("Message body complete. Shutting down.")
          stageShutdown()
        } else {
          logger.debug(s"Resetting $name after completing request.")
          resetRead()
        }

      val (attributes, body): (Vault, EntityBody[F]) = if (doesntHaveBody) {
        // responses to HEAD requests do not have a body
        cleanup()
        (Vault.empty, EmptyBody)
      } else {
        // We are to the point of parsing the body and then cleaning up
        val (rawBody, _): (EntityBody[F], () => Future[ByteBuffer]) =
          collectBodyFromParser(buffer, terminationCondition _)

        // to collect the trailers we need a cleanup helper and an effect in the attribute map
        val (trailerCleanup, attributes): (() => Unit, Vault) = {
          if (parser.getHttpVersion().minor == 1 && parser.isChunked()) {
            val trailers = new AtomicReference(Headers.empty)

            val attrs = Vault.empty.insert[F[Headers]](
              Message.Keys.TrailerHeaders[F],
              F.defer {
                if (parser.contentComplete()) F.pure(trailers.get())
                else
                  F.raiseError(
                    new IllegalStateException(
                      "Attempted to collect trailers before the body was complete."
                    )
                  )
              },
            )

            (() => trailers.set(parser.getHeaders()), attrs)
          } else
            (
              { () =>
                ()
              },
              Vault.empty,
            )
        }

        if (parser.contentComplete()) {
          trailerCleanup()
          cleanup()
          attributes -> rawBody
        } else
          attributes -> rawBody.onFinalizeCaseWeak {
            case ExitCase.Succeeded =>
              F.delay { trailerCleanup(); cleanup(); }.evalOn(executionContext)
            case ExitCase.Errored(_) | ExitCase.Canceled =>
              F.delay {
                trailerCleanup(); cleanup(); stageShutdown()
              }.evalOn(executionContext)
          }
      }
      cb(
        Right(
          Response[F](
            status = status,
            httpVersion = httpVersion,
            headers = headers,
            body = body.interruptWhen(idleTimeoutS),
            attributes = attributes,
          )
        )
      )
    } catch {
      case t: Throwable =>
        logger.error(t)("Error during client request decode loop")
        cb(Left(t))
    }

  // /////////////////////// Private helpers /////////////////////////

  /** Validates the request, attempting to fix it if possible,
    * returning an Exception if invalid, None otherwise
    */
  @tailrec private def validateRequest(req: Request[F]): Either[Exception, Request[F]] = {
    val minor: Int = getHttpMinor(req)

    // If we are HTTP/1.0, make sure HTTP/1.0 has no body or a Content-Length header
    if (minor == 0 && req.headers.get[`Content-Length`].isEmpty) {
      logger.warn(s"Request $req is HTTP/1.0 but lacks a length header. Transforming to HTTP/1.1")
      validateRequest(req.withHttpVersion(HttpVersion.`HTTP/1.1`))
    }
    // Ensure we have a host header for HTTP/1.1
    else if (minor == 1 && req.uri.host.isEmpty) // this is unlikely if not impossible
      if (req.headers.get[Host].isDefined) {
        val host = req.headers.get[Host].get // TODO gross
        val newAuth = req.uri.authority match {
          case Some(auth) => auth.copy(host = RegName(host.host), port = host.port)
          case None => Authority(host = RegName(host.host), port = host.port)
        }
        validateRequest(req.withUri(req.uri.copy(authority = Some(newAuth))))
      } else if (req.headers.get[`Content-Length`].nonEmpty) // translate to HTTP/1.0
        validateRequest(req.withHttpVersion(HttpVersion.`HTTP/1.0`))
      else
        Left(new IllegalArgumentException("Host header required for HTTP/1.1 request"))
    else if (req.uri.path == Uri.Path.empty) Right(req.withUri(req.uri.copy(path = Uri.Path.Root)))
    else if (req.uri.path.renderString.exists(ForbiddenUriCharacters))
      Left(new IllegalArgumentException(s"Invalid URI path: ${req.uri.path}"))
    else Right(req) // All appears to be well
  }

  private def getChunkEncoder(
      req: Request[F],
      closeHeader: Boolean,
      rr: StringWriter,
  ): Http1Writer[F] =
    getEncoder(req, rr, getHttpMinor(req), closeHeader)
}

private object Http1Connection {
  case object InProgressException extends Exception("Stage has request in progress")

  // ADT representing the state that the ClientStage can be in
  private sealed trait State
  private final case class Idle(idleRead: Option[Future[ByteBuffer]]) extends State
  private case object ReadWrite extends State
  private case object Read extends State
  private case object Write extends State
  private final case class Error(exc: Throwable) extends State

  private def getHttpMinor[F[_]](req: Request[F]): Int = req.httpVersion.minor

  private def encodeRequestLine[F[_]](req: Request[F], writer: Writer): writer.type = {
    val uri = req.uri
    writer << req.method << ' ' << uri.toOriginForm << ' ' << req.httpVersion << "\r\n"
    if (
      getHttpMinor(req) == 1 &&
      req.headers.get[Host].isEmpty
    ) { // need to add the host header for HTTP/1.1
      uri.host match {
        case Some(host) =>
          writer << "Host: " << host.value
          if (uri.port.isDefined) writer << ':' << uri.port.get
          writer << "\r\n"

        case None =>
          // TODO: do we want to do this by exception?
          throw new IllegalArgumentException("Request URI must have a host.")
      }
      writer
    } else writer
  }

  private val ForbiddenUriCharacters = CharPredicate(0x0.toChar, '\r', '\n')
}<|MERGE_RESOLUTION|>--- conflicted
+++ resolved
@@ -60,12 +60,8 @@
     parserMode: ParserMode,
     userAgent: Option[`User-Agent`],
     idleTimeoutStage: Option[IdleTimeoutStage[ByteBuffer]],
-<<<<<<< HEAD
-    override val dispatcher: Dispatcher[F]
+    override val dispatcher: Dispatcher[F],
 )(implicit protected val F: Async[F])
-=======
-)(implicit protected val F: ConcurrentEffect[F])
->>>>>>> 37f452b1
     extends Http1Stage[F]
     with BlazeConnection[F] {
   import Http1Connection._
@@ -252,17 +248,11 @@
                   idleRead,
                   // We need to wait for the write to complete so that by the time we attempt to recycle the connection it is fully idle.
                 ).map(response =>
-<<<<<<< HEAD
-                  Resource.make(F.pure(writeFiber))(_.join.attempt.void).as(response))) {
-                case (_, Outcome.Succeeded(_)) => F.unit
-                case (writeFiber, Outcome.Canceled() | Outcome.Errored(_)) => writeFiber.cancel
-=======
                   Resource.make(F.pure(writeFiber))(_.join.attempt.void).as(response)
                 )
               ) {
-                case (_, ExitCase.Completed) => F.unit
-                case (writeFiber, ExitCase.Canceled | ExitCase.Error(_)) => writeFiber.cancel
->>>>>>> 37f452b1
+                case (_, Outcome.Succeeded(_)) => F.unit
+                case (writeFiber, Outcome.Canceled() | Outcome.Errored(_)) => writeFiber.cancel
               }
 
             F.race(response, timeoutFiber.joinWithNever)
@@ -281,8 +271,8 @@
       closeOnFinish: Boolean,
       doesntHaveBody: Boolean,
       idleTimeoutS: F[Either[Throwable, Unit]],
-<<<<<<< HEAD
-      idleRead: Option[Future[ByteBuffer]]): F[Response[F]] =
+      idleRead: Option[Future[ByteBuffer]],
+  ): F[Response[F]] =
     F.async[Response[F]] { cb =>
       F.delay {
         idleRead match {
@@ -295,23 +285,12 @@
               closeOnFinish,
               doesntHaveBody,
               "Initial Read",
-              idleTimeoutS)
+              idleTimeoutS,
+            )
         }
         None
       }
     }
-=======
-      idleRead: Option[Future[ByteBuffer]],
-  ): F[Response[F]] =
-    F.async[Response[F]](cb =>
-      idleRead match {
-        case Some(read) =>
-          handleRead(read, cb, closeOnFinish, doesntHaveBody, "Initial Read", idleTimeoutS)
-        case None =>
-          handleRead(channelRead(), cb, closeOnFinish, doesntHaveBody, "Initial Read", idleTimeoutS)
-      }
-    )
->>>>>>> 37f452b1
 
   // this method will get some data, and try to continue parsing using the implicit ec
   private def readAndParsePrelude(
