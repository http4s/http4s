--- conflicted
+++ resolved
@@ -70,7 +70,8 @@
   private def mkConnection(
       key: RequestKey,
       dispatcher: Dispatcher[IO],
-      userAgent: Option[`User-Agent`] = None) =
+      userAgent: Option[`User-Agent`] = None,
+  ) =
     new Http1Connection[IO](
       key,
       executionContext = trampoline,
@@ -81,10 +82,7 @@
       parserMode = ParserMode.Strict,
       userAgent = userAgent,
       idleTimeoutStage = None,
-<<<<<<< HEAD
-      dispatcher = dispatcher
-=======
->>>>>>> 37f452b1
+      dispatcher = dispatcher,
     )
 
   private def mkBuffer(s: String): ByteBuffer =
@@ -93,7 +91,8 @@
   private def bracketResponse[T](
       req: Request[IO],
       resp: String,
-      dispatcher: Dispatcher[IO]): Resource[IO, Response[IO]] = {
+      dispatcher: Dispatcher[IO],
+  ): Resource[IO, Response[IO]] = {
     val stageResource = Resource(IO {
       val stage = mkConnection(FooRequestKey, dispatcher)
       val h = new SeqTestHead(resp.toSeq.map { chr =>
@@ -144,13 +143,9 @@
   private def getSubmission(
       req: Request[IO],
       resp: String,
-<<<<<<< HEAD
       dispatcher: Dispatcher[IO],
-      userAgent: Option[`User-Agent`] = None): IO[(String, String)] = {
-=======
       userAgent: Option[`User-Agent`] = None,
   ): IO[(String, String)] = {
->>>>>>> 37f452b1
     val key = RequestKey.fromRequest(req)
     val tail = mkConnection(key, dispatcher, userAgent)
     getSubmission(req, resp, tail)
