/*
 * Copyright 2014 http4s.org
 *
 * Licensed under the Apache License, Version 2.0 (the "License");
 * you may not use this file except in compliance with the License.
 * You may obtain a copy of the License at
 *
 *     http://www.apache.org/licenses/LICENSE-2.0
 *
 * Unless required by applicable law or agreed to in writing, software
 * distributed under the License is distributed on an "AS IS" BASIS,
 * WITHOUT WARRANTIES OR CONDITIONS OF ANY KIND, either express or implied.
 * See the License for the specific language governing permissions and
 * limitations under the License.
 */

package org.http4s
package blaze
package client

import cats.effect._
import cats.effect.concurrent.Deferred
import cats.syntax.all._
import fs2.Stream
import fs2.concurrent.Queue
import org.http4s.BuildInfo
import org.http4s.blaze.client.bits.DefaultUserAgent
import org.http4s.blaze.pipeline.Command.EOF
import org.http4s.blaze.pipeline.LeafBuilder
import org.http4s.blazecore.QueueTestHead
import org.http4s.blazecore.SeqTestHead
import org.http4s.blazecore.TestHead
import org.http4s.client.RequestKey
import org.http4s.headers.`User-Agent`
import org.http4s.syntax.all._

import java.nio.ByteBuffer
import java.nio.charset.StandardCharsets
import scala.concurrent.Future
import scala.concurrent.duration._

class Http1ClientStageSuite extends Http4sSuite {
  val trampoline = org.http4s.blaze.util.Execution.trampoline

  val www_foo_test = uri"http://www.foo.test"
  val FooRequest = Request[IO](uri = www_foo_test)
  val FooRequestKey = RequestKey.fromRequest(FooRequest)

  val LongDuration = 30.seconds

  // Common throw away response
  val resp = "HTTP/1.1 200 OK\r\nContent-Length: 4\r\n\r\ndone"

  private val fooConnection =
    ResourceFixture[Http1Connection[IO]] {
      Resource[IO, Http1Connection[IO]] {
        IO {
          val connection = mkConnection(FooRequestKey)
          (connection, IO.delay(connection.shutdown()))
        }
      }
    }

  private def mkConnection(key: RequestKey, userAgent: Option[`User-Agent`] = None) =
    new Http1Connection[IO](
      key,
      executionContext = trampoline,
      maxResponseLineSize = 4096,
      maxHeaderLength = 40960,
      maxChunkSize = Int.MaxValue,
      chunkBufferMaxSize = 1024,
      parserMode = ParserMode.Strict,
      userAgent = userAgent,
      idleTimeoutStage = None,
    )

  private def mkBuffer(s: String): ByteBuffer =
    ByteBuffer.wrap(s.getBytes(StandardCharsets.ISO_8859_1))

  private def bracketResponse[T](req: Request[IO], resp: String): Resource[IO, Response[IO]] = {
    val stageResource = Resource(IO {
      val stage = mkConnection(FooRequestKey)
      val h = new SeqTestHead(resp.toSeq.map { chr =>
        val b = ByteBuffer.allocate(1)
        b.put(chr.toByte).flip()
        b
      })
      LeafBuilder(stage).base(h)
      (stage, IO(stage.shutdown()))
    })

    for {
      stage <- stageResource
      resp <- Resource.suspend(stage.runRequest(req, IO.never))
    } yield resp
  }

  private def getSubmission(
      req: Request[IO],
      resp: String,
      stage: Http1Connection[IO],
  ): IO[(String, String)] =
    for {
      q <- Queue.unbounded[IO, Option[ByteBuffer]]
      h = new QueueTestHead(q)
      d <- Deferred[IO, Unit]
      _ <- IO(LeafBuilder(stage).base(h))
      _ <- (d.get >> Stream
        .emits(resp.toList)
        .map { c =>
          val b = ByteBuffer.allocate(1)
          b.put(c.toByte).flip()
          b
        }
        .noneTerminate
        .through(q.enqueue)
        .compile
        .drain).start
      req0 = req.withBodyStream(req.body.onFinalizeWeak(d.complete(())))
      response <- stage.runRequest(req0, IO.never)
      result <- response.use(_.as[String])
      _ <- IO(h.stageShutdown())
      buff <- IO.fromFuture(IO(h.result))
      _ <- d.get
      request = new String(buff.array(), StandardCharsets.ISO_8859_1)
    } yield (request, result)

  private def getSubmission(
      req: Request[IO],
      resp: String,
      userAgent: Option[`User-Agent`] = None,
  ): IO[(String, String)] = {
    val key = RequestKey.fromRequest(req)
    val tail = mkConnection(key, userAgent)
    getSubmission(req, resp, tail)
  }

  test("Run a basic request".flaky) {
    getSubmission(FooRequest, resp).map { case (request, response) =>
      val statusLine = request.split("\r\n").apply(0)
      assertEquals(statusLine, "GET / HTTP/1.1")
      assertEquals(response, "done")
    }
  }

  test("Submit a request line with a query".flaky) {
    val uri = "/huh?foo=bar"
    val Right(parsed) = Uri.fromString("http://www.foo.test" + uri)
    val req = Request[IO](uri = parsed)

    getSubmission(req, resp).map { case (request, response) =>
      val statusLine = request.split("\r\n").apply(0)
      assertEquals(statusLine, "GET " + uri + " HTTP/1.1")
      assertEquals(response, "done")
    }
  }

  fooConnection.test("Fail when attempting to get a second request with one in progress") { tail =>
    val (frag1, frag2) = resp.splitAt(resp.length - 1)

    val h = new SeqTestHead(List(mkBuffer(frag1), mkBuffer(frag2), mkBuffer(resp)))
    LeafBuilder(tail).base(h)

    (for {
      _ <- tail.runRequest(FooRequest, IO.never) // we remain in the body
      _ <- tail.runRequest(FooRequest, IO.never)
    } yield ()).intercept[Http1Connection.InProgressException.type]
  }

  fooConnection.test("Alert the user if the body is to short") { tail =>
    val resp = "HTTP/1.1 200 OK\r\nContent-Length: 5\r\n\r\ndone"

    val h = new SeqTestHead(List(mkBuffer(resp)))
    LeafBuilder(tail).base(h)

    Resource
      .suspend(tail.runRequest(FooRequest, IO.never))
      .use(_.body.compile.drain)
      .intercept[InvalidBodyException]
  }

  test("Interpret a lack of length with a EOF as a valid message") {
    val resp = "HTTP/1.1 200 OK\r\n\r\ndone"

    getSubmission(FooRequest, resp).map(_._2).assertEquals("done")
  }

  test("Utilize a provided Host header".flaky) {
    val resp = "HTTP/1.1 200 OK\r\n\r\ndone"

    val req = FooRequest.withHeaders(headers.Host("bar.test"))

    getSubmission(req, resp).map { case (request, response) =>
      val requestLines = request.split("\r\n").toList
      assert(requestLines.contains("Host: bar.test"))
      assertEquals(response, "done")
    }
  }

  test("Insert a User-Agent header") {
    val resp = "HTTP/1.1 200 OK\r\n\r\ndone"

    getSubmission(FooRequest, resp, DefaultUserAgent).map { case (request, response) =>
      val requestLines = request.split("\r\n").toList
      assert(requestLines.contains(s"User-Agent: http4s-blaze/${BuildInfo.version}"))
      assertEquals(response, "done")
    }
  }

  test("Use User-Agent header provided in Request".flaky) {
    val resp = "HTTP/1.1 200 OK\r\n\r\ndone"
    val req = FooRequest.withHeaders(`User-Agent`(ProductId("myagent")))

    getSubmission(req, resp).map { case (request, response) =>
      val requestLines = request.split("\r\n").toList
      assert(requestLines.contains("User-Agent: myagent"))
      assertEquals(response, "done")
    }
  }

  fooConnection.test("Not add a User-Agent header when configured with None") { tail =>
    val resp = "HTTP/1.1 200 OK\r\n\r\ndone"

    getSubmission(FooRequest, resp, tail).map { case (request, response) =>
      val requestLines = request.split("\r\n").toList
      assertEquals(requestLines.find(_.startsWith("User-Agent")), None)
      assertEquals(response, "done")
    }
  }

  // TODO fs2 port - Currently is elevating the http version to 1.1 causing this test to fail
  test("Allow an HTTP/1.0 request without a Host header".ignore) {
    val resp = "HTTP/1.0 200 OK\r\n\r\ndone"

    val req = Request[IO](uri = www_foo_test, httpVersion = HttpVersion.`HTTP/1.0`)

    getSubmission(req, resp).map { case (request, response) =>
      assert(!request.contains("Host:"))
      assertEquals(response, "done")
    }
  }

  test("Support flushing the prelude") {
    val req = Request[IO](uri = www_foo_test, httpVersion = HttpVersion.`HTTP/1.0`)
    /*
     * We flush the prelude first to test connection liveness in pooled
     * scenarios before we consume the body.  Make sure we can handle
     * it.  Ensure that we still get a well-formed response.
     */
    getSubmission(req, resp).map(_._2).assertEquals("done")
  }

  fooConnection.test("Not expect body if request was a HEAD request") { tail =>
    val contentLength = 12345L
    val resp = s"HTTP/1.1 200 OK\r\nContent-Length: $contentLength\r\n\r\n"
    val headRequest = FooRequest.withMethod(Method.HEAD)

    val h = new SeqTestHead(List(mkBuffer(resp)))
    LeafBuilder(tail).base(h)

    Resource.suspend(tail.runRequest(headRequest, IO.never)).use { response =>
      assertEquals(response.contentLength, Some(contentLength))

      // body is empty due to it being HEAD request
      response.body.compile.toVector.map(_.foldLeft(0L)((long, _) => long + 1L)).assertEquals(0L)
    }
  }

  {
    val resp = "HTTP/1.1 200 OK\r\n" +
      "Transfer-Encoding: chunked\r\n\r\n" +
      "3\r\n" +
      "foo\r\n" +
      "0\r\n" +
      "Foo:Bar\r\n" +
      "\r\n"

    val req = Request[IO](uri = www_foo_test, httpVersion = HttpVersion.`HTTP/1.1`)

    test("Support trailer headers") {
      val hs: IO[Headers] = bracketResponse(req, resp).use { (response: Response[IO]) =>
        for {
          _ <- response.as[String]
          hs <- response.trailerHeaders
        } yield hs
      }

      hs.map(_.headers.mkString).assertEquals("Foo: Bar")
    }

    test("Fail to get trailers before they are complete") {
      val hs: IO[Headers] = bracketResponse(req, resp).use { (response: Response[IO]) =>
        for {
          hs <- response.trailerHeaders
        } yield hs
      }

      hs.intercept[IllegalStateException]
    }
  }

  fooConnection.test("Close idle connection after server closes it") { tail =>
    val h = new TestHead("EofingTestHead") {
      private val bodyIt = Seq(mkBuffer(resp)).iterator

      override def readRequest(size: Int): Future[ByteBuffer] =
        synchronized {
          if (!closed && bodyIt.hasNext) Future.successful(bodyIt.next())
          else Future.failed(EOF)
        }
    }
    LeafBuilder(tail).base(h)

    for {
<<<<<<< HEAD
      _ <- tail.runRequest(FooRequest, IO.never) //the first request succeeds
=======
      _ <- tail.runRequest(FooRequest) // the first request succeeds
>>>>>>> 9fed0886
      _ <- IO.sleep(200.millis) // then the server closes the connection
      isClosed <- IO(
        tail.isClosed
      ) // and the client should recognize that the connection has been closed
    } yield assert(isClosed)
  }
}<|MERGE_RESOLUTION|>--- conflicted
+++ resolved
@@ -312,11 +312,7 @@
     LeafBuilder(tail).base(h)
 
     for {
-<<<<<<< HEAD
-      _ <- tail.runRequest(FooRequest, IO.never) //the first request succeeds
-=======
-      _ <- tail.runRequest(FooRequest) // the first request succeeds
->>>>>>> 9fed0886
+      _ <- tail.runRequest(FooRequest, IO.never) // the first request succeeds
       _ <- IO.sleep(200.millis) // then the server closes the connection
       isClosed <- IO(
         tail.isClosed
