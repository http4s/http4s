--- conflicted
+++ resolved
@@ -77,26 +77,19 @@
       chunkBufferMaxSize = 1024,
       parserMode = ParserMode.Strict,
       userAgent = userAgent,
-<<<<<<< HEAD
+      idleTimeoutStage = None,
       dispatcher = dispatcher
-=======
-      idleTimeoutStage = None
->>>>>>> fcd93e90
     )
 
   private def mkBuffer(s: String): ByteBuffer =
     ByteBuffer.wrap(s.getBytes(StandardCharsets.ISO_8859_1))
 
-<<<<<<< HEAD
-  private def bracketResponse[T](req: Request[IO], resp: String, dispatcher: Dispatcher[IO])(
-      f: Response[IO] => IO[T]): IO[T] = {
-    val stage = mkConnection(FooRequestKey, dispatcher)
-    IO.defer {
-=======
-  private def bracketResponse[T](req: Request[IO], resp: String): Resource[IO, Response[IO]] = {
+  private def bracketResponse[T](
+      req: Request[IO],
+      resp: String,
+      dispatcher: Dispatcher[IO]): Resource[IO, Response[IO]] = {
     val stageResource = Resource(IO {
-      val stage = mkConnection(FooRequestKey)
->>>>>>> fcd93e90
+      val stage = mkConnection(FooRequestKey, dispatcher)
       val h = new SeqTestHead(resp.toSeq.map { chr =>
         val b = ByteBuffer.allocate(1)
         b.put(chr.toByte).flip()
@@ -132,15 +125,9 @@
         .through(_.evalMap(q.offer))
         .compile
         .drain).start
-<<<<<<< HEAD
       req0 = req.withBodyStream(req.body.onFinalizeWeak(d.complete(()).void))
-      response <- stage.runRequest(req0, IO.never)
-      result <- response.as[String]
-=======
-      req0 = req.withBodyStream(req.body.onFinalizeWeak(d.complete(())))
       response <- stage.runRequest(req0)
       result <- response.use(_.as[String])
->>>>>>> fcd93e90
       _ <- IO(h.stageShutdown())
       buff <- IO.fromFuture(IO(h.result))
       _ <- d.get
@@ -184,14 +171,8 @@
     LeafBuilder(tail).base(h)
 
     (for {
-<<<<<<< HEAD
-      done <- IO.deferred[Unit]
-      _ <- tail.runRequest(FooRequest, done.complete(()) >> IO.never) // we remain in the body
-      _ <- tail.runRequest(FooRequest, IO.never)
-=======
       _ <- tail.runRequest(FooRequest) // we remain in the body
       _ <- tail.runRequest(FooRequest)
->>>>>>> fcd93e90
     } yield ()).intercept[Http1Connection.InProgressException.type]
   }
 
@@ -225,11 +206,7 @@
     }
   }
 
-<<<<<<< HEAD
-  dispatcher.test("Insert a User-Agent header".flaky) { dispatcher =>
-=======
-  test("Insert a User-Agent header") {
->>>>>>> fcd93e90
+  dispatcher.test("Insert a User-Agent header") { dispatcher =>
     val resp = "HTTP/1.1 200 OK\r\n\r\ndone"
 
     getSubmission(FooRequest, resp, dispatcher, DefaultUserAgent).map { case (request, response) =>
@@ -309,13 +286,8 @@
 
     val req = Request[IO](uri = www_foo_test, httpVersion = HttpVersion.`HTTP/1.1`)
 
-<<<<<<< HEAD
     dispatcher.test("Support trailer headers") { dispatcher =>
-      val hs: IO[Headers] = bracketResponse(req, resp, dispatcher) { (response: Response[IO]) =>
-=======
-    test("Support trailer headers") {
-      val hs: IO[Headers] = bracketResponse(req, resp).use { (response: Response[IO]) =>
->>>>>>> fcd93e90
+      val hs: IO[Headers] = bracketResponse(req, resp, dispatcher).use { (response: Response[IO]) =>
         for {
           _ <- response.as[String]
           hs <- response.trailerHeaders
@@ -325,13 +297,8 @@
       hs.map(_.headers.mkString).assertEquals("Foo: Bar")
     }
 
-<<<<<<< HEAD
     dispatcher.test("Fail to get trailers before they are complete") { dispatcher =>
-      val hs: IO[Headers] = bracketResponse(req, resp, dispatcher) { (response: Response[IO]) =>
-=======
-    test("Fail to get trailers before they are complete") {
-      val hs: IO[Headers] = bracketResponse(req, resp).use { (response: Response[IO]) =>
->>>>>>> fcd93e90
+      val hs: IO[Headers] = bracketResponse(req, resp, dispatcher).use { (response: Response[IO]) =>
         for {
           hs <- response.trailerHeaders
         } yield hs
