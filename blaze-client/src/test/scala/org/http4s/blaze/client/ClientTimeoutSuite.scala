--- conflicted
+++ resolved
@@ -36,17 +36,12 @@
 import java.io.IOException
 import java.nio.ByteBuffer
 import java.nio.charset.StandardCharsets
-import java.util.concurrent.TimeUnit
 import scala.concurrent.TimeoutException
 import scala.concurrent.duration._
 
 class ClientTimeoutSuite extends Http4sSuite {
 
-<<<<<<< HEAD
-  override def munitTimeout: Duration = new FiniteDuration(10, TimeUnit.SECONDS)
-=======
   override def munitTimeout: Duration = 5.seconds
->>>>>>> 1826c776
 
   def tickWheelFixture = ResourceFixture(
     Resource.make(IO(new TickWheelExecutor(tick = 50.millis)))(tickWheel =>
@@ -117,61 +112,19 @@
     )
 
   tickWheelFixture.test("Idle timeout on slow response") { tickWheel =>
-<<<<<<< HEAD
-    val tail = mkConnection(FooRequestKey, tickWheel, idleTimeout = 1.second)
     val h = new SlowTestHead(List(mkBuffer(resp)), 60.seconds, tickWheel)
-    val c = mkClient(h, tail, tickWheel)()
-=======
-    val h = new SlowTestHead(List(mkBuffer(resp)), 10.seconds, tickWheel)
     val c = mkClient(h, tickWheel)(idleTimeout = 1.second)
->>>>>>> 1826c776
 
     c.fetchAs[String](FooRequest).intercept[TimeoutException]
   }
 
   tickWheelFixture.test("Request timeout on slow response") { tickWheel =>
-<<<<<<< HEAD
-    val tail = mkConnection(FooRequestKey, tickWheel)
     val h = new SlowTestHead(List(mkBuffer(resp)), 60.seconds, tickWheel)
-    val c = mkClient(h, tail, tickWheel)(requestTimeout = 1.second)
-=======
-    val h = new SlowTestHead(List(mkBuffer(resp)), 10.seconds, tickWheel)
     val c = mkClient(h, tickWheel)(requestTimeout = 1.second)
->>>>>>> 1826c776
-
-    c.fetchAs[String](FooRequest).intercept[TimeoutException]
-  }
-
-<<<<<<< HEAD
-  tickWheelFixture.test("Idle timeout on slow POST body") { tickWheel =>
-    (for {
-      d <- Deferred[IO, Unit]
-      body =
-        Stream
-          .awakeEvery[IO](2.seconds)
-          .map(_ => "1".toByte)
-          .take(4)
-          .onFinalizeWeak[IO](d.complete(()).void)
-      req = Request(method = Method.POST, uri = www_foo_com, body = body)
-      tail = mkConnection(RequestKey.fromRequest(req), tickWheel, idleTimeout = 1.second)
-      q <- Queue.unbounded[IO, Option[ByteBuffer]]
-      h = new QueueTestHead(q)
-      (f, b) = resp.splitAt(resp.length - 1)
-      _ <- (q.enqueue1(Some(mkBuffer(f))) >> d.get >> q.enqueue1(Some(mkBuffer(b)))).start
-      c = mkClient(h, tail, tickWheel)()
-      s <- c.fetchAs[String](req)
-    } yield s).intercept[TimeoutException]
-  }
-
-  tickWheelFixture.test("Not timeout on only marginally slow POST body") { tickWheel =>
-    def dataStream(n: Int): EntityBody[IO] = {
-      val interval = 100.millis
-      Stream
-        .awakeEvery[IO](interval)
-        .map(_ => "1".toByte)
-        .take(n.toLong)
-    }
-=======
+
+    c.fetchAs[String](FooRequest).intercept[TimeoutException]
+  }
+
   tickWheelFixture.test("Idle timeout on slow request body before receiving response") {
     tickWheel =>
       // Sending request body hangs so the idle timeout will kick-in after 1s and interrupt the request
@@ -179,12 +132,11 @@
       val req = Request(method = Method.POST, uri = www_foo_com, body = body)
       val h = new SlowTestHead(Seq(mkBuffer(resp)), 3.seconds, tickWheel)
       val c = mkClient(h, tickWheel)(idleTimeout = 1.second)
->>>>>>> 1826c776
 
       c.fetchAs[String](req).intercept[TimeoutException]
   }
 
-  tickWheelFixture.test("Idle timeout on slow request body while receiving response body".fail) {
+  tickWheelFixture.test("Idle timeout on slow request body while receiving response body") {
     tickWheel =>
       // Sending request body hangs so the idle timeout will kick-in after 1s and interrupt the request.
       // But with current implementation the cancellation of the request hangs (waits for the request body).
@@ -203,7 +155,7 @@
       } yield s).intercept[TimeoutException]
   }
 
-  tickWheelFixture.test("Not timeout on only marginally slow request body".flaky) { tickWheel =>
+  tickWheelFixture.test("Not timeout on only marginally slow request body") { tickWheel =>
     // Sending request body will take 1500ms. But there will be some activity every 500ms.
     // If the idle timeout wasn't reset every time something is sent, it would kick-in after 1 second.
     // The chunks need to be larger than the buffer in CachingChunkWriter
@@ -218,17 +170,9 @@
     c.fetchAs[String](req)
   }
 
-<<<<<<< HEAD
   tickWheelFixture.test("Request timeout on slow response body") { tickWheel =>
-    val tail = mkConnection(FooRequestKey, tickWheel)
-    val (f, b) = resp.splitAt(resp.length - 1)
-    val h = new SlowTestHead(Seq(f, b).map(mkBuffer), 1500.millis, tickWheel)
-    val c = mkClient(h, tail, tickWheel)(requestTimeout = 1.second)
-=======
-  tickWheelFixture.test("Request timeout on slow response body".flaky) { tickWheel =>
     val h = new SlowTestHead(Seq(mkBuffer(resp)), 1500.millis, tickWheel)
     val c = mkClient(h, tickWheel)(requestTimeout = 1.second, idleTimeout = 10.second)
->>>>>>> 1826c776
 
     c.fetchAs[String](FooRequest).intercept[TimeoutException]
   }
@@ -251,12 +195,7 @@
     c.fetchAs[String](FooRequest).intercept[TimeoutException]
   }
 
-<<<<<<< HEAD
   tickWheelFixture.test("No Response head timeout on fast header") { tickWheel =>
-    val tail = mkConnection(FooRequestKey, tickWheel)
-=======
-  tickWheelFixture.test("No Response head timeout on fast header".flaky) { tickWheel =>
->>>>>>> 1826c776
     val (f, b) = resp.splitAt(resp.indexOf("\r\n\r\n" + 4))
     val h = new SlowTestHead(Seq(f, b).map(mkBuffer), 125.millis, tickWheel)
     // header is split into two chunks, we wait for 10x
