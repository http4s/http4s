--- conflicted
+++ resolved
@@ -205,11 +205,7 @@
   // // Load tests // //
 
   test(
-<<<<<<< HEAD
     "BlazeClient should keep reusing connections even when under heavy load (single client scenario)"
-=======
-    "BlazeClient should keep reusing connections even when under heavy load (single client scenario)".fail.flaky
->>>>>>> 1826c776
   ) {
     builder().resource.use { client =>
       for {
@@ -226,11 +222,7 @@
   }
 
   test(
-<<<<<<< HEAD
     "BlazeClient should keep reusing connections even when under heavy load (multiple clients scenario)"
-=======
-    "BlazeClient should keep reusing connections even when under heavy load (multiple clients scenario)".fail.flaky
->>>>>>> 1826c776
   ) {
     for {
       servers <- makeServers()
