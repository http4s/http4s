--- conflicted
+++ resolved
@@ -211,15 +211,9 @@
       .assert
   }
 
-<<<<<<< HEAD
-  test("Blaze Http1Client should doesn't leak connection on timeout") {
-    val addresses = server().addresses
-    val address = addresses.head.toInetSocketAddress
-=======
   test("Blaze Http1Client should doesn't leak connection on timeout".flaky) {
-    val addresses = jettyServer().addresses
-    val address = addresses.head
->>>>>>> fb07b77c
+    val addresses = server().addresses
+    val address = addresses.head.toInetSocketAddress
     val name = address.getHostName
     val port = address.getPort
     val uri = Uri.fromString(s"http://$name:$port/simple").yolo
