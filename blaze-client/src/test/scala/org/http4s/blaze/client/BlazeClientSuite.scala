/*
 * Copyright 2014 http4s.org
 *
 * Licensed under the Apache License, Version 2.0 (the "License");
 * you may not use this file except in compliance with the License.
 * You may obtain a copy of the License at
 *
 *     http://www.apache.org/licenses/LICENSE-2.0
 *
 * Unless required by applicable law or agreed to in writing, software
 * distributed under the License is distributed on an "AS IS" BASIS,
 * WITHOUT WARRANTIES OR CONDITIONS OF ANY KIND, either express or implied.
 * See the License for the specific language governing permissions and
 * limitations under the License.
 */

package org.http4s.blaze
package client

import cats.effect._
import cats.syntax.all._
import fs2.Stream
import java.util.concurrent.TimeoutException
import org.http4s._
import org.http4s.client.{ConnectionFailure, RequestKey}
import org.http4s.syntax.all._
import scala.concurrent.duration._

class BlazeClientSuite extends BlazeClientBase {

  test(
    "Blaze Http1Client should raise error NoConnectionAllowedException if no connections are permitted for key") {
    val sslAddress = secureServer().addresses.head
    val name = sslAddress.getHostName
    val port = sslAddress.getPort
    val u = Uri.fromString(s"https://$name:$port/simple").yolo
    val resp = builder(0).resource.use(_.expect[String](u).attempt)
    resp.assertEquals(Left(NoConnectionAllowedException(RequestKey(u.scheme.get, u.authority.get))))
  }

  test("Blaze Http1Client should make simple https requests") {
    val sslAddress = secureServer().addresses.head
    val name = sslAddress.getHostName
    val port = sslAddress.getPort
    val u = Uri.fromString(s"https://$name:$port/simple").yolo
<<<<<<< HEAD
    val resp = mkClient(1).use(_.expect[String](u))
    resp.map(_.length > 0).assertEquals(true)
=======
    val resp = builder(1).resource.use(_.expect[String](u))
    resp.map(_.length > 0).assert
>>>>>>> 26fbb75b
  }

  test("Blaze Http1Client should reject https requests when no SSLContext is configured") {
    val sslAddress = secureServer().addresses.head
    val name = sslAddress.getHostName
    val port = sslAddress.getPort
    val u = Uri.fromString(s"https://$name:$port/simple").yolo
    val resp = builder(1, sslContextOption = None).resource
      .use(_.expect[String](u))
      .attempt
    resp
      .map {
        case Left(_: ConnectionFailure) => true
        case _ => false
      }
      .assertEquals(true)
  }

  test("Blaze Http1Client should obey response header timeout") {
    val addresses = server().addresses
    val address = addresses(0)
    val name = address.getHostName
    val port = address.getPort
    builder(1, responseHeaderTimeout = 100.millis).resource
      .use { client =>
        val submit = client.expect[String](Uri.fromString(s"http://$name:$port/delayed").yolo)
        submit
      }
      .intercept[TimeoutException]
  }

  test("Blaze Http1Client should unblock waiting connections") {
    val addresses = server().addresses
    val address = addresses(0)
    val name = address.getHostName
    val port = address.getPort
    builder(1, responseHeaderTimeout = 20.seconds).resource
      .use { client =>
        val submit = client.expect[String](Uri.fromString(s"http://$name:$port/delayed").yolo)
        for {
          _ <- submit.start
          r <- submit.attempt
        } yield r
      }
      .map(_.isRight)
      .assertEquals(true)
  }

  test("Blaze Http1Client should drain waiting connections after shutdown") {
    val addresses = server().addresses
    val address = addresses(0)
    val name = address.getHostName
    val port = address.getPort

    val resp = builder(1, responseHeaderTimeout = 20.seconds).resource
      .use { drainTestClient =>
        drainTestClient
          .expect[String](Uri.fromString(s"http://$name:$port/delayed").yolo)
          .attempt
          .start

        val resp = drainTestClient
          .expect[String](Uri.fromString(s"http://$name:$port/delayed").yolo)
          .attempt
          .map(_.exists(_.nonEmpty))
          .start

        // Wait 100 millis to shut down
        IO.sleep(100.millis) *> resp.flatMap(_.joinWithNever)
      }

    resp.assertEquals(true)
  }

  test(
    "Blaze Http1Client should stop sending data when the server sends response and closes connection") {
    // https://datatracker.ietf.org/doc/html/rfc2616#section-8.2.2
    val addresses = server().addresses
    val address = addresses.head
    val name = address.getHostName
    val port = address.getPort
    Deferred[IO, Unit]
      .flatMap { reqClosed =>
<<<<<<< HEAD
        mkClient(1, requestTimeout = 2.seconds).use { client =>
          val body = Stream(0.toByte).repeat.onFinalizeWeak(reqClosed.complete(()).void)
=======
        builder(1, requestTimeout = 2.seconds).resource.use { client =>
          val body = Stream(0.toByte).repeat.onFinalizeWeak(reqClosed.complete(()))
>>>>>>> 26fbb75b
          val req = Request[IO](
            method = Method.POST,
            uri = Uri.fromString(s"http://$name:$port/respond-and-close-immediately").yolo
          ).withBodyStream(body)
          client.status(req) >> reqClosed.get
        }
      }
      .assertEquals(())
  }

  test(
    "Blaze Http1Client should stop sending data when the server sends response without body and closes connection") {
    // https://datatracker.ietf.org/doc/html/rfc2616#section-8.2.2
    // Receiving a response with and without body exercises different execution path in blaze client.

    val addresses = server().addresses
    val address = addresses.head
    val name = address.getHostName
    val port = address.getPort
    Deferred[IO, Unit]
      .flatMap { reqClosed =>
<<<<<<< HEAD
        mkClient(1, requestTimeout = 2.seconds).use { client =>
          val body = Stream(0.toByte).repeat.onFinalizeWeak(reqClosed.complete(()).void)
=======
        builder(1, requestTimeout = 2.seconds).resource.use { client =>
          val body = Stream(0.toByte).repeat.onFinalizeWeak(reqClosed.complete(()))
>>>>>>> 26fbb75b
          val req = Request[IO](
            method = Method.POST,
            uri = Uri.fromString(s"http://$name:$port/respond-and-close-immediately-no-body").yolo
          ).withBodyStream(body)
          client.status(req) >> reqClosed.get
        }
      }
      .assertEquals(())
  }

  test(
    "Blaze Http1Client should fail with request timeout if the request body takes too long to send") {
    val addresses = server().addresses
    val address = addresses.head
    val name = address.getHostName
    val port = address.getPort
    builder(1, requestTimeout = 500.millis, responseHeaderTimeout = Duration.Inf).resource
      .use { client =>
        val body = Stream(0.toByte).repeat
        val req = Request[IO](
          method = Method.POST,
          uri = Uri.fromString(s"http://$name:$port/process-request-entity").yolo
        ).withBodyStream(body)
        client.status(req)
      }
      .attempt
      .map {
        case Left(_: TimeoutException) => true
        case _ => false
      }
      .assert
  }

  test(
    "Blaze Http1Client should fail with response header timeout if the request body takes too long to send") {
    val addresses = server().addresses
    val address = addresses.head
    val name = address.getHostName
    val port = address.getPort
    builder(1, requestTimeout = Duration.Inf, responseHeaderTimeout = 500.millis).resource
      .use { client =>
        val body = Stream(0.toByte).repeat
        val req = Request[IO](
          method = Method.POST,
          uri = Uri.fromString(s"http://$name:$port/process-request-entity").yolo
        ).withBodyStream(body)
        client.status(req)
      }
      .attempt
      .map {
        case Left(_: TimeoutException) => true
        case _ => false
      }
      .assert
  }

  test("Blaze Http1Client should doesn't leak connection on timeout") {
    val addresses = server().addresses
    val address = addresses.head
    val name = address.getHostName
    val port = address.getPort
    val uri = Uri.fromString(s"http://$name:$port/simple").yolo

    builder(1).resource
      .use { client =>
        val req = Request[IO](uri = uri)
        client
          .run(req)
          .use { _ =>
            IO.never
          }
          .timeout(250.millis)
          .attempt >>
          client.status(req)
      }
      .assertEquals(Status.Ok)
  }

  test("Blaze Http1Client should raise a ConnectionFailure when a host can't be resolved") {
    builder(1).resource
      .use { client =>
        client.status(Request[IO](uri = uri"http://example.invalid/"))
      }
      .interceptMessage[ConnectionFailure](
        "Error connecting to http://example.invalid using address example.invalid:80 (unresolved: true)")
  }

  test("Keeps stats") {
    val addresses = jettyServer().addresses
    val address = addresses.head
    val name = address.getHostName
    val port = address.getPort
    val uri = Uri.fromString(s"http://$name:$port/simple").yolo
    builder(1, requestTimeout = 2.seconds).resourceWithState.use { case (client, state) =>
      for {
        // We're not thoroughly exercising the pool stats.  We're doing a rudimentary check.
        _ <- state.allocated.assertEquals(Map.empty[RequestKey, Int])
        reading <- Deferred[IO, Unit]
        done <- Deferred[IO, Unit]
        body = Stream.eval(reading.complete(())) *> (Stream.empty: EntityBody[IO]) <* Stream.eval(
          done.get)
        req = Request[IO](Method.POST, uri = uri).withEntity(body)
        _ <- client.status(req).start
        _ <- reading.get
        _ <- state.allocated.map(_.get(RequestKey.fromRequest(req))).assertEquals(Some(1))
        _ <- done.complete(())
      } yield ()
    }
  }
}<|MERGE_RESOLUTION|>--- conflicted
+++ resolved
@@ -43,13 +43,8 @@
     val name = sslAddress.getHostName
     val port = sslAddress.getPort
     val u = Uri.fromString(s"https://$name:$port/simple").yolo
-<<<<<<< HEAD
-    val resp = mkClient(1).use(_.expect[String](u))
+    val resp = builder(1).resource.use(_.expect[String](u))
     resp.map(_.length > 0).assertEquals(true)
-=======
-    val resp = builder(1).resource.use(_.expect[String](u))
-    resp.map(_.length > 0).assert
->>>>>>> 26fbb75b
   }
 
   test("Blaze Http1Client should reject https requests when no SSLContext is configured") {
@@ -133,13 +128,8 @@
     val port = address.getPort
     Deferred[IO, Unit]
       .flatMap { reqClosed =>
-<<<<<<< HEAD
-        mkClient(1, requestTimeout = 2.seconds).use { client =>
+        builder(1, requestTimeout = 2.seconds).resource.use { client =>
           val body = Stream(0.toByte).repeat.onFinalizeWeak(reqClosed.complete(()).void)
-=======
-        builder(1, requestTimeout = 2.seconds).resource.use { client =>
-          val body = Stream(0.toByte).repeat.onFinalizeWeak(reqClosed.complete(()))
->>>>>>> 26fbb75b
           val req = Request[IO](
             method = Method.POST,
             uri = Uri.fromString(s"http://$name:$port/respond-and-close-immediately").yolo
@@ -161,13 +151,8 @@
     val port = address.getPort
     Deferred[IO, Unit]
       .flatMap { reqClosed =>
-<<<<<<< HEAD
-        mkClient(1, requestTimeout = 2.seconds).use { client =>
+        builder(1, requestTimeout = 2.seconds).resource.use { client =>
           val body = Stream(0.toByte).repeat.onFinalizeWeak(reqClosed.complete(()).void)
-=======
-        builder(1, requestTimeout = 2.seconds).resource.use { client =>
-          val body = Stream(0.toByte).repeat.onFinalizeWeak(reqClosed.complete(()))
->>>>>>> 26fbb75b
           val req = Request[IO](
             method = Method.POST,
             uri = Uri.fromString(s"http://$name:$port/respond-and-close-immediately-no-body").yolo
@@ -256,7 +241,7 @@
   }
 
   test("Keeps stats") {
-    val addresses = jettyServer().addresses
+    val addresses = server().addresses
     val address = addresses.head
     val name = address.getHostName
     val port = address.getPort
