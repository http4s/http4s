/*
 * Copyright 2014 http4s.org
 *
 * Licensed under the Apache License, Version 2.0 (the "License");
 * you may not use this file except in compliance with the License.
 * You may obtain a copy of the License at
 *
 *     http://www.apache.org/licenses/LICENSE-2.0
 *
 * Unless required by applicable law or agreed to in writing, software
 * distributed under the License is distributed on an "AS IS" BASIS,
 * WITHOUT WARRANTIES OR CONDITIONS OF ANY KIND, either express or implied.
 * See the License for the specific language governing permissions and
 * limitations under the License.
 */

package org.http4s
package client
package blaze

import cats.effect._
import cats.effect.kernel.Deferred
import cats.effect.std.{Dispatcher, Queue}
import cats.syntax.all._
import fs2.Stream
import java.nio.ByteBuffer
import java.nio.charset.StandardCharsets
import org.http4s.blaze.pipeline.LeafBuilder
import org.http4s.blazecore.{QueueTestHead, SeqTestHead}
import org.http4s.client.blaze.bits.DefaultUserAgent
import org.http4s.headers.`User-Agent`
import org.http4s.syntax.all._
import org.http4s.testing.DispatcherIOFixture
import org.typelevel.ci.CIString
import scala.concurrent.duration._

class Http1ClientStageSuite extends Http4sSuite with DispatcherIOFixture {

  val trampoline = org.http4s.blaze.util.Execution.trampoline

  val www_foo_test = uri"http://www.foo.test"
  val FooRequest = Request[IO](uri = www_foo_test)
  val FooRequestKey = RequestKey.fromRequest(FooRequest)

  val LongDuration = 30.seconds

  // Common throw away response
  val resp = "HTTP/1.1 200 OK\r\nContent-Length: 4\r\n\r\ndone"

  private val fooConnection =
    ResourceFixture[Http1Connection[IO]] {
      for {
        dispatcher <- Dispatcher[IO]
        connection <- Resource[IO, Http1Connection[IO]] {
          IO {
            val connection = mkConnection(FooRequestKey, dispatcher)
            (connection, IO.delay(connection.shutdown()))
          }
        }
      } yield connection
    }

  private def mkConnection(
      key: RequestKey,
      dispatcher: Dispatcher[IO],
      userAgent: Option[`User-Agent`] = None) =
    new Http1Connection[IO](
      key,
      executionContext = trampoline,
      maxResponseLineSize = 4096,
      maxHeaderLength = 40960,
      maxChunkSize = Int.MaxValue,
      chunkBufferMaxSize = 1024,
      parserMode = ParserMode.Strict,
      userAgent = userAgent,
      dispatcher = dispatcher
    )

  private def mkBuffer(s: String): ByteBuffer =
    ByteBuffer.wrap(s.getBytes(StandardCharsets.ISO_8859_1))

  private def bracketResponse[T](req: Request[IO], resp: String, dispatcher: Dispatcher[IO])(
      f: Response[IO] => IO[T]): IO[T] = {
    val stage = mkConnection(FooRequestKey, dispatcher)
    IO.defer {
      val h = new SeqTestHead(resp.toSeq.map { chr =>
        val b = ByteBuffer.allocate(1)
        b.put(chr.toByte).flip()
        b
      })
      LeafBuilder(stage).base(h)

      for {
        resp <- stage.runRequest(req, IO.never)
        t <- f(resp)
        _ <- IO(stage.shutdown())
      } yield t
    }
  }

  private def getSubmission(
      req: Request[IO],
      resp: String,
      stage: Http1Connection[IO]): IO[(String, String)] =
    for {
      q <- Queue.unbounded[IO, Option[ByteBuffer]]
      h = new QueueTestHead(q)
      d <- Deferred[IO, Unit]
      _ <- IO(LeafBuilder(stage).base(h))
      _ <- (d.get >> Stream
        .emits(resp.toList)
        .map { c =>
          val b = ByteBuffer.allocate(1)
          b.put(c.toByte).flip()
          b
        }
        .noneTerminate
        .through(_.evalMap(q.offer))
        .compile
        .drain).start
      req0 = req.withBodyStream(req.body.onFinalizeWeak(d.complete(()).void))
      response <- stage.runRequest(req0, IO.never)
      result <- response.as[String]
      _ <- IO(h.stageShutdown())
      buff <- IO.fromFuture(IO(h.result))
      _ <- d.get
      request = new String(buff.array(), StandardCharsets.ISO_8859_1)
    } yield (request, result)

  private def getSubmission(
      req: Request[IO],
      resp: String,
      dispatcher: Dispatcher[IO],
      userAgent: Option[`User-Agent`] = None): IO[(String, String)] = {
    val key = RequestKey.fromRequest(req)
    val tail = mkConnection(key, dispatcher, userAgent)
    getSubmission(req, resp, tail)
  }

  dispatcher.test("Run a basic request") { dispatcher =>
    getSubmission(FooRequest, resp, dispatcher).map { case (request, response) =>
      val statusLine = request.split("\r\n").apply(0)
      assertEquals(statusLine, "GET / HTTP/1.1")
      assertEquals(response, "done")
    }
  }

  dispatcher.test("Submit a request line with a query".flaky) { dispatcher =>
    val uri = "/huh?foo=bar"
    val Right(parsed) = Uri.fromString("http://www.foo.test" + uri)
    val req = Request[IO](uri = parsed)

    getSubmission(req, resp, dispatcher).map { case (request, response) =>
      val statusLine = request.split("\r\n").apply(0)
      assertEquals(statusLine, "GET " + uri + " HTTP/1.1")
      assertEquals(response, "done")
    }
  }

  fooConnection.test("Fail when attempting to get a second request with one in progress") { tail =>
    val (frag1, frag2) = resp.splitAt(resp.length - 1)

    val h = new SeqTestHead(List(mkBuffer(frag1), mkBuffer(frag2), mkBuffer(resp)))
    LeafBuilder(tail).base(h)

    (for {
      done <- IO.deferred[Unit]
      _ <- tail.runRequest(FooRequest, done.complete(()) >> IO.never) // we remain in the body
      _ <- tail.runRequest(FooRequest, IO.never)
    } yield ()).intercept[Http1Connection.InProgressException.type]
  }

  fooConnection.test("Alert the user if the body is to short") { tail =>
    val resp = "HTTP/1.1 200 OK\r\nContent-Length: 5\r\n\r\ndone"

    val h = new SeqTestHead(List(mkBuffer(resp)))
    LeafBuilder(tail).base(h)

    tail
      .runRequest(FooRequest, IO.never)
      .flatMap(_.body.compile.drain)
      .intercept[InvalidBodyException]
  }

  dispatcher.test("Interpret a lack of length with a EOF as a valid message") { dispatcher =>
    val resp = "HTTP/1.1 200 OK\r\n\r\ndone"

    getSubmission(FooRequest, resp, dispatcher).map(_._2).assertEquals("done")
  }

<<<<<<< HEAD
  dispatcher.test("Utilize a provided Host header") { dispatcher =>
=======
  test("Utilize a provided Host header".flaky) {
>>>>>>> 8367c88b
    val resp = "HTTP/1.1 200 OK\r\n\r\ndone"

    val req = FooRequest.withHeaders(headers.Host("bar.test"))

    getSubmission(req, resp, dispatcher).map { case (request, response) =>
      val requestLines = request.split("\r\n").toList
      assert(requestLines.contains("Host: bar.test"))
      assertEquals(response, "done")
    }
  }

  dispatcher.test("Insert a User-Agent header".flaky) { dispatcher =>
    val resp = "HTTP/1.1 200 OK\r\n\r\ndone"

    getSubmission(FooRequest, resp, dispatcher, DefaultUserAgent).map { case (request, response) =>
      val requestLines = request.split("\r\n").toList
      assert(requestLines.contains(s"User-Agent: http4s-blaze/${BuildInfo.version}"))
      assertEquals(response, "done")
    }
  }

<<<<<<< HEAD
  dispatcher.test("Use User-Agent header provided in Request") { dispatcher =>
=======
  test("Use User-Agent header provided in Request".flaky) {
>>>>>>> 8367c88b
    val resp = "HTTP/1.1 200 OK\r\n\r\ndone"

    val req = FooRequest.withHeaders(Header.Raw(CIString("User-Agent"), "myagent"))

    getSubmission(req, resp, dispatcher).map { case (request, response) =>
      val requestLines = request.split("\r\n").toList
      assert(requestLines.contains("User-Agent: myagent"))
      assertEquals(response, "done")
    }
  }

  fooConnection.test("Not add a User-Agent header when configured with None") { tail =>
    val resp = "HTTP/1.1 200 OK\r\n\r\ndone"

    getSubmission(FooRequest, resp, tail).map { case (request, response) =>
      val requestLines = request.split("\r\n").toList
      assertEquals(requestLines.find(_.startsWith("User-Agent")), None)
      assertEquals(response, "done")
    }
  }

  // TODO fs2 port - Currently is elevating the http version to 1.1 causing this test to fail
  dispatcher.test("Allow an HTTP/1.0 request without a Host header".ignore) { dispatcher =>
    val resp = "HTTP/1.0 200 OK\r\n\r\ndone"

    val req = Request[IO](uri = www_foo_test, httpVersion = HttpVersion.`HTTP/1.0`)

    getSubmission(req, resp, dispatcher).map { case (request, response) =>
      assert(!request.contains("Host:"))
      assertEquals(response, "done")
    }
  }

  dispatcher.test("Support flushing the prelude") { dispatcher =>
    val req = Request[IO](uri = www_foo_test, httpVersion = HttpVersion.`HTTP/1.0`)
    /*
     * We flush the prelude first to test connection liveness in pooled
     * scenarios before we consume the body.  Make sure we can handle
     * it.  Ensure that we still get a well-formed response.
     */
    getSubmission(req, resp, dispatcher).map(_._2).assertEquals("done")
  }

  fooConnection.test("Not expect body if request was a HEAD request") { tail =>
    val contentLength = 12345L
    val resp = s"HTTP/1.1 200 OK\r\nContent-Length: $contentLength\r\n\r\n"
    val headRequest = FooRequest.withMethod(Method.HEAD)

    val h = new SeqTestHead(List(mkBuffer(resp)))
    LeafBuilder(tail).base(h)

    tail.runRequest(headRequest, IO.never).flatMap { response =>
      assertEquals(response.contentLength, Some(contentLength))

      // body is empty due to it being HEAD request
      response.body.compile.toVector.map(_.foldLeft(0L)((long, _) => long + 1L)).assertEquals(0L)
    }
  }

  {
    val resp = "HTTP/1.1 200 OK\r\n" +
      "Transfer-Encoding: chunked\r\n\r\n" +
      "3\r\n" +
      "foo\r\n" +
      "0\r\n" +
      "Foo:Bar\r\n" +
      "\r\n"

    val req = Request[IO](uri = www_foo_test, httpVersion = HttpVersion.`HTTP/1.1`)

    dispatcher.test("Support trailer headers") { dispatcher =>
      val hs: IO[Headers] = bracketResponse(req, resp, dispatcher) { (response: Response[IO]) =>
        for {
          _ <- response.as[String]
          hs <- response.trailerHeaders
        } yield hs
      }

      hs.map(_.toList.mkString).assertEquals("Foo: Bar")
    }

    dispatcher.test("Fail to get trailers before they are complete") { dispatcher =>
      val hs: IO[Headers] = bracketResponse(req, resp, dispatcher) { (response: Response[IO]) =>
        for {
          //body  <- response.as[String]
          hs <- response.trailerHeaders
        } yield hs
      }

      hs.intercept[IllegalStateException]
    }
  }
}<|MERGE_RESOLUTION|>--- conflicted
+++ resolved
@@ -188,11 +188,7 @@
     getSubmission(FooRequest, resp, dispatcher).map(_._2).assertEquals("done")
   }
 
-<<<<<<< HEAD
-  dispatcher.test("Utilize a provided Host header") { dispatcher =>
-=======
-  test("Utilize a provided Host header".flaky) {
->>>>>>> 8367c88b
+  dispatcher.test("Utilize a provided Host header".flaky) { dispatcher =>
     val resp = "HTTP/1.1 200 OK\r\n\r\ndone"
 
     val req = FooRequest.withHeaders(headers.Host("bar.test"))
@@ -214,11 +210,7 @@
     }
   }
 
-<<<<<<< HEAD
-  dispatcher.test("Use User-Agent header provided in Request") { dispatcher =>
-=======
-  test("Use User-Agent header provided in Request".flaky) {
->>>>>>> 8367c88b
+  dispatcher.test("Use User-Agent header provided in Request".flaky) { dispatcher =>
     val resp = "HTTP/1.1 200 OK\r\n\r\ndone"
 
     val req = FooRequest.withHeaders(Header.Raw(CIString("User-Agent"), "myagent"))
