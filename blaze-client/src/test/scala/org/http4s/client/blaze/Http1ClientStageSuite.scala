--- conflicted
+++ resolved
@@ -23,25 +23,17 @@
 import cats.effect.std.{Dispatcher, Queue}
 import cats.syntax.all._
 import fs2.Stream
-<<<<<<< HEAD
-=======
-import fs2.concurrent.Queue
-import org.http4s.blaze.pipeline.Command.EOF
-
->>>>>>> 3ca29acd
 import java.nio.ByteBuffer
 import java.nio.charset.StandardCharsets
 import org.http4s.blaze.pipeline.LeafBuilder
+import org.http4s.blaze.pipeline.Command.EOF
 import org.http4s.blazecore.{QueueTestHead, SeqTestHead, TestHead}
 import org.http4s.client.blaze.bits.DefaultUserAgent
 import org.http4s.headers.`User-Agent`
 import org.http4s.syntax.all._
-<<<<<<< HEAD
 import org.http4s.testing.DispatcherIOFixture
-=======
 
 import scala.concurrent.Future
->>>>>>> 3ca29acd
 import scala.concurrent.duration._
 
 class Http1ClientStageSuite extends Http4sSuite with DispatcherIOFixture {
@@ -59,7 +51,6 @@
 
   private val fooConnection =
     ResourceFixture[Http1Connection[IO]] {
-<<<<<<< HEAD
       for {
         dispatcher <- Dispatcher[IO]
         connection <- Resource[IO, Http1Connection[IO]] {
@@ -67,14 +58,8 @@
             val connection = mkConnection(FooRequestKey, dispatcher)
             (connection, IO.delay(connection.shutdown()))
           }
-=======
-      Resource[IO, Http1Connection[IO]] {
-        IO {
-          val connection = mkConnection(FooRequestKey)
-          (connection, IO.delay(connection.shutdown()))
->>>>>>> 3ca29acd
         }
-      }
+      } yield connection
     }
 
   private def mkConnection(
