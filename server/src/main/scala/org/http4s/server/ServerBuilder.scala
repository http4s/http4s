package org.http4s
package server

import cats.implicits._
import cats.effect._
import cats.effect.concurrent.Ref
import fs2._
import fs2.concurrent.SignallingRef
import java.net.{InetAddress, InetSocketAddress}
import javax.net.ssl.SSLContext
import org.http4s.internal.BackendBuilder
import org.http4s.server.SSLKeyStoreSupport.StoreInfo
import scala.collection.immutable
<<<<<<< HEAD
import scala.concurrent.duration._

trait ServerBuilder[F[_]] extends BackendBuilder[F, Server[F]] {
  import ServerBuilder._
=======
>>>>>>> 3a15a045

private[http4s] trait ServerBuilder[F[_]] {
  type Self <: ServerBuilder[F]

  protected implicit def F: Concurrent[F]

  def bindSocketAddress(socketAddress: InetSocketAddress): Self

  final def bindHttp(port: Int = defaults.HttpPort, host: String = defaults.Host): Self =
    bindSocketAddress(InetSocketAddress.createUnresolved(host, port))

  final def bindLocal(port: Int): Self = bindHttp(port, defaults.Host)

  final def bindAny(host: String = defaults.Host): Self = bindHttp(0, host)

  /** Sets the handler for errors thrown invoking the service.  Is not
    * guaranteed to be invoked on errors on the server backend, such as
    * parsing a request or handling a context timeout.
    */
  def withServiceErrorHandler(serviceErrorHandler: ServiceErrorHandler[F]): Self

  /** Returns a Server resource.  The resource is not acquired until the
    * server is started and ready to accept requests.
    */
  def resource: Resource[F, Server[F]]

  /**
    * Runs the server as a process that never emits.  Useful for a server
    * that runs for the rest of the JVM's life.
    */
  final def serve: Stream[F, ExitCode] =
    for {
      signal <- Stream.eval(SignallingRef[F, Boolean](false))
      exitCode <- Stream.eval(Ref[F].of(ExitCode.Success))
      serve <- serveWhile(signal, exitCode)
    } yield serve

  /**
    * Runs the server as a Stream that emits only when the terminated signal becomes true.
    * Useful for servers with associated lifetime behaviors.
    */
  final def serveWhile(
      terminateWhenTrue: SignallingRef[F, Boolean],
      exitWith: Ref[F, ExitCode]): Stream[F, ExitCode] =
    Stream.resource(resource) *> (terminateWhenTrue.discrete
      .takeWhile(_ === false)
      .drain ++ Stream.eval(exitWith.get))

  /** Set the banner to display when the server starts up */
  def withBanner(banner: immutable.Seq[String]): Self

  /** Disable the banner when the server starts up */
  final def withoutBanner: Self = withBanner(immutable.Seq.empty)
}

object ServerBuilder {
  @deprecated("Use InetAddress.getLoopbackAddress.getHostAddress", "0.20.0-M2")
  val LoopbackAddress = InetAddress.getLoopbackAddress.getHostAddress
  @deprecated("Use org.http4s.server.defaults.Host", "0.20.0-M2")
  val DefaultHost = defaults.Host
  @deprecated("Use org.http4s.server.defaults.HttpPort", "0.20.0-M2")
  val DefaultHttpPort = defaults.HttpPort
  @deprecated("Use org.http4s.server.defaults.SocketAddress", "0.20.0-M2")
  val DefaultSocketAddress = defaults.SocketAddress
  @deprecated("Use org.http4s.server.defaults.Banner", "0.20.0-M2")
  val DefaultBanner = defaults.Banner
}

object IdleTimeoutSupport {
  @deprecated("Moved to org.http4s.server.defaults.IdleTimeout", "0.20.0-M2")
  val DefaultIdleTimeout = defaults.IdleTimeout
}

object AsyncTimeoutSupport {
  @deprecated("Moved to org.http4s.server.defaults.AsyncTimeout", "0.20.0-M2")
  val DefaultAsyncTimeout = defaults.AsyncTimeout
}

sealed trait SSLConfig

final case class KeyStoreBits(
    keyStore: StoreInfo,
    keyManagerPassword: String,
    protocol: String,
    trustStore: Option[StoreInfo],
    clientAuth: Boolean)
    extends SSLConfig

final case class SSLContextBits(sslContext: SSLContext, clientAuth: Boolean) extends SSLConfig

object SSLKeyStoreSupport {
  final case class StoreInfo(path: String, password: String)
}<|MERGE_RESOLUTION|>--- conflicted
+++ resolved
@@ -11,15 +11,8 @@
 import org.http4s.internal.BackendBuilder
 import org.http4s.server.SSLKeyStoreSupport.StoreInfo
 import scala.collection.immutable
-<<<<<<< HEAD
-import scala.concurrent.duration._
 
 trait ServerBuilder[F[_]] extends BackendBuilder[F, Server[F]] {
-  import ServerBuilder._
-=======
->>>>>>> 3a15a045
-
-private[http4s] trait ServerBuilder[F[_]] {
   type Self <: ServerBuilder[F]
 
   protected implicit def F: Concurrent[F]
