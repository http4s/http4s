/*
 * Copyright 2014 http4s.org
 *
 * Licensed under the Apache License, Version 2.0 (the "License");
 * you may not use this file except in compliance with the License.
 * You may obtain a copy of the License at
 *
 *     http://www.apache.org/licenses/LICENSE-2.0
 *
 * Unless required by applicable law or agreed to in writing, software
 * distributed under the License is distributed on an "AS IS" BASIS,
 * WITHOUT WARRANTIES OR CONDITIONS OF ANY KIND, either express or implied.
 * See the License for the specific language governing permissions and
 * limitations under the License.
 */

package org.http4s
package server
package middleware

import cats.Monad
import cats.data.NonEmptyList
import cats.mtl._
import cats.syntax.all._
import org.http4s.Method.OPTIONS
import org.log4s.getLogger
import org.typelevel.ci._
import scala.concurrent.duration._
import scala.util.hashing.MurmurHash3

/** CORS middleware config options.
  * You can give an instance of this class to the CORS middleware,
  * to specify its behavior
  */

final class CORSConfig private (
    val anyOrigin: Boolean,
    val allowCredentials: Boolean,
    val maxAge: FiniteDuration,
    val anyMethod: Boolean,
    val allowedOrigins: String => Boolean,
    val allowedMethods: Option[Set[Method]],
    val allowedHeaders: Option[Set[String]],
    val exposedHeaders: Option[Set[String]]
) {

  private def copy(
      anyOrigin: Boolean = anyOrigin,
      allowCredentials: Boolean = allowCredentials,
      maxAge: FiniteDuration = maxAge,
      anyMethod: Boolean = anyMethod,
      allowedOrigins: String => Boolean = allowedOrigins,
      allowedMethods: Option[Set[Method]] = allowedMethods,
      allowedHeaders: Option[Set[String]] = allowedHeaders,
      exposedHeaders: Option[Set[String]] = exposedHeaders
  ) = new CORSConfig(
    anyOrigin,
    allowCredentials,
    maxAge,
    anyMethod,
    allowedOrigins,
    allowedMethods,
    allowedHeaders,
    exposedHeaders
  )

  def withAnyOrigin(anyOrigin: Boolean): CORSConfig = copy(anyOrigin = anyOrigin)

  def withAllowCredentials(allowCredentials: Boolean): CORSConfig =
    copy(allowCredentials = allowCredentials)

  def withMaxAge(maxAge: FiniteDuration): CORSConfig = copy(maxAge = maxAge)

  def withAnyMethod(anyMethod: Boolean): CORSConfig = copy(anyMethod = anyMethod)

  def withAllowedOrigins(allowedOrigins: String => Boolean): CORSConfig =
    copy(allowedOrigins = allowedOrigins)

  def withAllowedMethods(allowedMethods: Option[Set[Method]]): CORSConfig =
    copy(allowedMethods = allowedMethods)

  def withAllowedHeaders(allowedHeaders: Option[Set[String]]): CORSConfig =
    copy(allowedHeaders = allowedHeaders)

  def withExposedHeaders(exposedHeaders: Option[Set[String]]): CORSConfig =
    copy(exposedHeaders = exposedHeaders)

  override def equals(x: Any): Boolean = x match {
    case config: CORSConfig =>
      anyOrigin === config.anyOrigin &&
        allowCredentials === config.allowCredentials &&
        maxAge === config.maxAge &&
        anyMethod === config.anyMethod &&
        allowedOrigins == config.allowedOrigins &&
        allowedMethods === config.allowedMethods &&
        allowedHeaders === config.allowedHeaders &&
        exposedHeaders === config.exposedHeaders
    case _ => false
  }

  override def hashCode(): Int = {
    var hash = CORSConfig.hashSeed
    hash = MurmurHash3.mix(hash, anyOrigin.##)
    hash = MurmurHash3.mix(hash, allowCredentials.##)
    hash = MurmurHash3.mix(hash, maxAge.##)
    hash = MurmurHash3.mix(hash, anyMethod.##)
    hash = MurmurHash3.mix(hash, allowedOrigins.##)
    hash = MurmurHash3.mix(hash, allowedMethods.##)
    hash = MurmurHash3.mix(hash, allowedHeaders.##)
    hash = MurmurHash3.mixLast(hash, exposedHeaders.##)
    hash
  }

  override def toString(): String =
    s"CORSConfig($anyOrigin,$allowCredentials,$maxAge,$anyMethod,$allowedOrigins,$allowedMethods,$allowedHeaders,$exposedHeaders)"
}

object CORSConfig {
  private val hashSeed = MurmurHash3.stringHash("CORSConfig")

  val default: CORSConfig = new CORSConfig(
    anyOrigin = true,
    allowCredentials = true,
    maxAge = 1.day,
    anyMethod = true,
    allowedOrigins = _ => false,
    allowedMethods = None,
    allowedHeaders = Set("Content-Type", "Authorization", "*").some,
    exposedHeaders = Set("*").some
  )
}

object CORS {
  private[CORS] val logger = getLogger

  val defaultVaryHeader = Header.Raw(ci"Vary", "Origin,Access-Control-Request-Method")

  /** CORS middleware
    * This middleware provides clients with CORS information
    * based on information in CORS config.
    * Currently, you cannot make permissions depend on request details
    */
<<<<<<< HEAD
  def apply[F[_], G[_]](http: F[Response[G]], config: CORSConfig = DefaultCORSConfig)(implicit
      F: Monad[F],
      A: Ask[F, Request[G]]): F[Response[G]] =
    A.ask.flatMap { req =>
=======
  def apply[F[_], G[_]](http: Http[F, G], config: CORSConfig = CORSConfig.default)(implicit
      F: Applicative[F]): Http[F, G] =
    Kleisli { req =>
>>>>>>> b7830c50
      // In the case of an options request we want to return a simple response with the correct Headers set.
      def createOptionsResponse(origin: Header.Raw, acrm: Header.Raw): Response[G] =
        corsHeaders(origin.value, acrm.value, isPreflight = true)(Response())

      def methodBasedHeader(isPreflight: Boolean) =
        if (isPreflight)
          config.allowedHeaders.map(headerFromStrings("Access-Control-Allow-Headers", _))
        else
          config.exposedHeaders.map(headerFromStrings("Access-Control-Expose-Headers", _))

      def varyHeader(response: Response[G]): Response[G] =
        response.headers.get(ci"Vary") match {
          case None => response.putHeaders(defaultVaryHeader)
          case _ => response
        }

      def corsHeaders(origin: String, acrm: String, isPreflight: Boolean)(
          resp: Response[G]): Response[G] = {
        val withMethodBasedHeader = methodBasedHeader(isPreflight)
          .fold(resp)(h => resp.putHeaders(h))

        varyHeader(withMethodBasedHeader)
          .putHeaders(
            // TODO true is the only value here
            "Access-Control-Allow-Credentials" -> config.allowCredentials.toString,
            // TODO model me
            "Access-Control-Allow-Methods" -> config.allowedMethods.fold(acrm)(
              _.mkString("", ", ", "")),
            // TODO model me
            "Access-Control-Allow-Origin" -> origin,
            // TODO model me
            "Access-Control-Max-Age" -> config.maxAge.toSeconds.toString
          )
      }

      def allowCORS(origin: Header.Raw, acrm: Header.Raw): Boolean =
        (config.anyOrigin, config.anyMethod, origin.value, acrm.value) match {
          case (true, true, _, _) => true
          case (true, false, _, acrm) =>
            config.allowedMethods.exists(_.find(_.name === acrm).nonEmpty)
          case (false, true, origin, _) => config.allowedOrigins(origin)
          case (false, false, origin, acrm) =>
            config.allowedMethods.exists(_.find(_.name === acrm).nonEmpty) &&
              config.allowedOrigins(origin)
        }

      def headerFromStrings(headerName: String, values: Set[String]): Header.Raw =
        Header.Raw(CIString(headerName), values.mkString("", ", ", ""))

      (
        req.method,
        req.headers.get(ci"Origin"),
        req.headers.get(ci"Access-Control-Request-Method")) match {
        case (OPTIONS, Some(NonEmptyList(origin, _)), Some(NonEmptyList(acrm, _)))
            if allowCORS(origin, acrm) =>
          logger.debug(s"Serving OPTIONS with CORS headers for $acrm ${req.uri}")
          createOptionsResponse(origin, acrm).pure[F]
        case (_, Some(NonEmptyList(origin, _)), _) =>
          if (allowCORS(
              origin,
              Header.Raw(ci"Access-Control-Request-Method", req.method.renderString)))
            http.map { resp =>
              logger.debug(s"Adding CORS headers to ${req.method} ${req.uri}")
              corsHeaders(origin.value, req.method.renderString, isPreflight = false)(resp)
            }
          else {
            logger.debug(s"CORS headers were denied for ${req.method} ${req.uri}")
            Response(status = Status.Forbidden).pure[F]
          }
        case _ =>
          // This request is out of scope for CORS
          http
      }
    }

  def httpRoutes[F[_]](httpRoutes: HttpRoutes[F])(implicit F: Monad[F]): HttpRoutes[F] =
    apply(httpRoutes)

  def httpApp[F[_]](httpApp: HttpApp[F])(implicit F: Monad[F]): HttpApp[F] =
    apply(httpApp)
}<|MERGE_RESOLUTION|>--- conflicted
+++ resolved
@@ -140,16 +140,10 @@
     * based on information in CORS config.
     * Currently, you cannot make permissions depend on request details
     */
-<<<<<<< HEAD
-  def apply[F[_], G[_]](http: F[Response[G]], config: CORSConfig = DefaultCORSConfig)(implicit
+  def apply[F[_], G[_]](http: F[Response[G]], config: CORSConfig = CORSConfig.default)(implicit
       F: Monad[F],
       A: Ask[F, Request[G]]): F[Response[G]] =
     A.ask.flatMap { req =>
-=======
-  def apply[F[_], G[_]](http: Http[F, G], config: CORSConfig = CORSConfig.default)(implicit
-      F: Applicative[F]): Http[F, G] =
-    Kleisli { req =>
->>>>>>> b7830c50
       // In the case of an options request we want to return a simple response with the correct Headers set.
       def createOptionsResponse(origin: Header.Raw, acrm: Header.Raw): Response[G] =
         corsHeaders(origin.value, acrm.value, isPreflight = true)(Response())
