package org.http4s
package server
package middleware
package authentication

import java.security.SecureRandom
import java.math.BigInteger
import java.util.Date

import cats._

import scala.concurrent.duration._
import cats.data._
import cats.effect.Sync
import cats.implicits._
import fs2._
import org.http4s.headers._

/**
 * Provides Digest Authentication from RFC 2617.
 */
object DigestAuth {
  /**
   * A function mapping username to a user object and password, or
   * None if no user exists.  Requires that the server can recover
   * the password in clear text, which is _strongly_ discouraged.
   */
  type AuthenticationStore[F[_], A] = String => F[Option[(A, String)]]

  private trait AuthReply[+A]
  private final case class OK[A](authInfo: A) extends AuthReply[A]
  private case object StaleNonce extends AuthReply[Nothing]
  private case object BadNC extends AuthReply[Nothing]
  private case object WrongResponse extends AuthReply[Nothing]
  private case object BadParameters extends AuthReply[Nothing]
  private case object UserUnknown extends AuthReply[Nothing]
  private case object NoCredentials extends AuthReply[Nothing]
  private case object NoAuthorizationHeader extends AuthReply[Nothing]

  /**
   *
   * @param realm The realm used for authentication purposes.
   * @param store A partial function mapping (realm, user) to the
   *              appropriate password.
   * @param nonceCleanupInterval Interval (in milliseconds) at which stale
   *                             nonces should be cleaned up.
   * @param nonceStaleTime Amount of time (in milliseconds) after which a nonce
   *                       is considered stale (i.e. not used for authentication
   *                       purposes anymore).
   * @param nonceBits The number of random bits a nonce should consist of.
   */
  def apply[F[_]: Sync, A](
    realm: String,
    store: AuthenticationStore[F, A],
    nonceCleanupInterval: Duration = 1.hour,
    nonceStaleTime: Duration = 1.hour,
    nonceBits: Int = 160
  ): AuthMiddleware[F, A] = {
    val nonceKeeper = new NonceKeeper(nonceStaleTime.toMillis, nonceCleanupInterval.toMillis, nonceBits)
    challenged(challenge(realm, store, nonceKeeper))
  }

  /** Side-effect of running the returned task: If req contains a valid
    * AuthorizationHeader, the corresponding nonce counter (nc) is increased.
    */
  def challenge[F[_], A](realm: String,
                         store: AuthenticationStore[F, A],
                         nonceKeeper: NonceKeeper)
                        (implicit F: Sync[F]): Service[F, Request[F], Either[Challenge, AuthedRequest[F, A]]] =
    Service.lift { req => {
      def paramsToChallenge(params: Map[String, String]) = Either.left(Challenge("Digest", realm, params))

      checkAuth(realm, store, nonceKeeper, req).flatMap {
        case OK(authInfo) => F.pure(Either.right(AuthedRequest(authInfo, req)))
        case StaleNonce => getChallengeParams(nonceKeeper, true).map(paramsToChallenge)
        case _ => getChallengeParams(nonceKeeper, false).map(paramsToChallenge)
      }
    }
  }

<<<<<<< HEAD
  private def checkAuth[F[_], A](realm: String,
                                 store: AuthenticationStore[F, A],
                                 nonceKeeper: NonceKeeper,
                                 req: Request[F])
                                (implicit F: Applicative[F]): F[AuthReply[A]] =
    req.headers.get(Authorization) match {
      case Some(Authorization(GenericCredentials(AuthScheme.Digest, params))) =>
        checkAuthParams(realm, store, nonceKeeper, req, params)
      case Some(Authorization(_)) =>
        F.pure(NoCredentials)
      case None =>
        F.pure(NoAuthorizationHeader)
    }
=======
  private def checkAuth[A](realm: String, store: AuthenticationStore[A], nonceKeeper: NonceKeeper, req: Request): Task[AuthReply[A]] = req.headers.get(Authorization) match {
    case Some(Authorization(Credentials.AuthParams(AuthScheme.Digest, params))) =>
      checkAuthParams(realm, store, nonceKeeper, req, params)
    case Some(Authorization(_)) =>
      Task.now(NoCredentials)
    case None =>
      Task.now(NoAuthorizationHeader)
  }
>>>>>>> 1b43af7d

  private def getChallengeParams[F[_]](nonceKeeper: NonceKeeper, staleNonce: Boolean)
                                      (implicit F: Sync[F]): F[Map[String, String]] =
    F.delay {
      val nonce = nonceKeeper.newNonce()
      val m = Map("qop" -> "auth", "nonce" -> nonce)
      if (staleNonce)
        m + ("stale" -> "TRUE")
      else
        m
    }

<<<<<<< HEAD
  private def checkAuthParams[F[_], A](realm: String,
                                       store: AuthenticationStore[F, A],
                                       nonceKeeper: NonceKeeper,
                                       req: Request[F],
                                       params: Map[String, String])
                                      (implicit F: Applicative[F]): F[AuthReply[A]] = {
=======
  private def checkAuthParams[A](realm: String, store: AuthenticationStore[A], nonceKeeper: NonceKeeper, req: Request, paramsNel: NonEmptyList[(String, String)]): Task[AuthReply[A]] = {
    val params = paramsNel.toList.toMap
>>>>>>> 1b43af7d
    if (!(Set("realm", "nonce", "nc", "username", "cnonce", "qop") subsetOf params.keySet))
      return F.pure(BadParameters)

    val method = req.method.toString
    val uri = req.uri.toString

    if (params.get("realm") != Some(realm))
      return F.pure(BadParameters)

    val nonce = params("nonce")
    val nc = params("nc")
    nonceKeeper.receiveNonce(nonce, Integer.parseInt(nc, 16)) match {
      case NonceKeeper.StaleReply => F.pure(StaleNonce)
      case NonceKeeper.BadNCReply => F.pure(BadNC)
      case NonceKeeper.OKReply =>
        store(params("username")).map {
          case None => UserUnknown
          case Some((authInfo, password)) =>
            val resp = DigestUtil.computeResponse(method, params("username"), realm, password, uri, nonce, nc, params("cnonce"), params("qop"))

            if (resp == params("response")) OK(authInfo)
            else WrongResponse
        }
    }
  }
}

private[authentication] class Nonce(val created: Date, var nc: Int, val data: String)

private[authentication] object Nonce {
  val random = new SecureRandom()

  private def getRandomData(bits: Int): String = new BigInteger(bits, random).toString(16)

  def gen(bits: Int): Nonce = new Nonce(new Date(), 0, getRandomData(bits))
}<|MERGE_RESOLUTION|>--- conflicted
+++ resolved
@@ -78,30 +78,19 @@
     }
   }
 
-<<<<<<< HEAD
   private def checkAuth[F[_], A](realm: String,
                                  store: AuthenticationStore[F, A],
                                  nonceKeeper: NonceKeeper,
                                  req: Request[F])
                                 (implicit F: Applicative[F]): F[AuthReply[A]] =
     req.headers.get(Authorization) match {
-      case Some(Authorization(GenericCredentials(AuthScheme.Digest, params))) =>
+      case Some(Authorization(Credentials.AuthParams(AuthScheme.Digest, params))) =>
         checkAuthParams(realm, store, nonceKeeper, req, params)
       case Some(Authorization(_)) =>
         F.pure(NoCredentials)
       case None =>
         F.pure(NoAuthorizationHeader)
     }
-=======
-  private def checkAuth[A](realm: String, store: AuthenticationStore[A], nonceKeeper: NonceKeeper, req: Request): Task[AuthReply[A]] = req.headers.get(Authorization) match {
-    case Some(Authorization(Credentials.AuthParams(AuthScheme.Digest, params))) =>
-      checkAuthParams(realm, store, nonceKeeper, req, params)
-    case Some(Authorization(_)) =>
-      Task.now(NoCredentials)
-    case None =>
-      Task.now(NoAuthorizationHeader)
-  }
->>>>>>> 1b43af7d
 
   private def getChallengeParams[F[_]](nonceKeeper: NonceKeeper, staleNonce: Boolean)
                                       (implicit F: Sync[F]): F[Map[String, String]] =
@@ -114,17 +103,13 @@
         m
     }
 
-<<<<<<< HEAD
   private def checkAuthParams[F[_], A](realm: String,
                                        store: AuthenticationStore[F, A],
                                        nonceKeeper: NonceKeeper,
                                        req: Request[F],
-                                       params: Map[String, String])
+                                       paramsNel: NonEmptyList[(String, String)])
                                       (implicit F: Applicative[F]): F[AuthReply[A]] = {
-=======
-  private def checkAuthParams[A](realm: String, store: AuthenticationStore[A], nonceKeeper: NonceKeeper, req: Request, paramsNel: NonEmptyList[(String, String)]): Task[AuthReply[A]] = {
     val params = paramsNel.toList.toMap
->>>>>>> 1b43af7d
     if (!(Set("realm", "nonce", "nc", "username", "cnonce", "qop") subsetOf params.keySet))
       return F.pure(BadParameters)
 
