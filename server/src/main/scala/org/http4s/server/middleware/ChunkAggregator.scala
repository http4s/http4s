--- conflicted
+++ resolved
@@ -25,17 +25,6 @@
     else Nil
   }
 
-<<<<<<< HEAD
-  def apply(route: HttpService): HttpService = { req =>
-    route(req).map { response =>
-      val chunks = compact(response.body)
-      if (!chunks.isEmpty) {
-        val h = response.headers.put(`Content-Length`(chunks.head.length))
-        response.copy(body = emitAll(chunks), headers = h)
-      }
-      else response
-    }
-=======
   def apply(service: HttpService): HttpService = service.map { response =>
     val chunks = compact(response.body)
     if (!chunks.isEmpty) {
@@ -43,6 +32,5 @@
       response.copy(body = emitAll(chunks), headers = h)
     }
     else response
->>>>>>> 8ca5c9cf
   }
 }