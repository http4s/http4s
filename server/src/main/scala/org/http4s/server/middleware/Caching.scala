/*
 * Copyright 2014 http4s.org
 *
 * Licensed under the Apache License, Version 2.0 (the "License");
 * you may not use this file except in compliance with the License.
 * You may obtain a copy of the License at
 *
 *     http://www.apache.org/licenses/LICENSE-2.0
 *
 * Unless required by applicable law or agreed to in writing, software
 * distributed under the License is distributed on an "AS IS" BASIS,
 * WITHOUT WARRANTIES OR CONDITIONS OF ANY KIND, either express or implied.
 * See the License for the specific language governing permissions and
 * limitations under the License.
 */

package org.http4s.server.middleware

<<<<<<< HEAD
import cats.syntax.all._
import cats.effect._
=======
import cats._
>>>>>>> a0024595
import cats.data._
import cats.effect.{MonadThrow => _, _}
import cats.syntax.all._
import org.http4s._
import org.http4s.headers.{Date => HDate, _}
import org.typelevel.ci.CIString

import scala.concurrent.duration._

/** Caching contains middlewares to support caching functionality.
  *
  * Helper functions to support [[Caching.cache]] can be found in
  * [[Caching.Helpers]]
  */
object Caching {

  /** Middleware that implies responses should NOT be cached.
    * This is a best attempt, many implementors of caching have done so differently.
    */
  def `no-store`[G[_]: Temporal, F[_], A](
      http: Kleisli[G, A, Response[F]]): Kleisli[G, A, Response[F]] =
    Kleisli { (a: A) =>
      for {
        resp <- http(a)
        out <- `no-store-response`[G](resp)
      } yield out
    }

  /** Transform a Response so that it will not be cached.
    */
  def `no-store-response`[G[_]]: PartiallyAppliedNoStoreCache[G] =
    new PartiallyAppliedNoStoreCache[G] {
      def apply[F[_]](resp: Response[F])(implicit G: Temporal[G]): G[Response[F]] =
        HttpDate.current[G].map(now => resp.putHeaders(HDate(now)).putHeaders(noStoreStaticHeaders))
    }

  // These never change, so don't recreate them each time.
  private val noStoreStaticHeaders: List[Header.ToRaw] = List(
    `Cache-Control`(
      NonEmptyList.of[CacheDirective](
        CacheDirective.`no-store`,
        CacheDirective.`no-cache`(),
        CacheDirective.`max-age`(0.seconds)
      )
    ),
    "Pragma" -> "no-cache",
    Expires(HttpDate.Epoch) // Expire at the epoch for no time confusion
  )

  /** Helpers Contains the default arguments used to help construct middleware
    * with caching. They serve to support the default arguments for
    * [[publicCache]] and [[privateCache]].
    */
  object Helpers {
    def defaultStatusToSetOn(s: Status): Boolean =
      s match {
        case Status.NotModified => true
        case otherwise => otherwise.isSuccess
      }

    def defaultMethodsToSetOn(m: Method): Boolean = methodsToSetOn.contains(m)

    private lazy val methodsToSetOn: Set[Method] = Set(
      Method.GET,
      Method.HEAD
    )
  }

  /** Sets headers for response to be publicly cached for the specified duration.
    *
    * Note: If set to Duration.Inf, lifetime falls back to
    * 10 years for support of Http1 caches.
    */
  def publicCache[G[_]: Temporal, F[_]](lifetime: Duration, http: Http[G, F]): Http[G, F] =
    cache(
      lifetime,
      Either.left(CacheDirective.public),
      Helpers.defaultMethodsToSetOn,
      Helpers.defaultStatusToSetOn,
      http)

  /** Publicly Cache a Response for the given lifetime.
    *
    * Note: If set to Duration.Inf, lifetime falls back to
    * 10 years for support of Http1 caches.
    */
  def publicCacheResponse[G[_]](lifetime: Duration): PartiallyAppliedCache[G] =
    cacheResponse(lifetime, Either.left(CacheDirective.public))

  /** Sets headers for response to be privately cached for the specified duration.
    *
    * Note: If set to Duration.Inf, lifetime falls back to
    * 10 years for support of Http1 caches.
    */
  def privateCache[G[_]: Temporal, F[_]](
      lifetime: Duration,
      http: Http[G, F],
      fieldNames: List[CIString] = Nil): Http[G, F] =
    cache(
      lifetime,
      Either.right(CacheDirective.`private`(fieldNames)),
      Helpers.defaultMethodsToSetOn,
      Helpers.defaultStatusToSetOn,
      http)

  /** Privately Caches A Response for the given lifetime.
    *
    * Note: If set to Duration.Inf, lifetime falls back to
    * 10 years for support of Http1 caches.
    */
  def privateCacheResponse[G[_]](
      lifetime: Duration,
      fieldNames: List[CIString] = Nil
  ): PartiallyAppliedCache[G] =
    cacheResponse(lifetime, Either.right(CacheDirective.`private`(fieldNames)))

  /** Construct a Middleware that will apply the appropriate caching headers.
    *
    * Helper functions for methodToSetOn and statusToSetOn can be found in [[Helpers]].
    *
    * Note: If set to Duration.Inf, lifetime falls back to
    * 10 years for support of Http1 caches.
    */
  def cache[G[_]: Temporal, F[_]](
      lifetime: Duration,
      isPublic: Either[CacheDirective.public.type, CacheDirective.`private`],
      methodToSetOn: Method => Boolean,
      statusToSetOn: Status => Boolean,
      http: Http[G, F]
  ): Http[G, F] =
    Kleisli { (req: Request[F]) =>
      for {
        resp <- http(req)
        out <-
          if (methodToSetOn(req.method) && statusToSetOn(resp.status))
            cacheResponse[G](lifetime, isPublic)(resp)
          else resp.pure[G]
      } yield out
    }

  // Here as an optimization so we don't recreate durations
  // in cacheResponse #TeamStatic
  private val tenYearDuration: FiniteDuration = 315360000.seconds

  /**  Method in order to turn a generated Response into one that
    * will be appropriately cached.
    *
    *  Note: If set to Duration.Inf, lifetime falls back to
    * 10 years for support of Http1 caches.
    */
  def cacheResponse[G[_]](
      lifetime: Duration,
      isPublic: Either[CacheDirective.public.type, CacheDirective.`private`]
  ): PartiallyAppliedCache[G] = {
    val actualLifetime = lifetime match {
      case finite: FiniteDuration => finite
      case _ => tenYearDuration
      // Http1 caches do not respect max-age headers, so to work globally it is recommended
      // to explicitly set an Expire which requires some time interval to work
    }
    new PartiallyAppliedCache[G] {
      override def apply[F[_]](resp: Response[F])(implicit G: Temporal[G]): G[Response[F]] =
        for {
          now <- HttpDate.current[G]
          expires <-
            HttpDate
              .fromEpochSecond(now.epochSecond + actualLifetime.toSeconds)
              .liftTo[G]
        } yield resp.putHeaders(
          `Cache-Control`(
            NonEmptyList.of(
              isPublic.fold[CacheDirective](identity, identity),
              CacheDirective.`max-age`(actualLifetime)
            )),
          HDate(now),
          Expires(expires)
        )

    }
  }

  trait PartiallyAppliedCache[G[_]] {
    def apply[F[_]](resp: Response[F])(implicit G: Temporal[G]): G[Response[F]]
  }

  trait PartiallyAppliedNoStoreCache[G[_]] {
    def apply[F[_]](resp: Response[F])(implicit G: Temporal[G]): G[Response[F]]
  }
}<|MERGE_RESOLUTION|>--- conflicted
+++ resolved
@@ -16,14 +16,8 @@
 
 package org.http4s.server.middleware
 
-<<<<<<< HEAD
-import cats.syntax.all._
+import cats.data._
 import cats.effect._
-=======
-import cats._
->>>>>>> a0024595
-import cats.data._
-import cats.effect.{MonadThrow => _, _}
 import cats.syntax.all._
 import org.http4s._
 import org.http4s.headers.{Date => HDate, _}
