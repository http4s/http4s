/*
 * Copyright 2014 http4s.org
 *
 * Licensed under the Apache License, Version 2.0 (the "License");
 * you may not use this file except in compliance with the License.
 * You may obtain a copy of the License at
 *
 *     http://www.apache.org/licenses/LICENSE-2.0
 *
 * Unless required by applicable law or agreed to in writing, software
 * distributed under the License is distributed on an "AS IS" BASIS,
 * WITHOUT WARRANTIES OR CONDITIONS OF ANY KIND, either express or implied.
 * See the License for the specific language governing permissions and
 * limitations under the License.
 */

package org.http4s.server.middleware

import cats._
import cats.data.Kleisli
import cats.effect.kernel.Temporal
import cats.implicits._
import org.http4s.Http
import org.http4s.Response
import org.http4s.Status

import scala.concurrent.duration.FiniteDuration
import scala.concurrent.duration._

/** Transform a service to reject any calls the go over a given rate.
  */
object Throttle {
  sealed abstract class TokenAvailability extends Product with Serializable
  case object TokenAvailable extends TokenAvailability
  final case class TokenUnavailable(retryAfter: Option[FiniteDuration]) extends TokenAvailability

  /** A token bucket for use with the [[Throttle]] middleware.  Consumers can take tokens which will be refilled over time.
    * Implementations are required to provide their own refill mechanism.
    *
    * Possible implementations include a remote TokenBucket service to coordinate between different application instances.
    */
  trait TokenBucket[F[_]] {
    def takeToken: F[TokenAvailability]
    def mapK[G[_]](fk: F ~> G): TokenBucket[G] = new TokenBucket.Translated[F, G](this, fk)
  }

  object TokenBucket {
    private class Translated[F[_], G[_]](t: TokenBucket[F], fk: F ~> G) extends TokenBucket[G] {
      def takeToken: G[TokenAvailability] = fk(t.takeToken)
    }

    /** Creates an in-memory [[TokenBucket]].
      *
      * @param capacity the number of tokens the bucket can hold and starts with.
      * @param refillEvery the frequency with which to add another token if there is capacity spare.
      * @return A task to create the [[TokenBucket]].
      */
    def local[F[_]](capacity: Int, refillEvery: FiniteDuration)(implicit
<<<<<<< HEAD
        F: Temporal[F]): F[TokenBucket[F]] = {
      def getTime = F.monotonic.map(_.toNanos)
      val bucket = getTime.flatMap(time => F.ref((capacity.toDouble, time)))
=======
        F: Sync[F],
        clock: Clock[F],
    ): F[TokenBucket[F]] = {
      def getTime = clock.monotonic(NANOSECONDS)
      val bucket = getTime.flatMap(time => Ref[F].of((capacity.toDouble, time)))
>>>>>>> 37f452b1

      bucket.map { counter =>
        new TokenBucket[F] {
          override def takeToken: F[TokenAvailability] = {
            val attemptUpdate = counter.access.flatMap {
              case ((previousTokens, previousTime), setter) =>
                getTime.flatMap { currentTime =>
                  val timeDifference = currentTime - previousTime
                  val tokensToAdd = timeDifference.toDouble / refillEvery.toNanos.toDouble
                  val newTokenTotal = Math.min(previousTokens + tokensToAdd, capacity.toDouble)

                  val attemptSet: F[Option[TokenAvailability]] =
                    if (newTokenTotal >= 1)
                      setter((newTokenTotal - 1, currentTime))
                        .map(_.guard[Option].as(TokenAvailable))
                    else {
                      val timeToNextToken = refillEvery.toNanos - timeDifference
                      val successResponse = TokenUnavailable(timeToNextToken.nanos.some)
                      setter((newTokenTotal, currentTime)).map(_.guard[Option].as(successResponse))
                    }

                  attemptSet
                }
            }

            def loop: F[TokenAvailability] =
              attemptUpdate.flatMap { attempt =>
                attempt.fold(loop)(token => token.pure[F])
              }
            loop
          }
        }
      }
    }
  }

  /** Limits the supplied service to a given rate of calls using an in-memory [[TokenBucket]]
    *
    * @param amount the number of calls to the service to permit within the given time period.
    * @param per the time period over which a given number of calls is permitted.
    * @param http the service to transform.
    * @return a task containing the transformed service.
    */
<<<<<<< HEAD
  def apply[F[_], G[_]](amount: Int, per: FiniteDuration)(http: Http[F, G])(implicit
      F: Temporal[F]): F[Http[F, G]] = {
=======
  def apply[F[_], G[_]](amount: Int, per: FiniteDuration)(
      http: Http[F, G]
  )(implicit F: Sync[F], timer: Clock[F]): F[Http[F, G]] = {
>>>>>>> 37f452b1
    val refillFrequency = per / amount.toLong
    val createBucket = TokenBucket.local(amount, refillFrequency)
    createBucket.map(bucket => apply(bucket, defaultResponse[G] _)(http))
  }

  def defaultResponse[F[_]](retryAfter: Option[FiniteDuration]): Response[F] = {
    val _ = retryAfter
    Response[F](Status.TooManyRequests)
  }

  /** Limits the supplied service using a provided [[TokenBucket]]
    *
    * @param bucket a [[TokenBucket]] to use to track the rate of incoming requests.
    * @param throttleResponse a function that defines the response when throttled, may be supplied a suggested retry time depending on bucket implementation.
    * @param http the service to transform.
    * @return a task containing the transformed service.
    */
  def apply[F[_], G[_]](
      bucket: TokenBucket[F],
      throttleResponse: Option[FiniteDuration] => Response[G] = defaultResponse[G] _,
  )(http: Http[F, G])(implicit F: Monad[F]): Http[F, G] =
    Kleisli { req =>
      bucket.takeToken.flatMap {
        case TokenAvailable => http(req)
        case TokenUnavailable(retryAfter) => throttleResponse(retryAfter).pure[F]
      }
    }
}<|MERGE_RESOLUTION|>--- conflicted
+++ resolved
@@ -56,17 +56,10 @@
       * @return A task to create the [[TokenBucket]].
       */
     def local[F[_]](capacity: Int, refillEvery: FiniteDuration)(implicit
-<<<<<<< HEAD
-        F: Temporal[F]): F[TokenBucket[F]] = {
+        F: Temporal[F]
+    ): F[TokenBucket[F]] = {
       def getTime = F.monotonic.map(_.toNanos)
       val bucket = getTime.flatMap(time => F.ref((capacity.toDouble, time)))
-=======
-        F: Sync[F],
-        clock: Clock[F],
-    ): F[TokenBucket[F]] = {
-      def getTime = clock.monotonic(NANOSECONDS)
-      val bucket = getTime.flatMap(time => Ref[F].of((capacity.toDouble, time)))
->>>>>>> 37f452b1
 
       bucket.map { counter =>
         new TokenBucket[F] {
@@ -110,14 +103,9 @@
     * @param http the service to transform.
     * @return a task containing the transformed service.
     */
-<<<<<<< HEAD
-  def apply[F[_], G[_]](amount: Int, per: FiniteDuration)(http: Http[F, G])(implicit
-      F: Temporal[F]): F[Http[F, G]] = {
-=======
   def apply[F[_], G[_]](amount: Int, per: FiniteDuration)(
       http: Http[F, G]
-  )(implicit F: Sync[F], timer: Clock[F]): F[Http[F, G]] = {
->>>>>>> 37f452b1
+  )(implicit F: Temporal[F]): F[Http[F, G]] = {
     val refillFrequency = per / amount.toLong
     val createBucket = TokenBucket.local(amount, refillFrequency)
     createBucket.map(bucket => apply(bucket, defaultResponse[G] _)(http))
