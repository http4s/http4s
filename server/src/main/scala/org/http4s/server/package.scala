package org.http4s

import scalaz.OptionT
import scalaz.concurrent.Task
import scalaz.syntax.bind._

package object server {
  /** A PartialFunction which defines the transformation of [[Request]] to a scalaz.concurrent.Task[Response]
    * containing the [[Response]]
    */
<<<<<<< HEAD
  type HttpService = Request => OptionT[Task, Response]
=======
  type HttpService = PartialFunction[Request, Task[Response]]
>>>>>>> 8ca5c9cf

  implicit class HttpServiceSyntax(val service: HttpService) extends AnyVal {
    def map(f: Response => Response): HttpService = service.andThen(_.map(f))

<<<<<<< HEAD
    def or(req: Request, resp: Task[Response]): Task[Response] =
      service(req).fold(Task.now, resp).join

    def orNotFound(req: Request): Task[Response] = or(req, ResponseBuilder.notFound(req))

    def orElse(fallback: HttpService): HttpService = { req: Request =>
      service(req) orElse fallback(req)
    }
=======
    def or(req: Request, resp: => Task[Response]): Task[Response] =
      service.applyOrElse(req, { _: Request => resp })

    def orNotFound(req: Request): Task[Response] = or(req, ResponseBuilder.notFound(req))
>>>>>>> 8ca5c9cf
  }
}<|MERGE_RESOLUTION|>--- conflicted
+++ resolved
@@ -5,20 +5,16 @@
 import scalaz.syntax.bind._
 
 package object server {
-  /** A PartialFunction which defines the transformation of [[Request]] to a scalaz.concurrent.Task[Response]
-    * containing the [[Response]]
-    */
-<<<<<<< HEAD
+  /**
+   * An HttpService transforms a [[Request]] into a [[Response]] optionally and
+   * asynchronously.
+   */
   type HttpService = Request => OptionT[Task, Response]
-=======
-  type HttpService = PartialFunction[Request, Task[Response]]
->>>>>>> 8ca5c9cf
 
   implicit class HttpServiceSyntax(val service: HttpService) extends AnyVal {
     def map(f: Response => Response): HttpService = service.andThen(_.map(f))
 
-<<<<<<< HEAD
-    def or(req: Request, resp: Task[Response]): Task[Response] =
+    def or(req: Request, resp: => Task[Response]): Task[Response] =
       service(req).fold(Task.now, resp).join
 
     def orNotFound(req: Request): Task[Response] = or(req, ResponseBuilder.notFound(req))
@@ -26,11 +22,5 @@
     def orElse(fallback: HttpService): HttpService = { req: Request =>
       service(req) orElse fallback(req)
     }
-=======
-    def or(req: Request, resp: => Task[Response]): Task[Response] =
-      service.applyOrElse(req, { _: Request => resp })
-
-    def orNotFound(req: Request): Task[Response] = or(req, ResponseBuilder.notFound(req))
->>>>>>> 8ca5c9cf
   }
 }