--- conflicted
+++ resolved
@@ -7,10 +7,11 @@
   /** A Function which defines the transformation of [[Request]] to a scalaz.concurrent.Task[Response]
     * containing the [[Response]]. Unmatched routes will result in the [[Pass]] Exception.
     */
-<<<<<<< HEAD
   type HttpService = Request => Task[Response]
 
   implicit class HttpServiceSyntax(val service: HttpService) extends AnyVal {
+    def map(f: Response => Response): HttpService = service.andThen(_.map(f))
+
     def orElse[T >: Task[Response]](s2: HttpService): HttpService =
       req => service(req).handleWith { case Pass => s2(req) }
 
@@ -19,16 +20,4 @@
   }
 
   case object Pass extends Exception("Unmatched route.") with NoStackTrace
-=======
-  type HttpService = PartialFunction[Request, Task[Response]]
-
-  implicit class HttpServiceSyntax(val service: HttpService) extends AnyVal {
-    def map(f: Response => Response): HttpService = service.andThen(_.map(f))
-
-    def or(req: Request, resp: => Task[Response]): Task[Response] =
-      service.applyOrElse(req, { _: Request => resp })
-
-    def orNotFound(req: Request): Task[Response] = or(req, ResponseBuilder.notFound(req))
-  }
->>>>>>> 8ca5c9cf
 }