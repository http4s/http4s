--- conflicted
+++ resolved
@@ -102,8 +102,8 @@
                 )
               }
               .semiflatMap(cacheStrategy.cache(request.pathInfo, _))
-              .recoverWith {
-                case BadTraversal => OptionT.some(Response(Status.BadRequest))
+              .recoverWith { case BadTraversal =>
+                OptionT.some(Response(Status.BadRequest))
               }
           case _ => OptionT.none
         })
@@ -157,7 +157,6 @@
 
     Try(Paths.get(basePath)) match {
       case Success(rootPath) =>
-<<<<<<< HEAD
         TranslateUri(config.pathPrefix)(Kleisli {
           case request if request.pathInfo.nonEmpty =>
             val segments = request.pathInfo.segments.map(_.decoded(plusIsSpace = true))
@@ -181,41 +180,10 @@
                 )
               }
               .semiflatMap(config.cacheStrategy.cache(request.pathInfo, _))
-              .recoverWith {
-                case BadTraversal => OptionT.some(Response(Status.BadRequest))
+              .recoverWith { case BadTraversal =>
+                OptionT.some(Response(Status.BadRequest))
               }
           case _ => OptionT.none
-=======
-        TranslateUri(config.pathPrefix)(Kleisli { case request =>
-          request.pathInfo.split("/") match {
-            case Array(head, segments @ _*) if head.isEmpty =>
-              OptionT
-                .liftF(F.catchNonFatal {
-                  segments.foldLeft(rootPath) {
-                    case (_, "" | "." | "..") => throw BadTraversal
-                    case (path, segment) =>
-                      path.resolve(Uri.decode(segment, plusIsSpace = true))
-                  }
-                })
-                .collect {
-                  case path if path.startsWith(rootPath) => path
-                }
-                .flatMap { path =>
-                  StaticFile.fromResource(
-                    path.toString,
-                    config.blocker,
-                    Some(request),
-                    preferGzipped = config.preferGzipped
-                  )
-                }
-                .semiflatMap(config.cacheStrategy.cache(request.pathInfo, _))
-                .recoverWith { case BadTraversal =>
-                  OptionT.some(Response(Status.BadRequest))
-                }
-            case _ =>
-              OptionT.none
-          }
->>>>>>> cca0f4e7
         })
 
       case Failure(e) =>
