/*
 * Copyright 2013-2020 http4s.org
 *
 * SPDX-License-Identifier: Apache-2.0
 */

package org.http4s
package server
package staticcontent

import cats.data.{Kleisli, OptionT}
import cats.effect.{Blocker, ContextShift, Sync}
import cats.implicits._
import java.nio.file.{Path, Paths}
import org.http4s.internal.CollectionCompat.CollectionConverters._
import scala.util.control.NoStackTrace

/** [[org.http4s.server.staticcontent.WebjarServiceBuilder]] builder
  *
  * @param blocker execution context for blocking I/O
  * @param filter To filter which assets from the webjars should be served
  * @param cacheStrategy strategy to use for caching purposes.
  * @param classLoader optional classloader for extracting the resources
  * @param preferGzipped prefer gzip compression format?
  */
class WebjarServiceBuilder[F[_]] private (
    blocker: Blocker,
    webjarAssetFilter: WebjarServiceBuilder.WebjarAssetFilter,
    cacheStrategy: CacheStrategy[F],
    classLoader: Option[ClassLoader],
    preferGzipped: Boolean) {

  import WebjarServiceBuilder.{WebjarAsset, WebjarAssetFilter, serveWebjarAsset}

  private def copy(
      blocker: Blocker = blocker,
      webjarAssetFilter: WebjarAssetFilter = webjarAssetFilter,
      cacheStrategy: CacheStrategy[F] = cacheStrategy,
      classLoader: Option[ClassLoader] = classLoader,
      preferGzipped: Boolean = preferGzipped) =
    new WebjarServiceBuilder[F](
      blocker,
      webjarAssetFilter,
      cacheStrategy,
      classLoader,
      preferGzipped)

  def withWebjarAssetFilter(webjarAssetFilter: WebjarAssetFilter): WebjarServiceBuilder[F] =
    copy(webjarAssetFilter = webjarAssetFilter)

  def withCacheStrategy(cacheStrategy: CacheStrategy[F]): WebjarServiceBuilder[F] =
    copy(cacheStrategy = cacheStrategy)

  def withClassLoader(classLoader: Option[ClassLoader]): WebjarServiceBuilder[F] =
    copy(classLoader = classLoader)

  def withBlocker(blocker: Blocker): WebjarServiceBuilder[F] =
    copy(blocker = blocker)

  def withPreferGzipped(preferGzipped: Boolean): WebjarServiceBuilder[F] =
    copy(preferGzipped = preferGzipped)

  def toRoutes(implicit F: Sync[F], cs: ContextShift[F]): HttpRoutes[F] = {
    object BadTraversal extends Exception with NoStackTrace
    val Root = Paths.get("")
    Kleisli {
      // Intercepts the routes that match webjar asset names
      case request if request.method == Method.GET =>
        val segments = request.pathInfo.segments.map(_.decoded(plusIsSpace = true))
        OptionT
          .liftF(F.catchNonFatal {
            segments.foldLeft(Root) {
              case (_, "" | "." | "..") => throw BadTraversal
              case (path, segment) =>
                path.resolve(segment)
            }
          })
          .subflatMap(toWebjarAsset)
          .filter(webjarAssetFilter)
<<<<<<< HEAD
          .flatMap(serveWebjarAsset(blocker, cacheStrategy, classLoader, request, preferGzipped)(_))
          .recover {
            case BadTraversal => Response(Status.BadRequest)
=======
          .flatMap(serveWebjarAsset(blocker, cacheStrategy, classLoader, request)(_))
          .recover { case BadTraversal =>
            Response(Status.BadRequest)
>>>>>>> fdc30107
          }
      case _ => OptionT.none
    }
  }

  /** Returns an Option(WebjarAsset) for a Request, or None if it couldn't be mapped
    *
    * @param p The request path without the prefix
    * @return The WebjarAsset, or None if it couldn't be mapped
    */
  private def toWebjarAsset(p: Path): Option[WebjarAsset] = {
    val count = p.getNameCount
    if (count > 2) {
      val library = p.getName(0).toString
      val version = p.getName(1).toString
      val asset = asScalaIterator(p.subpath(2, count).iterator()).mkString("/")
      Some(WebjarAsset(library, version, asset))
    } else
      None
  }

  /** Creates a scala.Iterator from a java.util.Iterator.
    *
    * We're not using scala.jdk.CollectionConverters (which was added in 2.13)
    * or scala.collection.convert.ImplicitConversion (which was deprecated in 2.13)
    * to ease cross-building against multiple Scala versions.
    */
  private def asScalaIterator[A](underlying: java.util.Iterator[A]): Iterator[A] =
    new Iterator[A] {
      override def hasNext: Boolean = underlying.hasNext
      override def next(): A = underlying.next()
    }

}

object WebjarServiceBuilder {
  def apply[F[_]](blocker: Blocker) =
    new WebjarServiceBuilder(
      blocker = blocker,
      webjarAssetFilter = _ => true,
      cacheStrategy = NoopCacheStrategy[F],
      classLoader = None,
      preferGzipped = false)

  /** A filter callback for Webjar asset
    * It's a function that takes the WebjarAsset and returns whether or not the asset
    * should be served to the client.
    */
  type WebjarAssetFilter = WebjarAsset => Boolean

  /** Contains the information about an asset inside a webjar
    *
    * @param library The webjar's library name
    * @param version The version of the webjar
    * @param asset The asset name inside the webjar
    */
  final case class WebjarAsset(library: String, version: String, asset: String) {

    /** Constructs a full path for an asset inside a webjar asset
      *
      * @return The full name in the Webjar
      */
    private[staticcontent] lazy val pathInJar: String =
      s"/META-INF/resources/webjars/$library/$version/$asset"
  }

  /** Returns an asset that matched the request if it's found in the webjar path
    *
    * @param webjarAsset The WebjarAsset
    * @param config The configuration
    * @param request The Request
    * @param optional class loader
    * @param preferGzipped prefer gzip compression format?
    * @return Either the the Asset, if it exist, or Pass
    */
  private def serveWebjarAsset[F[_]: Sync: ContextShift](
      blocker: Blocker,
      cacheStrategy: CacheStrategy[F],
      classLoader: Option[ClassLoader],
      request: Request[F],
      preferGzipped: Boolean)(webjarAsset: WebjarAsset): OptionT[F, Response[F]] =
    StaticFile
      .fromResource(
        webjarAsset.pathInJar,
        blocker,
        Some(request),
        classloader = classLoader,
        preferGzipped = preferGzipped)
      .semiflatMap(cacheStrategy.cache(request.pathInfo, _))
}

object WebjarService {

  /** [[org.http4s.server.staticcontent.WebjarService]] configuration
    *
    * @param blocker execution context for blocking I/O
    * @param filter To filter which assets from the webjars should be served
    * @param cacheStrategy strategy to use for caching purposes. Default to no caching.
    */
  final case class Config[F[_]](
      blocker: Blocker,
      filter: WebjarAssetFilter = _ => true,
      cacheStrategy: CacheStrategy[F] = NoopCacheStrategy[F])

  /** Contains the information about an asset inside a webjar
    *
    * @param library The webjar's library name
    * @param version The version of the webjar
    * @param asset The asset name inside the webjar
    */
  final case class WebjarAsset(library: String, version: String, asset: String) {

    /** Constructs a full path for an asset inside a webjar asset
      *
      * @return The full name in the Webjar
      */
    private[staticcontent] lazy val pathInJar: String =
      s"/META-INF/resources/webjars/$library/$version/$asset"
  }

  /** A filter callback for Webjar asset
    * It's a function that takes the WebjarAsset and returns whether or not the asset
    * should be served to the client.
    */
  type WebjarAssetFilter = WebjarAsset => Boolean

  /** Creates a new [[HttpRoutes]] that will filter the webjars
    *
    * @param config The configuration for this service
    * @return The HttpRoutes
    */
  @deprecated("use WebjarServiceBuilder", "1.0.0-M1")
  def apply[F[_]](config: Config[F])(implicit F: Sync[F], cs: ContextShift[F]): HttpRoutes[F] = {
    object BadTraversal extends Exception with NoStackTrace
    val Root = Paths.get("")
    Kleisli {
      // Intercepts the routes that match webjar asset names
      case request if request.method == Method.GET && request.pathInfo.nonEmpty =>
        val segments = request.pathInfo.segments.map(_.decoded(plusIsSpace = true))
        OptionT
          .liftF(F.catchNonFatal {
            segments.foldLeft(Root) {
              case (_, "" | "." | "..") => throw BadTraversal
              case (path, segment) =>
                path.resolve(segment)
            }
          })
          .subflatMap(toWebjarAsset)
          .filter(config.filter)
          .flatMap(serveWebjarAsset(config, request)(_))
          .recover { case BadTraversal =>
            Response(Status.BadRequest)
          }
      case _ => OptionT.none
    }
  }

  /** Returns an Option(WebjarAsset) for a Request, or None if it couldn't be mapped
    *
    * @param p The request path without the prefix
    * @return The WebjarAsset, or None if it couldn't be mapped
    */
  private def toWebjarAsset(p: Path): Option[WebjarAsset] = {
    val count = p.getNameCount
    if (count > 2) {
      val library = p.getName(0).toString
      val version = p.getName(1).toString
      val asset = p.subpath(2, count).iterator().asScala.mkString("/")
      Some(WebjarAsset(library, version, asset))
    } else
      None
  }

  /** Returns an asset that matched the request if it's found in the webjar path
    *
    * @param webjarAsset The WebjarAsset
    * @param config The configuration
    * @param request The Request
    * @return Either the the Asset, if it exist, or Pass
    */
  private def serveWebjarAsset[F[_]: Sync: ContextShift](config: Config[F], request: Request[F])(
      webjarAsset: WebjarAsset): OptionT[F, Response[F]] =
    StaticFile
      .fromResource(webjarAsset.pathInJar, config.blocker, Some(request))
      .semiflatMap(config.cacheStrategy.cache(request.pathInfo, _))
}<|MERGE_RESOLUTION|>--- conflicted
+++ resolved
@@ -77,15 +77,9 @@
           })
           .subflatMap(toWebjarAsset)
           .filter(webjarAssetFilter)
-<<<<<<< HEAD
           .flatMap(serveWebjarAsset(blocker, cacheStrategy, classLoader, request, preferGzipped)(_))
-          .recover {
-            case BadTraversal => Response(Status.BadRequest)
-=======
-          .flatMap(serveWebjarAsset(blocker, cacheStrategy, classLoader, request)(_))
           .recover { case BadTraversal =>
             Response(Status.BadRequest)
->>>>>>> fdc30107
           }
       case _ => OptionT.none
     }
