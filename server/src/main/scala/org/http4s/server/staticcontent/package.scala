/*
 * Copyright 2014 http4s.org
 *
 * Licensed under the Apache License, Version 2.0 (the "License");
 * you may not use this file except in compliance with the License.
 * You may obtain a copy of the License at
 *
 *     http://www.apache.org/licenses/LICENSE-2.0
 *
 * Unless required by applicable law or agreed to in writing, software
 * distributed under the License is distributed on an "AS IS" BASIS,
 * WITHOUT WARRANTIES OR CONDITIONS OF ANY KIND, either express or implied.
 * See the License for the specific language governing permissions and
 * limitations under the License.
 */

package org.http4s
package server

import cats.effect.kernel.{Async, Sync}
import org.http4s.headers.`Accept-Ranges`

/** Helpers for serving static content from http4s
  *
  * Note that these tools are relatively primitive and a dedicated server should be used
  * for serious static content serving.
  */
package object staticcontent {

  /** Make a new [[org.http4s.HttpRoutes]] that serves static files, possibly from the classpath. */
  def resourceServiceBuilder[F[_]: Sync](basePath: String): ResourceServiceBuilder[F] =
    ResourceServiceBuilder[F](basePath)

  /** Make a new [[org.http4s.HttpRoutes]] that serves static files, possibly from the classpath. */
<<<<<<< HEAD
  @deprecated("use resourceServiceBuilder", "1.0.0-M1")
  def resourceService[F[_]: Async](config: ResourceService.Config[F]): HttpRoutes[F] =
=======
  @deprecated("use resourceServiceBuilder", "0.22.0-M1")
  def resourceService[F[_]: Sync: ContextShift](config: ResourceService.Config[F]): HttpRoutes[F] =
>>>>>>> 64773a0f
    ResourceService(config)

  /** Make a new [[org.http4s.HttpRoutes]] that serves static files. */
  def fileService[F[_]: Async](config: FileService.Config[F]): HttpRoutes[F] =
    FileService(config)

  /** Make a new [[org.http4s.HttpRoutes]] that serves static files from webjars */
  def webjarServiceBuilder[F[_]]: WebjarServiceBuilder[F] =
    WebjarServiceBuilder[F]

  /** Make a new [[org.http4s.HttpRoutes]] that serves static files from webjars */
<<<<<<< HEAD
  @deprecated("use webjarServiceBuilder", "1.0.0-M1")
  def webjarService[F[_]: Async](config: WebjarService.Config[F]): HttpRoutes[F] =
=======
  @deprecated("use webjarServiceBuilder", "0.22.0-M1")
  def webjarService[F[_]: Sync: ContextShift](config: WebjarService.Config[F]): HttpRoutes[F] =
>>>>>>> 64773a0f
    WebjarService(config)

  private[staticcontent] val AcceptRangeHeader = `Accept-Ranges`(RangeUnit.Bytes)

  // Will strip the pathPrefix from the first part of the Uri, returning the remainder without a leading '/'
  private[staticcontent] def getSubPath(uriPath: String, pathPrefix: String): String = {
    val index = pathPrefix.length + {
      if (uriPath.length > pathPrefix.length &&
        uriPath.charAt(pathPrefix.length) == '/') 1
      else 0
    }

    uriPath.substring(index)
  }
}<|MERGE_RESOLUTION|>--- conflicted
+++ resolved
@@ -32,13 +32,8 @@
     ResourceServiceBuilder[F](basePath)
 
   /** Make a new [[org.http4s.HttpRoutes]] that serves static files, possibly from the classpath. */
-<<<<<<< HEAD
-  @deprecated("use resourceServiceBuilder", "1.0.0-M1")
+  @deprecated("use resourceServiceBuilder", "0.22.0-M1")
   def resourceService[F[_]: Async](config: ResourceService.Config[F]): HttpRoutes[F] =
-=======
-  @deprecated("use resourceServiceBuilder", "0.22.0-M1")
-  def resourceService[F[_]: Sync: ContextShift](config: ResourceService.Config[F]): HttpRoutes[F] =
->>>>>>> 64773a0f
     ResourceService(config)
 
   /** Make a new [[org.http4s.HttpRoutes]] that serves static files. */
@@ -50,13 +45,8 @@
     WebjarServiceBuilder[F]
 
   /** Make a new [[org.http4s.HttpRoutes]] that serves static files from webjars */
-<<<<<<< HEAD
-  @deprecated("use webjarServiceBuilder", "1.0.0-M1")
+  @deprecated("use webjarServiceBuilder", "0.22.0-M1")
   def webjarService[F[_]: Async](config: WebjarService.Config[F]): HttpRoutes[F] =
-=======
-  @deprecated("use webjarServiceBuilder", "0.22.0-M1")
-  def webjarService[F[_]: Sync: ContextShift](config: WebjarService.Config[F]): HttpRoutes[F] =
->>>>>>> 64773a0f
     WebjarService(config)
 
   private[staticcontent] val AcceptRangeHeader = `Accept-Ranges`(RangeUnit.Bytes)
