--- conflicted
+++ resolved
@@ -1,49 +1,53 @@
 package org.http4s
 package server
 
-import java.net.{InetSocketAddress, URL}
+import java.net.URL
 import fs2.Task
 import org.http4s.dsl._
 import org.specs2.specification.AfterAll
-import scala.concurrent.ExecutionContext
 import scala.io.Source
-<<<<<<< HEAD
-=======
-import scalaz.concurrent.Task
->>>>>>> 088d858c
 
-trait ServerContext extends AfterAll {
+trait ServerSpec extends Http4sSpec with AfterAll {
   def builder: ServerBuilder
 
-  lazy val server = builder.bindAny()
-    .withExecutionContext(ExecutionContext.global)
-    .mountService(HttpService {
-      case GET -> Root / "thread" / "routing" =>
-        val thread = Thread.currentThread.getName
-        Ok(thread)
-      
-      case GET -> Root / "thread" / "effect" =>
-        Task.delay(Thread.currentThread.getName).flatMap(Ok(_))
-    })
-    .start
-    .unsafeRun
+  val server =
+    builder
+      .bindAny()
+      .withExecutionContext(Http4sSpec.TestExecutionContext)
+      .mountService(HttpService {
+        case GET -> Root / "thread" / "routing" =>
+          val thread = Thread.currentThread.getName
+          Ok(thread)
 
-  def afterAll = 
-    server.shutdown.unsafeRun
-}
+        case GET -> Root / "thread" / "effect" =>
+          Task.delay(Thread.currentThread.getName).flatMap(Ok(_))
+      })
+      .start
+      .unsafeRun()
 
-trait ServerSpec extends Http4sSpec with ServerContext {
-  def get(path: String): Task[String] = Task.delay {
-    Source.fromURL(new URL(s"http://127.0.0.1:${server.address.getPort}$path")).getLines.mkString
-  }
+  def afterAll = server.shutdownNow()
+
+  // This should be in IO and shifted but I'm tired of fighting this.
+  private def get(path: String): String =
+    Source
+      .fromURL(new URL(s"http://127.0.0.1:${server.address.getPort}$path"))
+      .getLines
+      .mkString
 
   "A server" should {
+    val globalExecutorThreadPrefix = BuildInfo.scalaVersion match {
+      case v if v.startsWith("2.11.") => "ForkJoinPool-"
+      case _ => "scala-execution-context-global-"
+    }
+
     "route requests on the service executor" in {
-      get("/thread/routing").unsafeRun must startWith("scala-execution-context-global-")
+      println("foo")
+      get("/thread/routing") must startWith("http4s-spec-")
     }
 
     "execute the service task on the service executor" in {
-      get("/thread/effect").unsafeRun must startWith("scala-execution-context-global-")
+      println("foo")
+      get("/thread/effect") must startWith("http4s-spec-")
     }
   }
 }