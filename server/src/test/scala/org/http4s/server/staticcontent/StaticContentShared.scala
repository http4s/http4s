/*
 * Copyright 2014 http4s.org
 *
 * Licensed under the Apache License, Version 2.0 (the "License");
 * you may not use this file except in compliance with the License.
 * You may obtain a copy of the License at
 *
 *     http://www.apache.org/licenses/LICENSE-2.0
 *
 * Unless required by applicable law or agreed to in writing, software
 * distributed under the License is distributed on an "AS IS" BASIS,
 * WITHOUT WARRANTIES OR CONDITIONS OF ANY KIND, either express or implied.
 * See the License for the specific language governing permissions and
 * limitations under the License.
 */

package org.http4s
package server
package staticcontent

import cats.effect.IO
import fs2._
import java.nio.charset.StandardCharsets
import java.nio.file.{Files, Paths}
import org.http4s.syntax.all._

private[staticcontent] trait StaticContentShared { this: Http4sSuite =>
  def routes: HttpRoutes[IO]

  lazy val testResource: Chunk[Byte] = {
    val s = getClass.getResourceAsStream("/testresource.txt")
    require(s != null, "Couldn't acquire resource!")
    val bytes = scala.io.Source
      .fromInputStream(s)
      .mkString
      .getBytes(StandardCharsets.UTF_8)

    Chunk.bytes(bytes)
  }

  lazy val testResourceGzipped: Chunk[Byte] = {
    val url = getClass.getResource("/testresource.txt.gz")
    require(url != null, "Couldn't acquire resource!")
    val bytes = Files.readAllBytes(Paths.get(url.toURI))

    Chunk.bytes(bytes)
  }

  lazy val testWebjarResource: Chunk[Byte] = {
    val s =
      getClass.getResourceAsStream("/META-INF/resources/webjars/test-lib/1.0.0/testresource.txt")
    require(s != null, "Couldn't acquire resource!")

    Chunk.bytes(
      scala.io.Source
        .fromInputStream(s)
        .mkString
        .getBytes(StandardCharsets.UTF_8))
  }

  lazy val testWebjarResourceGzipped: Chunk[Byte] = {
    val url =
      getClass.getResource("/META-INF/resources/webjars/test-lib/1.0.0/testresource.txt.gz")
    require(url != null, "Couldn't acquire resource!")

    val bytes = Files.readAllBytes(Paths.get(url.toURI))
    Chunk.bytes(bytes)
  }

  lazy val testWebjarSubResource: Chunk[Byte] = {
    val s = getClass.getResourceAsStream(
      "/META-INF/resources/webjars/test-lib/1.0.0/sub/testresource.txt")
    require(s != null, "Couldn't acquire resource!")

    Chunk.bytes(
      scala.io.Source
        .fromInputStream(s)
        .mkString
        .getBytes(StandardCharsets.UTF_8))
  }

<<<<<<< HEAD
  def runReq(
      req: Request[IO],
      routes: HttpRoutes[IO] = routes): IO[(IO[Chunk[Byte]], Response[IO])] =
=======
  def runReq(req: Request[IO]): IO[(IO[Chunk[Byte]], Response[IO])] =
>>>>>>> b7e8cbd3
    routes.orNotFound(req).map { resp =>
      (resp.body.compile.to(Array).map(Chunk.bytes), resp)
    }

}<|MERGE_RESOLUTION|>--- conflicted
+++ resolved
@@ -79,13 +79,9 @@
         .getBytes(StandardCharsets.UTF_8))
   }
 
-<<<<<<< HEAD
   def runReq(
       req: Request[IO],
       routes: HttpRoutes[IO] = routes): IO[(IO[Chunk[Byte]], Response[IO])] =
-=======
-  def runReq(req: Request[IO]): IO[(IO[Chunk[Byte]], Response[IO])] =
->>>>>>> b7e8cbd3
     routes.orNotFound(req).map { resp =>
       (resp.body.compile.to(Array).map(Chunk.bytes), resp)
     }
