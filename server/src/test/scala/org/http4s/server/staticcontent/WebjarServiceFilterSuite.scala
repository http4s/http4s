/*
 * Copyright 2014 http4s.org
 *
 * Licensed under the Apache License, Version 2.0 (the "License");
 * you may not use this file except in compliance with the License.
 * You may obtain a copy of the License at
 *
 *     http://www.apache.org/licenses/LICENSE-2.0
 *
 * Unless required by applicable law or agreed to in writing, software
 * distributed under the License is distributed on an "AS IS" BASIS,
 * WITHOUT WARRANTIES OR CONDITIONS OF ANY KIND, either express or implied.
 * See the License for the specific language governing permissions and
 * limitations under the License.
 */

package org.http4s.server.staticcontent

import cats.effect.IO
import org.http4s.Method.GET
import org.http4s._
import org.http4s.syntax.all._

class WebjarServiceFilterSuite extends Http4sSuite with StaticContentShared {
  def routes: HttpRoutes[IO] =
    webjarServiceBuilder[IO]
      .withWebjarAssetFilter(webjar =>
<<<<<<< HEAD
        webjar.library == "test-lib" && webjar.version == "1.0.0" && webjar.asset == "testresource.txt")
=======
        webjar.library == "test-lib" && webjar.version == "1.0.0" && webjar.asset == "testresource.txt"
      )
      .withBlocker(testBlocker)
>>>>>>> 37f452b1
      .toRoutes

  test("Return a 200 Ok file") {
    val req = Request[IO](GET, uri"/test-lib/1.0.0/testresource.txt")
    val rb = runReq(req)

    rb.flatMap { case (b, r) =>
      assertEquals(r.status, Status.Ok)
      b.assertEquals(testWebjarResource)
    }
  }

  test("Not find filtered asset") {
    val req = Request[IO](GET, uri"/test-lib/1.0.0/sub/testresource.txt")
    val rb = runReq(req)

    rb.flatMap { case (_, r) =>
      IO.pure(r.status).assertEquals(Status.NotFound)
    }
  }
}<|MERGE_RESOLUTION|>--- conflicted
+++ resolved
@@ -25,13 +25,8 @@
   def routes: HttpRoutes[IO] =
     webjarServiceBuilder[IO]
       .withWebjarAssetFilter(webjar =>
-<<<<<<< HEAD
-        webjar.library == "test-lib" && webjar.version == "1.0.0" && webjar.asset == "testresource.txt")
-=======
         webjar.library == "test-lib" && webjar.version == "1.0.0" && webjar.asset == "testresource.txt"
       )
-      .withBlocker(testBlocker)
->>>>>>> 37f452b1
       .toRoutes
 
   test("Return a 200 Ok file") {
