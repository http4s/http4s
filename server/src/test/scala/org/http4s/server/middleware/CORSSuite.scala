/*
 * Copyright 2014 http4s.org
 *
 * Licensed under the Apache License, Version 2.0 (the "License");
 * you may not use this file except in compliance with the License.
 * You may obtain a copy of the License at
 *
 *     http://www.apache.org/licenses/LICENSE-2.0
 *
 * Unless required by applicable law or agreed to in writing, software
 * distributed under the License is distributed on an "AS IS" BASIS,
 * WITHOUT WARRANTIES OR CONDITIONS OF ANY KIND, either express or implied.
 * See the License for the specific language governing permissions and
 * limitations under the License.
 */

package org.http4s
package server
package middleware

import cats.data.NonEmptyList
import cats.effect._
import cats.implicits._
import org.http4s.dsl.io._
import org.http4s.headers._
import org.http4s.syntax.all._
import org.http4s.Http4sSuite
import org.typelevel.ci._

import scala.concurrent.duration._

class CORSSuite extends Http4sSuite {
  val routes = HttpRoutes.of[IO] {
    case req if req.pathInfo === path"/foo" => Response[IO](Ok).withEntity("foo").pure[IO]
    case req if req.pathInfo === path"/vary" =>
      Response[IO](Ok).putHeaders(Header.Raw(ci"Vary", "X-Old-Vary")).pure[IO]
  }
  val app = routes.orNotFound

  val exampleOrigin = Origin.Host(Uri.Scheme.https, Uri.RegName("example.com"), None)
  val exampleOriginHeader = Origin.HostList(NonEmptyList.of(exampleOrigin))

  def nonCorsReq = Request[IO](uri = uri"/foo")
  def nonPreflightReq = nonCorsReq.putHeaders(exampleOriginHeader: Origin)
  def preflightReq = nonPreflightReq
    .withMethod(Method.OPTIONS)
    .putHeaders(
      `Access-Control-Request-Method`(Method.POST),
      Header.Raw(ci"Access-Control-Request-Headers", "X-Cors-Suite")
    )

  def assertAllowOrigin[F[_]](resp: Response[F], origin: Option[String]) =
    assertEquals(
      resp.headers.get(ci"Access-Control-Allow-Origin").map(_.head.value),
      origin.map(_.toString))

  def assertAllowCredentials[F[_]](resp: Response[F], b: Boolean) =
    assertEquals(resp.headers.get[`Access-Control-Allow-Credentials`].isDefined, b)

  def assertExposeHeaders[F[_]](resp: Response[F], names: Option[CIString]) =
    assertEquals(
      resp.headers.get[`Access-Control-Expose-Headers`].map(h => CIString(h.value)),
      names)

  def assertAllowMethods[F[_]](resp: Response[F], methods: Option[String]) =
    assertEquals(
      resp.headers.get(ci"Access-Control-Allow-Methods").map(_.map(_.value).toList.mkString(", ")),
      methods)

  def assertAllowHeaders[F[_]](resp: Response[F], headers: Option[CIString]) =
    assertEquals(
      resp.headers.get[`Access-Control-Allow-Headers`].map(h => CIString(h.value)),
      headers)

  def assertMaxAge[F[_]](resp: Response[F], deltaSeconds: Option[Long]) =
    assertEquals(
      resp.headers.get(ci"Access-Control-Max-Age").map(_.head.value),
      deltaSeconds.map(_.toString))

  def assertVary[F[_]](resp: Response[F], headers: Option[CIString]) =
    assertEquals(
      resp.headers.get(ci"Vary").map(hs => CIString(hs.map(_.value).toList.mkString(", "))),
      headers)

  test("withAllowOriginAll, non-CORS request") {
    CORS.policy.withAllowOriginAll(app).run(nonCorsReq).map { resp =>
      assertAllowOrigin(resp, None)
      assertVary(resp, None)
    }
  }

  test("withAllowOriginAll, non-preflight request") {
    CORS.policy.withAllowOriginAll(app).run(nonPreflightReq).map { resp =>
      assertAllowOrigin(resp, "*".some)
      assertVary(resp, None)
    }
  }

  test("withAllowOriginAll, OPTIONS request without Access-Control-Request-Method") {
    CORS.policy.withAllowOriginAll(app).run(nonCorsReq.withMethod(Method.OPTIONS)).map { resp =>
      assertAllowOrigin(resp, None)
      assertVary(resp, ci"Access-Control-Request-Method, Access-Control-Request-Headers".some)
    }
  }

  test("withAllowOriginAll, preflight request") {
    CORS.policy.withAllowOriginAll(app).run(preflightReq).map { resp =>
      assertAllowOrigin(resp, "*".some)
      assertVary(resp, ci"Access-Control-Request-Method, Access-Control-Request-Headers".some)
    }
  }

  test("withAllowOriginHeader, non-CORS request") {
    CORS.policy.withAllowOriginHeader(_ => true)(app).run(nonCorsReq).map { resp =>
      assertAllowOrigin(resp, None)
      assertVary(resp, ci"Origin".some)
    }
  }

  test("withAllowOriginHeader, non-preflight request with matching origin") {
    CORS.policy.withAllowOriginHeader(Set(exampleOriginHeader))(app).run(nonPreflightReq).map { resp =>
      assertAllowOrigin(resp, Some("https://example.com"))
      assertVary(resp, ci"Origin".some)
    }
  }

  test("withAllowOriginHeader, OPTIONS request without Access-Control-Request-Method") {
    CORS.policy
      .withAllowOriginHeader(Set(exampleOriginHeader))(app)
      .run(nonCorsReq.withMethod(Method.OPTIONS))
      .map { resp =>
        assertAllowOrigin(resp, None)
        assertVary(
          resp,
          ci"Origin, Access-Control-Request-Method, Access-Control-Request-Headers".some)
      }
  }

  test("withAllowOriginHeader, preflight request with matching origin") {
    CORS.policy.withAllowOriginHeader(Set(exampleOriginHeader))(app).run(preflightReq).map { resp =>
      assertAllowOrigin(resp, Some("https://example.com"))
      assertVary(
        resp,
        ci"Origin, Access-Control-Request-Method, Access-Control-Request-Headers".some)
    }
  }

  test("withAllowOriginHeader, non-preflight request with non-matching origin") {
    CORS.policy.withAllowOriginHeader(_ => false)(app).run(nonPreflightReq).map { resp =>
      assertAllowOrigin(resp, None)
      assertVary(resp, ci"Origin".some)
    }
  }

  test("withAllowOriginHeader, preflight request with non-matching origin") {
    CORS.policy.withAllowOriginHeader(_ => false)(app).run(preflightReq).map { resp =>
      assertAllowOrigin(resp, None)
      assertVary(
        resp,
        ci"Origin, Access-Control-Request-Method, Access-Control-Request-Headers".some)
    }
  }

  test("withAllowOriginHost, non-CORS request") {
    CORS.policy.withAllowOriginHost(_ => true)(app).run(nonCorsReq).map { resp =>
      assertAllowOrigin(resp, None)
      assertVary(resp, ci"Origin".some)
    }
  }

  test("withAllowOriginHost, non-preflight request with matching origin") {
    CORS.policy.withAllowOriginHost(Set(exampleOrigin))(app).run(nonPreflightReq).map { resp =>
      assertAllowOrigin(resp, Some("https://example.com"))
      assertVary(resp, ci"Origin".some)
    }
  }

  test("withAllowOriginHeader, non-preflight request with non-matching origin") {
    CORS.policy.withAllowOriginHeader(_ => false)(app).run(nonPreflightReq).map { resp =>
      assertAllowOrigin(resp, None)
      assertVary(resp, ci"Origin".some)
    }
  }

  test("withAllowOriginHostCi, non-CORS request") {
    CORS.policy.withAllowOriginHostCi(_ => true)(app).run(nonCorsReq).map { resp =>
      assertAllowOrigin(resp, None)
      assertVary(resp, ci"Origin".some)
    }
  }

  test("withAllowOriginHostCi, non-preflight request with matching origin") {
<<<<<<< HEAD
    CORS.withAllowOriginHostCi(Set(ci"HTTPS://EXAMPLE.COM"))(app).run(nonPreflightReq).map { resp =>
      assertAllowOrigin(resp, Some("https://example.com"))
      assertVary(resp, ci"Origin".some)
=======
    CORS.policy.withAllowOriginHostCi(Set("HTTPS://EXAMPLE.COM".ci))(app).run(nonPreflightReq).map {
      resp =>
        assertAllowOrigin(resp, Some("https://example.com"))
        assertVary(resp, "Origin".ci.some)
>>>>>>> ef482c96
    }
  }

  test("withAllowOriginHostCi, non-preflight request with non-matching origin") {
    CORS.policy.withAllowOriginHostCi(_ => false)(app).run(nonPreflightReq).map { resp =>
      assertAllowOrigin(resp, None)
      assertVary(resp, ci"Origin".some)
    }
  }

  test("withCredentials(true), specific origin, non-preflight request with matching origin") {
    CORS.policy
      .withAllowOriginHeader(Set(exampleOriginHeader))
      .withAllowCredentials(true)
      .apply(app)
      .run(nonPreflightReq)
      .map { resp =>
        assertAllowCredentials(resp, true)
      }
  }

  test("withCredentials(true), specific origin, preflight request with matching origin") {
    CORS.policy
      .withAllowOriginHeader(Set(exampleOriginHeader))
      .withAllowCredentials(true)
      .apply(app)
      .run(preflightReq)
      .map { resp =>
        assertAllowCredentials(resp, true)
      }
  }

  test("withCredentials(false), specific origin, non-preflight request with matching origin") {
    CORS.policy
      .withAllowOriginHeader(Set(exampleOriginHeader))
      .withAllowCredentials(false)
      .apply(app)
      .run(nonPreflightReq)
      .map { resp =>
        assertAllowCredentials(resp, false)
      }
  }

  test("withCredentials(false), specific origin, preflight request with matching origin") {
    CORS.policy
      .withAllowOriginHeader(Set(exampleOriginHeader))
      .withAllowCredentials(false)
      .apply(app)
      .run(preflightReq)
      .map { resp =>
        assertAllowCredentials(resp, false)
      }
  }

  test("withCredentials(true), any origin, non-preflight request with matching origin") {
    CORS.policy.withAllowOriginAll
      .withAllowCredentials(true)
      .apply(app)
      .run(nonPreflightReq)
      .map { resp =>
        assertAllowCredentials(resp, false)
      }
  }

  test("withCredentials(true), any origin, preflight request with matching origin") {
    CORS.policy.withAllowOriginAll
      .withAllowCredentials(true)
      .apply(app)
      .run(preflightReq)
      .map { resp =>
        assertAllowCredentials(resp, false)
      }
  }

  test("withCredentials(false), any origin, non-preflight request with matching origin") {
    CORS.policy.withAllowOriginAll
      .withAllowCredentials(false)
      .apply(app)
      .run(nonPreflightReq)
      .map { resp =>
        assertAllowCredentials(resp, false)
      }
  }

  test("withCredentials(false), any origin, preflight request with matching origin") {
    CORS.policy.withAllowOriginAll
      .withAllowCredentials(false)
      .apply(app)
      .run(preflightReq)
      .map { resp =>
        assertAllowCredentials(resp, false)
      }
  }

  test("withExposeHeadersAll, non-preflight request with matching origin") {
    CORS.policy
      .withAllowOriginHeader(_ => true)
      .withExposeHeadersAll
      .apply(app)
      .run(nonPreflightReq)
      .map { resp =>
        assertExposeHeaders(resp, ci"*".some)
      }
  }

  test("withExposeHeadersAll, preflight request with matching origin") {
    CORS.policy
      .withAllowOriginHeader(_ => true)
      .withExposeHeadersAll
      .apply(app)
      .run(preflightReq)
      .map { resp =>
        assertExposeHeaders(resp, None)
      }
  }

  test("withExposeHeadersAll, non-preflight request with non-matching origin") {
    CORS.policy
      .withAllowOriginHeader(_ => false)
      .withExposeHeadersAll
      .apply(app)
      .run(nonPreflightReq)
      .map { resp =>
        assertExposeHeaders(resp, None)
      }
  }

  test("withExposeHeadersIn, non-preflight request with matching origin") {
    CORS.policy
      .withAllowOriginHeader(_ => true)
      .withExposeHeadersIn(Set(ci"Content-Encoding", ci"X-Cors-Suite"))
      .apply(app)
      .run(nonPreflightReq)
      .map { resp =>
        assertExposeHeaders(resp, ci"Content-Encoding, X-Cors-Suite".some)
      }
  }

  test("withExposeHeadersIn, preflight request with matching origin") {
    CORS.policy
      .withAllowOriginHeader(_ => true)
      .withExposeHeadersIn(Set(ci"Content-Encoding", ci"X-Cors-Suite"))
      .apply(app)
      .run(preflightReq)
      .map { resp =>
        assertExposeHeaders(resp, None)
      }
  }

  test("withExposeHeadersIn, non-preflight request with non-matching origin") {
    CORS.policy
      .withAllowOriginHeader(_ => false)
      .withExposeHeadersIn(Set(ci"Content-Encoding", ci"X-Cors-Suite"))
      .apply(app)
      .run(nonPreflightReq)
      .map { resp =>
        assertExposeHeaders(resp, None)
      }
  }

  test("withExposeHeadersNone, non-preflight request with matching origin") {
    CORS.policy
      .withAllowOriginHeader(_ => true)
      .withExposeHeadersNone
      .apply(app)
      .run(nonPreflightReq)
      .map { resp =>
        assertExposeHeaders(resp, None)
      }
  }

  test("withExposeHeadersNone, non-preflight request with non-matching origin") {
    CORS.policy
      .withAllowOriginHeader(_ => false)
      .withExposeHeadersNone
      .apply(app)
      .run(nonPreflightReq)
      .map { resp =>
        assertExposeHeaders(resp, None)
      }
  }

  test("withAllowMethodsAll, non-preflight request with matching origin") {
    CORS.policy
      .withAllowOriginHeader(_ => true)
      .withAllowMethodsAll
      .apply(app)
      .run(nonPreflightReq)
      .map { resp =>
        assertAllowMethods(resp, None)
        assertVary(resp, Some(ci"Origin"))
      }
  }

  test(
    "withAllowMethodsAll, credentials allowed, preflight request with matching origin, fails on literal wildcard") {
    CORS.policy
      .withAllowOriginHeader(_ => true)
      .withAllowCredentials(true)
      .withAllowMethodsAll
      .apply(app)
      .run(preflightReq)
      .map { resp =>
        assertAllowOrigin(resp, None)
        assertAllowMethods(resp, None)
        assertVary(resp, Some(ci"Origin, Access-Control-Request-Headers"))
      }
  }

  test("withAllowMethodsAll, credentials disallowed, preflight request with matching origin") {
    CORS.policy
      .withAllowOriginHeader(_ => true)
      .withAllowCredentials(false)
      .withAllowMethodsAll
      .apply(app)
      .run(preflightReq)
      .map { resp =>
        assertAllowMethods(resp, Some("*"))
        assertVary(resp, Some(ci"Origin, Access-Control-Request-Headers"))
      }
  }

  test("withAllowMethodsAll, preflight request with non-matching origin") {
    CORS.policy
      .withAllowOriginHeader(_ => false)
      .withAllowMethodsAll
      .apply(app)
      .run(preflightReq)
      .map { resp =>
        assertAllowMethods(resp, None)
        assertVary(resp, Some(ci"Origin, Access-Control-Request-Headers"))
      }
  }

  test("withAllowMethodsIn, preflight request with non-matching origin and matching method") {
    CORS.policy
      .withAllowOriginHeader(_ => false)
      .withAllowMethodsIn(Set(Method.GET, Method.POST))
      .apply(app)
      .run(preflightReq)
      .map { resp =>
        assertAllowMethods(resp, None)
        assertVary(
          resp,
          Some(ci"Origin, Access-Control-Request-Method, Access-Control-Request-Headers"))
      }
  }

  test("withAllowMethodsIn, preflight request with matching origin and method") {
    CORS.policy
      .withAllowOriginHeader(_ => true)
      .withAllowMethodsIn(Set(Method.GET, Method.POST))
      .apply(app)
      .run(preflightReq)
      .map { resp =>
        assertAllowMethods(resp, Some("GET, POST"))
        assertVary(
          resp,
          Some(ci"Origin, Access-Control-Request-Method, Access-Control-Request-Headers"))
      }
  }

  test("withAllowMethodsIn, preflight request with matching origin and non-matching method") {
    CORS.policy
      .withAllowOriginHeader(_ => true)
      .withAllowMethodsIn(Set(Method.GET, Method.POST))
      .apply(app)
      .run(preflightReq.putHeaders(`Access-Control-Request-Method`(Method.PUT)))
      .map { resp =>
        assertAllowMethods(resp, None)
        assertVary(
          resp,
          Some(ci"Origin, Access-Control-Request-Method, Access-Control-Request-Headers"))
      }
  }

  test("withAllowHeadersAll, non-preflight request with matching origin") {
    CORS.policy
      .withAllowOriginHeader(_ => true)
      .withAllowHeadersAll
      .apply(app)
      .run(nonPreflightReq)
      .map { resp =>
        assertAllowHeaders(resp, None)
        assertVary(resp, Some(ci"Origin"))
      }
  }

  test(
    "withAllowHeadersAll, credentials allowed, preflight request with matching origin, fails on literal wildcard") {
    CORS.policy
      .withAllowOriginHeader(_ => true)
      .withAllowCredentials(true)
      .withAllowHeadersAll
      .apply(app)
      .run(preflightReq)
      .map { resp =>
        assertAllowOrigin(resp, None)
        assertAllowHeaders(resp, None)
        assertVary(resp, Some(ci"Origin, Access-Control-Request-Method"))
      }
  }

  test("withAllowHeadersAll, credentials disallowed, preflight request with matching origin") {
    CORS.policy
      .withAllowOriginHeader(_ => true)
      .withAllowCredentials(false)
      .withAllowHeadersAll
      .apply(app)
      .run(preflightReq)
      .map { resp =>
        assertAllowHeaders(resp, Some(ci"*"))
        assertVary(resp, Some(ci"Origin, Access-Control-Request-Method"))
      }
  }

  test("withAllowHeadersAll, preflight request with non-matching origin") {
    CORS.policy
      .withAllowOriginHeader(_ => false)
      .withAllowHeadersAll
      .apply(app)
      .run(preflightReq)
      .map { resp =>
        assertAllowHeaders(resp, None)
        assertVary(resp, Some(ci"Origin, Access-Control-Request-Method"))
      }
  }

  test("withAllowHeadersIn, preflight request with non-matching origin and matching headers") {
    CORS.policy
      .withAllowOriginHeader(_ => false)
      .withAllowHeadersIn(Set(ci"X-Cors-Suite-1", ci"X-Cors-Suite-2"))
      .apply(app)
      .run(preflightReq)
      .map { resp =>
        assertAllowHeaders(resp, None)
        assertVary(
          resp,
          Some(ci"Origin, Access-Control-Request-Method, Access-Control-Request-Headers"))
      }
  }

  test("withAllowHeadersIn, preflight request with matching origin and headers") {
    CORS.policy
      .withAllowOriginHeader(_ => true)
      .withAllowHeadersIn(Set(ci"X-Cors-Suite", ci"X-Cors-Suite-2"))
      .apply(app)
      .run(preflightReq)
      .map { resp =>
        assertAllowHeaders(resp, Some(ci"X-Cors-Suite, X-Cors-Suite-2"))
        assertVary(
          resp,
          Some(ci"Origin, Access-Control-Request-Method, Access-Control-Request-Headers"))
      }
  }

  test("withAllowHeadersIn, preflight request with matching origin and some non-matching headers") {
    CORS.policy
      .withAllowOriginHeader(_ => true)
      .withAllowHeadersIn(Set(ci"X-Cors-Suite-1", ci"X-Cors-Suite-2"))
      .apply(app)
      .run(preflightReq.putHeaders(
        Header.Raw(ci"Access-Control-Request-Headers", "X-Cors-Suite-1, X-Cors-Suite-3")))
      .map { resp =>
        assertAllowHeaders(resp, None)
        assertVary(
          resp,
          Some(ci"Origin, Access-Control-Request-Method, Access-Control-Request-Headers"))
      }
  }

  test("withAllowHeadersIn, preflight request with matching origin and all matching headers") {
    CORS.policy
      .withAllowOriginHeader(_ => true)
      .withAllowHeadersIn(Set(ci"X-Cors-Suite-1", ci"X-Cors-Suite-2"))
      .apply(app)
      .run(
        preflightReq.putHeaders(Header.Raw(ci"Access-Control-Request-Headers", "X-Cors-Suite-1")))
      .map { resp =>
        assertAllowHeaders(resp, ci"X-Cors-Suite-1, X-Cors-Suite-2".some)
        assertVary(
          resp,
          Some(ci"Origin, Access-Control-Request-Method, Access-Control-Request-Headers"))
      }
  }

  test("withAllowHeadersReflect, preflight request with non-matching origin and matching headers") {
    CORS.policy
      .withAllowOriginHeader(_ => false)
      .withAllowHeadersReflect
      .apply(app)
      .run(preflightReq)
      .map { resp =>
        assertAllowHeaders(resp, None)
        assertVary(
          resp,
          Some(ci"Origin, Access-Control-Request-Method, Access-Control-Request-Headers"))
      }
  }

  test("withAllowHeadersReflect, preflight request with matching origin") {
    CORS.policy
      .withAllowOriginHeader(_ => true)
      .withAllowHeadersReflect
      .apply(app)
      .run(preflightReq)
      .map { resp =>
        assertAllowHeaders(resp, Some(ci"X-Cors-Suite"))
        assertVary(
          resp,
          Some(ci"Origin, Access-Control-Request-Method, Access-Control-Request-Headers"))
      }
  }

  test("withMaxAge, non-preflight request with matching origin") {
    CORS.policy
      .withAllowOriginHeader(_ => true)
      .withMaxAge(10.seconds)
      .apply(app)
      .run(nonPreflightReq)
      .map { resp =>
        assertMaxAge(resp, None)
      }
  }

  test("withMaxAge, preflight request with matching origin") {
    CORS.policy
      .withAllowOriginHeader(_ => true)
      .withMaxAge(10.seconds)
      .apply(app)
      .run(preflightReq)
      .map { resp =>
        assertMaxAge(resp, 10L.some)
      }
  }

  test("withMaxAge, preflight request with non-matching origin") {
    CORS.policy
      .withAllowOriginHeader(_ => false)
      .withMaxAge(10.seconds)
      .apply(app)
      .run(preflightReq)
      .map { resp =>
        assertMaxAge(resp, None)
      }
  }

  test("withMaxAge negative, preflight request with matching origin") {
    CORS.policy
      .withAllowOriginHeader(_ => true)
      .withMaxAge(-10.seconds)
      .apply(app)
      .run(preflightReq)
      .map { resp =>
        assertMaxAge(resp, 0L.some)
      }
  }

  test("withMaxAgeDefault, preflight request with matching origin") {
    CORS.policy
      .withAllowOriginHeader(_ => true)
      .withMaxAgeDefault
      .apply(app)
      .run(preflightReq)
      .map { resp =>
        assertMaxAge(resp, None)
      }
  }

  test("withMaxAgeDisableCaching, preflight request with matching origin") {
    CORS.policy
      .withAllowOriginHeader(_ => true)
      .withMaxAgeDisableCaching
      .apply(app)
      .run(preflightReq)
      .map { resp =>
        assertMaxAge(resp, -1L.some)
      }
  }

  test("merges old Vary header") {
    CORS.policy
      .withAllowOriginHeader(_ => true)
      .apply(app)
      .run(nonPreflightReq.withUri(uri"/vary"))
      .map { resp =>
        assertVary(resp, ci"X-Old-Vary, Origin".some)
      }
  }
}

@deprecated("This suite tests a deprecated feature", "0.21.27")
class CORSDeprecatedSuite extends Http4sSuite {
  val routes = HttpRoutes.of[IO] {
    case req if req.pathInfo == "/foo" => Response[IO](Ok).withEntity("foo").pure[IO]
    case req if req.pathInfo == "/bar" => Response[IO](Unauthorized).withEntity("bar").pure[IO]
  }

  val cors1 = CORS(routes)
  val cors2 = CORS(
    routes,
    CORSConfig.default
      .withAnyOrigin(false)
      .withAllowCredentials(false)
      .withMaxAge(0.seconds)
      .withAllowedOrigins(Set("http://allowed.com"))
      .withAllowedHeaders(Some(Set("User-Agent", "Keep-Alive", "Content-Type")))
      .withExposedHeaders(Some(Set("x-header")))
  )

  def headerCheck(h: Header.Raw): Boolean = h.name == ci"Access-Control-Max-Age"

  final def matchHeader(hs: Headers, name: CIString, expected: String): Boolean =
    hs.get(name).fold(false)(_.exists(_.value === expected))

  def buildRequest(path: String, method: Method = GET) =
    Request[IO](uri = Uri(path = Uri.Path.unsafeFromString(path)), method = method)
      .withHeaders("Origin" -> "http://allowed.com", "Access-Control-Request-Method" -> "GET")

  test("Be omitted when unrequested") {
    val req = buildRequest("foo")
    cors1.orNotFound(req).map(_.headers.headers.exists(headerCheck _)).assertEquals(false) *>
      cors2.orNotFound(req).map(_.headers.headers.exists(headerCheck _)).assertEquals(false)
  }

  test("Respect Access-Control-Allow-Credentials") {
    val req = buildRequest("/foo")
    CORS(
      routes,
      CORS.DefaultCORSConfig.copy(
        anyOrigin = false,
        allowCredentials = true,
        allowedOrigins = Function.const(true)))
      .orNotFound(req)
      .map(resp => matchHeader(resp.headers, ci"Access-Control-Allow-Credentials", "true"))
      .assert *>
      cors2
        .orNotFound(req)
<<<<<<< HEAD
        .map(resp => matchHeader(resp.headers, ci"Access-Control-Allow-Credentials", "false"))
        .assert
=======
        .map(_.headers.get(`Access-Control-Allow-Credentials`))
        .assertEquals(None)
>>>>>>> ef482c96
  }

  test("Respect Access-Control-Allow-Headers in preflight call") {
    val req = buildRequest("/foo", OPTIONS)
    cors2
      .orNotFound(req)
      .map { resp =>
        matchHeader(
          resp.headers,
          ci"Access-Control-Allow-Headers",
          "User-Agent, Keep-Alive, Content-Type")
      }
      .assert
  }

  test("Respect Access-Control-Expose-Headers in non-preflight call") {
    val req = buildRequest("/foo")
    cors2
      .orNotFound(req)
      .map { resp =>
        matchHeader(resp.headers, ci"Access-Control-Expose-Headers", "x-header")
      }
      .assert
  }

  test("Offer a successful reply to OPTIONS on fallthrough") {
    val req = buildRequest("/unexistant", OPTIONS)
    cors1
      .orNotFound(req)
      .map(resp =>
        resp.status.isSuccess && matchHeader(
          resp.headers,
<<<<<<< HEAD
          ci"Access-Control-Allow-Credentials",
          "true"))
=======
          `Access-Control-Allow-Origin`,
          "http://allowed.com"))
>>>>>>> ef482c96
      .assert *>
      cors2
        .orNotFound(req)
        .map(resp =>
          resp.status.isSuccess && matchHeader(
            resp.headers,
<<<<<<< HEAD
            ci"Access-Control-Allow-Credentials",
            "false"))
=======
            `Access-Control-Allow-Origin`,
            "http://allowed.com"))
>>>>>>> ef482c96
        .assert
  }

  test("Always respond with 200 and empty body for OPTIONS request") {
    val req = buildRequest("/bar", OPTIONS)
    cors1.orNotFound(req).map(_.headers.headers.exists(headerCheck _)).assert *>
      cors2.orNotFound(req).map(_.headers.headers.exists(headerCheck _)).assert
  }

  test("Respond with 403 when origin is not valid") {
    val req = buildRequest("/bar").withHeaders("Origin" -> "http://blah.com/")
    cors2
      .orNotFound(req)
      .map(resp => resp.status.code == 403)
      .assert
  }

  test("Fall through") {
    val req = buildRequest("/2")
    val routes1 = CORS(HttpRoutes.of[IO] { case GET -> Root / "1" => Ok() })
    val routes2 = CORS(HttpRoutes.of[IO] { case GET -> Root / "2" => Ok() })
    (routes1 <+> routes2).orNotFound(req).map(_.status).assertEquals(Ok)
  }

  test("Not replace vary header if already set") {
    val req = buildRequest("/")
    val service = CORS(HttpRoutes.of[IO] { case GET -> Root =>
      Response[IO](Ok)
        .putHeaders("Vary" -> "Origin,Accept")
        .withEntity("foo")
        .pure[IO]
    })

    service
      .orNotFound(req)
      .map { resp =>
        matchHeader(resp.headers, ci"Vary", "Origin,Accept")
      }
      .assert
  }

  test("Be created via httpRoutes constructor") {
    val cors = CORS.httpRoutes(routes)
    val req = buildRequest("/foo")

    cors
      .orNotFound(req)
<<<<<<< HEAD
      .map(resp => matchHeader(resp.headers, ci"Access-Control-Allow-Credentials", "true"))
=======
      .map(resp => matchHeader(resp.headers, `Access-Control-Allow-Origin`, "http://allowed.com"))
>>>>>>> ef482c96
      .assert
  }

  test("Be created via httpApp constructor") {
    val cors = CORS.httpApp(routes.orNotFound)
    val req = buildRequest("/foo")

    cors
      .run(req)
<<<<<<< HEAD
      .map(resp => matchHeader(resp.headers, ci"Access-Control-Allow-Credentials", "true"))
=======
      .map(resp => matchHeader(resp.headers, `Access-Control-Allow-Origin`, "http://allowed.com"))
>>>>>>> ef482c96
      .assert
  }

  test("Suppress Access-Control-Allow-Credentials on non-preflight request when anyOrigin is set") {
    val cors = CORS(
      routes.orNotFound,
      CORS.DefaultCORSConfig.copy(anyOrigin = true, allowCredentials = true))
    val req = buildRequest("/foo")
    cors.run(req).map { resp =>
      assertEquals(
        resp.headers.get("Access-Control-Allow-Origin".ci).map(_.value),
        "http://allowed.com".some)
      assertEquals(resp.headers.get("Access-Control-Allow-Credentials".ci).map(_.value), None)
    }
  }

  test("Suppress Access-Control-Allow-Credentials on preflight request when anyOrigin is set") {
    val cors = CORS(
      routes.orNotFound,
      CORS.DefaultCORSConfig.copy(anyOrigin = true, allowCredentials = true))
    val req = buildRequest("/foo")
    cors.run(req).map { resp =>
      assertEquals(
        resp.headers.get("Access-Control-Allow-Origin".ci).map(_.value),
        "http://allowed.com".some)
      assertEquals(resp.headers.get("Access-Control-Allow-Credentials".ci).map(_.value), None)
    }
  }
}<|MERGE_RESOLUTION|>--- conflicted
+++ resolved
@@ -118,9 +118,10 @@
   }
 
   test("withAllowOriginHeader, non-preflight request with matching origin") {
-    CORS.policy.withAllowOriginHeader(Set(exampleOriginHeader))(app).run(nonPreflightReq).map { resp =>
-      assertAllowOrigin(resp, Some("https://example.com"))
-      assertVary(resp, ci"Origin".some)
+    CORS.policy.withAllowOriginHeader(Set(exampleOriginHeader))(app).run(nonPreflightReq).map {
+      resp =>
+        assertAllowOrigin(resp, Some("https://example.com"))
+        assertVary(resp, ci"Origin".some)
     }
   }
 
@@ -190,16 +191,10 @@
   }
 
   test("withAllowOriginHostCi, non-preflight request with matching origin") {
-<<<<<<< HEAD
-    CORS.withAllowOriginHostCi(Set(ci"HTTPS://EXAMPLE.COM"))(app).run(nonPreflightReq).map { resp =>
-      assertAllowOrigin(resp, Some("https://example.com"))
-      assertVary(resp, ci"Origin".some)
-=======
-    CORS.policy.withAllowOriginHostCi(Set("HTTPS://EXAMPLE.COM".ci))(app).run(nonPreflightReq).map {
+    CORS.policy.withAllowOriginHostCi(Set(ci"HTTPS://EXAMPLE.COM"))(app).run(nonPreflightReq).map {
       resp =>
         assertAllowOrigin(resp, Some("https://example.com"))
-        assertVary(resp, "Origin".ci.some)
->>>>>>> ef482c96
+        assertVary(resp, ci"Origin".some)
     }
   }
 
@@ -694,8 +689,8 @@
 @deprecated("This suite tests a deprecated feature", "0.21.27")
 class CORSDeprecatedSuite extends Http4sSuite {
   val routes = HttpRoutes.of[IO] {
-    case req if req.pathInfo == "/foo" => Response[IO](Ok).withEntity("foo").pure[IO]
-    case req if req.pathInfo == "/bar" => Response[IO](Unauthorized).withEntity("bar").pure[IO]
+    case req if req.pathInfo === path"/foo" => Response[IO](Ok).withEntity("foo").pure[IO]
+    case req if req.pathInfo === path"/bar" => Response[IO](Unauthorized).withEntity("bar").pure[IO]
   }
 
   val cors1 = CORS(routes)
@@ -729,22 +724,17 @@
     val req = buildRequest("/foo")
     CORS(
       routes,
-      CORS.DefaultCORSConfig.copy(
-        anyOrigin = false,
-        allowCredentials = true,
-        allowedOrigins = Function.const(true)))
+      CORSConfig.default
+        .withAnyOrigin(false)
+        .withAllowCredentials(true)
+        .withAllowedOrigins(Function.const(true)))
       .orNotFound(req)
-      .map(resp => matchHeader(resp.headers, ci"Access-Control-Allow-Credentials", "true"))
-      .assert *>
+      .map(_.headers.get(ci"Access-Control-Allow-Credentials").map(_.head.value))
+      .assertEquals("true".some) *>
       cors2
         .orNotFound(req)
-<<<<<<< HEAD
-        .map(resp => matchHeader(resp.headers, ci"Access-Control-Allow-Credentials", "false"))
-        .assert
-=======
-        .map(_.headers.get(`Access-Control-Allow-Credentials`))
+        .map(_.headers.get(ci"Access-Control-Allow-Credentials"))
         .assertEquals(None)
->>>>>>> ef482c96
   }
 
   test("Respect Access-Control-Allow-Headers in preflight call") {
@@ -777,26 +767,16 @@
       .map(resp =>
         resp.status.isSuccess && matchHeader(
           resp.headers,
-<<<<<<< HEAD
-          ci"Access-Control-Allow-Credentials",
-          "true"))
-=======
-          `Access-Control-Allow-Origin`,
+          ci"Access-Control-Allow-Origin",
           "http://allowed.com"))
->>>>>>> ef482c96
       .assert *>
       cors2
         .orNotFound(req)
         .map(resp =>
           resp.status.isSuccess && matchHeader(
             resp.headers,
-<<<<<<< HEAD
-            ci"Access-Control-Allow-Credentials",
-            "false"))
-=======
-            `Access-Control-Allow-Origin`,
+            ci"Access-Control-Allow-Origin",
             "http://allowed.com"))
->>>>>>> ef482c96
         .assert
   }
 
@@ -840,55 +820,35 @@
 
   test("Be created via httpRoutes constructor") {
     val cors = CORS.httpRoutes(routes)
-    val req = buildRequest("/foo")
-
-    cors
-      .orNotFound(req)
-<<<<<<< HEAD
-      .map(resp => matchHeader(resp.headers, ci"Access-Control-Allow-Credentials", "true"))
-=======
-      .map(resp => matchHeader(resp.headers, `Access-Control-Allow-Origin`, "http://allowed.com"))
->>>>>>> ef482c96
-      .assert
+    // The default does nothing now, so we can only test that it compiles
   }
 
   test("Be created via httpApp constructor") {
     val cors = CORS.httpApp(routes.orNotFound)
-    val req = buildRequest("/foo")
-
-    cors
-      .run(req)
-<<<<<<< HEAD
-      .map(resp => matchHeader(resp.headers, ci"Access-Control-Allow-Credentials", "true"))
-=======
-      .map(resp => matchHeader(resp.headers, `Access-Control-Allow-Origin`, "http://allowed.com"))
->>>>>>> ef482c96
-      .assert
+    // The default does nothing now, so we can only test that it compiles
   }
 
   test("Suppress Access-Control-Allow-Credentials on non-preflight request when anyOrigin is set") {
-    val cors = CORS(
-      routes.orNotFound,
-      CORS.DefaultCORSConfig.copy(anyOrigin = true, allowCredentials = true))
+    val cors =
+      CORS(routes.orNotFound, CORSConfig.default.withAnyOrigin(true).withAllowCredentials(true))
     val req = buildRequest("/foo")
     cors.run(req).map { resp =>
       assertEquals(
-        resp.headers.get("Access-Control-Allow-Origin".ci).map(_.value),
-        "http://allowed.com".some)
-      assertEquals(resp.headers.get("Access-Control-Allow-Credentials".ci).map(_.value), None)
+        resp.headers.get("Access-Control-Allow-Origin".ci).map(_.head.value).map(CIString(_)),
+        ci"http://allowed.com".some)
+      assertEquals(resp.headers.get("Access-Control-Allow-Credentials".ci).map(_.head.value), None)
     }
   }
 
   test("Suppress Access-Control-Allow-Credentials on preflight request when anyOrigin is set") {
-    val cors = CORS(
-      routes.orNotFound,
-      CORS.DefaultCORSConfig.copy(anyOrigin = true, allowCredentials = true))
+    val cors =
+      CORS(routes.orNotFound, CORSConfig.default.withAnyOrigin(true).withAllowCredentials(true))
     val req = buildRequest("/foo")
     cors.run(req).map { resp =>
       assertEquals(
-        resp.headers.get("Access-Control-Allow-Origin".ci).map(_.value),
-        "http://allowed.com".some)
-      assertEquals(resp.headers.get("Access-Control-Allow-Credentials".ci).map(_.value), None)
+        resp.headers.get("Access-Control-Allow-Origin".ci).map(_.head.value).map(CIString(_)),
+        ci"http://allowed.com".some)
+      assertEquals(resp.headers.get("Access-Control-Allow-Credentials".ci).map(_.head.value), None)
     }
   }
 }