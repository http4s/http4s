--- conflicted
+++ resolved
@@ -28,18 +28,15 @@
 class UrlFormLifterSuite extends Http4sSuite {
   private val urlForm = UrlForm("foo" -> "bar")
 
-<<<<<<< HEAD
-  private val app = UrlFormLifter(OptionT.liftK[IO])(HttpRoutes.of[IO] { case r @ POST -> _ =>
-=======
-  val app = UrlFormLifter(OptionT.liftK[IO])(HttpRoutes.of[IO] { case r @ POST -> Root / "path" =>
->>>>>>> dfc87283
-    r.uri.multiParams.get("foo") match {
-      case Some(ps) =>
-        Ok(ps.mkString(","))
-      case None =>
-        BadRequest("No Foo")
-    }
-  }).orNotFound
+  private val app =
+    UrlFormLifter(OptionT.liftK[IO])(HttpRoutes.of[IO] { case r @ POST -> Root / "path" =>
+      r.uri.multiParams.get("foo") match {
+        case Some(ps) =>
+          Ok(ps.mkString(","))
+        case None =>
+          BadRequest("No Foo")
+      }
+    }).orNotFound
 
   test("Add application/x-www-form-urlencoded bodies to the query params") {
     val req = Request[IO](method = POST, uri = uri"/path").withEntity(urlForm).pure[IO]
