--- conflicted
+++ resolved
@@ -44,16 +44,10 @@
     val res = app(req)
 
     val header = res
-<<<<<<< HEAD
-      .map(_.headers.find(_.name == CIString("X-Response-Time")).map(_.value.toInt))
-
-    header.assertEquals(Some(artificialDelay))
-=======
       .map(_.headers.find(_.name == CIString("X-Response-Time")))
     header
       .map(_.forall(_.value.toInt === artificialDelay))
       .assert
->>>>>>> b437ddf4
   }
 }
 
