package org.http4s
package server
package middleware

import java.util.concurrent.TimeoutException
import java.util.concurrent.atomic.AtomicBoolean
import scala.concurrent.duration._
import fs2._
import fs2.Stream._
import fs2.time._
import org.http4s.Http4sSpec._
import org.http4s.dsl._
<<<<<<< HEAD
=======
import org.http4s.internal.compatibility._
import scalaz.concurrent.Task
import scalaz.stream.Process
import scalaz.stream.time.sleep
>>>>>>> 0aad907e

class TimeoutSpec extends Http4sSpec {

  val myService = HttpService {
    case _ -> Root / "fast" =>
      Ok("Fast")
<<<<<<< HEAD
    case _ -> Root / "slow" =>
      Ok("Slow").async(TestScheduler.delayedStrategy(2.seconds))
=======
    case req if req.uri.path == "/never" =>
      Task.async[Response] { _ => () }
>>>>>>> 0aad907e
  }

  val timeoutService = Timeout.apply(1.nanosecond)(myService)

  val fastReq = Request(GET, uri("/fast"))
  val neverReq = Request(GET, uri("/never"))

  def checkStatus(resp: Task[Response], status: Status) =
    resp.timed(3.seconds).unsafePerformSync must haveStatus(status)

  "Timeout Middleware" should {
    "have no effect if the response is not delayed" in {
<<<<<<< HEAD
      timeoutService.orNotFound(fastReq) must returnStatus (Status.Ok)
    }

    "return a 500 error if the result takes too long" in {
      timeoutService.orNotFound(slowReq) must returnStatus (Status.InternalServerError)
=======
      val service = Timeout(Duration.Inf)(myService)
      checkStatus(service.orNotFound(fastReq), Status.Ok)
    }

    "return a 500 error if the result takes too long" in {
      checkStatus(timeoutService.orNotFound(neverReq), Status.InternalServerError)
>>>>>>> 0aad907e
    }

    "return the provided response if the result takes too long" in {
      val customTimeout = Response(Status.GatewayTimeout) // some people return 504 here.
<<<<<<< HEAD
      val altTimeoutService = Timeout(1.nanosecond, Task.now(customTimeout))(myService)
      altTimeoutService.orNotFound(slowReq) must returnStatus (customTimeout.status)
    }

    "handle infinite durations" in {
      val service = Timeout(Duration.Inf)(myService)
      service.orNotFound(slowReq) must returnStatus (Status.Ok)
=======
      val altTimeoutService = Timeout(1.millis, Task.now(customTimeout))(myService)
      checkStatus(altTimeoutService.orNotFound(neverReq), customTimeout.status)
>>>>>>> 0aad907e
    }

    "clean up resources of the loser" in {
      var clean = new AtomicBoolean(false)
      val service = HttpService {
        case _ =>
          for {
            resp <- NoContent().schedule(2.seconds)
            _    <- Task.delay(clean.set(true))
          } yield resp
      }
      val timeoutService = Timeout(1.millis)(service)
<<<<<<< HEAD
      timeoutService.orNotFound(Request()) must returnStatus (InternalServerError)
=======
      checkStatus(timeoutService.orNotFound(Request()), InternalServerError)
>>>>>>> 0aad907e
      // Give the losing response enough time to finish
      clean.get must beTrue.eventually
    }
  }
}<|MERGE_RESOLUTION|>--- conflicted
+++ resolved
@@ -10,26 +10,16 @@
 import fs2.time._
 import org.http4s.Http4sSpec._
 import org.http4s.dsl._
-<<<<<<< HEAD
-=======
-import org.http4s.internal.compatibility._
-import scalaz.concurrent.Task
-import scalaz.stream.Process
-import scalaz.stream.time.sleep
->>>>>>> 0aad907e
 
 class TimeoutSpec extends Http4sSpec {
 
   val myService = HttpService {
     case _ -> Root / "fast" =>
       Ok("Fast")
-<<<<<<< HEAD
     case _ -> Root / "slow" =>
       Ok("Slow").async(TestScheduler.delayedStrategy(2.seconds))
-=======
     case req if req.uri.path == "/never" =>
       Task.async[Response] { _ => () }
->>>>>>> 0aad907e
   }
 
   val timeoutService = Timeout.apply(1.nanosecond)(myService)
@@ -38,40 +28,22 @@
   val neverReq = Request(GET, uri("/never"))
 
   def checkStatus(resp: Task[Response], status: Status) =
-    resp.timed(3.seconds).unsafePerformSync must haveStatus(status)
+    resp.unsafeTimed(3.seconds).unsafeRun must haveStatus(status)
 
   "Timeout Middleware" should {
     "have no effect if the response is not delayed" in {
-<<<<<<< HEAD
-      timeoutService.orNotFound(fastReq) must returnStatus (Status.Ok)
-    }
-
-    "return a 500 error if the result takes too long" in {
-      timeoutService.orNotFound(slowReq) must returnStatus (Status.InternalServerError)
-=======
       val service = Timeout(Duration.Inf)(myService)
       checkStatus(service.orNotFound(fastReq), Status.Ok)
     }
 
     "return a 500 error if the result takes too long" in {
       checkStatus(timeoutService.orNotFound(neverReq), Status.InternalServerError)
->>>>>>> 0aad907e
     }
 
     "return the provided response if the result takes too long" in {
       val customTimeout = Response(Status.GatewayTimeout) // some people return 504 here.
-<<<<<<< HEAD
-      val altTimeoutService = Timeout(1.nanosecond, Task.now(customTimeout))(myService)
-      altTimeoutService.orNotFound(slowReq) must returnStatus (customTimeout.status)
-    }
-
-    "handle infinite durations" in {
-      val service = Timeout(Duration.Inf)(myService)
-      service.orNotFound(slowReq) must returnStatus (Status.Ok)
-=======
       val altTimeoutService = Timeout(1.millis, Task.now(customTimeout))(myService)
       checkStatus(altTimeoutService.orNotFound(neverReq), customTimeout.status)
->>>>>>> 0aad907e
     }
 
     "clean up resources of the loser" in {
@@ -84,11 +56,7 @@
           } yield resp
       }
       val timeoutService = Timeout(1.millis)(service)
-<<<<<<< HEAD
-      timeoutService.orNotFound(Request()) must returnStatus (InternalServerError)
-=======
       checkStatus(timeoutService.orNotFound(Request()), InternalServerError)
->>>>>>> 0aad907e
       // Give the losing response enough time to finish
       clean.get must beTrue.eventually
     }
