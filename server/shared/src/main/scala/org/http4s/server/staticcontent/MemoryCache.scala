/*
 * Copyright 2014 http4s.org
 *
 * Licensed under the Apache License, Version 2.0 (the "License");
 * you may not use this file except in compliance with the License.
 * You may obtain a copy of the License at
 *
 *     http://www.apache.org/licenses/LICENSE-2.0
 *
 * Unless required by applicable law or agreed to in writing, software
 * distributed under the License is distributed on an "AS IS" BASIS,
 * WITHOUT WARRANTIES OR CONDITIONS OF ANY KIND, either express or implied.
 * See the License for the specific language governing permissions and
 * limitations under the License.
 */

package org.http4s
package server
package staticcontent

import cats.effect.Concurrent
<<<<<<< HEAD
import cats.syntax.all._
import org.typelevel.log4cats.LoggerFactory
=======
import cats.syntax.functor._
>>>>>>> 963a13de
import scodec.bits.ByteVector

import java.util.concurrent.ConcurrentHashMap

/** [[CacheStrategy]] that will cache __all__ [[Response]] bodies in local memory
  *
  * This is useful when serving a very limited amount of static content and want
  * to avoid disk access.
  */
<<<<<<< HEAD
class MemoryCache[F[_]: LoggerFactory] extends CacheStrategy[F] {
  private[this] val logger = LoggerFactory[F].getLogger
=======
class MemoryCache[F[_]] extends CacheStrategy[F] {
  private[this] val logger = Platform.loggerFactory.getLogger
>>>>>>> 963a13de
  private val cacheMap = new ConcurrentHashMap[Uri.Path, Response[F]]()

  override def cache(uriPath: Uri.Path, resp: Response[F])(implicit
      F: Concurrent[F]
  ): F[Response[F]] =
    if (resp.status == Status.Ok)
      Option(cacheMap.get(uriPath)) match {
        case Some(r) if r.headers.headers == resp.headers.headers =>
<<<<<<< HEAD
          logger.debug(s"Cache hit: $resp").as(r)
        case _ =>
          logger.debug(s"Cache miss: $resp") *>
            collectResource(uriPath, resp) /* otherwise cache the response */
=======
          logger.debug(s"Cache hit: $resp").unsafeRunSync()
          F.pure(r)

        case _ =>
          logger.debug(s"Cache miss: $resp").unsafeRunSync()
          collectResource(uriPath, resp) /* otherwise cache the response */
>>>>>>> 963a13de
      }
    else F.pure(resp)

  // //////////// private methods //////////////////////////////////////////////

  private def collectResource(path: Uri.Path, resp: Response[F])(implicit
      F: Concurrent[F]
  ): F[Response[F]] =
    resp
      .as[ByteVector]
      .map { bv =>
        val newResponse: Response[F] = resp.copy(entity = Entity.Strict(bv))
        cacheMap.put(path, newResponse)
        newResponse
      }
}

object MemoryCache {
  def apply[F[_]: LoggerFactory](): MemoryCache[F] = new MemoryCache[F]
}<|MERGE_RESOLUTION|>--- conflicted
+++ resolved
@@ -19,12 +19,8 @@
 package staticcontent
 
 import cats.effect.Concurrent
-<<<<<<< HEAD
-import cats.syntax.all._
+import cats.syntax.functor._
 import org.typelevel.log4cats.LoggerFactory
-=======
-import cats.syntax.functor._
->>>>>>> 963a13de
 import scodec.bits.ByteVector
 
 import java.util.concurrent.ConcurrentHashMap
@@ -34,13 +30,8 @@
   * This is useful when serving a very limited amount of static content and want
   * to avoid disk access.
   */
-<<<<<<< HEAD
 class MemoryCache[F[_]: LoggerFactory] extends CacheStrategy[F] {
   private[this] val logger = LoggerFactory[F].getLogger
-=======
-class MemoryCache[F[_]] extends CacheStrategy[F] {
-  private[this] val logger = Platform.loggerFactory.getLogger
->>>>>>> 963a13de
   private val cacheMap = new ConcurrentHashMap[Uri.Path, Response[F]]()
 
   override def cache(uriPath: Uri.Path, resp: Response[F])(implicit
@@ -49,19 +40,10 @@
     if (resp.status == Status.Ok)
       Option(cacheMap.get(uriPath)) match {
         case Some(r) if r.headers.headers == resp.headers.headers =>
-<<<<<<< HEAD
           logger.debug(s"Cache hit: $resp").as(r)
         case _ =>
           logger.debug(s"Cache miss: $resp") *>
             collectResource(uriPath, resp) /* otherwise cache the response */
-=======
-          logger.debug(s"Cache hit: $resp").unsafeRunSync()
-          F.pure(r)
-
-        case _ =>
-          logger.debug(s"Cache miss: $resp").unsafeRunSync()
-          collectResource(uriPath, resp) /* otherwise cache the response */
->>>>>>> 963a13de
       }
     else F.pure(resp)
 
