--- conflicted
+++ resolved
@@ -18,9 +18,6 @@
 package server
 package middleware
 
-<<<<<<< HEAD
-import cats._
-=======
 import org.http4s.crypto.Hmac
 import org.http4s.crypto.HmacKeyGen
 import org.http4s.crypto.HmacAlgorithm
@@ -28,9 +25,7 @@
 import org.http4s.crypto.SecretKeySpec
 import org.http4s.crypto.SecureEq
 import org.http4s.crypto.unsafe.SecureRandom
-import cats.~>
-import cats.Applicative
->>>>>>> c55eba2e
+import cats._
 import cats.data.{EitherT, Kleisli}
 import cats.effect.{Concurrent, Sync, SyncIO}
 import cats.syntax.all._
@@ -83,13 +78,8 @@
     clock: Clock,
     onFailure: Response[G],
     createIfNotFound: Boolean,
-<<<<<<< HEAD
-    private[middleware] val key: CSRF.SecretKey,
+    key: SecretKey[HmacAlgorithm],
     headerCheck: AnyRequest => Boolean,
-=======
-    key: SecretKey[HmacAlgorithm],
-    headerCheck: Request[G] => Boolean,
->>>>>>> c55eba2e
     csrfCheck: CSRF[F, G] => CSRF.CSRFCheck[F, G]
 )(implicit F: Async[F]) { self =>
   import CSRF._
@@ -264,13 +254,8 @@
 
 object CSRF {
   def apply[F[_]: Async, G[_]: Applicative](
-<<<<<<< HEAD
-      key: SecretKey,
+      key: ByteVector,
       headerCheck: AnyRequest => Boolean
-=======
-      key: ByteVector,
-      headerCheck: Request[G] => Boolean
->>>>>>> c55eba2e
   ): CSRFBuilder[F, G] =
     new CSRFBuilder[F, G](
       headerName = ci"X-Csrf-Token",
@@ -326,13 +311,8 @@
       clock: Clock,
       onFailure: Response[G],
       createIfNotFound: Boolean,
-<<<<<<< HEAD
-      key: SecretKey,
+      key: SecretKey[HmacAlgorithm],
       headerCheck: AnyRequest => Boolean,
-=======
-      key: SecretKey[HmacAlgorithm],
-      headerCheck: Request[G] => Boolean,
->>>>>>> c55eba2e
       csrfCheck: CSRF[F, G] => CSRFCheck[F, G]
   )(implicit F: Async[F], G: Applicative[G]) {
     private def copy(
@@ -341,13 +321,8 @@
         clock: Clock = clock,
         onFailure: Response[G] = onFailure,
         createIfNotFound: Boolean = createIfNotFound,
-<<<<<<< HEAD
-        key: SecretKey = key,
+        key: SecretKey[HmacAlgorithm] = key,
         headerCheck: AnyRequest => Boolean = headerCheck,
-=======
-        key: SecretKey[HmacAlgorithm] = key,
-        headerCheck: Request[G] => Boolean = headerCheck,
->>>>>>> c55eba2e
         csrfCheck: CSRF[F, G] => CSRFCheck[F, G] = csrfCheck
     ): CSRFBuilder[F, G] =
       new CSRFBuilder[F, G](
@@ -367,14 +342,9 @@
     def withOnFailure(onFailure: Response[G]): CSRFBuilder[F, G] = copy(onFailure = onFailure)
     def withCreateIfNotFound(createIfNotFound: Boolean): CSRFBuilder[F, G] =
       copy(createIfNotFound = createIfNotFound)
-<<<<<<< HEAD
-    def withKey(key: SecretKey): CSRFBuilder[F, G] = copy(key = key)
-    def withHeaderCheck(headerCheck: AnyRequest => Boolean): CSRFBuilder[F, G] =
-=======
     def withKey(key: ByteVector): CSRFBuilder[F, G] =
       copy(key = SecretKeySpec(key, HmacAlgorithm.SHA1))
-    def withHeaderCheck(headerCheck: Request[G] => Boolean): CSRFBuilder[F, G] =
->>>>>>> c55eba2e
+    def withHeaderCheck(headerCheck: AnyRequest => Boolean): CSRFBuilder[F, G] =
       copy(headerCheck = headerCheck)
     def withCSRFCheck(csrfCheck: CSRF[F, G] => CSRFCheck[F, G]): CSRFBuilder[F, G] =
       copy(csrfCheck = csrfCheck)
