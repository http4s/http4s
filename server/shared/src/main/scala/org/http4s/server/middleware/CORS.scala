/*
 * Copyright 2014 http4s.org
 *
 * Licensed under the Apache License, Version 2.0 (the "License");
 * you may not use this file except in compliance with the License.
 * You may obtain a copy of the License at
 *
 *     http://www.apache.org/licenses/LICENSE-2.0
 *
 * Unless required by applicable law or agreed to in writing, software
 * distributed under the License is distributed on an "AS IS" BASIS,
 * WITHOUT WARRANTIES OR CONDITIONS OF ANY KIND, either express or implied.
 * See the License for the specific language governing permissions and
 * limitations under the License.
 */

package org.http4s
package server
package middleware

import cats.Applicative
import cats.Monad
import cats.data.Kleisli
import cats.syntax.all._
import org.http4s.Method.OPTIONS
import org.http4s.headers._
import org.http4s.syntax.header._
import org.typelevel.ci._

import scala.annotation.nowarn
import scala.concurrent.duration._
import scala.util.hashing.MurmurHash3

/** CORS middleware config options.
  * You can give an instance of this class to the CORS middleware,
  * to specify its behavior
  */

@deprecated(
  """Deficient. See https://github.com/http4s/http4s/security/advisories/GHSA-52cf-226f-rhr6.""",
  "0.21.27",
)
final class CORSConfig private (
    val anyOrigin: Boolean,
    val allowCredentials: Boolean,
    val maxAge: FiniteDuration,
    val anyMethod: Boolean,
    val allowedOrigins: String => Boolean,
    val allowedMethods: Option[Set[Method]],
    val allowedHeaders: Option[Set[String]],
    val exposedHeaders: Option[Set[String]],
) {

  private def copy(
      anyOrigin: Boolean = anyOrigin,
      allowCredentials: Boolean = allowCredentials,
      maxAge: FiniteDuration = maxAge,
      anyMethod: Boolean = anyMethod,
      allowedOrigins: String => Boolean = allowedOrigins,
      allowedMethods: Option[Set[Method]] = allowedMethods,
      allowedHeaders: Option[Set[String]] = allowedHeaders,
      exposedHeaders: Option[Set[String]] = exposedHeaders,
  ) = new CORSConfig(
    anyOrigin,
    allowCredentials,
    maxAge,
    anyMethod,
    allowedOrigins,
    allowedMethods,
    allowedHeaders,
    exposedHeaders,
  )

  def withAnyOrigin(anyOrigin: Boolean): CORSConfig = copy(anyOrigin = anyOrigin)

  def withAllowCredentials(allowCredentials: Boolean): CORSConfig =
    copy(allowCredentials = allowCredentials)

  def withMaxAge(maxAge: FiniteDuration): CORSConfig = copy(maxAge = maxAge)

  def withAnyMethod(anyMethod: Boolean): CORSConfig = copy(anyMethod = anyMethod)

  def withAllowedOrigins(allowedOrigins: String => Boolean): CORSConfig =
    copy(allowedOrigins = allowedOrigins)

  def withAllowedMethods(allowedMethods: Option[Set[Method]]): CORSConfig =
    copy(allowedMethods = allowedMethods)

  def withAllowedHeaders(allowedHeaders: Option[Set[String]]): CORSConfig =
    copy(allowedHeaders = allowedHeaders)

  def withExposedHeaders(exposedHeaders: Option[Set[String]]): CORSConfig =
    copy(exposedHeaders = exposedHeaders)

  override def equals(x: Any): Boolean = x match {
    case config: CORSConfig =>
      anyOrigin === config.anyOrigin &&
      allowCredentials === config.allowCredentials &&
      maxAge === config.maxAge &&
      anyMethod === config.anyMethod &&
      allowedOrigins == config.allowedOrigins &&
      allowedMethods === config.allowedMethods &&
      allowedHeaders === config.allowedHeaders &&
      exposedHeaders === config.exposedHeaders
    case _ => false
  }

  override def hashCode(): Int = {
    var hash = CORSConfig.hashSeed
    hash = MurmurHash3.mix(hash, anyOrigin.##)
    hash = MurmurHash3.mix(hash, allowCredentials.##)
    hash = MurmurHash3.mix(hash, maxAge.##)
    hash = MurmurHash3.mix(hash, anyMethod.##)
    hash = MurmurHash3.mix(hash, allowedOrigins.##)
    hash = MurmurHash3.mix(hash, allowedMethods.##)
    hash = MurmurHash3.mix(hash, allowedHeaders.##)
    hash = MurmurHash3.mixLast(hash, exposedHeaders.##)
    hash
  }

  override def toString(): String =
    s"CORSConfig($anyOrigin,$allowCredentials,$maxAge,$anyMethod,$allowedOrigins,$allowedMethods,$allowedHeaders,$exposedHeaders)"
}

@deprecated(
  """Deficient. See https://github.com/http4s/http4s/security/advisories/GHSA-52cf-226f-rhr6.""",
  "0.21.27",
)
object CORSConfig {
  private val hashSeed = MurmurHash3.stringHash("CORSConfig")

  val default: CORSConfig = new CORSConfig(
    anyOrigin = true,
    allowCredentials = true,
    maxAge = 1.day,
    anyMethod = true,
    allowedOrigins = _ => false,
    allowedMethods = None,
    allowedHeaders = Set("Content-Type", "Authorization", "*").some,
    exposedHeaders = Set("*").some,
  )
}

/** Implements the CORS protocol.  The actual middleware is a [[CORSPolicy]],
  * which can be obtained via [[policy]].
  *
  * @see [[CORSPolicy]]
  * @see [[https://fetch.spec.whatwg.org/#http-cors-protocol CORS protocol specification]]
  */
object CORS {
  private[CORS] val logger = Platform.loggerFactory.getLogger

  /** The default CORS policy:
    * - Sends `Access-Control-Allow-Origin: *`
    * - Sends no `Access-Control-Allow-Credentials`
    * - Sends no `Access-Control-Expose-Headers`
    * - Sends `Access-Control-Allow-Methods: GET, HEAD, POST`
    * - Reflects request's `Access-Control-Request-Headers` as
    *   `Access-Control-Allow-Headers`
    * - Sends no `Access-Control-Max-Age`
    */
  val policy: CORSPolicy = new CORSPolicy(
    CORSPolicy.AllowOrigin.All,
    CORSPolicy.AllowCredentials.Deny,
    CORSPolicy.ExposeHeaders.None,
    CORSPolicy.AllowMethods.In(
      Set(Method.GET, Method.HEAD, Method.PUT, Method.PATCH, Method.POST, Method.DELETE)
    ),
    CORSPolicy.AllowHeaders.Reflect,
    CORSPolicy.MaxAge.Default,
  )

  @deprecated(
    "Not the actual default CORS Vary heder, and will be removed from the public API.",
    "0.21.27",
  )
  val defaultVaryHeader: Header.Raw = Header.Raw(ci"Vary", "Origin,Access-Control-Request-Method")

  @deprecated(
    "The default `CORSConfig` is insecure. See https://github.com/http4s/http4s/security/advisories/GHSA-52cf-226f-rhr6.",
    "0.21.27",
  )
  def DefaultCORSConfig: CORSConfig =
    CORSConfig.default.withAnyOrigin(true).withAllowCredentials(true).withMaxAge(1.day)

  /** CORS middleware
    * This middleware provides clients with CORS information
    * based on information in CORS config.
    * Currently, you cannot make permissions depend on request details
    */
  @deprecated(
    "Depends on a deficient `CORSConfig`. See https://github.com/http4s/http4s/security/advisories/GHSA-52cf-226f-rhr6. If config.anyOrigin is true and config.allowCredentials is true, then the `Access-Control-Allow-Credentials` header will be suppressed starting with 0.22.3.",
    "0.21.27",
  )
  @nowarn("cat=deprecation")
  def apply[F[_], G[_]](http: Http[F, G], config: CORSConfig = CORSConfig.default)(implicit
      F: Applicative[F]
  ): Http[F, G] = {
    if (config.anyOrigin && config.allowCredentials)
      logger
        .warn(
          "Insecure CORS config detected: `anyOrigin=true` and `allowCredentials=true` are mutually exclusive. `Access-Control-Allow-Credentials` header will not be sent. Change either flag to false to remove this warning."
        )
        .unsafeRunSync()
    Kleisli { req =>
      // In the case of an options request we want to return a simple response with the correct Headers set.
      def createOptionsResponse(
          origin: Origin,
          acrm: `Access-Control-Request-Method`,
      ): Response[G] =
        corsHeaders(origin, acrm.method, isPreflight = true)(Response())

      def methodBasedHeader(isPreflight: Boolean) =
        if (isPreflight)
          config.allowedHeaders.map(headerFromStrings("Access-Control-Allow-Headers", _))
        else
          config.exposedHeaders.map(headerFromStrings("Access-Control-Expose-Headers", _))

      def varyHeader(response: Response[G]): Response[G] =
        response.headers.get(ci"Vary") match {
          case None => response.putHeaders(defaultVaryHeader)
          case _ => response
        }

      def allowCredentialsHeader(resp: Response[G]): Response[G] =
        if (!config.anyOrigin && config.allowCredentials)
          resp.putHeaders("Access-Control-Allow-Credentials" -> "true")
        else
          resp

      def corsHeaders(origin: Origin, method: Method, isPreflight: Boolean)(
          resp: Response[G]
      ): Response[G] = {
        val withMethodBasedHeader = methodBasedHeader(isPreflight)
          .fold(resp)(h => resp.putHeaders(h))

        varyHeader(allowCredentialsHeader(withMethodBasedHeader))
          .putHeaders(
            // TODO model me
            "Access-Control-Allow-Methods" -> config.allowedMethods.fold(method.renderString)(
              _.mkString("", ", ", "")
            ),
            // TODO model me
            "Access-Control-Allow-Origin" -> origin.value,
            // TODO model me
            "Access-Control-Max-Age" -> config.maxAge.toSeconds.toString,
          )
      }

      def allowCORS(origin: Origin, method: Method): Boolean = {
        def allowOrigin = config.anyOrigin || config.allowedOrigins(origin.value)
        def allowMethod = config.anyMethod || config.allowedMethods.exists(_.exists(_ === method))
        allowOrigin && allowMethod
      }

      def headerFromStrings(headerName: String, values: Set[String]): Header.Raw =
        Header.Raw(CIString(headerName), values.mkString("", ", ", ""))

      (
        req.method,
        req.headers.get[Origin],
        req.headers.get[`Access-Control-Request-Method`],
      ) match {
        case (OPTIONS, Some(origin), Some(acrm)) if allowCORS(origin, acrm.method) =>
          logger.debug(s"Serving OPTIONS with CORS headers for $acrm ${req.uri}").unsafeRunSync()
          createOptionsResponse(origin, acrm).pure[F]
        case (_, Some(origin), _) =>
          if (allowCORS(origin, req.method))
            http(req).map { resp =>
              logger.debug(s"Adding CORS headers to ${req.method} ${req.uri}").unsafeRunSync()
              corsHeaders(origin, req.method, isPreflight = false)(resp)
            }
          else {
<<<<<<< HEAD
            logger.debug(s"CORS headers were denied for ${req.method} ${req.uri}")
            Response[G](status = Status.Forbidden).pure[F]
=======
            logger.debug(s"CORS headers were denied for ${req.method} ${req.uri}").unsafeRunSync()
            Response(status = Status.Forbidden).pure[F]
>>>>>>> 3b553ccd
          }
        case _ =>
          // This request is out of scope for CORS
          http(req)
      }
    }
  }

  @deprecated(
    """Hardcoded to an insecure config. See https://github.com/http4s/http4s/security/advisories/GHSA-52cf-226f-rhr6.""",
    "0.21.27",
  )
  def httpRoutes[F[_]: Monad](httpRoutes: HttpRoutes[F]): HttpRoutes[F] =
    apply(httpRoutes, CORSConfig.default)

  @deprecated(
    """Hardcoded to an insecure config. See https://github.com/http4s/http4s/security/advisories/GHSA-52cf-226f-rhr6.""",
    "0.21.27",
  )
  def httpApp[F[_]: Applicative](httpApp: HttpApp[F]): HttpApp[F] =
    apply(httpApp, CORSConfig.default)
}

/** A middleware that applies the CORS protocol to any `Http` value.
  * Obtain a reference to a `CORSPolicy` via the [[CORS]] object,
  * which represents a default policy.
  *
  * Requests with an Origin header will receive the appropriate CORS
  * headers.  More headers are available for "pre-flight" requests,
  * those whose method is `OPTIONS` and has an
  * `Access-Control-Request-Method` header.
  *
  * Requests without the required headers, or requests that fail a
  * CORS origin, method, or headers check are passed through to the
  * underlying Http function, but do not receive any CORS headers in
  * the response.  The user agent will then block sharing the resource
  * across origins according to the CORS protocol.
  */
sealed class CORSPolicy(
    allowOrigin: CORSPolicy.AllowOrigin,
    allowCredentials: CORSPolicy.AllowCredentials,
    exposeHeaders: CORSPolicy.ExposeHeaders,
    allowMethods: CORSPolicy.AllowMethods,
    allowHeaders: CORSPolicy.AllowHeaders,
    maxAge: CORSPolicy.MaxAge,
) {
  import CORSPolicy._

<<<<<<< HEAD
  def apply[F[_]: Applicative, G[_]](http: Http[F, G]): Http[F, G] = {
=======
  def apply[F[_]: Applicative, G[_]](http: Http[F, G]): Http[F, G] =
    applicatively(http)

  // Hack because httpRoutes and httpApp convenience constructors want this
  private def applicatively[F[_]: Applicative, G[_]](http: Http[F, G]): Http[F, G] =
    impl(http, Http.pure(Response(Status.Ok)))

  @deprecated("Does not return 200 on preflight requests. Use the Applicative version", "0.21.28")
  protected[CORSPolicy] def apply[F[_]: Functor, G[_]](http: Http[F, G]): Http[F, G] = {
    logger
      .warn(
        "This CORSPolicy does not return 200 on preflight requests. It's kept for binary compatibility, but it's buggy. If you see this, upgrade to v0.23.3 or greater."
      )
      .unsafeRunSync()
    impl(http, http)
  }

  def impl[F[_]: Functor, G[_]](http: Http[F, G], preflightResponder: Http[F, G]): Http[F, G] = {

>>>>>>> 3b553ccd
    val allowCredentialsHeader =
      allowCredentials match {
        case AllowCredentials.Allow =>
          CommonHeaders.someAllowCredentials
        case AllowCredentials.Deny =>
          None
      }

    val exposeHeadersHeader =
      exposeHeaders match {
        case ExposeHeaders.All =>
          CommonHeaders.someExposeHeadersWildcard
        case ExposeHeaders.In(names) =>
          Header.Raw(Header[`Access-Control-Expose-Headers`].name, names.mkString(", ")).some
        case ExposeHeaders.None =>
          None
      }

    val someAllowMethodsSpecificHeader =
      allowMethods match {
        case AllowMethods.All => None
        case AllowMethods.In(methods) =>
          Header
            .Raw(ci"Access-Control-Allow-Methods", methods.map(_.renderString).mkString(", "))
            .some
      }

    val maxAgeHeader =
      maxAge match {
        case MaxAge.Some(deltaSeconds) =>
          Header.Raw(ci"Access-Control-Max-Age", deltaSeconds.toString).some
        case MaxAge.Default =>
          None
        case MaxAge.DisableCaching =>
          Header.Raw(ci"Access-Control-Max-Age", "-1").some
      }

    val varyHeaderNonOptions =
      allowOrigin match {
        case AllowOrigin.Match(_) =>
          Header.Raw(ci"Vary", Header[Origin].name.toString).some
        case _ =>
          None
      }

    val varyHeaderOptions = {
      def origin = allowOrigin match {
        case AllowOrigin.All => Nil
        case AllowOrigin.Match(_) => List(Header[Origin].name)
      }
      def methods = allowMethods match {
        case AllowMethods.All => Nil
        case AllowMethods.In(_) => List(Header[`Access-Control-Request-Method`].name)
      }
      def headers = allowHeaders match {
        case AllowHeaders.All | AllowHeaders.Static(_) => Nil
        case AllowHeaders.In(_) | AllowHeaders.Reflect =>
          List(ci"Access-Control-Request-Headers")
      }
      (origin ++ methods ++ headers) match {
        case Nil =>
          None
        case nonEmpty =>
          Header.Raw(ci"Vary", nonEmpty.map(_.toString).mkString(", ")).some
      }
    }

    def dispatch(req: Request[G]) =
      req.headers.get[Origin] match {
        case Some(origin) =>
          req.method match {
            case Method.OPTIONS =>
              req.headers.get[`Access-Control-Request-Method`] match {
                case Some(acrm) =>
                  val headers = req.headers.get(ci"Access-Control-Request-Headers") match {
                    case Some(acrHeaders) =>
                      acrHeaders.map(_.value.split("\\s*,\\s*").map(CIString(_)).toSet).fold
                    case None =>
                      Set.empty[CIString]
                  }
                  preflight(origin, acrm.method, headers)
                case None =>
                  nonPreflight(req, origin)
              }
            case _ =>
              nonPreflight(req, origin)
          }
        case None =>
          nonCors(req)
      }

    def nonPreflight(req: Request[G], origin: Origin) = {
      val buff = List.newBuilder[Header.Raw]
      allowOriginHeader(origin).map { allowOrigin =>
        buff += allowOrigin
        allowCredentialsHeader.foreach(buff.+=)
        exposeHeadersHeader.foreach(buff.+=)
        buff
      }
      http(req)
        .map(_.putHeaders(buff.result().map(Header.ToRaw.rawToRaw): _*))
        .map(varyHeader(req.method))
    }

    def preflight(origin: Origin, method: Method, headers: Set[CIString]) = {
      val buff = List.newBuilder[Header.Raw]
      (allowOriginHeader(origin), allowMethodsHeader(method), allowHeadersHeader(headers)).mapN {
        case (allowOrigin, allowMethods, allowHeaders) =>
          buff += allowOrigin
          allowCredentialsHeader.foreach(buff.+=)
          buff += allowMethods
          buff += allowHeaders
          maxAgeHeader.foreach(buff.+=)
      }
      varyHeader(Method.OPTIONS)(
        Response[G](Status.Ok, headers = Headers(buff.result().map(Header.ToRaw.rawToRaw)))
      ).pure[F]
    }

    def nonCors(req: Request[G]) =
      http(req).map(varyHeader(req.method))

    def allowOriginHeader(origin: Origin) =
      allowOrigin match {
        case AllowOrigin.All =>
          CommonHeaders.someAllowOriginWildcard
        case AllowOrigin.Match(p) =>
          if (p(origin))
            Header.Raw(ci"Access-Control-Allow-Origin", origin.value).some
          else
            None
      }

    def allowMethodsHeader(method: Method) =
      allowMethods match {
        case AllowMethods.All =>
          if (allowCredentials == AllowCredentials.Deny || method === wildcardMethod)
            CommonHeaders.someAllowMethodsWildcard
          else
            None
        case AllowMethods.In(methods) =>
          if (methods.contains(method))
            someAllowMethodsSpecificHeader
          else
            None
      }

    def someAllowHeadersHeader(headers: Set[CIString]) =
      Header
        .Raw(Header[`Access-Control-Allow-Headers`].name, headers.map(_.toString).mkString(", "))
        .some

    def allowHeadersHeader(requestHeaders: Set[CIString]) =
      allowHeaders match {
        case AllowHeaders.All =>
          if (allowCredentials == AllowCredentials.Deny || requestHeaders === wildcardHeadersSet)
            CommonHeaders.someAllowHeadersWildcard
          else
            None
        case AllowHeaders.Static(allowedHeaders) =>
          someAllowHeadersHeader(allowedHeaders)
        case AllowHeaders.In(allowedHeaders) =>
          if ((requestHeaders -- allowedHeaders).isEmpty)
            someAllowHeadersHeader(allowedHeaders)
          else
            None
        case AllowHeaders.Reflect =>
          someAllowHeadersHeader(requestHeaders)
      }

    // Working around the poor model in 0.21.  If we just add a Vary
    // header, it clobbers the existing one, because it's not properly
    // flagged as recurring.  This doesn't need to be special when the
    // Vary model is fixed.
    def varyHeader(method: Method)(resp: Response[G]) =
      (method match {
        case Method.OPTIONS => varyHeaderOptions
        case _ => varyHeaderNonOptions
      }) match {
        case Some(vary) =>
          resp.putHeaders(
            resp.headers.get(ci"Vary") match {
              case None =>
                vary
              case Some(oldVary) =>
                Header.Raw(ci"Vary", oldVary.map(_.value).toList.mkString(", ") + ", " + vary.value)
            }
          )
        case None =>
          resp
      }

    if (allowOrigin == AllowOrigin.All && allowCredentials == AllowCredentials.Allow) {
      logger
        .warn(
          "CORS disabled due to insecure config prohibited by spec. Call withCredentials(false) to avoid sharing credential-tainted responses with arbitrary origins, or call withAllowOrigin* method to be explicit who you trust with credential-tainted responses."
        )
        .unsafeRunSync()
      http
    } else
      Kleisli(dispatch)
  }

  def httpRoutes[F[_]: Monad](httpRoutes: HttpRoutes[F]): HttpRoutes[F] =
    apply(httpRoutes)

  def httpApp[F[_]: Applicative](httpApp: HttpApp[F]): HttpApp[F] =
    apply(httpApp)

  private def copy(
      allowOrigin: AllowOrigin = allowOrigin,
      allowCredentials: AllowCredentials = allowCredentials,
      exposeHeaders: ExposeHeaders = exposeHeaders,
      allowMethods: AllowMethods = allowMethods,
      allowHeaders: AllowHeaders = allowHeaders,
      maxAge: MaxAge = maxAge,
  ): CORSPolicy =
    new CORSPolicy(
      allowOrigin,
      allowCredentials,
      exposeHeaders,
      allowMethods,
      allowHeaders,
      maxAge,
    )

  /** Allow CORS requests from any origin with an
    * `Access-Control-Allow-Origin` of `*`.
    */
  def withAllowOriginAll: CORSPolicy =
    copy(AllowOrigin.All)

  /** Allow requests from any origin matching the predicate `p`.  On
    * matching requests, the request origin is reflected as the
    * `Access-Control-Allow-Origin` header.
    *
    * The Origin header contains some arcane settings, like multiple
    * origins, or a `null` origin. `withAllowOriginHost` is generally
    * more convenient.
    */
  def withAllowOriginHeader(p: Origin => Boolean): CORSPolicy =
    copy(AllowOrigin.Match(p))

  /** Allow requests from any origin host matching the predicate `p`.
    * The origin host is the first value in the request's `Origin`
    * header, if not `null` header, unless it is `null`.  Examples:
    *
    * - `Origin: http://www.example.com` => `http://www.example.com`
    * - `Origin: http://www.example.com, http://example.net` =>
    *   `http://www.example.com`
    * - `Origin: null` => always false
    *
    * A `Set[Origin.Host]` is often a good choice here, but a predicate is
    * offered to support more advanced matching.
    */
  def withAllowOriginHost(p: Origin.Host => Boolean): CORSPolicy =
    withAllowOriginHeader(_ match {
      case host: Origin.Host => p(host)
      case Origin.`null` => false
    })

  /** Allow requests from any origin host whose case-insensitive
    * rendering matches predicate `p`.  A concession to the fact
    * that constructing [[org.http4s.headers.Origin.Host]] values is verbose.
    *
    * @see [[withAllowOriginHost]]
    */
  def withAllowOriginHostCi(p: CIString => Boolean): CORSPolicy =
    withAllowOriginHost(p.compose(host => CIString(host.renderString)))

  /** Allow credentials.  Sends an `Access-Control-Allow-Credentials: *`
    * on valid CORS requests if true, and omits the header if false.
    *
    * For security purposes, it is an invalid per the Fetch Living Standard
    * that defines CORS to set this to `true` when any origin is allowed.
    */
  def withAllowCredentials(b: Boolean): CORSPolicy =
    copy(allowCredentials = if (b) AllowCredentials.Allow else AllowCredentials.Deny)

  /** Exposes all response headers to the origin.
    *
    * Sends an `Access-Control-Expose-Headers: *` header on valid
    * CORS non-preflight requests.
    */
  def withExposeHeadersAll: CORSPolicy =
    copy(exposeHeaders = ExposeHeaders.All)

  /** Exposes specific response headers to the origin.  These are in
    * addition to CORS-safelisted response headers.
    *
    * Sends an `Access-Control-Expose-Headers` header with names as
    * a comma-delimited string on valid CORS non-preflight requests.
    */
  def withExposeHeadersIn(names: Set[CIString]): CORSPolicy =
    copy(exposeHeaders = ExposeHeaders.In(names))

  /** Exposes no response headers to the origin beyond the
    * CORS-safelisted response headers.
    *
    * Sends an `Access-Control-Expose-Headers` header with names as
    * a comma-delimited string on valid CORS non-preflight requests.
    */
  def withExposeHeadersNone: CORSPolicy =
    copy(exposeHeaders = ExposeHeaders.None)

  /** Allows CORS requests with any method if credentials are not
    * allowed.  If credentials are allowed, allows requests with
    * a literal method of `*`, which is almost certainly not what
    * you mean, but per spec.
    *
    * Sends an `Access-Control-Allow-Headers: *` header on valid
    * CORS preflight requests.
    */
  def withAllowMethodsAll: CORSPolicy =
    copy(allowMethods = AllowMethods.All)

  /** Allows CORS requests with any of the specified methods
    * allowed.
    *
    * Preflight requests must send a matching
    * `Access-Control-Request-Method` header to receive a CORS
    * response.
    *
    * Sends an `Access-Control-Allow-Headers` header with the
    * specified headers on valid CORS preflight requests.
    */
  def withAllowMethodsIn(methods: Set[Method]): CORSPolicy =
    copy(allowMethods = AllowMethods.In(methods))

  /** Allows CORS requests with any headers if credentials are not
    * allowed.  If credentials are allowed, allows requests with a
    * literal header name of `*`, which is almost certainly not what
    * you mean, but per spec.
    *
    * Sends an `Access-Control-Allow-Headers: *` header on valid
    * CORS preflight requests.
    */
  def withAllowHeadersAll: CORSPolicy =
    copy(allowHeaders = AllowHeaders.All)

  /** Allows CORS requests whose request headers are a subset of the
    * headers enumerated here, or are CORS-safelisted.
    *
    * If preflight requests send an `Access-Control-Request-Headers`
    * header, its value must be a subset of those passed here.
    *
    * Sends an `Access-Control-Allow-Headers` header with the
    * specified headers on valid CORS preflight requests.
    */
  def withAllowHeadersIn(headers: Set[CIString]): CORSPolicy =
    copy(allowHeaders = AllowHeaders.In(headers))

  /** Reflects the `Access-Control-Request-Headers` back as
    * `Access-Control-Allow-Headers` on preflight requests. This is
    * most useful when credentials are allowed and a wildcard for
    * `Access-Control-Allow-Headers` would be treated literally.
    *
    * Sends an `Access-Control-Allow-Headers` header with the
    * specified headers on valid CORS preflight requests.
    */
  def withAllowHeadersReflect: CORSPolicy =
    copy(allowHeaders = AllowHeaders.Reflect)

  /** Returns a static value in `Access-Control-Allow-Headers` on
    * preflight requests consisting of the supplied headers.
    *
    * Sends an `Access-Control-Allow-Headers` header with the
    * specified headers on valid CORS preflight requests.
    */
  def withAllowHeadersStatic(headers: Set[CIString]): CORSPolicy =
    copy(allowHeaders = AllowHeaders.Static(headers))

  /** Sets the duration the results can be cached.  The duration is
    * truncated to seconds.  A negative value results in a cache
    * duration of zero.
    *
    * Sends an `Access-Control-Max-Age` header with the duration
    * in seconds on preflight requests.
    */
  def withMaxAge(duration: FiniteDuration): CORSPolicy =
    copy(maxAge =
      if (duration >= Duration.Zero) MaxAge.Some(duration.toSeconds)
      else MaxAge.Some(0L)
    )

  /** Sets the duration the results can be cached to the user agent's
    * default. This suppresses the `Access-Control-Max-Age` header.
    */
  def withMaxAgeDefault: CORSPolicy =
    copy(maxAge = MaxAge.Default)

  /** Instructs the client to not cache any preflight results.
    *
    * Sends an `Access-Control-Max-Age: -1` header
    */
  def withMaxAgeDisableCaching: CORSPolicy =
    copy(maxAge = MaxAge.DisableCaching)
}

object CORSPolicy {
  private val logger = Platform.loggerFactory.getLogger

  private object CommonHeaders {
    val someAllowOriginWildcard: Option[Header.Raw] =
      Header.Raw(ci"Access-Control-Allow-Origin", "*").some
    val someAllowCredentials: Option[Header.Raw] =
      Header.Raw(Header[`Access-Control-Allow-Credentials`].name, "true").some
    val someExposeHeadersWildcard: Option[Header.Raw] =
      Header.Raw(Header[`Access-Control-Expose-Headers`].name, "*").some
    val someAllowMethodsWildcard: Option[Header.Raw] =
      Header.Raw(ci"Access-Control-Allow-Methods", "*").some
    val someAllowHeadersWildcard: Option[Header.Raw] =
      Header.Raw(Header[`Access-Control-Allow-Headers`].name, "*").some
  }

  private[middleware] val wildcardMethod =
    Method.fromString("*").fold(throw _, identity)
  private[middleware] val wildcardHeadersSet =
    Set(CIString("*"))

  private[middleware] sealed trait AllowOrigin
  private[middleware] object AllowOrigin {
    case object All extends AllowOrigin
    final case class Match(p: Origin => Boolean) extends AllowOrigin
  }

  private[middleware] sealed trait AllowCredentials
  private[middleware] object AllowCredentials {
    case object Allow extends AllowCredentials
    case object Deny extends AllowCredentials
  }

  private[middleware] sealed trait ExposeHeaders
  private[middleware] object ExposeHeaders {
    case object All extends ExposeHeaders
    final case class In(names: Set[CIString]) extends ExposeHeaders
    case object None extends ExposeHeaders
  }

  private[middleware] sealed trait AllowMethods
  private[middleware] object AllowMethods {
    case object All extends AllowMethods
    final case class In(names: Set[Method]) extends AllowMethods
  }

  private[middleware] sealed trait AllowHeaders
  private[middleware] object AllowHeaders {
    case object All extends AllowHeaders
    final case class In(names: Set[CIString]) extends AllowHeaders
    case object Reflect extends AllowHeaders
    final case class Static(names: Set[CIString]) extends AllowHeaders
  }

  private[middleware] sealed trait MaxAge
  private[middleware] object MaxAge {
    final case class Some(seconds: Long) extends MaxAge
    case object Default extends MaxAge
    case object DisableCaching extends MaxAge
  }
}<|MERGE_RESOLUTION|>--- conflicted
+++ resolved
@@ -271,13 +271,8 @@
               corsHeaders(origin, req.method, isPreflight = false)(resp)
             }
           else {
-<<<<<<< HEAD
-            logger.debug(s"CORS headers were denied for ${req.method} ${req.uri}")
+            logger.debug(s"CORS headers were denied for ${req.method} ${req.uri}").unsafeRunSync()
             Response[G](status = Status.Forbidden).pure[F]
-=======
-            logger.debug(s"CORS headers were denied for ${req.method} ${req.uri}").unsafeRunSync()
-            Response(status = Status.Forbidden).pure[F]
->>>>>>> 3b553ccd
           }
         case _ =>
           // This request is out of scope for CORS
@@ -326,29 +321,7 @@
 ) {
   import CORSPolicy._
 
-<<<<<<< HEAD
   def apply[F[_]: Applicative, G[_]](http: Http[F, G]): Http[F, G] = {
-=======
-  def apply[F[_]: Applicative, G[_]](http: Http[F, G]): Http[F, G] =
-    applicatively(http)
-
-  // Hack because httpRoutes and httpApp convenience constructors want this
-  private def applicatively[F[_]: Applicative, G[_]](http: Http[F, G]): Http[F, G] =
-    impl(http, Http.pure(Response(Status.Ok)))
-
-  @deprecated("Does not return 200 on preflight requests. Use the Applicative version", "0.21.28")
-  protected[CORSPolicy] def apply[F[_]: Functor, G[_]](http: Http[F, G]): Http[F, G] = {
-    logger
-      .warn(
-        "This CORSPolicy does not return 200 on preflight requests. It's kept for binary compatibility, but it's buggy. If you see this, upgrade to v0.23.3 or greater."
-      )
-      .unsafeRunSync()
-    impl(http, http)
-  }
-
-  def impl[F[_]: Functor, G[_]](http: Http[F, G], preflightResponder: Http[F, G]): Http[F, G] = {
-
->>>>>>> 3b553ccd
     val allowCredentialsHeader =
       allowCredentials match {
         case AllowCredentials.Allow =>
