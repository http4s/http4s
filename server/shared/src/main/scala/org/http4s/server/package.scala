--- conflicted
+++ resolved
@@ -60,16 +60,6 @@
     val IPv6SocketAddress: ip4s.SocketAddress[ip4s.Ipv6Address] =
       ip4s.SocketAddress(ip4s.Ipv6Address.fromString(IPv6Host).get, ip4s.Port.fromInt(HttpPort).get)
 
-<<<<<<< HEAD
-=======
-    @deprecated(
-      message =
-        "Please use IPv4SocketAddress or IPv6SocketAddress. This value can change depending on Platform specific settings and can be either the canonical IPv4 or IPv6 address. If you require this behavior please call `InetAddress.getLoopbackAddress` directly.",
-      since = "0.21.23",
-    )
-    def SocketAddress: InetSocketAddress = InetSocketAddress.createUnresolved(Host, HttpPort)
-
->>>>>>> b39e00c4
     @deprecated("Renamed to ResponseTimeout", "0.21.0-M3")
     def AsyncTimeout: Duration = ResponseTimeout
     val ResponseTimeout: Duration = 30.seconds
