/*
 * Copyright 2014 http4s.org
 *
 * Licensed under the Apache License, Version 2.0 (the "License");
 * you may not use this file except in compliance with the License.
 * You may obtain a copy of the License at
 *
 *     http://www.apache.org/licenses/LICENSE-2.0
 *
 * Unless required by applicable law or agreed to in writing, software
 * distributed under the License is distributed on an "AS IS" BASIS,
 * WITHOUT WARRANTIES OR CONDITIONS OF ANY KIND, either express or implied.
 * See the License for the specific language governing permissions and
 * limitations under the License.
 */

package org.http4s

import cats.Applicative
import cats.Functor
import cats.Monad
import cats.data.Kleisli
import cats.data.OptionT
import cats.effect.SyncIO
import cats.syntax.all._
import com.comcast.ip4s
import org.http4s.headers.Connection
import org.http4s.headers.`Content-Length`
import org.typelevel.log4cats.LoggerFactory
import org.typelevel.vault._

import java.net.InetAddress
import scala.concurrent.duration._
import scala.util.control.NonFatal

package object server {
  object defaults {
    val Banner: List[String] =
      """|  _   _   _        _ _
         | | |_| |_| |_ _ __| | | ___
         | | ' \  _|  _| '_ \_  _(_-<
         | |_||_\__|\__| .__/ |_|/__/
         |             |_|""".stripMargin.split("\n").toList

    val IPv4Host: String =
      if (Platform.isJvm || Platform.isNative)
        InetAddress.getByAddress("localhost", Array[Byte](127, 0, 0, 1)).getHostAddress
      else
        "127.0.0.1"
    val IPv6Host: String =
      if (Platform.isJvm || Platform.isNative)
        InetAddress
          .getByAddress("localhost", Array(0, 0, 0, 0, 0, 0, 0, 0, 0, 0, 0, 0, 0, 0, 0, 1))
          .getHostAddress
      else "0:0:0:0:0:0:0:1"

    val HttpPort = 8080

    val IPv4SocketAddress: ip4s.SocketAddress[ip4s.Ipv4Address] =
      ip4s.SocketAddress(ip4s.Ipv4Address.fromString(IPv4Host).get, ip4s.Port.fromInt(HttpPort).get)
    val IPv6SocketAddress: ip4s.SocketAddress[ip4s.Ipv6Address] =
      ip4s.SocketAddress(ip4s.Ipv6Address.fromString(IPv6Host).get, ip4s.Port.fromInt(HttpPort).get)

    @deprecated("Renamed to ResponseTimeout", "0.21.0-M3")
    def AsyncTimeout: Duration = ResponseTimeout
    val ResponseTimeout: Duration = 30.seconds
    val IdleTimeout: Duration = 60.seconds

    /** The time to wait for a graceful shutdown */
    val ShutdownTimeout: Duration = 30.seconds

    /** Default max size of all headers. */
    val MaxHeadersSize: Int = 40 * 1024

    /** Default max connections */
    val MaxConnections: Int = 1024
  }

  object ServerRequestKeys {
    val SecureSession: Key[Option[SecureSession]] =
      Key.newKey[SyncIO, Option[SecureSession]].unsafeRunSync()
  }

  /** A middleware is a function of one [[cats.data.Kleisli]] to another, possibly of a
    * different [[Request]] and [[Response]] type.  http4s comes with several
    * middlewares for composing common functionality into services.
    *
    * @tparam F the effect type of the services
    * @tparam A the request type of the original service
    * @tparam B the response type of the original service
    * @tparam C the request type of the resulting service
    * @tparam D the response type of the resulting service
    */
  type Middleware[F[_], A, B, C, D] = Kleisli[F, A, B] => Kleisli[F, C, D]

  /** An HTTP middleware converts an [[HttpRoutes]] to another.
    */
  type HttpMiddleware[F[_]] =
    Middleware[OptionT[F, *], Request[F], Response[F], Request[F], Response[F]]

  /** An HTTP middleware that authenticates users.
    */
  type AuthMiddleware[F[_], T] =
    Middleware[OptionT[F, *], AuthedRequest[F, T], Response[F], Request[F], Response[F]]

  /** An HTTP middleware that adds a context.
    */
  type ContextMiddleware[F[_], T] =
    Middleware[OptionT[F, *], ContextRequest[F, T], Response[F], Request[F], Response[F]]

  object AuthMiddleware {
    def apply[F[_]: Monad, T](
        authUser: Kleisli[OptionT[F, *], Request[F], T]
    ): AuthMiddleware[F, T] =
      noSpider[F, T](authUser, defaultAuthFailure[F])

    def withFallThrough[F[_]: Monad, T](
        authUser: Kleisli[OptionT[F, *], Request[F], T]
    ): AuthMiddleware[F, T] =
      _.compose(Kleisli((r: Request[F]) => authUser(r).map(AuthedRequest(_, r))))

    def noSpider[F[_]: Monad, T](
        authUser: Kleisli[OptionT[F, *], Request[F], T],
        onAuthFailure: Request[F] => F[Response[F]],
    ): AuthMiddleware[F, T] = { service =>
      Kleisli { (r: Request[F]) =>
        val resp = authUser(r).value.flatMap {
          case Some(authReq) =>
            service(AuthedRequest(authReq, r)).getOrElse(Response[F](Status.NotFound))
          case None => onAuthFailure(r)
        }
        OptionT.liftF(resp)
      }
    }

    def defaultAuthFailure[F[_]](implicit F: Applicative[F]): Request[F] => F[Response[F]] =
      _ => F.pure(Response[F](Status.Unauthorized))

    def apply[F[_], Err, T](
        authUser: Kleisli[F, Request[F], Either[Err, T]],
        onFailure: AuthedRoutes[Err, F],
    )(implicit F: Monad[F]): AuthMiddleware[F, T] =
      (routes: AuthedRoutes[T, F]) =>
        Kleisli { (req: Request[F]) =>
          OptionT {
            authUser(req).flatMap {
              case Left(err) => onFailure(AuthedRequest(err, req)).value
              case Right(suc) => routes(AuthedRequest(suc, req)).value
            }
          }
        }
  }

  private[this] def messageFailureLogger[F[_]: LoggerFactory] =
    LoggerFactory[F].getLoggerFromName("org.http4s.server.message-failures")
  private[this] def serviceErrorLogger[F[_]: LoggerFactory] =
    LoggerFactory[F].getLoggerFromName("org.http4s.server.service-errors")

  type ServiceErrorHandler[F[_]] = Request[F] => PartialFunction[Throwable, F[Response[F]]]

  def DefaultServiceErrorHandler[F[_]: LoggerFactory](implicit
      F: Functor[F]
  ): Request[F] => PartialFunction[Throwable, F[Response[F]]] =
    inDefaultServiceErrorHandler[F, F]

<<<<<<< HEAD
  def inDefaultServiceErrorHandler[F[_]: LoggerFactory, G[_]](implicit
      F: Functor[F]
  ): Request[G] => PartialFunction[Throwable, F[Response[G]]] =
    req => {
      case mf: MessageFailure =>
        messageFailureLogger
          .debug(mf)(
            s"""Message failure handling request: ${req.method} ${req.pathInfo} from ${req.remoteAddr
                .getOrElse("<unknown>")}"""
          )
          .as(mf.toHttpResponse[G](req.httpVersion))
      case NonFatal(t) =>
        serviceErrorLogger
          .error(t)(
            s"""Error servicing request: ${req.method} ${req.pathInfo} from ${req.remoteAddr
                .getOrElse("<unknown>")}"""
          )
          .as(
            Response(
              Status.InternalServerError,
              req.httpVersion,
              Headers(
                Connection.close,
                `Content-Length`.zero,
              ),
            )
          )
    }
=======
  def inDefaultServiceErrorHandler[F[_], G[_]](implicit
      F: Monad[F]
  ): Request[G] => PartialFunction[Throwable, F[Response[G]]] = req => {
    case mf: MessageFailure =>
      messageFailureLogger
        .debug(mf)(
          s"""Message failure handling request: ${req.method} ${req.pathInfo} from ${req.remoteAddr
              .getOrElse("<unknown>")}"""
        )
        .unsafeRunSync()
      F.pure(mf.toHttpResponse[G](req.httpVersion))
    case NonFatal(t) =>
      serviceErrorLogger
        .error(t)(
          s"""Error servicing request: ${req.method} ${req.pathInfo} from ${req.remoteAddr
              .getOrElse("<unknown>")}"""
        )
        .unsafeRunSync()
      F.pure(
        Response(
          Status.InternalServerError,
          req.httpVersion,
          Headers(
            Connection.close,
            `Content-Length`.zero,
          ),
        )
      )
  }
>>>>>>> 22e6a094
}<|MERGE_RESOLUTION|>--- conflicted
+++ resolved
@@ -163,11 +163,9 @@
   ): Request[F] => PartialFunction[Throwable, F[Response[F]]] =
     inDefaultServiceErrorHandler[F, F]
 
-<<<<<<< HEAD
   def inDefaultServiceErrorHandler[F[_]: LoggerFactory, G[_]](implicit
       F: Functor[F]
-  ): Request[G] => PartialFunction[Throwable, F[Response[G]]] =
-    req => {
+  ): Request[G] => PartialFunction[Throwable, F[Response[G]]] = req => {
       case mf: MessageFailure =>
         messageFailureLogger
           .debug(mf)(
@@ -192,35 +190,4 @@
             )
           )
     }
-=======
-  def inDefaultServiceErrorHandler[F[_], G[_]](implicit
-      F: Monad[F]
-  ): Request[G] => PartialFunction[Throwable, F[Response[G]]] = req => {
-    case mf: MessageFailure =>
-      messageFailureLogger
-        .debug(mf)(
-          s"""Message failure handling request: ${req.method} ${req.pathInfo} from ${req.remoteAddr
-              .getOrElse("<unknown>")}"""
-        )
-        .unsafeRunSync()
-      F.pure(mf.toHttpResponse[G](req.httpVersion))
-    case NonFatal(t) =>
-      serviceErrorLogger
-        .error(t)(
-          s"""Error servicing request: ${req.method} ${req.pathInfo} from ${req.remoteAddr
-              .getOrElse("<unknown>")}"""
-        )
-        .unsafeRunSync()
-      F.pure(
-        Response(
-          Status.InternalServerError,
-          req.httpVersion,
-          Headers(
-            Connection.close,
-            `Content-Length`.zero,
-          ),
-        )
-      )
-  }
->>>>>>> 22e6a094
 }