--- conflicted
+++ resolved
@@ -101,7 +101,6 @@
     }
   }
 
-<<<<<<< HEAD
   private def testConcurrentRequestsRunning(
       mkEntity: Long => Entity[IO],
       isStreamedEntity: Boolean,
@@ -121,9 +120,8 @@
         middleware =
           BracketRequestResponse.bracketRequestResponseCaseRoutes[IO, Long](
             acquireRef.updateAndGet(_ + 1L)
-          ) { case (_, ec) =>
-            IO(assertEquals(ec, Outcome.succeeded[IO, Throwable, Unit](IO.unit))) *> releaseRef
-              .update(_ + 1L)
+          ) { case (_, oc) =>
+            IO(assert(oc.isSuccess)) *> releaseRef.update(_ + 1L)
           }
         routes = middleware(
           Kleisli((contextRequest: ContextRequest[IO, Long]) =>
@@ -135,24 +133,6 @@
                 )
               )
             )
-=======
-  test(
-    "When more than one request is running at a time, release Refs should reflect the current state"
-  ) {
-    for {
-      acquireRef <- Ref.of[IO, Long](0L)
-      releaseRef <- Ref.of[IO, Long](0L)
-      middleware =
-        BracketRequestResponse.bracketRequestResponseCaseRoutes[IO, Long](
-          acquireRef.updateAndGet(_ + 1L)
-        ) { case (_, oc) =>
-          IO(assert(oc.isSuccess)) *> releaseRef.update(_ + 1L)
-        }
-      routes = middleware(
-        Kleisli((contextRequest: ContextRequest[IO, Long]) =>
-          OptionT.liftF(
-            IO(Response(status = Status.Ok).withEntity(contextRequest.context.toString))
->>>>>>> cf0041eb
           )
         ).orNotFound
         // T0
@@ -263,7 +243,6 @@
     } yield assertEquals(response, Left(error))
   }
 
-<<<<<<< HEAD
   private def testReleaseCountAttempts(
       mkEntity: Long => Entity[IO],
       isStreamedEntity: Boolean,
@@ -284,10 +263,11 @@
         middleware =
           BracketRequestResponse.bracketRequestResponseCaseRoutes[IO, Long](
             acquireRef.updateAndGet(_ + 1L)
-          ) { case (_, ec) =>
-            IO(assertEquals(ec, Outcome.succeeded[IO, Throwable, Unit](IO.unit))) *> releaseRef
-              .update(_ + 1L) *> IO
-              .raiseError[Unit](error)
+          ) { case (_, oc) =>
+            IO(assert(oc.isSuccess)) *>
+              releaseRef
+                .update(_ + 1L) *> IO
+                .raiseError[Unit](error)
           }
         routes = middleware(
           Kleisli((contextRequest: ContextRequest[IO, Long]) =>
@@ -299,28 +279,6 @@
                 )
               )
             )
-=======
-  test(
-    "When an error occurs during release, acquire should execute correctly and release should only be attempted once"
-  ) {
-    val error: Throwable = new AssertionError
-    for {
-      acquireRef <- Ref.of[IO, Long](0L)
-      releaseRef <- Ref.of[IO, Long](0L)
-      middleware =
-        BracketRequestResponse.bracketRequestResponseCaseRoutes[IO, Long](
-          acquireRef.updateAndGet(_ + 1L)
-        ) { case (_, oc) =>
-          IO(assert(oc.isSuccess)) *>
-            releaseRef
-              .update(_ + 1L) *> IO
-              .raiseError[Unit](error)
-        }
-      routes = middleware(
-        Kleisli((contextRequest: ContextRequest[IO, Long]) =>
-          OptionT.liftF(
-            IO(Response(status = Status.Ok).withEntity(contextRequest.context.toString))
->>>>>>> cf0041eb
           )
         ).orNotFound
         response <- routes.run(Request[IO]()).attempt
