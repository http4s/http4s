/*
 * Copyright 2014 http4s.org
 *
 * Licensed under the Apache License, Version 2.0 (the "License");
 * you may not use this file except in compliance with the License.
 * You may obtain a copy of the License at
 *
 *     http://www.apache.org/licenses/LICENSE-2.0
 *
 * Unless required by applicable law or agreed to in writing, software
 * distributed under the License is distributed on an "AS IS" BASIS,
 * WITHOUT WARRANTIES OR CONDITIONS OF ANY KIND, either express or implied.
 * See the License for the specific language governing permissions and
 * limitations under the License.
 */

package org.http4s
package server
package middleware

import cats.implicits._
import cats.effect._
import org.http4s.Method._
import org.http4s.Status.{BadRequest, NotFound, Ok}
import org.http4s.syntax.all._
import org.http4s.headers.Host

class VirtualHostSuite extends Http4sSuite {
  val default = HttpRoutes.of[IO] { case _ =>
    Response(Ok).withEntity("default").pure[IO]
  }

  val routesA = HttpRoutes.of[IO] { case _ =>
    Response(Ok).withEntity("routesA").pure[IO]
  }

  val routesB = HttpRoutes.of[IO] { case _ =>
    Response(Ok).withEntity("routesB").pure[IO]
  }

  val vhostExact = VirtualHost(
    VirtualHost.exact(default, "default", None),
    VirtualHost.exact(routesA, "routesA", None),
    VirtualHost.exact(routesB, "routesB", Some(80))
  ).orNotFound

  test("exact should return a 400 BadRequest when no header is present on a NON HTTP/1.0 request") {
<<<<<<< HEAD
    val req1 = Request(GET, uri"/numbers/1", httpVersion = HttpVersion.`HTTP/1.1`)
    val req2 = Request(GET, uri"/numbers/1", httpVersion = HttpVersion.`HTTP/2.0`)
=======
    val req1 = Request[IO](GET, uri"/numbers/1", httpVersion = HttpVersion.`HTTP/1.1`)
    val req2 = Request[IO](GET, uri"/numbers/1", httpVersion = HttpVersion.`HTTP/2`)
>>>>>>> c55eba2e

    vhostExact(req1).map(_.status).assertEquals(BadRequest) *>
      vhostExact(req2).map(_.status).assertEquals(BadRequest)
  }

  test("exact should honor the Host header host") {
    val req = Request(GET, uri"/numbers/1")
      .withHeaders(Host("routesA"))

    vhostExact(req).flatMap(_.as[String]).assertEquals("routesA")
  }

  test("exact should honor the Host header port") {
    val req = Request(GET, uri"/numbers/1")
      .withHeaders(Host("routesB", Some(80)))

    vhostExact(req).flatMap(_.as[String]).assertEquals("routesB")
  }

  test("exact should ignore the Host header port if not specified") {
    val good = Request(GET, uri"/numbers/1")
      .withHeaders(Host("routesA", Some(80)))

    vhostExact(good).flatMap(_.as[String]).assertEquals("routesA")
  }

  test("exact should result in a 404 if the hosts fail to match") {
    val req = Request(GET, uri"/numbers/1")
      .withHeaders(Host("routesB", Some(8000)))

    vhostExact(req).map(_.status).assertEquals(NotFound)
  }

  val vhostWildcard = VirtualHost(
    VirtualHost.wildcard(routesA, "routesa", None),
    VirtualHost.wildcard(routesB, "*.service", Some(80)),
    VirtualHost.wildcard(default, "*.foo-service", Some(80))
  ).orNotFound

  test("wildcard match an exact route") {
    val req = Request(GET, uri"/numbers/1")
      .withHeaders(Host("routesa", Some(80)))

    vhostWildcard(req).flatMap(_.as[String]).assertEquals("routesA")
  }

  test("wildcard allow for a dash in the service") {
    val req = Request(GET, uri"/numbers/1")
      .withHeaders(Host("foo.foo-service", Some(80)))

    vhostWildcard(req).flatMap(_.as[String]).assertEquals("default")
  }

  test("wildcard match a route with a wildcard route") {
    val req = Request(GET, uri"/numbers/1")
    val reqs = List(
      req.withHeaders(Host("a.service", Some(80))),
      req.withHeaders(Host("A.service", Some(80))),
      req.withHeaders(Host("b.service", Some(80))))

    reqs.traverse { req =>
      vhostWildcard(req).flatMap(_.as[String]).assertEquals("routesB")
    }
  }

  test("wildcard not match a route with an abscent wildcard") {
    val req = Request(GET, uri"/numbers/1")
    val reqs =
      List(req.withHeaders(Host(".service", Some(80))), req.withHeaders(Host("service", Some(80))))

    reqs.traverse { req =>
      vhostWildcard(req).map(_.status).assertEquals(NotFound)
    }
  }
}<|MERGE_RESOLUTION|>--- conflicted
+++ resolved
@@ -45,13 +45,8 @@
   ).orNotFound
 
   test("exact should return a 400 BadRequest when no header is present on a NON HTTP/1.0 request") {
-<<<<<<< HEAD
     val req1 = Request(GET, uri"/numbers/1", httpVersion = HttpVersion.`HTTP/1.1`)
-    val req2 = Request(GET, uri"/numbers/1", httpVersion = HttpVersion.`HTTP/2.0`)
-=======
-    val req1 = Request[IO](GET, uri"/numbers/1", httpVersion = HttpVersion.`HTTP/1.1`)
-    val req2 = Request[IO](GET, uri"/numbers/1", httpVersion = HttpVersion.`HTTP/2`)
->>>>>>> c55eba2e
+    val req2 = Request(GET, uri"/numbers/1", httpVersion = HttpVersion.`HTTP/2`)
 
     vhostExact(req1).map(_.status).assertEquals(BadRequest) *>
       vhostExact(req2).map(_.status).assertEquals(BadRequest)
