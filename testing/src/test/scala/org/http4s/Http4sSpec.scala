--- conflicted
+++ resolved
@@ -30,10 +30,7 @@
 import org.typelevel.discipline.specs2.mutable.Discipline
 
 import scala.concurrent.ExecutionContext
-<<<<<<< HEAD
-=======
 import scala.concurrent.duration._
->>>>>>> 4c5ab30e
 import cats.effect.unsafe.IORuntime
 import cats.effect.unsafe.Scheduler
 
@@ -52,11 +49,8 @@
     with Discipline {
 
   implicit val testIORuntime = Http4sSpec.TestIORuntime
-<<<<<<< HEAD
-=======
 
   protected val timeout: FiniteDuration = 10.seconds
->>>>>>> 4c5ab30e
 
   implicit val params = Parameters(maxSize = 20)
 
@@ -109,14 +103,9 @@
 
   def withResource[A](r: Resource[IO, A])(fs: A => Fragments): Fragments =
     r.allocated
-<<<<<<< HEAD
-      .map { case (r, release) => fs(r).append(step(release.unsafeRunSync())) }
-      .unsafeRunSync()
-=======
       .map { case (r, release) => fs(r).append(step(release.unsafeRunTimed(timeout))) }
       .unsafeRunTimed(timeout)
       .getOrElse(throw new Exception(s"no result after $timeout"))
->>>>>>> 4c5ab30e
 
   /** These tests are flaky on Travis.  Use sparingly and with great shame. */
   def skipOnCi(f: => Result): Result =
