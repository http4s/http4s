/*
 * Copyright 2013-2020 http4s.org
 *
 * SPDX-License-Identifier: Apache-2.0
 */

package org.http4s

import cats.effect.Blocker
import org.http4s.internal.threads.newBlockingPool
import munit._

/** Common stack for http4s' munit based tests
  */
<<<<<<< HEAD
trait Http4sSuite extends CatsEffectSuite with DisciplineSuite with munit.ScalaCheckEffectSuite {}
=======
trait Http4sSuite extends CatsEffectSuite with DisciplineSuite with munit.ScalaCheckEffectSuite {
>>>>>>> 286343d2

  val testBlocker: Blocker = Http4sSpec.TestBlocker
}

object Http4sSuite {
  val TestBlocker: Blocker =
    Blocker.liftExecutorService(newBlockingPool("http4s-spec-blocking"))
}<|MERGE_RESOLUTION|>--- conflicted
+++ resolved
@@ -6,22 +6,8 @@
 
 package org.http4s
 
-import cats.effect.Blocker
-import org.http4s.internal.threads.newBlockingPool
 import munit._
 
 /** Common stack for http4s' munit based tests
   */
-<<<<<<< HEAD
-trait Http4sSuite extends CatsEffectSuite with DisciplineSuite with munit.ScalaCheckEffectSuite {}
-=======
-trait Http4sSuite extends CatsEffectSuite with DisciplineSuite with munit.ScalaCheckEffectSuite {
->>>>>>> 286343d2
-
-  val testBlocker: Blocker = Http4sSpec.TestBlocker
-}
-
-object Http4sSuite {
-  val TestBlocker: Blocker =
-    Blocker.liftExecutorService(newBlockingPool("http4s-spec-blocking"))
-}+trait Http4sSuite extends CatsEffectSuite with DisciplineSuite with munit.ScalaCheckEffectSuite