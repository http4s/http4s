/*
 * Copyright 2016 http4s.org
 *
 * Licensed under the Apache License, Version 2.0 (the "License");
 * you may not use this file except in compliance with the License.
 * You may obtain a copy of the License at
 *
 *     http://www.apache.org/licenses/LICENSE-2.0
 *
 * Unless required by applicable law or agreed to in writing, software
 * distributed under the License is distributed on an "AS IS" BASIS,
 * WITHOUT WARRANTIES OR CONDITIONS OF ANY KIND, either express or implied.
 * See the License for the specific language governing permissions and
 * limitations under the License.
 */

package org.http4s

<<<<<<< HEAD
=======
import cats.effect.IO
import cats.syntax.all._
import fs2._
import fs2.text.utf8Decode
>>>>>>> 4c5ab30e
import munit._

/** Common stack for http4s' munit based tests
  */
<<<<<<< HEAD
trait Http4sSuite extends CatsEffectSuite with DisciplineSuite with munit.ScalaCheckEffectSuite
=======
trait Http4sSuite extends CatsEffectSuite with DisciplineSuite with munit.ScalaCheckEffectSuite {

  implicit class ParseResultSyntax[A](self: ParseResult[A]) {
    def yolo: A = self.valueOr(e => sys.error(e.toString))
  }

  def writeToString[A](a: A)(implicit W: EntityEncoder[IO, A]): IO[String] =
    Stream
      .emit(W.toEntity(a))
      .covary[IO]
      .flatMap(_.body)
      .through(utf8Decode)
      .foldMonoid
      .compile
      .last
      .map(_.getOrElse(""))

}
>>>>>>> 4c5ab30e
<|MERGE_RESOLUTION|>--- conflicted
+++ resolved
@@ -16,20 +16,14 @@
 
 package org.http4s
 
-<<<<<<< HEAD
-=======
 import cats.effect.IO
 import cats.syntax.all._
 import fs2._
 import fs2.text.utf8Decode
->>>>>>> 4c5ab30e
 import munit._
 
 /** Common stack for http4s' munit based tests
   */
-<<<<<<< HEAD
-trait Http4sSuite extends CatsEffectSuite with DisciplineSuite with munit.ScalaCheckEffectSuite
-=======
 trait Http4sSuite extends CatsEffectSuite with DisciplineSuite with munit.ScalaCheckEffectSuite {
 
   implicit class ParseResultSyntax[A](self: ParseResult[A]) {
@@ -47,5 +41,4 @@
       .last
       .map(_.getOrElse(""))
 
-}
->>>>>>> 4c5ab30e
+}