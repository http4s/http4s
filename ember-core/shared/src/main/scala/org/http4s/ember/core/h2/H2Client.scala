--- conflicted
+++ resolved
@@ -289,28 +289,8 @@
           )
         )
       )(stream => connection.mapRef.update(m => m - stream.id))
-<<<<<<< HEAD
-      _ <- (req.body.chunks.noneTerminate.zipWithNext
-        .evalMap {
-          case (Some(c), Some(Some(_))) => stream.sendData(c.toByteVector, false)
-          case (Some(c), Some(None) | None) =>
-            if (trailers.isDefined) stream.sendData(c.toByteVector, false)
-            else stream.sendData(c.toByteVector, true)
-          case (None, _) =>
-            if (trailers.isDefined) Applicative[F].unit
-            else stream.sendData(ByteVector.empty, true)
-        }
-        .compile
-        .drain >> trailers.sequence.flatMap(optTrailers =>
-        optTrailers
-          .flatMap(h => h.headers.map(a => (a.name.toString.toLowerCase(), a.value, false)).toNel)
-          .traverse(nel => stream.sendHeaders(nel, true))
-      )).background
-      resp <- Resource.eval(stream.getResponse).map(_.withBodyStream(stream.readBody))
-=======
       _ <- (stream.sendMessageBody(req) >> stream.sendTrailerHeaders(req)).background
       resp <- Resource.eval(stream.getResponse).map(_.covary[F].withBodyStream(stream.readBody))
->>>>>>> 204f18b1
     } yield resp
   }
 }
