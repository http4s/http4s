--- conflicted
+++ resolved
@@ -55,13 +55,9 @@
 
   test("Prevent response splitting attacks on field value") {
     val app = HttpApp[IO] { req =>
-<<<<<<< HEAD
-      Response(Status.NoContent).putHeaders(req.params("fieldValue") -> "oops").pure[IO]
-=======
       Response[IO](Status.NoContent)
-        .putHeaders(Header("X-Oops", req.params("fieldValue")))
+        .putHeaders("X-Oops" -> req.params("fieldValue"))
         .pure[IO]
->>>>>>> 39bbc630
     }
     val req = Request[IO](uri = uri"/?fieldValue=%0D%0AEvil:true%0D%0A")
     attack(app, req).map { resp =>
