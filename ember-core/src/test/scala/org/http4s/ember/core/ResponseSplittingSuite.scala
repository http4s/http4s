--- conflicted
+++ resolved
@@ -33,19 +33,6 @@
       result <- Parser.Response.parser[F](1024)(respBytes, F.pure(None))
     } yield (result._1)
 
-<<<<<<< HEAD
-  test("Prevent response splitting attacks on status reason phrase") {
-    val app = HttpApp[IO] { req =>
-      Response(Status.NoContent.withReason(req.params("reason"))).pure[IO]
-    }
-    val req = Request(uri = uri"/?reason=%0D%0AEvil:true%0D%0A")
-    attack(app, req).map { resp =>
-      assertEquals(resp.headers.headers.find(_.name === ci"Evil"), None)
-    }
-  }
-
-=======
->>>>>>> c55eba2e
   test("Prevent response splitting attacks on field name") {
     val app = HttpApp[IO] { req =>
       Response(Status.NoContent).putHeaders(req.params("fieldName") -> "oops").pure[IO]
