--- conflicted
+++ resolved
@@ -16,13 +16,11 @@
 
 package org.http4s.ember.core
 
+import cats.ApplicativeThrow
 import fs2._
 import org.http4s._
 import org.http4s.headers.{Host, `Content-Length`}
-<<<<<<< HEAD
-=======
-import org.http4s.internal.parboiled2.CharPredicate
->>>>>>> 2d2655c7
+import org.http4s.internal.CharPredicate
 import java.nio.charset.StandardCharsets
 
 private[ember] object Encoder {
@@ -83,26 +81,13 @@
   private val NoPayloadMethods: Set[Method] =
     Set(Method.GET, Method.DELETE, Method.CONNECT, Method.TRACE)
 
-<<<<<<< HEAD
-  def reqToBytes[F[_]](req: Request[F], writeBufferSize: Int = 32 * 1024): Stream[F, Byte] = {
-    var chunked = req.isChunked
-    val initSection = {
-      var appliedContentLength = false
-      val stringBuilder = new StringBuilder()
-=======
-  def reqToBytes[F[_]: Sync](req: Request[F], writeBufferSize: Int = 32 * 1024): Stream[F, Byte] = {
+  def reqToBytes[F[_]: ApplicativeThrow](
+      req: Request[F],
+      writeBufferSize: Int = 32 * 1024): Stream[F, Byte] = {
     val uriOriginFormString = req.uri.toOriginForm.renderString
-    val hostFromUriString = Host.from(req.headers) match {
-      case Some(_) => None
-      case None => req.uri.authority.map(_.renderString)
-    }
->>>>>>> 2d2655c7
 
-    if (uriOriginFormString.exists(ForbiddenUriCharacters))
+    if (uriOriginFormString.exists(ForbiddenUriCharacters)) {
       Stream.raiseError(new IllegalArgumentException(s"Invalid URI: ${uriOriginFormString}"))
-    else if (hostFromUriString.fold(false)(_.exists(ForbiddenUriCharacters))) {
-      Stream.raiseError(
-        new IllegalArgumentException(s"Invalid host in URI: ${hostFromUriString.getOrElse("")}"))
     } else {
       var chunked = req.isChunked
       val initSection = {
@@ -118,48 +103,30 @@
           .append(req.httpVersion.renderString)
           .append(CRLF)
 
-<<<<<<< HEAD
-      // Host From Uri Becomes Header if not already present in headers
-      if (req.headers.get[Host].isEmpty)
-        req.uri.authority.foreach { auth =>
-=======
         // Host From Uri Becomes Header if not already present in headers
-        hostFromUriString.foreach { auth =>
->>>>>>> 2d2655c7
-          stringBuilder
-            .append("Host: ")
-            .append(auth)
-            .append(CRLF)
-        }
+        if (req.headers.get[Host].isEmpty)
+          req.uri.authority.foreach { auth =>
+            stringBuilder
+              .append("Host: ")
+              .append(auth.renderString)
+              .append(CRLF)
+          }
 
-<<<<<<< HEAD
-      req.headers
-        .get[`Content-Length`]
-        .foreach { _ =>
-          appliedContentLength = true
-        }
+        req.headers
+          .get[`Content-Length`]
+          .foreach { _ =>
+            appliedContentLength = true
+          }
 
-      // Apply each header followed by a CRLF
-      req.headers.foreach { h =>
-        stringBuilder
-          .append(h.name)
-          .append(": ")
-          .append(h.value)
-          .append(CRLF)
-        ()
-      }
-=======
         // Apply each header followed by a CRLF
         req.headers.foreach { h =>
-          if (h.is(`Content-Length`)) appliedContentLength = true
-          else ()
-
           stringBuilder
-            .append(h.renderString)
+            .append(h.name)
+            .append(": ")
+            .append(h.value)
             .append(CRLF)
           ()
         }
->>>>>>> 2d2655c7
 
         if (!chunked && !appliedContentLength && !NoPayloadMethods.contains(req.method)) {
           stringBuilder.append(chunkedTansferEncodingHeaderRaw).append(CRLF)
