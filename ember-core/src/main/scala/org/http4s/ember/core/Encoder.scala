--- conflicted
+++ resolved
@@ -30,6 +30,7 @@
   private val SPACE = " "
   private val CRLF = "\r\n"
   val chunkedTansferEncodingHeaderRaw = "Transfer-Encoding: chunked"
+  private val contentLengthPrefix = "Content-Length: "
 
   def respToBytes[F[_]](resp: Response[F], writeBufferSize: Int = 32 * 1024): Stream[F, Byte] = {
     val initSection = {
@@ -42,42 +43,32 @@
         .append(resp.status.renderString)
         .append(CRLF)
 
-      resp.headers
-        .get[`Content-Length`]
-        .foreach { _ =>
-          appliedContentLength = true
-        }
 
       // Apply each header followed by a CRLF
       resp.headers.foreach { h =>
-<<<<<<< HEAD
-        if (h.is(`Content-Length`)) ()
+        if (h.name == `Content-Length`.name) ()
         else {
           stringBuilder
-            .append(h.renderString)
+            .append(h.name)
+            .append(": ")
+            .append(h.value)
             .append(CRLF)
           ()
         }
-=======
-        stringBuilder
-          .append(h.name)
-          .append(": ")
-          .append(h.value)
-          .append(CRLF)
-        ()
->>>>>>> 88fe521d
       }
       if (resp.status.isEntityAllowed) {
         resp.entity match {
           case Strict(chunk) =>
             val length = `Content-Length`.unsafeFromLong(chunk.size.toLong)
             stringBuilder
-              .append(length.renderString)
+              .append(contentLengthPrefix)
+              .append(length.length)
               .append(CRLF)
           case TrustMe(_, size) =>
             val length = `Content-Length`.unsafeFromLong(size.toLong)
             stringBuilder
-              .append(length.renderString)
+              .append(contentLengthPrefix)
+              .append(length.length)
               .append(CRLF)
           case Chunked(_) =>
             stringBuilder
@@ -86,7 +77,7 @@
 
           case Empty() =>
             stringBuilder
-              .append(`Content-Length`.zero.renderString)
+              .append(`Content-Length`.zero)
               .append(CRLF)
         }
         ()
@@ -136,30 +127,17 @@
             .append(CRLF)
         }
 
-      req.headers
-        .get[`Content-Length`]
-        .foreach { _ =>
-          appliedContentLength = true
-        }
-
       // Apply each header followed by a CRLF
       req.headers.foreach { h =>
-<<<<<<< HEAD
-        if (h.is(`Content-Length`)) ()
+        if (h.name == `Content-Length`.name) ()
         else {
           stringBuilder
-            .append(h.renderString)
+            .append(h.name)
+            .append(": ")
+            .append(h.value)
             .append(CRLF)
           ()
         }
-=======
-        stringBuilder
-          .append(h.name)
-          .append(": ")
-          .append(h.value)
-          .append(CRLF)
-        ()
->>>>>>> 88fe521d
       }
 
       if (!NoPayloadMethods.contains(req.method)) {
@@ -167,18 +145,23 @@
           case Strict(chunk) =>
             val length = `Content-Length`.unsafeFromLong(chunk.size.toLong)
             stringBuilder
-              .append(length.renderString)
+              .append("Content")
+              .append(length)
               .append(CRLF)
           case TrustMe(_, size) =>
             val length = `Content-Length`.unsafeFromLong(size.toLong)
             stringBuilder
-              .append(length.renderString)
+              .append(contentLengthPrefix)
+              .append(length.length)
               .append(CRLF)
           case Chunked(_) =>
             stringBuilder.append(chunkedTansferEncodingHeaderRaw).append(CRLF)
             ()
           case Empty() =>
-            stringBuilder.append(`Content-Length`.zero.renderString).append(CRLF)
+            stringBuilder
+              .append(contentLengthPrefix)
+              .append(0)
+              .append(CRLF)
             ()
         }
 
