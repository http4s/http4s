--- conflicted
+++ resolved
@@ -94,11 +94,7 @@
       xmlEncoder(Charset.`UTF-16`)
         .toEntity(hello)
         .body
-<<<<<<< HEAD
-        .through(internal.decode[IO](Charset.`UTF-16`))
-=======
-        .through(decodeWithCharset(StandardCharsets.UTF_16))
->>>>>>> 645bd72f
+        .through(decodeWithCharset[IO](StandardCharsets.UTF_16))
         .compile
         .string,
       """<?xml version='1.0' encoding='UTF-16'?>
@@ -112,11 +108,7 @@
       xmlEncoder(Charset.`ISO-8859-1`)
         .toEntity(hello)
         .body
-<<<<<<< HEAD
-        .through(internal.decode[IO](Charset.`ISO-8859-1`))
-=======
-        .through(decodeWithCharset(StandardCharsets.ISO_8859_1))
->>>>>>> 645bd72f
+        .through(decodeWithCharset[IO](StandardCharsets.ISO_8859_1))
         .compile
         .string,
       """<?xml version='1.0' encoding='ISO-8859-1'?>
