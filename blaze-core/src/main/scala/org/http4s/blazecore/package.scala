--- conflicted
+++ resolved
@@ -21,15 +21,6 @@
 
 package object blazecore {
 
-<<<<<<< HEAD
-  // Like fs2.async.unsafeRunAsync before 1.0.  Convenient for when we
-  // have an ExecutionContext but not a Timer.
-  private[http4s] def unsafeRunAsync[F[_], A](fa: F[A])(
-      f: Either[Throwable, A] => IO[Unit])(implicit F: Effect[F], ec: ExecutionContext): Unit =
-    F.runAsync(Async.shift(ec) *> fa)(f).unsafeRunSync()
-
-=======
->>>>>>> 4c5ab30e
   private[http4s] def tickWheelResource[F[_]](implicit F: Sync[F]): Resource[F, TickWheelExecutor] =
     Resource(F.delay {
       val s = new TickWheelExecutor()
