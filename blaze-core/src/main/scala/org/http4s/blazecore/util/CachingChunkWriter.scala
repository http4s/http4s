/*
 * Copyright 2014 http4s.org
 *
 * Licensed under the Apache License, Version 2.0 (the "License");
 * you may not use this file except in compliance with the License.
 * You may obtain a copy of the License at
 *
 *     http://www.apache.org/licenses/LICENSE-2.0
 *
 * Unless required by applicable law or agreed to in writing, software
 * distributed under the License is distributed on an "AS IS" BASIS,
 * WITHOUT WARRANTIES OR CONDITIONS OF ANY KIND, either express or implied.
 * See the License for the specific language governing permissions and
 * limitations under the License.
 */

package org.http4s
package blazecore
package util

import cats.effect._
import cats.effect.std.Dispatcher
import fs2._
import org.http4s.blaze.pipeline.TailStage
import org.http4s.util.StringWriter

import java.nio.ByteBuffer
import java.nio.charset.StandardCharsets.ISO_8859_1
import scala.collection.mutable.Buffer
import scala.concurrent._

private[http4s] class CachingChunkWriter[F[_]](
    pipe: TailStage[ByteBuffer],
    trailer: F[Headers],
    bufferMaxSize: Int,
    omitEmptyContentLength: Boolean,
)(implicit
    protected val F: Async[F],
    protected val ec: ExecutionContext,
    protected val dispatcher: Dispatcher[F],
) extends Http1Writer[F] {
  import ChunkWriter._

  private[this] var pendingHeaders: StringWriter = _
  private[this] var bodyBuffer: Buffer[Chunk[Byte]] = Buffer()
  private[this] var size: Int = 0

  override def writeHeaders(headerWriter: StringWriter): Future[Unit] = {
    pendingHeaders = headerWriter
    FutureUnit
  }

  private def addChunk(chunk: Chunk[Byte]): Unit = {
    bodyBuffer += chunk
    size += chunk.size
  }

  private def clear(): Unit = {
    bodyBuffer.clear()
    size = 0
  }

<<<<<<< HEAD
  private def toChunk: Chunk[Byte] = Chunk.concat(bodyBuffer.toSeq)
=======
  private def toChunk: Chunk[Byte] = Chunk.concatBytes(bodyBuffer)
>>>>>>> 59a6e438

  override protected def exceptionFlush(): Future[Unit] = {
    val c = toChunk
    bodyBuffer.clear()
    if (c.nonEmpty) pipe.channelWrite(encodeChunk(c, Nil))
    else FutureUnit
  }

  def writeEnd(chunk: Chunk[Byte]): Future[Boolean] = {
    addChunk(chunk)
    val c = toChunk
    bodyBuffer.clear()
    doWriteEnd(c)
  }

  private def doWriteEnd(chunk: Chunk[Byte]): Future[Boolean] = {
    val f =
      if (pendingHeaders != null) { // This is the first write, so we can add a body length instead of chunking
        val h = pendingHeaders
        pendingHeaders = null

        if (!chunk.isEmpty) {
          val body = chunk.toByteBuffer
          h << s"Content-Length: ${body.remaining()}\r\n\r\n"

          // Trailers are optional, so dropping because we have no body.
          val hbuff = ByteBuffer.wrap(h.result.getBytes(ISO_8859_1))
          pipe.channelWrite(hbuff :: body :: Nil)
        } else {
          if (!omitEmptyContentLength)
            h << s"Content-Length: 0\r\n"
          h << "\r\n"
          val hbuff = ByteBuffer.wrap(h.result.getBytes(ISO_8859_1))
          pipe.channelWrite(hbuff)
        }
      } else if (!chunk.isEmpty) {
        writeBodyChunk(chunk, true).flatMap { _ =>
          writeTrailer(pipe, trailer)
        }
      } else {
        writeTrailer(pipe, trailer)
      }

    f.map(Function.const(false))
  }

  override protected def writeBodyChunk(chunk: Chunk[Byte], flush: Boolean): Future[Unit] = {
    addChunk(chunk)
    if (size >= bufferMaxSize || flush) { // time to flush
      val c = toChunk
      clear()
      pipe.channelWrite(encodeChunk(c, Nil))
    } else FutureUnit // Pretend to be done.
  }

  private def encodeChunk(chunk: Chunk[Byte], last: List[ByteBuffer]): List[ByteBuffer] = {
    val list = ChunkWriter.encodeChunk(chunk, last)
    if (pendingHeaders != null) {
      pendingHeaders << TransferEncodingChunkedString
      val b = ByteBuffer.wrap(pendingHeaders.result.getBytes(ISO_8859_1))
      pendingHeaders = null
      b :: list
    } else list
  }
}<|MERGE_RESOLUTION|>--- conflicted
+++ resolved
@@ -60,11 +60,7 @@
     size = 0
   }
 
-<<<<<<< HEAD
-  private def toChunk: Chunk[Byte] = Chunk.concat(bodyBuffer.toSeq)
-=======
-  private def toChunk: Chunk[Byte] = Chunk.concatBytes(bodyBuffer)
->>>>>>> 59a6e438
+  private def toChunk: Chunk[Byte] = Chunk.concat(bodyBuffer)
 
   override protected def exceptionFlush(): Future[Unit] = {
     val c = toChunk
