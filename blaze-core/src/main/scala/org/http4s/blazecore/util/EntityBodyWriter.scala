--- conflicted
+++ resolved
@@ -6,21 +6,14 @@
 import cats.effect._
 import cats.implicits._
 import fs2.Stream._
-<<<<<<< HEAD
 import fs2._
 import org.http4s.syntax.async._
 
 import scala.concurrent._
 
-trait EntityBodyWriter[F[_]] {
+private[http4s] trait EntityBodyWriter[F[_]] {
 
   implicit protected def F: Effect[F]
-=======
-import fs2.interop.cats._
-import org.http4s.util.StringWriter
-
-private[http4s] trait EntityBodyWriter {
->>>>>>> 4fb8ccae
 
   /** The `ExecutionContext` on which to run computations, assumed to be stack safe. */
   implicit protected def ec: ExecutionContext
