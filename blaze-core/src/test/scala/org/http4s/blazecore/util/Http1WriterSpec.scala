/*
 * Copyright 2014 http4s.org
 *
 * Licensed under the Apache License, Version 2.0 (the "License");
 * you may not use this file except in compliance with the License.
 * You may obtain a copy of the License at
 *
 *     http://www.apache.org/licenses/LICENSE-2.0
 *
 * Unless required by applicable law or agreed to in writing, software
 * distributed under the License is distributed on an "AS IS" BASIS,
 * WITHOUT WARRANTIES OR CONDITIONS OF ANY KIND, either express or implied.
 * See the License for the specific language governing permissions and
 * limitations under the License.
 */

package org.http4s
package blazecore
package util

import cats.effect._
import cats.syntax.all._
import fs2._
import fs2.Stream._
import fs2.compression.{DeflateParams, deflate}

import java.nio.ByteBuffer
import java.nio.charset.StandardCharsets
import cats.effect.std.Dispatcher
import cats.effect.testing.specs2.CatsEffect
import org.http4s.blaze.pipeline.{LeafBuilder, TailStage}
import org.http4s.util.StringWriter

import scala.concurrent.Future
import scala.concurrent.ExecutionContext.Implicits._

class Http1WriterSpec extends Http4sSpec with CatsEffect {
  case object Failed extends RuntimeException

  final def writeEntityBody(p: EntityBody[IO])(
      builder: TailStage[ByteBuffer] => Http1Writer[IO]): IO[String] = {
    val tail = new TailStage[ByteBuffer] {
      override def name: String = "TestTail"
    }

    val head = new TestHead("TestHead") {
      override def readRequest(size: Int): Future[ByteBuffer] =
        Future.failed(new Exception("Head doesn't read."))
    }

    LeafBuilder(tail).base(head)
    val w = builder(tail)

    for {
      _ <- IO.fromFuture(IO(w.writeHeaders(new StringWriter << "Content-Type: text/plain\r\n")))
      _ <- w.writeEntityBody(p).attempt
      _ <- IO(head.stageShutdown())
      _ <- IO.fromFuture(IO(head.result))
    } yield new String(head.getBytes(), StandardCharsets.ISO_8859_1)
  }

  val message = "Hello world!"
  val messageBuffer = Chunk.array(message.getBytes(StandardCharsets.ISO_8859_1))

  final def runNonChunkedTests(
      builder: Dispatcher[IO] => TailStage[ByteBuffer] => Http1Writer[IO]) =
    withResource(Dispatcher[IO]) { implicit dispatcher =>
      "Write a single emit" in {
        writeEntityBody(chunk(messageBuffer))(builder(dispatcher))
          .map(_ must_== "Content-Type: text/plain\r\nContent-Length: 12\r\n\r\n" + message)
      }

      "Write two emits" in {
        val p = chunk(messageBuffer) ++ chunk(messageBuffer)
        writeEntityBody(p.covary[IO])(builder(dispatcher))
          .map(
            _ must_== "Content-Type: text/plain\r\nContent-Length: 24\r\n\r\n" + message + message)
      }

      "Write an await" in {
        val p = eval(IO(messageBuffer)).flatMap(chunk(_).covary[IO])
        writeEntityBody(p)(builder(dispatcher))
          .map(_ must_== "Content-Type: text/plain\r\nContent-Length: 12\r\n\r\n" + message)
      }

      "Write two awaits" in {
        val p = eval(IO(messageBuffer)).flatMap(chunk(_).covary[IO])
        writeEntityBody(p ++ p)(builder(dispatcher))
          .map(
            _ must_== "Content-Type: text/plain\r\nContent-Length: 24\r\n\r\n" + message + message)
      }

      "Write a body that fails and falls back" in {
        val p = eval(IO.raiseError(Failed)).handleErrorWith { _ =>
          chunk(messageBuffer)
        }
        writeEntityBody(p)(builder(dispatcher))
          .map(_ must_== "Content-Type: text/plain\r\nContent-Length: 12\r\n\r\n" + message)
      }

      "execute cleanup" in (for {
        clean <- Ref.of[IO, Boolean](false)
        p = chunk(messageBuffer).covary[IO].onFinalizeWeak(clean.set(true))
        _ <- writeEntityBody(p)(builder(dispatcher))
          .map(_ must_== "Content-Type: text/plain\r\nContent-Length: 12\r\n\r\n" + message)
        _ <- clean.get.map(_ must beTrue)
      } yield ok)

      "Write tasks that repeat eval" in {
        val t = {
          var counter = 2
          IO {
            counter -= 1
            if (counter >= 0) Some(Chunk.array("foo".getBytes(StandardCharsets.ISO_8859_1)))
            else None
          }
        }
        val p = repeatEval(t).unNoneTerminate.flatMap(chunk(_).covary[IO]) ++ chunk(
          Chunk.array("bar".getBytes(StandardCharsets.ISO_8859_1)))
        writeEntityBody(p)(builder(dispatcher))
          .map(_ must_== "Content-Type: text/plain\r\nContent-Length: 9\r\n\r\n" + "foofoobar")
      }
    }

  "CachingChunkWriter" should {
<<<<<<< HEAD
    runNonChunkedTests(implicit dispatcher =>
      tail => new CachingChunkWriter[IO](tail, IO.pure(Headers.empty), 1024 * 1024))
  }

  "CachingStaticWriter" should {
    runNonChunkedTests(implicit dispatcher =>
      tail => new CachingChunkWriter[IO](tail, IO.pure(Headers.empty), 1024 * 1024))
=======
    runNonChunkedTests(tail =>
      new CachingChunkWriter[IO](tail, IO.pure(Headers.empty), 1024 * 1024, false))
  }

  "CachingStaticWriter" should {
    runNonChunkedTests(tail =>
      new CachingChunkWriter[IO](tail, IO.pure(Headers.empty), 1024 * 1024, false))
>>>>>>> 08410509
  }

  "FlushingChunkWriter" should {
    withResource(Dispatcher[IO]) { implicit dispatcher =>
      def builder(tail: TailStage[ByteBuffer]): FlushingChunkWriter[IO] =
        new FlushingChunkWriter[IO](tail, IO.pure(Headers.empty))

      "Write a strict chunk" in {
        // n.b. in the scalaz-stream version, we could introspect the
        // stream, note the lack of effects, and write this with a
        // Content-Length header.  In fs2, this must be chunked.
        writeEntityBody(chunk(messageBuffer))(builder).map(_ must_==
          """Content-Type: text/plain
            |Transfer-Encoding: chunked
            |
            |c
            |Hello world!
            |0
            |
            |""".stripMargin.replace("\n", "\r\n"))
      }

      "Write two strict chunks" in {
        val p = chunk(messageBuffer) ++ chunk(messageBuffer)
        writeEntityBody(p.covary[IO])(builder).map(_ must_==
          """Content-Type: text/plain
            |Transfer-Encoding: chunked
            |
            |c
            |Hello world!
            |c
            |Hello world!
            |0
            |
            |""".stripMargin.replace("\n", "\r\n"))
      }

      "Write an effectful chunk" in {
        // n.b. in the scalaz-stream version, we could introspect the
        // stream, note the chunk was followed by halt, and write this
        // with a Content-Length header.  In fs2, this must be chunked.
        val p = eval(IO(messageBuffer)).flatMap(chunk(_).covary[IO])
        writeEntityBody(p)(builder).map(_ must_==
          """Content-Type: text/plain
            |Transfer-Encoding: chunked
            |
            |c
            |Hello world!
            |0
            |
            |""".stripMargin.replace("\n", "\r\n"))
      }

      "Write two effectful chunks" in {
        val p = eval(IO(messageBuffer)).flatMap(chunk(_).covary[IO])
        writeEntityBody(p ++ p)(builder).map(_ must_==
          """Content-Type: text/plain
            |Transfer-Encoding: chunked
            |
            |c
            |Hello world!
            |c
            |Hello world!
            |0
            |
            |""".stripMargin.replace("\n", "\r\n"))
      }

      "Elide empty chunks" in {
        // n.b. We don't do anything special here.  This is a feature of
        // fs2, but it's important enough we should check it here.
        val p: Stream[IO, Byte] = chunk(Chunk.empty) ++ chunk(messageBuffer)
        writeEntityBody(p.covary[IO])(builder).map(_ must_==
          """Content-Type: text/plain
            |Transfer-Encoding: chunked
            |
            |c
            |Hello world!
            |0
            |
            |""".stripMargin.replace("\n", "\r\n"))
      }

      "Write a body that fails and falls back" in {
        val p = eval(IO.raiseError(Failed)).handleErrorWith { _ =>
          chunk(messageBuffer)
        }
        writeEntityBody(p)(builder).map(_ must_==
          """Content-Type: text/plain
            |Transfer-Encoding: chunked
            |
            |c
            |Hello world!
            |0
            |
            |""".stripMargin.replace("\n", "\r\n"))
      }

      "execute cleanup" in (for {
        clean <- Ref.of[IO, Boolean](false)
        p = chunk(messageBuffer).onFinalizeWeak(clean.set(true))
        _ <- writeEntityBody(p)(builder).map(_ must_==
          """Content-Type: text/plain
            |Transfer-Encoding: chunked
            |
            |c
            |Hello world!
            |0
            |
            |""".stripMargin.replace("\n", "\r\n"))
        _ <- clean.get.map(_ must beTrue)
        _ <- clean.set(false)
        p2 = eval(IO.raiseError(new RuntimeException("asdf"))).onFinalizeWeak(clean.set(true))
        _ <- writeEntityBody(p2)(builder)
        _ <- clean.get.map(_ must beTrue)
      } yield ok)

      // Some tests for the raw unwinding body without HTTP encoding.
      "write a deflated stream" in {
        val s = eval(IO(messageBuffer)).flatMap(chunk(_).covary[IO])
        val p = s.through(deflate(DeflateParams.DEFAULT))
        (
          p.compile.toVector.map(_.toArray),
          DumpingWriter.dump(s.through(deflate(DeflateParams.DEFAULT)))).mapN(_ === _)
      }

      val resource: Stream[IO, Byte] =
        bracket(IO("foo"))(_ => IO.unit).flatMap { str =>
          val it = str.iterator
          emit {
            if (it.hasNext) Some(it.next().toByte)
            else None
          }
        }.unNoneTerminate

      "write a resource" in {
        val p = resource
        (p.compile.toVector.map(_.toArray), DumpingWriter.dump(p)).mapN(_ === _)
      }

      "write a deflated resource" in {
        val p = resource.through(deflate(DeflateParams.DEFAULT))
        (
          p.compile.toVector.map(_.toArray),
          DumpingWriter.dump(resource.through(deflate(DeflateParams.DEFAULT))))
          .mapN(_ === _)
      }

      "must be stack safe" in {
        val p = repeatEval(IO.pure[Byte](0.toByte)).take(300000)

        // The dumping writer is stack safe when using a trampolining EC
        (new DumpingWriter).writeEntityBody(p).attempt.map(_ must beRight)
      }

      "Execute cleanup on a failing Http1Writer" in (for {
        clean <- Ref.of[IO, Boolean](false)
        p = chunk(messageBuffer).onFinalizeWeak(clean.set(true))
        _ <- new FailingWriter().writeEntityBody(p).attempt.map(_ must beLeft)
        _ <- clean.get.map(_ must_== true)
      } yield ok)

      "Execute cleanup on a failing Http1Writer with a failing process" in (for {
        clean <- Ref.of[IO, Boolean](false)
        p = eval(IO.raiseError(Failed)).onFinalizeWeak(clean.set(true))
        _ <- new FailingWriter().writeEntityBody(p).attempt.map(_ must beLeft)
        _ <- clean.get.map(_ must_== true)
      } yield ok)

      "Write trailer headers" in {
        def builderWithTrailer(tail: TailStage[ByteBuffer]): FlushingChunkWriter[IO] =
          new FlushingChunkWriter[IO](
            tail,
            IO.pure(Headers.of(Header("X-Trailer", "trailer header value"))))

        val p = eval(IO(messageBuffer)).flatMap(chunk(_).covary[IO])

        writeEntityBody(p)(builderWithTrailer).map(_ must_===
          """Content-Type: text/plain
            |Transfer-Encoding: chunked
            |
            |c
            |Hello world!
            |0
            |X-Trailer: trailer header value
            |
            |""".stripMargin.replace("\n", "\r\n"))
      }
    }
  }
}<|MERGE_RESOLUTION|>--- conflicted
+++ resolved
@@ -123,23 +123,13 @@
     }
 
   "CachingChunkWriter" should {
-<<<<<<< HEAD
     runNonChunkedTests(implicit dispatcher =>
-      tail => new CachingChunkWriter[IO](tail, IO.pure(Headers.empty), 1024 * 1024))
+      tail => new CachingChunkWriter[IO](tail, IO.pure(Headers.empty), 1024 * 1024, false))
   }
 
   "CachingStaticWriter" should {
     runNonChunkedTests(implicit dispatcher =>
-      tail => new CachingChunkWriter[IO](tail, IO.pure(Headers.empty), 1024 * 1024))
-=======
-    runNonChunkedTests(tail =>
-      new CachingChunkWriter[IO](tail, IO.pure(Headers.empty), 1024 * 1024, false))
-  }
-
-  "CachingStaticWriter" should {
-    runNonChunkedTests(tail =>
-      new CachingChunkWriter[IO](tail, IO.pure(Headers.empty), 1024 * 1024, false))
->>>>>>> 08410509
+      tail => new CachingChunkWriter[IO](tail, IO.pure(Headers.empty), 1024 * 1024, false))
   }
 
   "FlushingChunkWriter" should {
