/*
 * Copyright 2014 http4s.org
 *
 * Licensed under the Apache License, Version 2.0 (the "License");
 * you may not use this file except in compliance with the License.
 * You may obtain a copy of the License at
 *
 *     http://www.apache.org/licenses/LICENSE-2.0
 *
 * Unless required by applicable law or agreed to in writing, software
 * distributed under the License is distributed on an "AS IS" BASIS,
 * WITHOUT WARRANTIES OR CONDITIONS OF ANY KIND, either express or implied.
 * See the License for the specific language governing permissions and
 * limitations under the License.
 */

package org.http4s
package blazecore
package util

import cats.effect._
import cats.effect.std.Dispatcher
import cats.syntax.all._
import fs2.Stream._
import fs2._
import fs2.compression.Compression
import fs2.compression.DeflateParams
import org.http4s.blaze.pipeline.LeafBuilder
import org.http4s.blaze.pipeline.TailStage
import org.http4s.testing.DispatcherIOFixture
import org.http4s.util.StringWriter
import org.typelevel.ci._

import java.nio.ByteBuffer
import java.nio.charset.StandardCharsets
import scala.concurrent.Future

class Http1WriterSpec extends Http4sSuite with DispatcherIOFixture {
  case object Failed extends RuntimeException

  final def writeEntityBody(
      p: EntityBody[IO]
  )(builder: TailStage[ByteBuffer] => Http1Writer[IO]): IO[String] = {
    val tail = new TailStage[ByteBuffer] {
      override def name: String = "TestTail"
    }

    val head = new TestHead("TestHead") {
      override def readRequest(size: Int): Future[ByteBuffer] =
        Future.failed(new Exception("Head doesn't read."))
    }

    LeafBuilder(tail).base(head)
    val w = builder(tail)

    for {
      _ <- IO.fromFuture(IO(w.writeHeaders(new StringWriter << "Content-Type: text/plain\r\n")))
      _ <- w.writeEntityBody(p).attempt
      _ <- IO(head.stageShutdown())
      _ <- IO.fromFuture(IO(head.result))
    } yield new String(head.getBytes(), StandardCharsets.ISO_8859_1)
  }

  val message = "Hello world!"
  val messageBuffer = Chunk.array(message.getBytes(StandardCharsets.ISO_8859_1))

  final def runNonChunkedTests(
      name: String,
      builder: Dispatcher[IO] => TailStage[ByteBuffer] => Http1Writer[IO]) = {
    dispatcher.test(s"$name Write a single emit") { implicit dispatcher =>
      writeEntityBody(chunk(messageBuffer))(builder(dispatcher))
        .assertEquals("Content-Type: text/plain\r\nContent-Length: 12\r\n\r\n" + message)
    }

    dispatcher.test(s"$name Write two emits") { implicit dispatcher =>
      val p = chunk(messageBuffer) ++ chunk(messageBuffer)
      writeEntityBody(p.covary[IO])(builder(dispatcher))
        .assertEquals("Content-Type: text/plain\r\nContent-Length: 24\r\n\r\n" + message + message)
    }

    dispatcher.test(s"$name Write an await") { implicit dispatcher =>
      val p = eval(IO(messageBuffer)).flatMap(chunk(_).covary[IO])
      writeEntityBody(p)(builder(dispatcher))
        .assertEquals("Content-Type: text/plain\r\nContent-Length: 12\r\n\r\n" + message)
    }

    dispatcher.test(s"$name Write two awaits") { implicit dispatcher =>
      val p = eval(IO(messageBuffer)).flatMap(chunk(_).covary[IO])
      writeEntityBody(p ++ p)(builder(dispatcher))
        .assertEquals("Content-Type: text/plain\r\nContent-Length: 24\r\n\r\n" + message + message)
    }

    dispatcher.test(s"$name Write a body that fails and falls back") { implicit dispatcher =>
      val p = eval(IO.raiseError(Failed)).handleErrorWith { _ =>
        chunk(messageBuffer)
      }
      writeEntityBody(p)(builder(dispatcher))
        .assertEquals("Content-Type: text/plain\r\nContent-Length: 12\r\n\r\n" + message)
    }

    dispatcher.test(s"$name execute cleanup") { implicit dispatcher =>
      (for {
        clean <- Ref.of[IO, Boolean](false)
        p = chunk(messageBuffer).covary[IO].onFinalizeWeak(clean.set(true))
        r <- writeEntityBody(p)(builder(dispatcher))
          .map(_ == "Content-Type: text/plain\r\nContent-Length: 12\r\n\r\n" + message)
        c <- clean.get
      } yield r && c).assert
    }

    dispatcher.test(s"$name Write tasks that repeat eval") { implicit dispatcher =>
      val t = {
        var counter = 2
        IO {
          counter -= 1
          if (counter >= 0) Some(Chunk.array("foo".getBytes(StandardCharsets.ISO_8859_1)))
          else None
        }
      }
      val p = repeatEval(t).unNoneTerminate.flatMap(chunk(_).covary[IO]) ++ chunk(
<<<<<<< HEAD
        Chunk.array("bar".getBytes(StandardCharsets.ISO_8859_1)))
      writeEntityBody(p)(builder(dispatcher))
=======
        Chunk.bytes("bar".getBytes(StandardCharsets.ISO_8859_1))
      )
      writeEntityBody(p)(builder)
>>>>>>> 37f452b1
        .assertEquals("Content-Type: text/plain\r\nContent-Length: 9\r\n\r\n" + "foofoobar")
    }
  }

  runNonChunkedTests(
    "CachingChunkWriter",
<<<<<<< HEAD
    implicit dispatcher =>
      tail => new CachingChunkWriter[IO](tail, IO.pure(Headers.empty), 1024 * 1024, false))

  runNonChunkedTests(
    "CachingStaticWriter",
    implicit dispatcher =>
      tail => new CachingChunkWriter[IO](tail, IO.pure(Headers.empty), 1024 * 1024, false))
=======
    tail => new CachingChunkWriter[IO](tail, IO.pure(Headers.empty), 1024 * 1024, false),
  )

  runNonChunkedTests(
    "CachingStaticWriter",
    tail => new CachingChunkWriter[IO](tail, IO.pure(Headers.empty), 1024 * 1024, false),
  )
>>>>>>> 37f452b1

  def builder(tail: TailStage[ByteBuffer])(implicit D: Dispatcher[IO]): FlushingChunkWriter[IO] =
    new FlushingChunkWriter[IO](tail, IO.pure(Headers.empty))

  dispatcher.test("FlushingChunkWriter should Write a strict chunk") { implicit d =>
    // n.b. in the scalaz-stream version, we could introspect the
    // stream, note the lack of effects, and write this with a
    // Content-Length header.  In fs2, this must be chunked.
    writeEntityBody(chunk(messageBuffer))(builder).assertEquals("""Content-Type: text/plain
            |Transfer-Encoding: chunked
            |
            |c
            |Hello world!
            |0
            |
            |""".stripMargin.replace("\n", "\r\n"))
  }

  dispatcher.test("FlushingChunkWriter should Write two strict chunks") { implicit d =>
    val p = chunk(messageBuffer) ++ chunk(messageBuffer)
    writeEntityBody(p.covary[IO])(builder).assertEquals("""Content-Type: text/plain
            |Transfer-Encoding: chunked
            |
            |c
            |Hello world!
            |c
            |Hello world!
            |0
            |
            |""".stripMargin.replace("\n", "\r\n"))
  }

  dispatcher.test("FlushingChunkWriter should Write an effectful chunk") { implicit d =>
    // n.b. in the scalaz-stream version, we could introspect the
    // stream, note the chunk was followed by halt, and write this
    // with a Content-Length header.  In fs2, this must be chunked.
    val p = eval(IO(messageBuffer)).flatMap(chunk(_).covary[IO])
    writeEntityBody(p)(builder).assertEquals("""Content-Type: text/plain
            |Transfer-Encoding: chunked
            |
            |c
            |Hello world!
            |0
            |
            |""".stripMargin.replace("\n", "\r\n"))
  }

  dispatcher.test("FlushingChunkWriter should Write two effectful chunks") { implicit d =>
    val p = eval(IO(messageBuffer)).flatMap(chunk(_).covary[IO])
    writeEntityBody(p ++ p)(builder).assertEquals("""Content-Type: text/plain
            |Transfer-Encoding: chunked
            |
            |c
            |Hello world!
            |c
            |Hello world!
            |0
            |
            |""".stripMargin.replace("\n", "\r\n"))
  }

  dispatcher.test("FlushingChunkWriter should Elide empty chunks") { implicit d =>
    // n.b. We don't do anything special here.  This is a feature of
    // fs2, but it's important enough we should check it here.
    val p: Stream[IO, Byte] = chunk(Chunk.empty) ++ chunk(messageBuffer)
    writeEntityBody(p.covary[IO])(builder).assertEquals("""Content-Type: text/plain
            |Transfer-Encoding: chunked
            |
            |c
            |Hello world!
            |0
            |
            |""".stripMargin.replace("\n", "\r\n"))
  }

  dispatcher.test("FlushingChunkWriter should Write a body that fails and falls back") {
    implicit d =>
      val p = eval(IO.raiseError(Failed)).handleErrorWith { _ =>
        chunk(messageBuffer)
      }
      writeEntityBody(p)(builder).assertEquals("""Content-Type: text/plain
            |Transfer-Encoding: chunked
            |
            |c
            |Hello world!
            |0
            |
            |""".stripMargin.replace("\n", "\r\n"))
  }

  dispatcher.test("FlushingChunkWriter should execute cleanup") { implicit d =>
    (for {
      clean <- Ref.of[IO, Boolean](false)
      p = chunk(messageBuffer).onFinalizeWeak(clean.set(true))
      w <- writeEntityBody(p)(builder).map(
        _ ==
          """Content-Type: text/plain
            |Transfer-Encoding: chunked
            |
            |c
            |Hello world!
            |0
            |
            |""".stripMargin.replace("\n", "\r\n")
      )
      c <- clean.get
      _ <- clean.set(false)
      p2 = eval(IO.raiseError(new RuntimeException("asdf"))).onFinalizeWeak(clean.set(true))
      _ <- writeEntityBody(p2)(builder)
      c2 <- clean.get
    } yield w && c && c2).assert
  }

  // Some tests for the raw unwinding body without HTTP encoding.
  test("FlushingChunkWriter should write a deflated stream") {
    val s = eval(IO(messageBuffer)).flatMap(chunk(_).covary[IO])
    val p = s.through(Compression[IO].deflate(DeflateParams.DEFAULT))
    (
      p.compile.toVector.map(_.toArray),
      DumpingWriter.dump(s.through(Compression[IO].deflate(DeflateParams.DEFAULT))))
      .mapN(_ sameElements _)
      .assert
  }

  val resource: Stream[IO, Byte] =
    bracket(IO("foo"))(_ => IO.unit).flatMap { str =>
      val it = str.iterator
      emit {
        if (it.hasNext) Some(it.next().toByte)
        else None
      }
    }.unNoneTerminate

  test("FlushingChunkWriter should write a resource") {
    val p = resource
    (p.compile.toVector.map(_.toArray), DumpingWriter.dump(p)).mapN(_ sameElements _).assert
  }

  test("FlushingChunkWriter should write a deflated resource") {
    val p = resource.through(Compression[IO].deflate(DeflateParams.DEFAULT))
    (
      p.compile.toVector.map(_.toArray),
      DumpingWriter.dump(resource.through(Compression[IO].deflate(DeflateParams.DEFAULT))))
      .mapN(_ sameElements _)
      .assert
  }

  test("FlushingChunkWriter should must be stack safe") {
    val p = repeatEval(IO.pure[Byte](0.toByte)).take(300000)

    // The dumping writer is stack safe when using a trampolining EC
    (new DumpingWriter).writeEntityBody(p).attempt.map(_.isRight).assert
  }

  test("FlushingChunkWriter should Execute cleanup on a failing Http1Writer") {
    (for {
      clean <- Ref.of[IO, Boolean](false)
      p = chunk(messageBuffer).onFinalizeWeak(clean.set(true))
      w <- new FailingWriter().writeEntityBody(p).attempt
      c <- clean.get
    } yield w.isLeft && c).assert
  }

  test(
    "FlushingChunkWriter should Execute cleanup on a failing Http1Writer with a failing process"
  ) {
    (for {
      clean <- Ref.of[IO, Boolean](false)
      p = eval(IO.raiseError(Failed)).onFinalizeWeak(clean.set(true))
      w <- new FailingWriter().writeEntityBody(p).attempt
      c <- clean.get
    } yield w.isLeft && c).assert
  }

  dispatcher.test("FlushingChunkWriter should Write trailer headers") { implicit d =>
    def builderWithTrailer(tail: TailStage[ByteBuffer]): FlushingChunkWriter[IO] =
      new FlushingChunkWriter[IO](
        tail,
        IO.pure(Headers(Header.Raw(ci"X-Trailer", "trailer header value"))),
      )

    val p = eval(IO(messageBuffer)).flatMap(chunk(_).covary[IO])

    writeEntityBody(p)(builderWithTrailer).assertEquals("""Content-Type: text/plain
          |Transfer-Encoding: chunked
          |
          |c
          |Hello world!
          |0
          |X-Trailer: trailer header value
          |
          |""".stripMargin.replace("\n", "\r\n"))
  }

}<|MERGE_RESOLUTION|>--- conflicted
+++ resolved
@@ -66,7 +66,8 @@
 
   final def runNonChunkedTests(
       name: String,
-      builder: Dispatcher[IO] => TailStage[ByteBuffer] => Http1Writer[IO]) = {
+      builder: Dispatcher[IO] => TailStage[ByteBuffer] => Http1Writer[IO],
+  ) = {
     dispatcher.test(s"$name Write a single emit") { implicit dispatcher =>
       writeEntityBody(chunk(messageBuffer))(builder(dispatcher))
         .assertEquals("Content-Type: text/plain\r\nContent-Length: 12\r\n\r\n" + message)
@@ -118,37 +119,24 @@
         }
       }
       val p = repeatEval(t).unNoneTerminate.flatMap(chunk(_).covary[IO]) ++ chunk(
-<<<<<<< HEAD
-        Chunk.array("bar".getBytes(StandardCharsets.ISO_8859_1)))
+        Chunk.array("bar".getBytes(StandardCharsets.ISO_8859_1))
+      )
       writeEntityBody(p)(builder(dispatcher))
-=======
-        Chunk.bytes("bar".getBytes(StandardCharsets.ISO_8859_1))
-      )
-      writeEntityBody(p)(builder)
->>>>>>> 37f452b1
         .assertEquals("Content-Type: text/plain\r\nContent-Length: 9\r\n\r\n" + "foofoobar")
     }
   }
 
   runNonChunkedTests(
     "CachingChunkWriter",
-<<<<<<< HEAD
     implicit dispatcher =>
-      tail => new CachingChunkWriter[IO](tail, IO.pure(Headers.empty), 1024 * 1024, false))
+      tail => new CachingChunkWriter[IO](tail, IO.pure(Headers.empty), 1024 * 1024, false),
+  )
 
   runNonChunkedTests(
     "CachingStaticWriter",
     implicit dispatcher =>
-      tail => new CachingChunkWriter[IO](tail, IO.pure(Headers.empty), 1024 * 1024, false))
-=======
-    tail => new CachingChunkWriter[IO](tail, IO.pure(Headers.empty), 1024 * 1024, false),
+      tail => new CachingChunkWriter[IO](tail, IO.pure(Headers.empty), 1024 * 1024, false),
   )
-
-  runNonChunkedTests(
-    "CachingStaticWriter",
-    tail => new CachingChunkWriter[IO](tail, IO.pure(Headers.empty), 1024 * 1024, false),
-  )
->>>>>>> 37f452b1
 
   def builder(tail: TailStage[ByteBuffer])(implicit D: Dispatcher[IO]): FlushingChunkWriter[IO] =
     new FlushingChunkWriter[IO](tail, IO.pure(Headers.empty))
@@ -268,7 +256,8 @@
     val p = s.through(Compression[IO].deflate(DeflateParams.DEFAULT))
     (
       p.compile.toVector.map(_.toArray),
-      DumpingWriter.dump(s.through(Compression[IO].deflate(DeflateParams.DEFAULT))))
+      DumpingWriter.dump(s.through(Compression[IO].deflate(DeflateParams.DEFAULT))),
+    )
       .mapN(_ sameElements _)
       .assert
   }
@@ -291,7 +280,8 @@
     val p = resource.through(Compression[IO].deflate(DeflateParams.DEFAULT))
     (
       p.compile.toVector.map(_.toArray),
-      DumpingWriter.dump(resource.through(Compression[IO].deflate(DeflateParams.DEFAULT))))
+      DumpingWriter.dump(resource.through(Compression[IO].deflate(DeflateParams.DEFAULT))),
+    )
       .mapN(_ sameElements _)
       .assert
   }
