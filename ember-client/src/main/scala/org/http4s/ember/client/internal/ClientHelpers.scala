--- conflicted
+++ resolved
@@ -40,16 +40,10 @@
 private[client] object ClientHelpers {
   def requestToSocketWithKey[F[_]: Sync](
       request: Request[F],
-<<<<<<< HEAD
       tlsContextOpt: Option[TLSContext[F]],
+      enableEndpointValiation: Boolean,
       sg: SocketGroup[F],
       additionalSocketOptions: List[SocketOption]
-=======
-      tlsContextOpt: Option[TLSContext],
-      enableEndpointValiation: Boolean,
-      sg: SocketGroup,
-      additionalSocketOptions: List[SocketOptionMapping[_]]
->>>>>>> 7be8383a
   ): Resource[F, RequestKeySocket[F]] = {
     val requestKey = RequestKey.fromRequest(request)
     requestKeyToSocketWithKey[F](
@@ -63,16 +57,10 @@
 
   def requestKeyToSocketWithKey[F[_]: Sync](
       requestKey: RequestKey,
-<<<<<<< HEAD
       tlsContextOpt: Option[TLSContext[F]],
+      enableEndpointValiation: Boolean,
       sg: SocketGroup[F],
       additionalSocketOptions: List[SocketOption]
-=======
-      tlsContextOpt: Option[TLSContext],
-      enableEndpointValiation: Boolean,
-      sg: SocketGroup,
-      additionalSocketOptions: List[SocketOptionMapping[_]]
->>>>>>> 7be8383a
   ): Resource[F, RequestKeySocket[F]] =
     for {
       address <- Resource.eval(getAddress(requestKey))
@@ -87,15 +75,11 @@
             tlsContext
               .client(
                 initSocket,
-<<<<<<< HEAD
-                TLSParameters(serverNames = extractHostname(address.host).map(List(_))))
-=======
                 TLSParameters(
-                  serverNames = Some(List(new SNIHostName(address.getHostName))),
+                  serverNames = extractHostname(address.host).map(List(_)),
                   endpointIdentificationAlgorithm =
                     if (enableEndpointValiation) Some("HTTPS") else None)
               )
->>>>>>> 7be8383a
               .widen[Socket[F]]
           }
         else initSocket.pure[Resource[F, *]]
