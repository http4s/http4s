/*
 * Copyright 2019 http4s.org
 *
 * Licensed under the Apache License, Version 2.0 (the "License");
 * you may not use this file except in compliance with the License.
 * You may obtain a copy of the License at
 *
 *     http://www.apache.org/licenses/LICENSE-2.0
 *
 * Unless required by applicable law or agreed to in writing, software
 * distributed under the License is distributed on an "AS IS" BASIS,
 * WITHOUT WARRANTIES OR CONDITIONS OF ANY KIND, either express or implied.
 * See the License for the specific language governing permissions and
 * limitations under the License.
 */

package org.http4s.ember.client

import cats._
import cats.effect._
import cats.syntax.all._
import fs2.io.net.Network
import fs2.io.net.SocketGroup
import fs2.io.net.SocketOption
import fs2.io.net.tls._
import fs2.io.net.unixsocket._
import org.http4s.ProductId
import org.http4s.Request
import org.http4s.Response
import org.http4s.client._
import org.http4s.client.middleware.Retry
import org.http4s.client.middleware.RetryPolicy
import org.http4s.client.websocket.WSClient
import org.http4s.ember.client.internal.ClientHelpers
import org.http4s.ember.client.internal.EmberWSClient
import org.http4s.ember.client.internal.WebSocketKey
import org.http4s.ember.core.h2.H2Client
import org.http4s.ember.core.h2.H2Frame
import org.http4s.ember.core.h2.H2Frame.Settings.ConnectionSettings.default
import org.http4s.headers.`User-Agent`
import org.typelevel.keypool._
import org.typelevel.log4cats.Logger

import scala.concurrent.duration.Duration
import scala.concurrent.duration._

final class EmberClientBuilder[F[_]: Async: Network] private (
    private val tlsContextOpt: Option[TLSContext[F]],
    private val sgOpt: Option[SocketGroup[F]],
    val maxTotal: Int,
    val maxPerKey: RequestKey => Int,
    val idleTimeInPool: Duration,
    private val logger: Logger[F],
    val chunkSize: Int,
    val maxResponseHeaderSize: Int,
    private val idleConnectionTime: Duration,
    val timeout: Duration,
    val additionalSocketOptions: List[SocketOption],
    val userAgent: Option[`User-Agent`],
    val checkEndpointIdentification: Boolean,
    val serverNameIndication: Boolean,
    val retryPolicy: RetryPolicy[F],
    private val unixSockets: Option[UnixSockets[F]],
    private val enableHttp2: Boolean,
    private val pushPromiseSupport: Option[
      (Request[fs2.Pure], F[Response[F]]) => F[Outcome[F, Throwable, Unit]]
    ],
) extends EmberClientBuilderPlatform { self =>

  private def copy(
      tlsContextOpt: Option[TLSContext[F]] = self.tlsContextOpt,
      sgOpt: Option[SocketGroup[F]] = self.sgOpt,
      maxTotal: Int = self.maxTotal,
      maxPerKey: RequestKey => Int = self.maxPerKey,
      idleTimeInPool: Duration = self.idleTimeInPool,
      logger: Logger[F] = self.logger,
      chunkSize: Int = self.chunkSize,
      maxResponseHeaderSize: Int = self.maxResponseHeaderSize,
      idleConnectionTime: Duration = self.idleConnectionTime,
      timeout: Duration = self.timeout,
      additionalSocketOptions: List[SocketOption] = self.additionalSocketOptions,
      userAgent: Option[`User-Agent`] = self.userAgent,
      checkEndpointIdentification: Boolean = self.checkEndpointIdentification,
      serverNameIndication: Boolean = self.serverNameIndication,
      retryPolicy: RetryPolicy[F] = self.retryPolicy,
      unixSockets: Option[UnixSockets[F]] = self.unixSockets,
      enableHttp2: Boolean = self.enableHttp2,
      pushPromiseSupport: Option[
        (Request[fs2.Pure], F[Response[F]]) => F[Outcome[F, Throwable, Unit]]
      ] = self.pushPromiseSupport,
  ): EmberClientBuilder[F] =
    new EmberClientBuilder[F](
      tlsContextOpt = tlsContextOpt,
      sgOpt = sgOpt,
      maxTotal = maxTotal,
      maxPerKey = maxPerKey,
      idleTimeInPool = idleTimeInPool,
      logger = logger,
      chunkSize = chunkSize,
      maxResponseHeaderSize = maxResponseHeaderSize,
      idleConnectionTime = idleConnectionTime,
      timeout = timeout,
      additionalSocketOptions = additionalSocketOptions,
      userAgent = userAgent,
      checkEndpointIdentification = checkEndpointIdentification,
      serverNameIndication = serverNameIndication,
      retryPolicy = retryPolicy,
      unixSockets = unixSockets,
      enableHttp2 = enableHttp2,
      pushPromiseSupport = pushPromiseSupport,
    )

  /** Sets a custom `TLSContext`.
    * By default a `TLSContext` is created from the system default `SSLContext`.
    */
  def withTLSContext(tlsContext: TLSContext[F]): EmberClientBuilder[F] =
    copy(tlsContextOpt = tlsContext.some)

  /** Unset any `TLSContext` and creates one from the system default `SSLContext`. */
  def withoutTLSContext: EmberClientBuilder[F] = copy(tlsContextOpt = None)

  /** Sets the `SocketGroup`, a group of TCP sockets to be used in connections. */
  def withSocketGroup(sg: SocketGroup[F]): EmberClientBuilder[F] = copy(sgOpt = sg.some)

  /** Sets the connection pool's total maximum number of idle connections.
    * Per `RequestKey` values set with `withMaxPerKey` cannot override this total maximum.
    */
  def withMaxTotal(maxTotal: Int): EmberClientBuilder[F] = copy(maxTotal = maxTotal)

  /** Sets the connection pool's maximum number of pooled connections per RequestKey. */
  def withMaxPerKey(maxPerKey: RequestKey => Int): EmberClientBuilder[F] =
    copy(maxPerKey = maxPerKey)

  /** Sets the connection pool's maximum time a connection can be idle.
    * The timeout starts when a connection is returned the the pool, and reset when it is borrowed.
    */
  def withIdleTimeInPool(idleTimeInPool: Duration): EmberClientBuilder[F] =
    copy(idleTimeInPool = idleTimeInPool)

  /** Sets the idle timeout on connections.  The timeout is reset with each read or write. */
  def withIdleConnectionTime(idleConnectionTime: Duration): EmberClientBuilder[F] =
    copy(idleConnectionTime = idleConnectionTime)

  /** Sets the `Logger`. */
  def withLogger(logger: Logger[F]): EmberClientBuilder[F] = copy(logger = logger)

  /** Sets the max `chunkSize` in bytes to read from sockets at a time. */
  def withChunkSize(chunkSize: Int): EmberClientBuilder[F] = copy(chunkSize = chunkSize)

  /** Sets the max size in bytes to read while parsing response headers. */
  def withMaxResponseHeaderSize(maxResponseHeaderSize: Int): EmberClientBuilder[F] =
    copy(maxResponseHeaderSize = maxResponseHeaderSize)

  /** Sets the header receive timeout on connections. */
  def withTimeout(timeout: Duration): EmberClientBuilder[F] = copy(timeout = timeout)

  /** Sets additional socket options to apply to the underlying sockets. */
  def withAdditionalSocketOptions(
      additionalSocketOptions: List[SocketOption]
  ): EmberClientBuilder[F] =
    copy(additionalSocketOptions = additionalSocketOptions)

  /** Sets the default User-Agent string.
    * A `User-Agent` header on a request takes priority over this setting.
    */
  def withUserAgent(userAgent: `User-Agent`): EmberClientBuilder[F] =
    copy(userAgent = userAgent.some)

  /** Clears the default User-Agent string, so no User-Agent header is sent.
    * A `User-Agent` header on a request takes priority over this setting.
    */
  def withoutUserAgent: EmberClientBuilder[F] =
    copy(userAgent = None)

  /** Sets whether or not to force endpoint authentication/verification on the `TLSContext`.
    * Enabled by default. When enabled the server's identity will be checked against the server's
    * certificate during SSL/TLS handshaking. This is important to avoid man-in-the-middle attacks
    * by confirming server identity against their certificate.
    */
  def withCheckEndpointAuthentication(checkEndpointIdentification: Boolean): EmberClientBuilder[F] =
    copy(checkEndpointIdentification = checkEndpointIdentification)

  /** Disables endpoint authentication/verification. */
  def withoutCheckEndpointAuthentication: EmberClientBuilder[F] =
    copy(checkEndpointIdentification = false)

  /** Sets whether or not to enable Server Name Indication on the `TLSContext`.
    * Enabled by default. When enabled the hostname will be indicated during SSL/TLS handshaking.
    * This is important to reach a web server that is responsible for multiple hostnames so that it
    * can use the correct certificate.
    */
  def withServerNameIndication(serverNameIndication: Boolean): EmberClientBuilder[F] =
    copy(serverNameIndication = serverNameIndication)

  /** Disables Server Name Indication */
  def withoutServerNameIndication: EmberClientBuilder[F] =
    copy(serverNameIndication = false)

  /** Sets the `RetryPolicy`. */
  def withRetryPolicy(retryPolicy: RetryPolicy[F]): EmberClientBuilder[F] =
    copy(retryPolicy = retryPolicy)

  /** Sets underlying `UnixSockets` to use for requests with a `UnixSocketAddress`.
    * Useful for secure and efficient inter-process communication.
    * See also `UnixSocket` client middleware to direct all requests to a `UnixSocketAddress`.
    */
  def withUnixSockets(unixSockets: UnixSockets[F]): EmberClientBuilder[F] =
    copy(unixSockets = Some(unixSockets))

  /** Enables HTTP/2 support. Disabled by default. */
  def withHttp2: EmberClientBuilder[F] = copy(enableHttp2 = true)

  /** Disables HTTP/2 support. Disabled by default. */
  def withoutHttp2: EmberClientBuilder[F] = copy(enableHttp2 = false)

  /** Push promises are implemented via responding with a PushPromise frame
    * which is effectively a request headers frame for a request that wasn't
    * sent by the client.
    *
    * The second param is the response once it is available that you can wait
    * for OR you can cancel the Outcome to send a termination signal to
    * ask the remote server to stop sending additional data from this data stream.
    * If you want to handle these the outcome can just be outcome successful. But
    * you can save significant data by canceling requests you don't want.
    *
    * Push promises are very useful to get all the data necessary to render a page in parallel
    * to the actual data for that page leading to much faster render times, or sending
    * additional cache enriching information.
    *
    * Push promise support is disabled by default.
    */
  def withPushPromiseSupport(
      f: (Request[fs2.Pure], F[Response[F]]) => F[Outcome[F, Throwable, Unit]]
  ): EmberClientBuilder[F] =
    copy(pushPromiseSupport = f.some)

  /** Disables Push promise support.
    * Push promise support is disabled by default.
    */
  def withoutPushPromiseSupport: EmberClientBuilder[F] =
    copy(pushPromiseSupport = None)

<<<<<<< HEAD
  private def buildHelper(ws: Boolean = false): Resource[F, Client[F]] =
=======
  private val verifyTimeoutRelations: F[Unit] =
    logger
      .warn(
        s"timeout ($timeout) is >= idleConnectionTime ($idleConnectionTime). " +
          s"It is recommended to configure timeout < idleConnectionTime, " +
          s"or disable one of them explicitly by setting it to Duration.Inf."
      )
      .whenA(timeout.isFinite && timeout >= idleConnectionTime)

  def build: Resource[F, Client[F]] =
>>>>>>> 637f8317
    for {
      _ <- Resource.eval(verifyTimeoutRelations)
      sg <- Resource.pure(sgOpt.getOrElse(Network[F]))
      tlsContextOptWithDefault <-
        tlsContextOpt
          .fold(Network[F].tlsContext.systemResource.attempt.map(_.toOption))(
            _.some.pure[Resource[F, *]]
          )
      builder =
        KeyPool.Builder
          .apply[F, RequestKey, EmberConnection[F]]((requestKey: RequestKey) =>
            EmberConnection(
              org.http4s.ember.client.internal.ClientHelpers
                .requestKeyToSocketWithKey[F](
                  requestKey,
                  tlsContextOptWithDefault,
                  checkEndpointIdentification,
                  serverNameIndication,
                  sg,
                  additionalSocketOptions,
                ),
              chunkSize,
            ) <* Resource
              .eval(logger.trace(s"Created Connection - RequestKey: ${requestKey}"))
              .onFinalize(
                logger.trace(
                  s"Shutting Down Connection - RequestKey: ${requestKey}"
                )
              )
          )
          .withDefaultReuseState(Reusable.DontReuse)
          .withIdleTimeAllowedInPool(idleTimeInPool)
          .withMaxPerKey(maxPerKey)
          .withMaxTotal(maxTotal)
          .withOnReaperException(_ => Applicative[F].unit)
      pool <- builder.build
      optH2 <- (if (enableHttp2) tlsContextOptWithDefault else None).traverse { context =>
        H2Client.impl[F](
          pushPromiseSupport.getOrElse { case (_, _) => Applicative[F].pure(Outcome.canceled) },
          context,
          unixSockets,
          logger,
          if (pushPromiseSupport.isDefined) default
          else
            default.copy(enablePush = H2Frame.Settings.SettingsEnablePush(false)),
          checkEndpointIdentification,
          serverNameIndication,
        )
      }
    } yield {
      def webClient(request: Request[F]): Resource[F, Response[F]] =
        for {
          managed <- ClientHelpers.getValidManaged(pool, request)
          _ <- Resource.eval(
            pool.state.flatMap { poolState =>
              logger.trace(
                s"Connection Taken - Key: ${managed.value.keySocket.requestKey} - Reused: ${managed.isReused} - PoolState: $poolState"
              )
            }
          )
          responseResource <- Resource.makeCaseFull((poll: Poll[F]) =>
            poll(
              ClientHelpers
                .request[F](
                  request,
                  managed.value,
                  chunkSize,
                  maxResponseHeaderSize,
                  idleConnectionTime,
                  timeout,
                  userAgent,
                )
            )
          ) { case ((response, drain), exitCase) =>
            exitCase match {
              case Resource.ExitCase.Succeeded =>
                ClientHelpers.postProcessResponse(
                  request,
                  response,
                  drain,
                  managed.value.nextBytes,
                  managed.canBeReused,
                  managed.value.startNextRead,
                )
              case _ => Applicative[F].unit
            }
          }
          _ <- Resource.eval(managed.canBeReused.set(Reusable.DontReuse))
        } yield
          if (ws)
            responseResource._1.withAttribute(
              WebSocketKey.webSocketConnection[F],
              managed.value.keySocket.socket,
            )
          else responseResource._1

      def unixSocketClient(
          request: Request[F],
          address: UnixSocketAddress,
          enableEndpointValidation: Boolean,
          enableServerNameIndication: Boolean,
      ): Resource[F, Response[F]] =
        Resource
          .eval(
            unixSockets
              .orElse(defaultUnixSockets)
              .liftTo(
                new RuntimeException(
                  "No UnixSockets implementation available; use .withUnixSockets(...) to provide one"
                )
              )
          )
          .flatMap(unixSockets =>
            EmberConnection(
              ClientHelpers.unixSocket(
                request,
                unixSockets,
                address,
                tlsContextOpt,
                enableEndpointValidation,
                enableServerNameIndication,
              ),
              chunkSize,
            )
          )
          .flatMap(connection =>
            Resource.eval(
              ClientHelpers
                .request[F](
                  request,
                  connection,
                  chunkSize,
                  maxResponseHeaderSize,
                  idleConnectionTime,
                  timeout,
                  userAgent,
                )
                .map(_._1)
            )
          )
      val client = Client[F] { request =>
        request.attributes
          .lookup(Request.Keys.UnixSocketAddress)
          .fold(webClient(request))(
            unixSocketClient(request, _, checkEndpointIdentification, serverNameIndication)
          )
      }
      val stackClient = Retry.create(retryPolicy, logRetries = false)(client)
      val iClient = new EmberClient[F](stackClient, pool)

      optH2.fold(iClient) { h2 =>
        val h2Client = Client(h2(iClient.run))
        new EmberClient(h2Client, pool)
      }
    }

  def build: Resource[F, Client[F]] = buildHelper()

  def buildWebSocket: Resource[F, (Client[F], WSClient[F])] =
    for {
      httpClient <- buildHelper(ws = true)
      wsClient <- Resource.eval(EmberWSClient[F](httpClient))
    } yield (httpClient, wsClient)
}

object EmberClientBuilder extends EmberClientBuilderCompanionPlatform {

  def default[F[_]: Async: Network] =
    new EmberClientBuilder[F](
      tlsContextOpt = None,
      sgOpt = None,
      maxTotal = Defaults.maxTotal,
      maxPerKey = Defaults.maxPerKey,
      idleTimeInPool = Defaults.idleTimeInPool,
      logger = defaultLogger[F],
      chunkSize = Defaults.chunkSize,
      maxResponseHeaderSize = Defaults.maxResponseHeaderSize,
      idleConnectionTime = Defaults.idleConnectionTime,
      timeout = Defaults.timeout,
      additionalSocketOptions = Defaults.additionalSocketOptions,
      userAgent = Defaults.userAgent,
      checkEndpointIdentification = true,
      serverNameIndication = true,
      retryPolicy = Defaults.retryPolicy,
      unixSockets = None,
      enableHttp2 = false,
      pushPromiseSupport = None,
    )

  @deprecated("Use the overload which accepts a Network", "0.23.16")
  def default[F[_]](async: Async[F]): EmberClientBuilder[F] =
    default(async, Network.forAsync(async))

  private object Defaults {
    val acgFixedThreadPoolSize: Int = 100
    val chunkSize: Int = 32 * 1024
    val maxResponseHeaderSize: Int = 4096
    val idleConnectionTime: FiniteDuration = org.http4s.client.defaults.RequestTimeout
    val timeout: Duration = org.http4s.client.defaults.RequestTimeout

    // Pool Settings
    val maxPerKey: RequestKey => Int = { (_: RequestKey) =>
      100
    }
    val maxTotal: Int = 100
    val idleTimeInPool: FiniteDuration = 30.seconds // 30 Seconds in Nanos
    val additionalSocketOptions: List[SocketOption] = List.empty[SocketOption]
    val userAgent: Some[`User-Agent`] = Some(
      `User-Agent`(ProductId("http4s-ember", Some(org.http4s.BuildInfo.version)))
    )

    def retryPolicy[F[_]]: RetryPolicy[F] = ClientHelpers.RetryLogic.retryUntilFresh
  }
}<|MERGE_RESOLUTION|>--- conflicted
+++ resolved
@@ -240,9 +240,6 @@
   def withoutPushPromiseSupport: EmberClientBuilder[F] =
     copy(pushPromiseSupport = None)
 
-<<<<<<< HEAD
-  private def buildHelper(ws: Boolean = false): Resource[F, Client[F]] =
-=======
   private val verifyTimeoutRelations: F[Unit] =
     logger
       .warn(
@@ -252,8 +249,7 @@
       )
       .whenA(timeout.isFinite && timeout >= idleConnectionTime)
 
-  def build: Resource[F, Client[F]] =
->>>>>>> 637f8317
+  private def buildHelper(ws: Boolean = false): Resource[F, Client[F]] =
     for {
       _ <- Resource.eval(verifyTimeoutRelations)
       sg <- Resource.pure(sgOpt.getOrElse(Network[F]))
