/*
 * Copyright 2019 http4s.org
 *
 * Licensed under the Apache License, Version 2.0 (the "License");
 * you may not use this file except in compliance with the License.
 * You may obtain a copy of the License at
 *
 *     http://www.apache.org/licenses/LICENSE-2.0
 *
 * Unless required by applicable law or agreed to in writing, software
 * distributed under the License is distributed on an "AS IS" BASIS,
 * WITHOUT WARRANTIES OR CONDITIONS OF ANY KIND, either express or implied.
 * See the License for the specific language governing permissions and
 * limitations under the License.
 */

package org.http4s.ember.client.internal

import org.http4s.ember.client._
import fs2.io.net._
import cats._
import cats.data.NonEmptyList
import cats.effect.kernel.{Async, Clock, Concurrent, Ref, Resource, Sync}
import cats.syntax.all._

import scala.concurrent.duration._
import org.http4s._
import org.http4s.client.RequestKey
import org.http4s.client.middleware._
import org.http4s.ember.core.EmberException
import org.typelevel.ci._
import _root_.org.http4s.ember.core.{Encoder, Parser}
import _root_.fs2.io.net.SocketGroup
import _root_.fs2.io.net.tls._
import org.typelevel.keypool._

import org.http4s.headers.{Connection, Date, `Idempotency-Key`, `User-Agent`}
import _root_.org.http4s.ember.core.Util._
import com.comcast.ip4s.{Host, Port, SocketAddress}
import fs2.io.ClosedChannelException
import java.io.IOException

private[client] object ClientHelpers extends ClientHelpersPlatform {
  def requestToSocketWithKey[F[_]: Sync](
      request: AnyRequest,
      tlsContextOpt: Option[TLSContext[F]],
      enableEndpointValidation: Boolean,
      sg: SocketGroup[F],
      additionalSocketOptions: List[SocketOption]
  ): Resource[F, RequestKeySocket[F]] = {
    val requestKey = RequestKey.fromRequest(request)
    requestKeyToSocketWithKey[F](
      requestKey,
      tlsContextOpt,
      enableEndpointValidation,
      sg,
      additionalSocketOptions
    )
  }

  def unixSocket[F[_]: Async](
      request: Request[F],
      unixSockets: fs2.io.net.unixsocket.UnixSockets[F],
      address: fs2.io.net.unixsocket.UnixSocketAddress,
      tlsContextOpt: Option[TLSContext[F]]
  ): Resource[F, RequestKeySocket[F]] = {
    val requestKey = RequestKey.fromRequest(request)
    elevateSocket(
      requestKey,
      unixSockets.client(address),
      tlsContextOpt,
      false,
      None
    )
  }

  def requestKeyToSocketWithKey[F[_]: Sync](
      requestKey: RequestKey,
      tlsContextOpt: Option[TLSContext[F]],
      enableEndpointValidation: Boolean,
      sg: SocketGroup[F],
      additionalSocketOptions: List[SocketOption]
  ): Resource[F, RequestKeySocket[F]] =
    Resource
      .eval(getAddress(requestKey))
      .flatMap { address =>
        val s = sg.client(address, options = additionalSocketOptions)
        elevateSocket(
          requestKey: RequestKey,
          s: Resource[F, Socket[F]],
          tlsContextOpt: Option[TLSContext[F]],
          enableEndpointValidation: Boolean,
          Some(address)
        )
      }

  def elevateSocket[F[_]: Sync](
      requestKey: RequestKey,
      initSocket: Resource[F, Socket[F]],
      tlsContextOpt: Option[TLSContext[F]],
      enableEndpointValidation: Boolean,
      optionNames: Option[SocketAddress[Host]]
  ): Resource[F, RequestKeySocket[F]] =
    for {
      iSocket <- initSocket
      socket <- {
        if (requestKey.scheme === Uri.Scheme.https) {
          tlsContextOpt.fold[Resource[F, Socket[F]]] {
            ApplicativeThrow[Resource[F, *]].raiseError(
              new Throwable("EmberClient Not Configured for Https")
            )
          } { tlsContext =>
            tlsContext
              .clientBuilder(iSocket)
              .withParameters(mkTLSParameters(optionNames, enableEndpointValidation))
              .build
              .widen[Socket[F]]
          }
        } else iSocket.pure[Resource[F, *]]
      }
    } yield RequestKeySocket(socket, requestKey)

  def request[F[_]: Async](
      request: Request[F],
      connection: EmberConnection[F],
      chunkSize: Int,
      maxResponseHeaderSize: Int,
      idleTimeout: Duration,
      timeout: Duration,
      userAgent: Option[`User-Agent`]
  ): F[(Response[F], F[Option[Array[Byte]]])] = {

    def writeRequestToSocket(req: Request[F], socket: Socket[F]): F[Unit] =
      Encoder
        .reqToBytes(req)
        .through(_.chunks.foreach(c => timeoutMaybe(socket.write(c), idleTimeout)))
        .compile
        .drain

    def writeRead(req: Request[F]): F[(Response[F], F[Option[Array[Byte]]])] =
      writeRequestToSocket(req, connection.keySocket.socket) >>
        connection.nextBytes.getAndSet(Array.emptyByteArray).flatMap { head =>
          val parse = Parser.Response.parser(maxResponseHeaderSize)(
            head,
            timeoutMaybe(connection.keySocket.socket.read(chunkSize), idleTimeout)
          )
          timeoutToMaybe(
            parse,
            timeout,
            Defer[F].defer(ApplicativeThrow[F].raiseError(new java.util.concurrent.TimeoutException(
              s"Timed Out on EmberClient Header Receive Timeout: $timeout")))
          )
        }

    for {
      processedReq <- preprocessRequest(request, userAgent)
      res <- writeRead(processedReq)
    } yield res
  }.adaptError { case e: EmberException.EmptyStream =>
    new ClosedChannelException() {
      initCause(e)

      override def getMessage(): String =
        "Remote Disconnect: Received zero bytes after sending request"
    }
  }

  private[internal] def preprocessRequest[F[_]: Monad: Clock](
      req: Request[F],
      userAgent: Option[`User-Agent`]): F[Request[F]] = {
    val connection = req.headers
      .get[Connection]
      .fold(Connection(NonEmptyList.of(ci"keep-alive")))(identity)
    val userAgentHeader: Option[`User-Agent`] = req.headers.get[`User-Agent`].orElse(userAgent)
    for {
      date <- req.headers.get[Date].fold(HttpDate.current[F].map(Date(_)))(_.pure[F])
    } yield req
      .putHeaders(date, connection)
      .putHeaders(userAgentHeader)
  }

  private[ember] def postProcessResponse[F[_]](
      req: AnyRequest,
      resp: AnyResponse,
      drain: F[Option[Array[Byte]]],
      nextBytes: Ref[F, Array[Byte]],
      canBeReused: Ref[F, Reusable])(implicit F: Concurrent[F]): F[Unit] =
    drain.flatMap {
      case Some(bytes) =>
        val requestClose = connectionFor(req.httpVersion, req.headers).hasClose
        val responseClose = connectionFor(resp.httpVersion, resp.headers).hasClose

        if (requestClose || responseClose) F.unit
        else nextBytes.set(bytes) >> canBeReused.set(Reusable.Reuse)
      case None => F.unit
    }

  // https://github.com/http4s/http4s/blob/main/blaze-client/src/main/scala/org/http4s/client/blaze/Http1Support.scala#L86
  private def getAddress[F[_]: Sync](requestKey: RequestKey): F[SocketAddress[Host]] =
    requestKey match {
      case RequestKey(s, auth) =>
        val port = auth.port.getOrElse(if (s == Uri.Scheme.https) 443 else 80)
        val host = auth.host.value
        Sync[F].delay(
          SocketAddress[Host](Host.fromString(host).get, Port.fromInt(port).get)
        ) // FIXME
    }

  // Assumes that the request doesn't have fancy finalizers besides shutting down the pool
  private[client] def getValidManaged[F[_]: Sync](
      pool: KeyPool[F, RequestKey, EmberConnection[F]],
      request: AnyRequest): Resource[F, Managed[F, EmberConnection[F]]] =
    pool.take(RequestKey.fromRequest(request)).flatMap { managed =>
      Resource
        .eval(managed.value.keySocket.socket.isOpen)
        .ifM(
          managed.pure[Resource[F, *]],
          // Already Closed,
          // The Resource Scopes Aren't doing us anything
          // if we have max removed from pool we will need to revisit
          if (managed.isReused) {
            Resource.eval(managed.canBeReused.set(Reusable.DontReuse)) >>
              getValidManaged(pool, request)
          } else
            Resource.eval(Sync[F].raiseError(
              new fs2.io.net.SocketException("Fresh connection from pool was not open")))
        )
    }

  private[ember] object RetryLogic {
    private val retryNow = 0.seconds.some
    val retryUntilFresh: RetryPolicy[AnyF] = { (req, result, retries) =>
      if (emberDeadFromPoolPolicy(req, result) && retries <= 2) retryNow
      else None
    }

    def emberDeadFromPoolPolicy(req: AnyRequest, result: Either[Throwable, AnyResponse]): Boolean =
      (req.method.isIdempotent || req.headers.get[`Idempotency-Key`].isDefined) &&
        isRetryableError(result)

<<<<<<< HEAD
    def isEmptyStreamError(result: Either[Throwable, AnyResponse]): Boolean =
=======
    def isRetryableError[F[_]](result: Either[Throwable, Response[F]]): Boolean =
>>>>>>> c55eba2e
      result match {
        case Right(_) => false
        case Left(_: ClosedChannelException) => true
        case Left(ex: IOException) =>
          val msg = ex.getMessage()
          msg == "Connection reset by peer" || msg == "Broken pipe"
        case _ => false
      }
  }
}<|MERGE_RESOLUTION|>--- conflicted
+++ resolved
@@ -238,11 +238,7 @@
       (req.method.isIdempotent || req.headers.get[`Idempotency-Key`].isDefined) &&
         isRetryableError(result)
 
-<<<<<<< HEAD
-    def isEmptyStreamError(result: Either[Throwable, AnyResponse]): Boolean =
-=======
-    def isRetryableError[F[_]](result: Either[Throwable, Response[F]]): Boolean =
->>>>>>> c55eba2e
+    def isRetryableError(result: Either[Throwable, AnyResponse]): Boolean =
       result match {
         case Right(_) => false
         case Left(_: ClosedChannelException) => true
