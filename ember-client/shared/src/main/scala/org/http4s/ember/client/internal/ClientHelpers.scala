--- conflicted
+++ resolved
@@ -40,6 +40,7 @@
 import org.http4s.client.middleware._
 import org.http4s.ember.client._
 import org.http4s.ember.core.EmberException
+import org.http4s.ember.core.h2.H2TLS
 import org.http4s.headers.Connection
 import org.http4s.headers.Date
 import org.http4s.headers.`Idempotency-Key`
@@ -48,10 +49,6 @@
 import org.typelevel.keypool._
 
 import java.io.IOException
-<<<<<<< HEAD
-import org.http4s.ember.core.h2.H2TLS
-=======
->>>>>>> b2c6449f
 import scala.concurrent.duration._
 
 private[client] object ClientHelpers extends ClientHelpersPlatform {
@@ -126,21 +123,9 @@
           } { tlsContext =>
             tlsContext
               .clientBuilder(iSocket)
-<<<<<<< HEAD
-              .withParameters{
-                val iParams =mkTLSParameters(optionNames, enableEndpointValidation)
-                if (!enableHttp2) iParams else H2TLS.transform(iParams)
-              }
-              .build
-              .evalMap(tls => 
-                if (enableHttp2) H2TLS.protocol(tls).map(s => (tls, s)) else (tls, Option.empty[String]).pure[F]
-              )
-              .widen[(Socket[F], Option[String])]
-=======
               .withParameters(mkTLSParameters(optionNames, enableEndpointValidation))
               .build
               .widen[Socket[F]]
->>>>>>> b2c6449f
           }
         } else iSocket.pure[Resource[F, *]]
       }
