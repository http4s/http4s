--- conflicted
+++ resolved
@@ -2,33 +2,18 @@
 package server
 package tomcat
 
-<<<<<<< HEAD
 import cats.effect._
+import java.net.InetSocketAddress
 import java.util
-import java.net.InetSocketAddress
+import javax.servlet.http.HttpServlet
 import javax.servlet.{DispatcherType, Filter}
-import javax.servlet.http.HttpServlet
+import org.apache.catalina.startup.Tomcat
+import org.apache.catalina.util.ServerInfo
 import org.apache.catalina.{Context, Lifecycle, LifecycleEvent, LifecycleListener}
-import org.apache.catalina.startup.Tomcat
 import org.apache.tomcat.util.descriptor.web.{FilterDef, FilterMap}
 import org.http4s.server.SSLKeyStoreSupport.StoreInfo
 import org.http4s.servlet.{Http4sServlet, ServletContainer, ServletIo}
-=======
-import fs2.Task
-import java.net.InetSocketAddress
-import java.util.EnumSet
-import java.util.concurrent.ExecutorService
-import javax.servlet.http.HttpServlet
-import javax.servlet.{Filter, DispatcherType, ServletContext, ServletContainerInitializer}
-import org.apache.catalina.startup.Tomcat
-import org.apache.catalina.{Context, Lifecycle, LifecycleEvent, LifecycleListener}
-import org.apache.catalina.util.ServerInfo
-import org.apache.tomcat.util.descriptor.web.{FilterMap, FilterDef}
-import org.http4s.server.SSLKeyStoreSupport.StoreInfo
-import org.http4s.servlet.{ServletContainer, Http4sServlet}
-import org.http4s.servlet.{ServletIo, ServletContainer, Http4sServlet}
 import org.log4s.getLogger
->>>>>>> 6f1de316
 import scala.collection.JavaConverters._
 import scala.concurrent.ExecutionContext
 import scala.concurrent.duration._
@@ -156,15 +141,11 @@
   override def start: F[Server[F]] = F.delay {
     val tomcat = new Tomcat
 
-<<<<<<< HEAD
-    tomcat.addContext("", getClass.getResource("/").getPath)
-=======
     val docBase = getClass.getResource("/") match {
-      case null => null 
+      case null => null
       case resource => resource.getPath
     }
-    val context = tomcat.addContext("", docBase)
->>>>>>> 6f1de316
+    tomcat.addContext("", docBase)
 
     val conn = tomcat.getConnector()
 
@@ -200,15 +181,9 @@
 
     tomcat.start()
 
-<<<<<<< HEAD
-    new Server[F] {
+    val server = new Server[F] {
       override def shutdown: F[Unit] =
         F.delay {
-=======
-    val server = new Server {
-      override def shutdown: Task[Unit] =
-        Task.delay {
->>>>>>> 6f1de316
           tomcat.stop()
           tomcat.destroy()
         }
@@ -227,16 +202,14 @@
         val port = tomcat.getConnector.getLocalPort
         new InetSocketAddress(host, port)
       }
-<<<<<<< HEAD
-=======
     }
 
     val tomcatVersion = ServerInfo.getServerInfo.split("/") match {
       case Array(_, version) => version
       case _ => ServerInfo.getServerInfo // well, we tried
->>>>>>> 6f1de316
-    }
-    logger.info(s"http4s v${BuildInfo.version} on Tomcat v${tomcatVersion} started at ${Server.baseUri(server.address, sslBits.isDefined)}")
+    }
+    logger.info(s"http4s v${BuildInfo.version} on Tomcat v${tomcatVersion} started at ${Server
+      .baseUri(server.address, sslBits.isDefined)}")
     server
   }
 }
