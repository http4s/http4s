--- conflicted
+++ resolved
@@ -30,18 +30,10 @@
 /** Simple Middleware for Logging Requests As They Are Processed
   */
 object RequestLogger {
-<<<<<<< HEAD
   private def defaultLogAction[F[_]: log4cats.Logger](s: String): F[Unit] =
     log4cats.Logger[F].info(s)
 
   def apply[F[_]: Concurrent: log4cats.LoggerFactory](
-=======
-  private[this] val logger = Platform.loggerFactory.getLogger
-
-  private def defaultLogAction[F[_]: Sync](s: String): F[Unit] = logger.info(s).to[F]
-
-  def apply[F[_]: Async](
->>>>>>> 963a13de
       logHeaders: Boolean,
       logBody: Boolean,
       redactHeadersWhen: CIString => Boolean = Headers.SensitiveHeaders.contains,
@@ -102,11 +94,7 @@
                   .ifM(
                     F.unit,
                     logMessage(req.withBodyStream(newBody)).handleErrorWith { case t =>
-<<<<<<< HEAD
                       logger.error(t)("Error logging request body")
-=======
-                      logger.error(t)("Error logging request body").to[F]
->>>>>>> 963a13de
                     },
                   )
 
@@ -128,11 +116,7 @@
             case Entity.Strict(_) | Entity.Empty =>
               logMessage(req)
                 .handleErrorWith { t =>
-<<<<<<< HEAD
                   logger.error(t)("Error logging request body")
-=======
-                  logger.error(t)("Error logging request body").to[F]
->>>>>>> 963a13de
                 }
                 .as(client.run(req))
           }
