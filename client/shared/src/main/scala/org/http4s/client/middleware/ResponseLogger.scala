--- conflicted
+++ resolved
@@ -75,34 +75,6 @@
 
   private def impl[F[_]](client: Client[F], logBody: Boolean)(
       logMessage: Response[F] => F[Unit]
-<<<<<<< HEAD
-  )(implicit F: Async[F]): Client[F] =
-    Client { req =>
-      client.run(req).flatMap { response =>
-        if (!logBody)
-          Resource.eval(logMessage(response) *> F.delay(response))
-        else
-          Resource.suspend {
-            Ref[F].of(Vector.empty[Chunk[Byte]]).map { vec =>
-              Resource.make(
-                F.pure(
-                  response.copy(entity =
-                    Entity(
-                      response.body
-                        // Cannot Be Done Asynchronously - Otherwise All Chunks May Not Be Appended Previous to Finalization
-                        .observe(_.chunks.flatMap(s => Stream.exec(vec.update(_ :+ s))))
-                    )
-                  )
-                )
-              ) { _ =>
-                val newBody = Stream
-                  .eval(vec.get)
-                  .flatMap(v => Stream.emits(v))
-                  .flatMap(c => Stream.chunk(c))
-                logMessage(response.withBodyStream(newBody))
-                  .handleErrorWith(t => F.delay(logger.error(t)("Error logging response body")))
-              }
-=======
   )(implicit F: Async[F]): Client[F] = {
     def logResponse(response: Response[F]): Resource[F, Response[F]] =
       if (!logBody)
@@ -120,7 +92,6 @@
               val newBody = Stream.eval(vec.get).flatMap(Stream.emits).unchunks
               logMessage(response.withBodyStream(newBody))
                 .handleErrorWith(t => F.delay(logger.error(t)("Error logging response body")))
->>>>>>> 8ca0998f
             }
           }
         }
