--- conflicted
+++ resolved
@@ -156,39 +156,27 @@
   ): OptionT[F, A] =
     OptionT(expectOptionOr(req)(onError)(d))
 
-  /** As [[#expectOption]], but defined in terms of [[cats.data.OptionT]]. */
-  final def expectOptionT[A](req: Request[F])(implicit d: EntityDecoder[F, A]): OptionT[F, A] =
-    OptionT(expectOption[A](req)(d))
-
-  @deprecated("use public method with MonadCancelThrow instead", since = "0.23.7")
-  private[client] def translate[G[_]: Async](
-      fk: F ~> G
-  )(gK: G ~> F)(implicit F: MonadCancelThrow[F]): Client[G] = translateImpl(fk)(gK)
-
-  /** Translates the effect type of this client from F to G
-    */
-  @deprecated("use public method without MonadCancelThrow[G] constraint instead", since = "0.23.12")
-  private[client] def translate[G[_]: MonadCancelThrow](
-      fk: F ~> G
-  )(gK: G ~> F)(implicit F: MonadCancelThrow[F]): Client[G] = translateImpl(fk)(gK)
-
-<<<<<<< HEAD
-  /** As [[expectOptionOr]], but defined in terms of [[cats.data.OptionT]]. */
-  final def expectOptionOrT[A](req: Request[F])(onError: Response[F] => F[Throwable])(implicit
-      d: EntityDecoder[F, A]
-  ): OptionT[F, A] =
-    OptionT(expectOptionOr(req)(onError)(d))
-
   /** As [[expectOption]], but defined in terms of [[cats.data.OptionT]]. */
   final def expectOptionT[A](req: Request[F])(implicit d: EntityDecoder[F, A]): OptionT[F, A] =
     OptionT(expectOption[A](req)(d))
-=======
+
+  @deprecated("use public method with MonadCancelThrow instead", since = "0.23.7")
+  private[client] def translate[G[_]: Async](
+      fk: F ~> G
+  )(gK: G ~> F)(implicit F: MonadCancelThrow[F]): Client[G] = translateImpl(fk)(gK)
+
   /** Translates the effect type of this client from F to G
     */
+  @deprecated("use public method without MonadCancelThrow[G] constraint instead", since = "0.23.12")
+  private[client] def translate[G[_]: MonadCancelThrow](
+      fk: F ~> G
+  )(gK: G ~> F)(implicit F: MonadCancelThrow[F]): Client[G] = translateImpl(fk)(gK)
+
+  /** Translates the effect type of this client from F to G
+    */
   def translate[G[_]](
       fk: F ~> G
   )(gK: G ~> F)(implicit F: MonadCancelThrow[F]): Client[G] = translateImpl(fk)(gK)
->>>>>>> af46adcd
 
   private[client] def translateImpl[G[_]](
       fk: F ~> G
