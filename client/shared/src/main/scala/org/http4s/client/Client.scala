--- conflicted
+++ resolved
@@ -23,11 +23,8 @@
 import cats.effect.implicits.monadCancelOps_
 import cats.effect.kernel.CancelScope
 import cats.effect.kernel.Poll
-<<<<<<< HEAD
-=======
 import cats.effect.kernel.Resource
 import cats.syntax.all._
->>>>>>> b8762210
 import cats.~>
 import fs2._
 import fs2.concurrent.Channel
@@ -260,40 +257,6 @@
       go(source).stream
     }
 
-<<<<<<< HEAD
-    def run(
-        message: Message[F],
-        refOp: Option[Ref[F, Boolean]] = None,
-    ): Resource[F, Response[F]] = message.entity match {
-      case Entity.Empty | Entity.Strict(_) =>
-        message match {
-          case req: Request[F] =>
-            val reqAugmented = addHostHeaderIfUriIsAbsolute(req)
-            Resource.eval(app(reqAugmented)).flatMap(run(_))
-          case resp: Response[F] =>
-            Resource.pure(resp)
-        }
-      case Entity.Streamed(_, _) =>
-        message match {
-          case req: Request[F] =>
-            Resource.eval(Ref[F].of(false)).flatMap { disposed =>
-              val reqAugmented =
-                addHostHeaderIfUriIsAbsolute(req.pipeBodyThrough(until(disposed)))
-              Resource
-                .eval(app(reqAugmented))
-                .onFinalize(disposed.set(true))
-                .flatMap(run(_, Option(disposed)))
-            }
-          case resp: Response[F] =>
-            Resource.eval(refOp.fold(Ref[F].of(false))(F.pure)).flatMap { r =>
-              Resource
-                .pure(resp.pipeBodyThrough(until(r)))
-                .onFinalize(r.set(true))
-            }
-        }
-    }
-    Client((req: Request[F]) => run(req))
-=======
     def processResponse(
         response: Response[F],
         disposed: Ref[F, Boolean],
@@ -343,7 +306,6 @@
       }
 
     Client(run)
->>>>>>> b8762210
   }
 
   /** This method introduces an important way for the effectful backends to allow tracing. As Kleisli types
