/*
 * Copyright 2014 http4s.org
 *
 * Licensed under the Apache License, Version 2.0 (the "License");
 * you may not use this file except in compliance with the License.
 * You may obtain a copy of the License at
 *
 *     http://www.apache.org/licenses/LICENSE-2.0
 *
 * Unless required by applicable law or agreed to in writing, software
 * distributed under the License is distributed on an "AS IS" BASIS,
 * WITHOUT WARRANTIES OR CONDITIONS OF ANY KIND, either express or implied.
 * See the License for the specific language governing permissions and
 * limitations under the License.
 */

package org.http4s
package client
package middleware

import cats.effect._
import cats.effect.std.Hotswap
import cats.syntax.all._
import org.http4s.Method._
import org.http4s.headers._
import org.typelevel.ci.CIString
import org.typelevel.vault._

/** Client middleware to follow redirect responses.
  *
  * A 301 or 302 response is followed by:
  * - a GET if the request was GET or POST
  * - a HEAD if the request was a HEAD
  * - the original request method and body if the body had no effects
  * - the redirect is not followed otherwise
  *
  * A 303 response is followed by:
  * - a HEAD if the request was a HEAD
  * - a GET for all other methods
  *
  * A 307 or 308 response is followed by:
  * - the original request method and body, if the body had no effects
  * - the redirect is not followed otherwise
  *
  * Whenever we follow with a GET or HEAD, an empty body is sent, and
  * all payload headers defined in https://datatracker.ietf.org/doc/html/rfc7231#section-3.3
  * are stripped.
  *
  * If the response does not contain a valid Location header, the redirect is
  * not followed.
  *
  * Headers whose names match `sensitiveHeaderFilter` are not exposed when
  * redirecting to a different authority.
  */
object FollowRedirect {
  def apply[F[_]](
      maxRedirects: Int,
      sensitiveHeaderFilter: CIString => Boolean = Headers.SensitiveHeaders,
  )(client: Client[F])(implicit F: Concurrent[F]): Client[F] = {
    def nextRequest(
        req: Request[F],
        uri: Uri,
        method: Method,
        cookies: List[ResponseCookie],
    ): Request[F] = {
<<<<<<< HEAD
      // https://tools.ietf.org/html/rfc7231#section-7.1.
=======
      // https://datatracker.ietf.org/doc/html/rfc7231#section-7.1
>>>>>>> 0dae3070
      val nextUri = uri.copy(
        scheme = uri.scheme.orElse(req.uri.scheme),
        authority = uri.authority.orElse(req.uri.authority),
        fragment = uri.fragment.orElse(req.uri.fragment),
      )

      def stripSensitiveHeaders(req: Request[F]): Request[F] =
        if (req.uri.authority != nextUri.authority)
          req.transformHeaders(hs =>
            Headers(hs.headers.filterNot(h => sensitiveHeaderFilter(h.name)))
          )
        else
          req

      def propagateCookies(req: Request[F]): Request[F] =
        if (req.uri.authority == nextUri.authority)
          cookies.foldLeft(req) { case (nextReq, cookie) =>
            nextReq.addCookie(cookie.name, cookie.content)
          }
        else
          req

      def clearBodyFromGetHead(req: Request[F]): Request[F] =
        method match {
          case GET | HEAD => req.withEmptyBody
          case _ => req
        }

      clearBodyFromGetHead(
        propagateCookies(stripSensitiveHeaders(req)).withMethod(method).withUri(nextUri)
      )
    }

    def redirectLoop(
        req: Request[F],
        redirects: Int,
        hotswap: Hotswap[F, Response[F]],
    ): F[Response[F]] =
      hotswap.clear *> // Release the prior connection before allocating a new
        hotswap.swap(client.run(req)).flatMap { resp =>
          val l: Option[Location] = resp.headers.get[Location]
          (methodForRedirect(req, resp), l) match {
            case (Some(method), Some(loc)) if redirects < maxRedirects =>
              val nextReq = nextRequest(req, loc.uri, method, resp.cookies)
              redirectLoop(nextReq, redirects + 1, hotswap)
                .map(res => res.withAttribute(redirectUrisKey, nextReq.uri +: getRedirectUris(res)))
            case _ =>
              // IF the response is missing the Location header, OR there is no method to redirect,
              // OR we have exceeded max number of redirections, THEN we redirect no more
              resp.pure[F]
          }
        }

    Client { req =>
      Hotswap.create[F, Response[F]].flatMap { case hotswap =>
        Resource.eval(redirectLoop(req, 0, hotswap))
      }
    }
  }

  private def methodForRedirect[F[_]](req: Request[F], resp: Response[F]): Option[Method] =
    resp.status.code match {
      case 301 | 302 =>
        req.method match {
          case POST =>
            // "For historical reasons, a user agent MAY change the request method
            // from POST to GET for the subsequent request." -- RFC 7231
            //
            // This is common practice, so we do.
            //
            // TODO In a future version, configure this behavior through a
            // redirect config.
            Some(GET)

          case m =>
            Some(m)
        }

      case 303 =>
        // "303 (See Other) status code indicates that the server is
        // redirecting the user agent to a different resource, as indicated
        // by a URI in the Location header field, which is intended to
        // provide an indirect response to the original request.  A user
        // agent can perform a retrieval request targeting that URI (a GET
        // or HEAD request if using HTTP)" -- RFC 7231
        req.method match {
          case HEAD => Some(HEAD)
          case _ => Some(GET)
        }

      case 307 | 308 =>
        // "Note: This status code is similar to 302 (Found), except that
        // it does not allow changing the request method from POST to GET.
        // This specification defines no equivalent counterpart for 301
        // (Moved Permanently) ([RFC7238], however, defines the status code
        // 308 (Permanent Redirect) for this purpose). These status codes
        // may not change the method." -- RFC 7231
        //
        Some(req.method)

      case _ =>
        None
    }

  private val redirectUrisKey = Key.newKey[SyncIO, List[Uri]].unsafeRunSync()

  /** Get the redirection URIs for a `response`.
    * Excludes the initial request URI
    */
  def getRedirectUris[F[_]](response: Response[F]): List[Uri] =
    response.attributes.lookup(redirectUrisKey).getOrElse(Nil)
}<|MERGE_RESOLUTION|>--- conflicted
+++ resolved
@@ -63,11 +63,7 @@
         method: Method,
         cookies: List[ResponseCookie],
     ): Request[F] = {
-<<<<<<< HEAD
-      // https://tools.ietf.org/html/rfc7231#section-7.1.
-=======
       // https://datatracker.ietf.org/doc/html/rfc7231#section-7.1
->>>>>>> 0dae3070
       val nextUri = uri.copy(
         scheme = uri.scheme.orElse(req.uri.scheme),
         authority = uri.authority.orElse(req.uri.authority),
