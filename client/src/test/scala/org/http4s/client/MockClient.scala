--- conflicted
+++ resolved
@@ -2,11 +2,7 @@
 
 import com.typesafe.scalalogging.slf4j.LazyLogging
 import org.http4s.server._
-<<<<<<< HEAD
 import org.http4s.{ Response, Request }
-=======
-import org.http4s.{ResponseBuilder, Response, Request, Status}
->>>>>>> 8ca5c9cf
 
 import scalaz.concurrent.Task
 
@@ -16,11 +12,7 @@
     * @param req [[Request]] containing the headers, URI, etc.
     * @return Task which will generate the Response
     */
-<<<<<<< HEAD
-  override def prepare(req: Request): Task[Response] = route.orNotFound(req)
-=======
   override def prepare(req: Request): Task[Response] = service.orNotFound(req)
->>>>>>> 8ca5c9cf
 
   /** Shutdown this client, closing any open connections and freeing resources */
   override def shutdown(): Task[Unit] = Task.now(())
