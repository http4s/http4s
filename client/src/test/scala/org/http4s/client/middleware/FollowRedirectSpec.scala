--- conflicted
+++ resolved
@@ -198,13 +198,8 @@
         Header("Authorization", "Bearer s3cr3t"))
       req.flatMap(client.run(_).use {
         case Ok(resp) =>
-<<<<<<< HEAD
           resp.headers.get(CIString("X-Original-Authorization")).map(_.value).pure[IO]
-      } must returnValue(Some(""))
-=======
-          resp.headers.get("X-Original-Authorization".ci).map(_.value).pure[IO]
       }) must returnValue(Some(""))
->>>>>>> d567eb27
     }
 
     "Send sensitive headers when redirecting to same authority" in {
@@ -214,13 +209,8 @@
         Header("Authorization", "Bearer s3cr3t"))
       req.flatMap(client.run(_).use {
         case Ok(resp) =>
-<<<<<<< HEAD
           resp.headers.get(CIString("X-Original-Authorization")).map(_.value).pure[IO]
-      } must returnValue(Some("Bearer s3cr3t"))
-=======
-          resp.headers.get("X-Original-Authorization".ci).map(_.value).pure[IO]
       }) must returnValue(Some("Bearer s3cr3t"))
->>>>>>> d567eb27
     }
 
     "Record the intermediate URIs" in {
