/*
 * Copyright 2014 http4s.org
 *
 * Licensed under the Apache License, Version 2.0 (the "License");
 * you may not use this file except in compliance with the License.
 * You may obtain a copy of the License at
 *
 *     http://www.apache.org/licenses/LICENSE-2.0
 *
 * Unless required by applicable law or agreed to in writing, software
 * distributed under the License is distributed on an "AS IS" BASIS,
 * WITHOUT WARRANTIES OR CONDITIONS OF ANY KIND, either express or implied.
 * See the License for the specific language governing permissions and
 * limitations under the License.
 */

package org.http4s
package client

import cats.effect._
import cats.syntax.all._
import fs2._
import fs2.io._
import java.util.Locale
import javax.servlet.http.{HttpServlet, HttpServletRequest, HttpServletResponse}
import org.http4s.client.testroutes.GetRoutes
import org.http4s.client.dsl.Http4sClientDsl
import org.http4s.dsl.io._
import org.http4s.multipart.{Multipart, Part}
import scala.concurrent.duration._
import java.util.Arrays

abstract class ClientRouteTestBattery(name: String) extends Http4sSuite with Http4sClientDsl[IO] {
  val timeout = 20.seconds

  def clientResource: Resource[IO, Client[IO]]

  def testServlet =
    new HttpServlet {
      override def doGet(req: HttpServletRequest, srv: HttpServletResponse): Unit =
        GetRoutes.getPaths.get(req.getRequestURI) match {
          case Some(r) =>
            r.flatMap(renderResponse(srv, _)).unsafeRunSync() // We are outside the IO world
          case None => srv.sendError(404)
        }

      override def doPost(req: HttpServletRequest, srv: HttpServletResponse): Unit = {
        srv.setStatus(200)
        val s = scala.io.Source.fromInputStream(req.getInputStream).mkString
        srv.getWriter.print(s)
        srv.getWriter.flush()
      }
    }

<<<<<<< HEAD
  val clientFixture = ResourceFixture(
    (JettyScaffold[IO](1, false, testServlet), clientResource).tupled)
=======
  // Need to override the context shift from munitCatsEffect
  // This is only required for JettyClient
  implicit val contextShift: ContextShift[IO] = Http4sSuite.TestContextShift

  val jetty = resourceSuiteFixture("server", JettyScaffold[IO](1, false, testServlet))
  val client = resourceSuiteFixture("client", clientResource)
>>>>>>> a3df18f3

  test(s"$name Repeat a simple request") {
    val address = jetty().addresses.head
    val path = GetRoutes.SimplePath

    def fetchBody =
      client().toKleisli(_.as[String]).local { (uri: Uri) =>
        Request(uri = uri)
      }

    val url = Uri.fromString(s"http://${address.getHostName}:${address.getPort}$path").yolo
    (0 until 10).toVector
      .parTraverse(_ => fetchBody.run(url).map(_.length))
      .map(_.forall(_ =!= 0))
      .assert
  }

  test(s"$name POST an empty body") {
    val address = jetty().addresses.head
    val uri = Uri.fromString(s"http://${address.getHostName}:${address.getPort}/echo").yolo
    val req = POST(uri)
    val body = client().expect[String](req)
    body.assertEquals("")
  }

  test(s"$name POST a normal body") {
    val address = jetty().addresses.head
    val uri = Uri.fromString(s"http://${address.getHostName}:${address.getPort}/echo").yolo
    val req = POST("This is normal.", uri)
    val body = client().expect[String](req)
    body.assertEquals("This is normal.")
  }

  test(s"$name POST a chunked body") {
    val address = jetty().addresses.head
    val uri = Uri.fromString(s"http://${address.getHostName}:${address.getPort}/echo").yolo
    val req = POST(Stream("This is chunked.").covary[IO], uri)
    val body = client().expect[String](req)
    body.assertEquals("This is chunked.")
  }

  test(s"$name POST a multipart body") {
    val address = jetty().addresses.head
    val uri = Uri.fromString(s"http://${address.getHostName}:${address.getPort}/echo").yolo
    val multipart = Multipart[IO](Vector(Part.formData("text", "This is text.")))
    val req = POST(multipart, uri).withHeaders(multipart.headers)
    val body = client().expect[String](req)
    body.map(_.contains("This is text.")).assert
  }

  test(s"$name Execute GET") {
    val address = jetty().addresses.head
    GetRoutes.getPaths.toList.traverse { case (path, expected) =>
      val name = address.getHostName
      val port = address.getPort
      val req = Request[IO](uri = Uri.fromString(s"http://$name:$port$path").yolo)
      client()
        .run(req)
        .use(resp => expected.flatMap(checkResponse(resp, _)))
        .assert
    }
  }

  private def checkResponse(rec: Response[IO], expected: Response[IO]): IO[Boolean] = {
    // This isn't a generically safe normalization for all header, but
    // it's close enough for our purposes
    def normalizeHeaderValue(h: Header.Raw) =
      Header.Raw(h.name, h.value.replace("; ", ";").toLowerCase(Locale.ROOT))

    for {
      _ <- IO(rec.status).assertEquals(expected.status)
      body <- rec.body.compile.to(Array)
      expBody <- expected.body.compile.to(Array)
      _ <- IO(body).map(Arrays.equals(_, expBody)).assert
      headers = rec.headers.headers.map(normalizeHeaderValue)
      expectedHeaders = expected.headers.headers.map(normalizeHeaderValue)
      _ <- IO(expectedHeaders.diff(headers)).assertEquals(Nil)
      _ <- IO(rec.httpVersion).assertEquals(expected.httpVersion)
    } yield true
  }

  private def renderResponse(srv: HttpServletResponse, resp: Response[IO]): IO[Unit] = {
    srv.setStatus(resp.status.code)
    resp.headers.foreach { h =>
      srv.addHeader(h.name.toString, h.value)
    }
    resp.body
      .through(writeOutputStream[IO](IO.pure(srv.getOutputStream), closeAfterUse = false))
      .compile
      .drain
  }
}<|MERGE_RESOLUTION|>--- conflicted
+++ resolved
@@ -52,17 +52,8 @@
       }
     }
 
-<<<<<<< HEAD
-  val clientFixture = ResourceFixture(
-    (JettyScaffold[IO](1, false, testServlet), clientResource).tupled)
-=======
-  // Need to override the context shift from munitCatsEffect
-  // This is only required for JettyClient
-  implicit val contextShift: ContextShift[IO] = Http4sSuite.TestContextShift
-
   val jetty = resourceSuiteFixture("server", JettyScaffold[IO](1, false, testServlet))
   val client = resourceSuiteFixture("client", clientResource)
->>>>>>> a3df18f3
 
   test(s"$name Repeat a simple request") {
     val address = jetty().addresses.head
