/*
 * Copyright 2014 http4s.org
 *
 * Licensed under the Apache License, Version 2.0 (the "License");
 * you may not use this file except in compliance with the License.
 * You may obtain a copy of the License at
 *
 *     http://www.apache.org/licenses/LICENSE-2.0
 *
 * Unless required by applicable law or agreed to in writing, software
 * distributed under the License is distributed on an "AS IS" BASIS,
 * WITHOUT WARRANTIES OR CONDITIONS OF ANY KIND, either express or implied.
 * See the License for the specific language governing permissions and
 * limitations under the License.
 */

package org.http4s
package client

import cats.effect._
import cats.syntax.all._
import fs2._
import fs2.io._
import java.util.Locale
import javax.servlet.http.{HttpServlet, HttpServletRequest, HttpServletResponse}
import org.http4s.client.testroutes.GetRoutes
import org.http4s.client.dsl.Http4sClientDsl
import org.http4s.dsl.io._
import org.http4s.implicits._
import org.http4s.multipart.{Multipart, Part}
import scala.concurrent.duration._
import java.util.Arrays

abstract class ClientRouteTestBattery(name: String) extends Http4sSuite with Http4sClientDsl[IO] {
  val timeout = 20.seconds

  def clientResource: Resource[IO, Client[IO]]

  def testServlet =
    new HttpServlet {
      override def doGet(req: HttpServletRequest, srv: HttpServletResponse): Unit =
        req.getPathInfo match {
          case "/request-splitting" =>
            Option(req.getHeader("Evil")) match {
              case None => srv.setStatus(200)
              case Some(_) => srv.sendError(500)
            }
          case _ =>
            GetRoutes.getPaths.get(req.getRequestURI) match {
              case Some(r) =>
                renderResponse(srv, r.unsafeRunSync())
                  .unsafeRunSync() // We are outside the IO world
              case None => srv.sendError(404)
            }
        }

      override def doPost(req: HttpServletRequest, srv: HttpServletResponse): Unit = {
        srv.setStatus(200)
        val s = scala.io.Source.fromInputStream(req.getInputStream).mkString
        srv.getWriter.print(s)
        srv.getWriter.flush()
      }
    }

  // Need to override the context shift from munitCatsEffect
  // This is only required for JettyClient
  implicit val contextShift: ContextShift[IO] = Http4sSuite.TestContextShift

  val jetty = resourceSuiteFixture("server", JettyScaffold[IO](1, false, testServlet))
  val client = resourceSuiteFixture("client", clientResource)

  test(s"$name Repeat a simple request") {
    val address = jetty().addresses.head
    val path = GetRoutes.SimplePath

    def fetchBody =
      client().toKleisli(_.as[String]).local { (uri: Uri) =>
        Request(uri = uri)
      }

    val url = Uri.fromString(s"http://${address.getHostName}:${address.getPort}$path").yolo
    (0 until 10).toVector
      .parTraverse(_ => fetchBody.run(url).map(_.length))
      .map(_.forall(_ =!= 0))
      .assert
  }

  test(s"$name POST an empty body") {
    val address = jetty().addresses.head
    val uri = Uri.fromString(s"http://${address.getHostName}:${address.getPort}/echo").yolo
    val req = POST(uri)
    val body = client().expect[String](req)
    body.assertEquals("")
  }

  test(s"$name POST a normal body") {
    val address = jetty().addresses.head
    val uri = Uri.fromString(s"http://${address.getHostName}:${address.getPort}/echo").yolo
    val req = POST("This is normal.", uri)
    val body = client().expect[String](req)
    body.assertEquals("This is normal.")
  }

  test(s"$name POST a chunked body".flaky) {
    val address = jetty().addresses.head
    val uri = Uri.fromString(s"http://${address.getHostName}:${address.getPort}/echo").yolo
    val req = POST(Stream("This is chunked.").covary[IO], uri)
    val body = client().expect[String](req)
    body.assertEquals("This is chunked.")
  }

  test(s"$name POST a multipart body") {
    val address = jetty().addresses.head
    val uri = Uri.fromString(s"http://${address.getHostName}:${address.getPort}/echo").yolo
    val multipart = Multipart[IO](Vector(Part.formData("text", "This is text.")))
    val req = POST(multipart, uri).withHeaders(multipart.headers)
    val body = client().expect[String](req)
    body.map(_.contains("This is text.")).assert
  }

  test(s"$name Execute GET") {
    val address = jetty().addresses.head
    GetRoutes.getPaths.toList.traverse { case (path, expected) =>
      val name = address.getHostName
      val port = address.getPort
      val req = Request[IO](uri = Uri.fromString(s"http://$name:$port$path").yolo)
      client()
        .run(req)
        .use(resp => expected.flatMap(expectedResponse => checkResponse(resp, expectedResponse)))
        .assert
    }
  }

  test("Mitigates request splitting attack in URI path") {
    val address = jetty().addresses.head
    val name = address.getHostName
    val port = address.getPort
    val req = Request[IO](
      uri = Uri(
        authority = Uri.Authority(None, Uri.RegName(name), port = port.some).some,
<<<<<<< HEAD
        path = Uri.Path.Root / Uri.Path.Segment.encoded(
          "/request-splitting HTTP/1.0\r\nEvil:true\r\nHide-Protocol-Version:")
      ))
=======
        path = "/request-splitting HTTP/1.0\r\nEvil:true\r\nHide-Protocol-Version:"))
>>>>>>> f26f7454
    client().status(req).handleError(_ => Status.Ok).assertEquals(Status.Ok)
  }

  test("Mitigates request splitting attack in URI RegName") {
    val address = jetty().addresses.head
    val name = address.getHostName
    val port = address.getPort
    val req = Request[IO](uri = Uri(
      authority =
        Uri.Authority(None, Uri.RegName(s"${name}\r\nEvil:true\r\n"), port = port.some).some,
<<<<<<< HEAD
      path = path"/request-splitting"))
=======
      path = "/request-splitting"))
>>>>>>> f26f7454
    client().status(req).handleError(_ => Status.Ok).assertEquals(Status.Ok)
  }

  test("Mitigates request splitting attack in field name") {
    val address = jetty().addresses.head
    val req = Request[IO](
      uri =
        Uri.fromString(s"http://${address.getHostName}:${address.getPort}/request-splitting").yolo)
      .putHeaders(Header.Raw("Fine:\r\nEvil:true\r\n".ci, "oops"))
    client().status(req).handleError(_ => Status.Ok).assertEquals(Status.Ok)
  }

  test("Mitigates request splitting attack in field value") {
    val address = jetty().addresses.head
    val req = Request[IO](
      uri =
        Uri.fromString(s"http://${address.getHostName}:${address.getPort}/request-splitting").yolo)
      .putHeaders(Header.Raw("X-Carrier".ci, "\r\nEvil:true\r\n"))
    client().status(req).handleError(_ => Status.Ok).assertEquals(Status.Ok)
  }

  private def checkResponse(rec: Response[IO], expected: Response[IO]): IO[Boolean] = {
    // This isn't a generically safe normalization for all header, but
    // it's close enough for our purposes
    def normalizeHeaderValue(h: Header.Raw) =
      Header.Raw(h.name, h.value.replace("; ", ";").toLowerCase(Locale.ROOT))

    for {
      _ <- IO(rec.status).assertEquals(expected.status)
      body <- rec.body.compile.to(Array)
      expBody <- expected.body.compile.to(Array)
      _ <- IO(body).map(Arrays.equals(_, expBody)).assert
      headers = rec.headers.headers.map(normalizeHeaderValue)
      expectedHeaders = expected.headers.headers.map(normalizeHeaderValue)
      _ <- IO(expectedHeaders.diff(headers)).assertEquals(Nil)
      _ <- IO(rec.httpVersion).assertEquals(expected.httpVersion)
    } yield true
  }

  private def renderResponse(srv: HttpServletResponse, resp: Response[IO]): IO[Unit] = {
    srv.setStatus(resp.status.code)
    resp.headers.foreach { h =>
      srv.addHeader(h.name.toString, h.value)
    }
    resp.body
      .through(
        writeOutputStream[IO](IO.pure(srv.getOutputStream), testBlocker, closeAfterUse = false))
      .compile
      .drain
  }
}<|MERGE_RESOLUTION|>--- conflicted
+++ resolved
@@ -138,13 +138,9 @@
     val req = Request[IO](
       uri = Uri(
         authority = Uri.Authority(None, Uri.RegName(name), port = port.some).some,
-<<<<<<< HEAD
         path = Uri.Path.Root / Uri.Path.Segment.encoded(
-          "/request-splitting HTTP/1.0\r\nEvil:true\r\nHide-Protocol-Version:")
+          "request-splitting HTTP/1.0\r\nEvil:true\r\nHide-Protocol-Version:")
       ))
-=======
-        path = "/request-splitting HTTP/1.0\r\nEvil:true\r\nHide-Protocol-Version:"))
->>>>>>> f26f7454
     client().status(req).handleError(_ => Status.Ok).assertEquals(Status.Ok)
   }
 
@@ -155,11 +151,7 @@
     val req = Request[IO](uri = Uri(
       authority =
         Uri.Authority(None, Uri.RegName(s"${name}\r\nEvil:true\r\n"), port = port.some).some,
-<<<<<<< HEAD
       path = path"/request-splitting"))
-=======
-      path = "/request-splitting"))
->>>>>>> f26f7454
     client().status(req).handleError(_ => Status.Ok).assertEquals(Status.Ok)
   }
 
