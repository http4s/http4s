--- conflicted
+++ resolved
@@ -76,8 +76,6 @@
       }
     }
 
-<<<<<<< HEAD
-=======
   /** Returns this client as an [[HttpService]].  It is the
     * responsibility of callers of this service to run the response
     * body to dispose of the underlying HTTP connection.
@@ -90,7 +88,6 @@
   def toHttpService: HttpService[F] =
     toHttpApp.mapF(OptionT.liftF(_))
 
->>>>>>> a2f871b0
   def stream(req: Request[F]): Stream[F, Response[F]] =
     Stream.resource(run(req))
 
