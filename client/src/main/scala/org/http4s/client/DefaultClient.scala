--- conflicted
+++ resolved
@@ -19,23 +19,14 @@
 
 import cats.Applicative
 import cats.data.Kleisli
-<<<<<<< HEAD
-import cats.effect.Resource
-=======
-import cats.effect.{BracketThrow, Resource}
->>>>>>> 9f58f1cd
+import cats.effect.{MonadCancelThrow, Resource}
 import cats.syntax.all._
 import fs2.Stream
 import org.http4s.Status.Successful
 import org.http4s.headers.{Accept, MediaRangeAndQValue}
-import cats.effect.kernel.MonadCancel
-
-<<<<<<< HEAD
-private[http4s] abstract class DefaultClient[F[_]](implicit F: MonadCancel[F, Throwable])
+
+private[http4s] abstract class DefaultClient[F[_]](implicit F: MonadCancelThrow[F])
     extends Client[F] {
-=======
-private[http4s] abstract class DefaultClient[F[_]](implicit F: BracketThrow[F]) extends Client[F] {
->>>>>>> 9f58f1cd
   def run(req: Request[F]): Resource[F, Response[F]]
 
   /** Submits a request, and provides a callback to process the response.
