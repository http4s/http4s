package org.http4s
package client
package middleware

<<<<<<< HEAD
import cats._
import cats.implicits._
import org.http4s.Status._
import org.log4s.getLogger
=======
import scala.concurrent.ExecutionContext
import scala.concurrent.duration._
import scala.math.{pow, min, random}
import org.http4s.Status._
import org.log4s.getLogger
import fs2.{Scheduler, Strategy, Task}
>>>>>>> 95017f4a

import scala.concurrent.duration._
import scala.math.{min, pow, random}

object Retry {

  private[this] val logger = getLogger

  private[this] val RetriableStatuses = Set(
    RequestTimeout,
    // TODO Leaving PayloadTooLarge out until we model Retry-After
    InternalServerError,
    ServiceUnavailable,
    BadGateway,
    GatewayTimeout
  )

<<<<<<< HEAD
  def apply[F[_]](backoff: Int => Option[FiniteDuration])
                 (client: Client[F])
                 (implicit F: MonadError[F, Throwable]): Client[F] = {
    def prepareLoop(req: Request[F], attempts: Int): F[DisposableResponse[F]] = {
      client.open(req).attempt.flatMap {
=======
  def apply(backoff: Int => Option[FiniteDuration])(client: Client)(implicit ec: ExecutionContext, scheduler: Scheduler): Client = {
    implicit val s: Strategy = Strategy.fromExecutionContext(ec)

    def prepareLoop(req: Request, attempts: Int): Task[DisposableResponse] = {
      client.open(req).attempt flatMap {
>>>>>>> 95017f4a
        // TODO fs2 port - Reimplement request isIdempotent in some form
        case Right(dr @ DisposableResponse(Response(status, _, _, _, _), _)) if RetriableStatuses(status) =>
          backoff(attempts) match {
            case Some(duration) =>
              logger.info(s"Request $req has failed on attempt #$attempts with reason $status. Retrying after $duration.")
              dr.dispose.flatMap(_ => nextAttempt(req, attempts, duration))
            case None =>
              logger.info(s"Request $req has failed on attempt #$attempts with reason $status. Giving up.")
              F.pure(dr)
          }
        case Right(dr) =>
          F.pure(dr)
        case Left(e) =>
          backoff(attempts) match {
            case Some(duration) =>
              logger.error(e)(s"Request $req threw an exception on attempt #$attempts attempts. Retrying after $duration.")
              nextAttempt(req, attempts, duration)
            case None =>
              // info instead of error(e), because e is not discarded
              logger.info(s"Request $req threw an exception on attempt #$attempts attempts. Giving up.")
              F.raiseError[DisposableResponse[F]](e)
          }
      }
    }

<<<<<<< HEAD
    def nextAttempt(req: Request[F], attempts: Int, duration: FiniteDuration): F[DisposableResponse[F]] = {
        prepareLoop(req.withBody(EmptyBody), attempts + 1)
    }
=======
    def nextAttempt(req: Request, attempts: Int, duration: FiniteDuration): Task[DisposableResponse] = {
>>>>>>> 95017f4a
      // TODO honor Retry-After header
      prepareLoop(req.withEmptyBody, attempts + 1).schedule(duration)
    }

    client.copy(open = Service.lift(prepareLoop(_, 1)))
  }
}


object RetryPolicy {

  def exponentialBackoff(maxWait: Duration, maxRetry: Int): Int => Option[FiniteDuration] = {
    val maxInMillis = maxWait.toMillis
    k => if (k > maxRetry) None else Some(expBackoff(k, maxInMillis))
  }

  private def expBackoff(k: Int, maxInMillis: Long): FiniteDuration = {
    val millis = (pow(2.0, k.toDouble) - 1.0) * 1000.0
    val interval = min(millis, maxInMillis.toDouble)
    FiniteDuration((random * interval).toLong, MILLISECONDS)
  }
}<|MERGE_RESOLUTION|>--- conflicted
+++ resolved
@@ -2,19 +2,11 @@
 package client
 package middleware
 
-<<<<<<< HEAD
 import cats._
 import cats.implicits._
+import fs2._
 import org.http4s.Status._
 import org.log4s.getLogger
-=======
-import scala.concurrent.ExecutionContext
-import scala.concurrent.duration._
-import scala.math.{pow, min, random}
-import org.http4s.Status._
-import org.log4s.getLogger
-import fs2.{Scheduler, Strategy, Task}
->>>>>>> 95017f4a
 
 import scala.concurrent.duration._
 import scala.math.{min, pow, random}
@@ -32,19 +24,11 @@
     GatewayTimeout
   )
 
-<<<<<<< HEAD
   def apply[F[_]](backoff: Int => Option[FiniteDuration])
                  (client: Client[F])
-                 (implicit F: MonadError[F, Throwable]): Client[F] = {
+                 (implicit F: MonadError[F, Throwable], scheduler: Scheduler): Client[F] = {
     def prepareLoop(req: Request[F], attempts: Int): F[DisposableResponse[F]] = {
       client.open(req).attempt.flatMap {
-=======
-  def apply(backoff: Int => Option[FiniteDuration])(client: Client)(implicit ec: ExecutionContext, scheduler: Scheduler): Client = {
-    implicit val s: Strategy = Strategy.fromExecutionContext(ec)
-
-    def prepareLoop(req: Request, attempts: Int): Task[DisposableResponse] = {
-      client.open(req).attempt flatMap {
->>>>>>> 95017f4a
         // TODO fs2 port - Reimplement request isIdempotent in some form
         case Right(dr @ DisposableResponse(Response(status, _, _, _, _), _)) if RetriableStatuses(status) =>
           backoff(attempts) match {
@@ -70,16 +54,9 @@
       }
     }
 
-<<<<<<< HEAD
-    def nextAttempt(req: Request[F], attempts: Int, duration: FiniteDuration): F[DisposableResponse[F]] = {
-        prepareLoop(req.withBody(EmptyBody), attempts + 1)
-    }
-=======
-    def nextAttempt(req: Request, attempts: Int, duration: FiniteDuration): Task[DisposableResponse] = {
->>>>>>> 95017f4a
+    def nextAttempt(req: Request[F], attempts: Int, duration: FiniteDuration): F[DisposableResponse[F]] =
       // TODO honor Retry-After header
-      prepareLoop(req.withEmptyBody, attempts + 1).schedule(duration)
-    }
+      scheduler.sleep_(duration).run >> prepareLoop(req.withEmptyBody, attempts + 1)
 
     client.copy(open = Service.lift(prepareLoop(_, 1)))
   }
