package org.http4s
package client
package middleware

<<<<<<< HEAD
import cats._
import cats.implicits._
=======
>>>>>>> 95017f4a
import fs2._
import org.http4s.Method._
import org.http4s.headers._
import org.http4s.syntax.string._
<<<<<<< HEAD
=======
import org.http4s.util.CaseInsensitiveString
import scodec.bits.ByteVector
>>>>>>> 95017f4a

/**
  * Client middleware to follow redirect responses.
  *
  * A 301 or 302 response is followed by:
  * - a GET if the request was GET or POST
  * - a HEAD if the request was a HEAD
  * - the original request method and body if the body had no effects
  * - the redirect is not followed otherwise
  *
  * A 303 response is followed by:
  * - a HEAD if the request was a HEAD
  * - a GET for all other methods
  *
  * A 307 or 308 response is followed by:
  * - the original request method and body, if the body had no effects
  * - the redirect is not followed otherwise
  *
  * Whenever we follow with a GET or HEAD, an empty body is sent, and
  * all payload headers defined in https://tools.ietf.org/html/rfc7231#section-3.3
  * are stripped.
  *
  * If the response does not contain a valid Location header, the redirect is
  * not followed.
  *
  * Headers whose names match `sensitiveHeaderFilter` are not exposed when
  * redirecting to a different authority.
  */
object FollowRedirect {
<<<<<<< HEAD

  // TODO move this somewhere more sensible in 0.15, but we don't want to break
  // bincompat in a bugfix for 0.14.
  //
  // https://tools.ietf.org/html/rfc7231#section-3.3
  private val PayloadHeaderKeys = Set(
    "Content-Length".ci,
    "Content-Range".ci,
    "Trailer".ci,
    "Transfer-Encoding".ci
  )

  def apply[F[_]](maxRedirects: Int)
                 (client: Client[F])
                 (implicit F: MonadError[F, Throwable]): Client[F] = {
    def prepareLoop(req: Request[F], redirects: Int): F[DisposableResponse[F]] = {
=======
  def apply(maxRedirects: Int, sensitiveHeaderFilter: CaseInsensitiveString => Boolean = Headers.SensitiveHeaders)(client: Client): Client = {
    def prepareLoop(req: Request, redirects: Int): Task[DisposableResponse] = {
>>>>>>> 95017f4a
      client.open(req).flatMap { case dr @ DisposableResponse(resp, dispose) =>
        def redirectUri =
          resp.headers.get(Location).map { loc =>
            val uri = loc.uri
            // https://tools.ietf.org/html/rfc7231#section-7.1.2
            uri.copy(
              scheme = uri.scheme orElse req.uri.scheme,
              authority = uri.authority orElse req.uri.authority,
              fragment = uri.fragment orElse req.uri.fragment
            )
          }

        // We can only resubmit a body if it was not effectful.
        def pureBody: Option[Stream[F, Byte]] = {
          // We Are Propogating The Stream
          Some(req.body)
          // TODO fs2 port
        }

        def dontRedirect: F[DisposableResponse[F]] = F.pure(dr)

<<<<<<< HEAD
        def nextRequest(method: Method, nextUri: Uri, bodyOpt: Option[Stream[F, Byte]]): Request[F] =
=======
        def stripSensitiveHeaders(nextUri: Uri): Request =
          if (req.uri.authority != nextUri.authority)
            req.transformHeaders(_.filterNot(h => sensitiveHeaderFilter(h.name)))
          else
            req

        def nextRequest(method: Method, nextUri: Uri, bodyOpt: Option[Stream[Task,Byte]]) =
>>>>>>> 95017f4a
          bodyOpt match {
            case Some(body) =>
              stripSensitiveHeaders(nextUri)
                .withMethod(method)
                .withUri(nextUri)
                .withBodyStream(body)
            case None =>
              stripSensitiveHeaders(nextUri)
                .withMethod(method)
                .withUri(nextUri)
                .withEmptyBody
          }

        def doRedirect(method: Method): F[DisposableResponse[F]] = {
          if (redirects < maxRedirects) {
            // If we get a redirect response without a location, then there is
            // nothing to redirect.
            redirectUri.fold(dontRedirect) { nextUri =>
              // We can only redirect safely if there is no body or if we've
              // verified that the body is pure.
              val nextReq: Option[Request[F]] = method match {
                case GET | HEAD =>
                  Option(nextRequest(method, nextUri, None))
                case _ =>
                  pureBody.map(body => nextRequest(method, nextUri, Some(body)))
              }
              nextReq.fold(dontRedirect)(req => dr.dispose.flatMap(_ => prepareLoop(req, redirects + 1)))
            }
          }
          else dontRedirect
        }

        resp.status.code match {
          case 301 | 302 =>
            req.method match {
              case POST =>
                // "For historical reasons, a user agent MAY change the request method
                // from POST to GET for the subsequent request." -- RFC 7231
                //
                // This is common practice, so we do.
                //
                // TODO In a future version, configure this behavior through a
                // redirect config.
                doRedirect(GET)

              case m =>
                doRedirect(m)
            }

          case 303 =>
            // "303 (See Other) status code indicates that the server is
            // redirecting the user agent to a different resource, as indicated
            // by a URI in the Location header field, which is intended to
            // provide an indirect response to the original request.  A user
            // agent can perform a retrieval request targeting that URI (a GET
            // or HEAD request if using HTTP)" -- RFC 7231
            doRedirect(req.method match {
              case HEAD => HEAD
              case _ => GET
            })

          case 307 | 308 =>
            // "Note: This status code is similar to 302 (Found), except that
            // it does not allow changing the request method from POST to GET.
            // This specification defines no equivalent counterpart for 301
            // (Moved Permanently) ([RFC7238], however, defines the status code
            // 308 (Permanent Redirect) for this purpose). These status codes
            // may not change the method." -- RFC 7231
            //
            doRedirect(req.method)

          case _ =>
            F.pure(dr)
        }
      }
    }

    client.copy(open = Service.lift(prepareLoop(_, 0)))
  }
}<|MERGE_RESOLUTION|>--- conflicted
+++ resolved
@@ -2,20 +2,14 @@
 package client
 package middleware
 
-<<<<<<< HEAD
 import cats._
 import cats.implicits._
-=======
->>>>>>> 95017f4a
 import fs2._
 import org.http4s.Method._
 import org.http4s.headers._
 import org.http4s.syntax.string._
-<<<<<<< HEAD
-=======
 import org.http4s.util.CaseInsensitiveString
 import scodec.bits.ByteVector
->>>>>>> 95017f4a
 
 /**
   * Client middleware to follow redirect responses.
@@ -45,27 +39,11 @@
   * redirecting to a different authority.
   */
 object FollowRedirect {
-<<<<<<< HEAD
-
-  // TODO move this somewhere more sensible in 0.15, but we don't want to break
-  // bincompat in a bugfix for 0.14.
-  //
-  // https://tools.ietf.org/html/rfc7231#section-3.3
-  private val PayloadHeaderKeys = Set(
-    "Content-Length".ci,
-    "Content-Range".ci,
-    "Trailer".ci,
-    "Transfer-Encoding".ci
-  )
-
-  def apply[F[_]](maxRedirects: Int)
+  def apply[F[_]](maxRedirects: Int,
+                  sensitiveHeaderFilter: CaseInsensitiveString => Boolean = Headers.SensitiveHeaders)
                  (client: Client[F])
                  (implicit F: MonadError[F, Throwable]): Client[F] = {
     def prepareLoop(req: Request[F], redirects: Int): F[DisposableResponse[F]] = {
-=======
-  def apply(maxRedirects: Int, sensitiveHeaderFilter: CaseInsensitiveString => Boolean = Headers.SensitiveHeaders)(client: Client): Client = {
-    def prepareLoop(req: Request, redirects: Int): Task[DisposableResponse] = {
->>>>>>> 95017f4a
       client.open(req).flatMap { case dr @ DisposableResponse(resp, dispose) =>
         def redirectUri =
           resp.headers.get(Location).map { loc =>
@@ -87,17 +65,13 @@
 
         def dontRedirect: F[DisposableResponse[F]] = F.pure(dr)
 
-<<<<<<< HEAD
-        def nextRequest(method: Method, nextUri: Uri, bodyOpt: Option[Stream[F, Byte]]): Request[F] =
-=======
-        def stripSensitiveHeaders(nextUri: Uri): Request =
+        def stripSensitiveHeaders(nextUri: Uri): Request[F] =
           if (req.uri.authority != nextUri.authority)
             req.transformHeaders(_.filterNot(h => sensitiveHeaderFilter(h.name)))
           else
             req
 
-        def nextRequest(method: Method, nextUri: Uri, bodyOpt: Option[Stream[Task,Byte]]) =
->>>>>>> 95017f4a
+        def nextRequest(method: Method, nextUri: Uri, bodyOpt: Option[Stream[F, Byte]]): Request[F] =
           bodyOpt match {
             case Some(body) =>
               stripSensitiveHeaders(nextUri)
