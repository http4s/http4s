--- conflicted
+++ resolved
@@ -53,15 +53,7 @@
     */
   def toKleisli[A](f: Response[F] => F[A]): Kleisli[F, Request[F], A]
 
-<<<<<<< HEAD
-  /**
-    * Returns this client as an [[HttpApp]].  It is the responsibility of
-=======
-  @deprecated("Use toKleisli", "0.18")
-  def toService[A](f: Response[F] => F[A]): Service[F, Request[F], A]
-
   /** Returns this client as an [[HttpApp]].  It is the responsibility of
->>>>>>> cca0f4e7
     * callers of this service to run the response body to dispose of the
     * underlying HTTP connection.
     *
@@ -71,20 +63,6 @@
     */
   def toHttpApp: HttpApp[F]
 
-<<<<<<< HEAD
-=======
-  /** Returns this client as an [[HttpService]].  It is the
-    * responsibility of callers of this service to run the response
-    * body to dispose of the underlying HTTP connection.
-    *
-    * This is intended for use in proxy servers. `run`, `fetchAs`,
-    * [[toKleisli]], and [[streaming]] are safer alternatives, as their
-    * signatures guarantee disposal of the HTTP connection.
-    */
-  @deprecated("Use toHttpApp. Call `.mapF(OptionT.liftF)` if OptionT is really desired.", "0.19")
-  def toHttpService: HttpService[F]
-
->>>>>>> cca0f4e7
   /** Run the request as a stream.  The response lifecycle is equivalent
     * to the returned Stream's.
     */
@@ -182,24 +160,7 @@
     */
   def get[A](s: String)(f: Response[F] => F[A]): F[A]
 
-<<<<<<< HEAD
-  /**
-    * Translates the effect type of this client from F to G
-=======
-  /** Submits a GET request and decodes the response.  The underlying HTTP
-    * connection is closed at the completion of the decoding.
-    */
-  @deprecated("Use expect", "0.14")
-  def getAs[A](uri: Uri)(implicit d: EntityDecoder[F, A]): F[A]
-
-  @deprecated("Use expect", "0.14")
-  def getAs[A](s: String)(implicit d: EntityDecoder[F, A]): F[A]
-
-  @deprecated("Use expect", "0.14")
-  def prepAs[T](req: F[Request[F]])(implicit d: EntityDecoder[F, T]): F[T]
-
   /** Translates the effect type of this client from F to G
->>>>>>> cca0f4e7
     */
   def translate[G[_]: Sync](fk: F ~> G)(gK: G ~> F): Client[G] =
     Client((req: Request[G]) =>
