--- conflicted
+++ resolved
@@ -118,20 +118,15 @@
           _ <- F.delay(conn.setConnectTimeout(timeoutMillis(connectTimeout)))
           _ <- F.delay(conn.setReadTimeout(timeoutMillis(readTimeout)))
           _ <- F.delay(conn.setRequestMethod(req.method.renderString))
-<<<<<<< HEAD
-          _ <- F.delay(req.headers.foreach { case Header(name, value) =>
-            conn.setRequestProperty(name.toString, value)
-=======
           _ <- F.delay(req.headers.foreach {
             case Header(name, value) =>
-              conn.setRequestProperty(name.value, value)
+              conn.setRequestProperty(name.toString, value)
             case h: Header.Parsed =>
               // Appease 2.13.4's exhaustiveness checker
-              conn.setRequestProperty(h.name.value, h.value)
+              conn.setRequestProperty(h.name.toString, h.value)
             case Header.Raw(name, value) =>
               // Appease 2.13.4's exhaustiveness checker
-              conn.setRequestProperty(name.value, value)
->>>>>>> b7e8cbd3
+              conn.setRequestProperty(name.toString, value)
           })
           _ <- F.delay(conn.setInstanceFollowRedirects(false))
           _ <- F.delay(conn.setDoInput(true))
