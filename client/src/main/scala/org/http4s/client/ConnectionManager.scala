--- conflicted
+++ resolved
@@ -1,13 +1,7 @@
 package org.http4s
 package client
 
-<<<<<<< HEAD
-import java.util.concurrent.ExecutorService
-
 import cats.effect._
-=======
-import fs2.Task
->>>>>>> f0096e5b
 
 import scala.concurrent.ExecutionContext
 
@@ -57,11 +51,6 @@
     * @param maxTotal max total connections
     * @param executionContext `ExecutionContext` where async operations will execute
     */
-<<<<<<< HEAD
-  def pool[F[_]: Effect, A <: Connection[F]](builder: ConnectionBuilder[F, A], maxTotal: Int, es: ExecutorService): ConnectionManager[F, A] =
-    new PoolManager[F, A](builder, maxTotal, es)
-=======
-  def pool[A <: Connection](builder: ConnectionBuilder[A], maxTotal: Int, executionContext: ExecutionContext): ConnectionManager[A] =
-    new PoolManager[A](builder, maxTotal, executionContext)
->>>>>>> f0096e5b
+  def pool[F[_]: Effect, A <: Connection[F]](builder: ConnectionBuilder[F, A], maxTotal: Int, executionContext: ExecutionContext): ConnectionManager[F, A] =
+    new PoolManager[F, A](builder, maxTotal, executionContext)
 }