package org.http4s.client.asynchttpclient

<<<<<<< HEAD
import fs2._
import fs2.Stream._
import fs2.async.boundedQueue
import org.log4s.getLogger

class QueueSubscriber[A](bufferSize: Int = 8)(implicit S: Strategy) extends UnicastSubscriber[A] {
  private[this] val log = getLogger

  private val queue =
    boundedQueue[Task, A](bufferSize)
      .unsafeRun // TODO fs2 port why is queue creation an effect now?

  private val refillProcess =
    repeatEval {
      Task.delay {
        log.trace("Requesting another element")
        request(1)
      }
    }

  final val process: Stream[Task, A] =
    (refillProcess zipWith queue.dequeue)((_, a) => a)

  def whenNext(element: A): Boolean = {
    queue.enqueue1(element).unsafeRun
    true
  }

  def closeQueue(): Unit = {
    log.debug("Closing queue subscriber")
    queue.close.unsafeRun
  }

  def killQueue(): Unit = {
    log.debug("Killing queue subscriber")
    queue.kill.unsafeRun
  }
=======
import scalaz.{-\/, \/-}
import scalaz.concurrent.Task
import scalaz.stream.async.unboundedQueue
import scalaz.stream.async.mutable.Queue
import scalaz.stream.Process
import scalaz.stream.Process.repeatEval
import org.http4s.internal.compatibility._
import org.log4s.getLogger

class QueueSubscriber[A] private[http4s] (bufferSize: Int, val queue: Queue[A]) extends UnicastSubscriber[A](bufferSize) {
  private[this] val log = getLogger

  @deprecated("Triggers the scalaz.stream.DefaultExecutor. This class will be made private in 0.16.", "0.15.7")
  def this(bufferSize: Int = 8) =
    this(bufferSize, unboundedQueue[A])

  final val process: Process[Task, A] =
    queue.dequeue.observe(Process.constant { _: Any => Task.delay(request(1)) })

  def whenNext(element: A): Boolean = {
    log.debug(s"Enqueuing element: $this")
    queue.enqueueOne(element).unsafePerformSync
    true
  }

  def closeQueue(): Unit =
    queue.close.unsafePerformAsync {
      case \/-(_) => log.debug(s"Closed queue subscriber $this")
      case -\/(t) => log.error(t)(s"Error closing queue subscriber $this")
    }

  def killQueue(): Unit =
    queue.close.unsafePerformAsync {
      case \/-(_) => log.debug(s"Killed queue subscriber $this")
      case -\/(t) => log.error(t)(s"Error killing queue subscriber $this")
    }
>>>>>>> c7987887

  override def onComplete(): Unit = {
    log.debug(s"Completed queue subscriber $this")
    super.onComplete()
    closeQueue()
  }

  override def onError(t: Throwable): Unit = {
    super.onError(t)
<<<<<<< HEAD
    queue.fail(t).unsafeRun
=======
    log.debug(s"Failing queue subscriber $this")
    queue.fail(t).unsafePerformSync
>>>>>>> c7987887
  }
}<|MERGE_RESOLUTION|>--- conflicted
+++ resolved
@@ -1,51 +1,8 @@
 package org.http4s.client.asynchttpclient
 
-<<<<<<< HEAD
 import fs2._
 import fs2.Stream._
 import fs2.async.boundedQueue
-import org.log4s.getLogger
-
-class QueueSubscriber[A](bufferSize: Int = 8)(implicit S: Strategy) extends UnicastSubscriber[A] {
-  private[this] val log = getLogger
-
-  private val queue =
-    boundedQueue[Task, A](bufferSize)
-      .unsafeRun // TODO fs2 port why is queue creation an effect now?
-
-  private val refillProcess =
-    repeatEval {
-      Task.delay {
-        log.trace("Requesting another element")
-        request(1)
-      }
-    }
-
-  final val process: Stream[Task, A] =
-    (refillProcess zipWith queue.dequeue)((_, a) => a)
-
-  def whenNext(element: A): Boolean = {
-    queue.enqueue1(element).unsafeRun
-    true
-  }
-
-  def closeQueue(): Unit = {
-    log.debug("Closing queue subscriber")
-    queue.close.unsafeRun
-  }
-
-  def killQueue(): Unit = {
-    log.debug("Killing queue subscriber")
-    queue.kill.unsafeRun
-  }
-=======
-import scalaz.{-\/, \/-}
-import scalaz.concurrent.Task
-import scalaz.stream.async.unboundedQueue
-import scalaz.stream.async.mutable.Queue
-import scalaz.stream.Process
-import scalaz.stream.Process.repeatEval
-import org.http4s.internal.compatibility._
 import org.log4s.getLogger
 
 class QueueSubscriber[A] private[http4s] (bufferSize: Int, val queue: Queue[A]) extends UnicastSubscriber[A](bufferSize) {
@@ -75,7 +32,6 @@
       case \/-(_) => log.debug(s"Killed queue subscriber $this")
       case -\/(t) => log.error(t)(s"Error killing queue subscriber $this")
     }
->>>>>>> c7987887
 
   override def onComplete(): Unit = {
     log.debug(s"Completed queue subscriber $this")
@@ -85,11 +41,7 @@
 
   override def onError(t: Throwable): Unit = {
     super.onError(t)
-<<<<<<< HEAD
+    log.debug(s"Failing queue subscriber $this")
     queue.fail(t).unsafeRun
-=======
-    log.debug(s"Failing queue subscriber $this")
-    queue.fail(t).unsafePerformSync
->>>>>>> c7987887
   }
 }