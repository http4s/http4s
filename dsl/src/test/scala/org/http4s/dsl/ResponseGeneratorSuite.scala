/*
 * Copyright 2013 http4s.org
 *
 * Licensed under the Apache License, Version 2.0 (the "License");
 * you may not use this file except in compliance with the License.
 * You may obtain a copy of the License at
 *
 *     http://www.apache.org/licenses/LICENSE-2.0
 *
 * Unless required by applicable law or agreed to in writing, software
 * distributed under the License is distributed on an "AS IS" BASIS,
 * WITHOUT WARRANTIES OR CONDITIONS OF ANY KIND, either express or implied.
 * See the License for the specific language governing permissions and
 * limitations under the License.
 */

package org.http4s
package dsl

import cats.Monad
import cats.effect.IO
import cats.syntax.all._
import org.http4s.MediaType
import org.http4s.dsl.io._
import org.http4s.headers.Accept
import org.http4s.headers.Location
import org.http4s.headers.`Content-Length`
import org.http4s.headers.`Content-Type`
import org.http4s.syntax.literals._

class ResponseGeneratorSuite extends Http4sSuite {
  test("Add the EntityEncoder headers along with a content-length header") {
    val body = "foo"
    val resultheaders = Ok(body)(Monad[IO], EntityEncoder.stringEncoder).map(_.headers)
    EntityEncoder.stringEncoder.headers.headers
      .traverse { h =>
        resultheaders.map(_.headers.exists(_ == h)).assert
      } *>
      resultheaders
        .map(_.get[`Content-Length`])
        .assertEquals(
          `Content-Length`
            .fromLong(body.getBytes.length.toLong)
            .toOption
        )
  }

  test("Not duplicate headers when not provided") {
    val w =
      EntityEncoder.encodeBy[IO, String](
<<<<<<< HEAD
        EntityEncoder.stringEncoder.headers.put(Accept(MediaRange.`audio/*`)))(
        EntityEncoder.stringEncoder.toEntity(_)
=======
        EntityEncoder.stringEncoder[IO].headers.put(Accept(MediaRange.`audio/*`))
      )(
        EntityEncoder.stringEncoder[IO].toEntity(_)
>>>>>>> 0dae3070
      )

    Ok("foo")(Monad[IO], w)
      .map(_.headers.get[Accept])
      .assertEquals(Some(Accept(MediaRange.`audio/*`)))
  }

  test("Explicitly added headers have priority") {
    val w: EntityEncoder[IO, String] = EntityEncoder.encodeBy[IO, String](
<<<<<<< HEAD
      EntityEncoder.stringEncoder.headers.put(`Content-Type`(MediaType.text.html)))(
      EntityEncoder.stringEncoder.toEntity(_)
=======
      EntityEncoder.stringEncoder[IO].headers.put(`Content-Type`(MediaType.text.html))
    )(
      EntityEncoder.stringEncoder[IO].toEntity(_)
>>>>>>> 0dae3070
    )

    val resp: IO[Response[IO]] =
      Ok("foo", `Content-Type`(MediaType.application.json))(Monad[IO], w)
    resp
      .map(_.headers.get[`Content-Type`].map(_.mediaType))
      .assertEquals(Some(MediaType.application.json))
  }

  test("NoContent() does not generate Content-Length") {
    /* A server MUST NOT send a Content-Length header field in any response
     * with a status code of 1xx (Informational) or 204 (No Content).
     * -- https://datatracker.ietf.org/doc/html/rfc7230#section-3.3.2
     */
    val resp = NoContent()
    resp.map(_.contentLength).assertEquals(Option.empty[Long])
  }

  test("ResetContent() generates Content-Length: 0") {
    /* a server MUST do one of the following for a 205 response: a) indicate a
     * zero-length body for the response by including a Content-Length header
     * field with a value of 0; b) indicate a zero-length payload for the
     * response by including a Transfer-Encoding header field with a value of
     * chunked and a message body consisting of a single chunk of zero-length;
     * or, c) close the connection immediately after sending the blank line
     * terminating the header section.
     * -- https://datatracker.ietf.org/doc/html/rfc7231#section-6.3.6
     *
     * We choose option a.
     */
    val resp = ResetContent()
    resp.map(_.contentLength).assertEquals(Some(0L))
  }

  test("NotModified() does not generate Content-Length") {
    /* A server MAY send a Content-Length header field in a 304 (Not Modified)
     * response to a conditional GET request (Section 4.1 of [RFC7232]); a
     * server MUST NOT send Content-Length in such a response unless its
     * field-value equals the decimal number of octets that would have been sent
     * in the payload body of a 200 (OK) response to the same request.
     * -- https://datatracker.ietf.org/doc/html/rfc7230#section-3.3.2
     *
     * We don't know what the proper value is in this signature, so we send
     * nothing.
     */
    val resp = NotModified()
    resp.map(_.contentLength).assertEquals(Option.empty[Long])
  }

  test("EntityResponseGenerator() generates Content-Length: 0") {

    /** Aside from the cases defined above, in the absence of Transfer-Encoding,
      * an origin server SHOULD send a Content-Length header field when the
      * payload body size is known prior to sending the complete header section.
      * -- https://datatracker.ietf.org/doc/html/rfc7230#section-3.3.2
      *
      * Until someone sets a body, we have an empty body and we'll set the
      * Content-Length.
      */
    val resp = Ok()
    resp.map(_.contentLength).assertEquals(Some(0L))
  }

  test("MovedPermanently() generates expected headers without body") {
    val location = Location(uri"http://foo")
    val resp = MovedPermanently(location, (), Accept(MediaRange.`audio/*`))
    resp
      .map(_.headers.headers)
      .assertEquals(
        Headers(
          location,
          Accept(MediaRange.`audio/*`),
          `Content-Length`.zero,
        ).headers
      )
  }

  test("MovedPermanently() generates expected headers with body") {
    val location = Location(uri"http://foo")
    val body = "foo"
    val resp = MovedPermanently(location, body, Accept(MediaRange.`audio/*`))
    resp
      .map(_.headers.headers)
      .assertEquals(
        Headers(
          `Content-Type`(MediaType.text.plain, Charset.`UTF-8`),
          location,
          Accept(MediaRange.`audio/*`),
          `Content-Length`.unsafeFromLong(3),
        ).headers
      )
  }
}<|MERGE_RESOLUTION|>--- conflicted
+++ resolved
@@ -48,14 +48,9 @@
   test("Not duplicate headers when not provided") {
     val w =
       EntityEncoder.encodeBy[IO, String](
-<<<<<<< HEAD
-        EntityEncoder.stringEncoder.headers.put(Accept(MediaRange.`audio/*`)))(
+        EntityEncoder.stringEncoder.headers.put(Accept(MediaRange.`audio/*`))
+      )(
         EntityEncoder.stringEncoder.toEntity(_)
-=======
-        EntityEncoder.stringEncoder[IO].headers.put(Accept(MediaRange.`audio/*`))
-      )(
-        EntityEncoder.stringEncoder[IO].toEntity(_)
->>>>>>> 0dae3070
       )
 
     Ok("foo")(Monad[IO], w)
@@ -65,14 +60,9 @@
 
   test("Explicitly added headers have priority") {
     val w: EntityEncoder[IO, String] = EntityEncoder.encodeBy[IO, String](
-<<<<<<< HEAD
-      EntityEncoder.stringEncoder.headers.put(`Content-Type`(MediaType.text.html)))(
+      EntityEncoder.stringEncoder.headers.put(`Content-Type`(MediaType.text.html))
+    )(
       EntityEncoder.stringEncoder.toEntity(_)
-=======
-      EntityEncoder.stringEncoder[IO].headers.put(`Content-Type`(MediaType.text.html))
-    )(
-      EntityEncoder.stringEncoder[IO].toEntity(_)
->>>>>>> 0dae3070
     )
 
     val resp: IO[Response[IO]] =
