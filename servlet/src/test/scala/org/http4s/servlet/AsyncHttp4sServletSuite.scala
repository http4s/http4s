/*
 * Copyright 2013 http4s.org
 *
 * Licensed under the Apache License, Version 2.0 (the "License");
 * you may not use this file except in compliance with the License.
 * You may obtain a copy of the License at
 *
 *     http://www.apache.org/licenses/LICENSE-2.0
 *
 * Unless required by applicable law or agreed to in writing, software
 * distributed under the License is distributed on an "AS IS" BASIS,
 * WITHOUT WARRANTIES OR CONDITIONS OF ANY KIND, either express or implied.
 * See the License for the specific language governing permissions and
 * limitations under the License.
 */

package org.http4s
package servlet

import cats.effect.IO
import cats.effect.Resource
import cats.effect.std.Dispatcher
import cats.syntax.all._
import org.eclipse.jetty.server.HttpConfiguration
import org.eclipse.jetty.server.HttpConnectionFactory
import org.eclipse.jetty.server.ServerConnector
import org.eclipse.jetty.server.{Server => EclipseServer}
import org.eclipse.jetty.servlet.ServletContextHandler
import org.eclipse.jetty.servlet.ServletHolder
import org.http4s.dsl.io._
import org.http4s.server.DefaultServiceErrorHandler
import org.http4s.syntax.all._

import java.net.URL
import scala.concurrent.duration._
import scala.io.Source

class AsyncHttp4sServletSuite extends Http4sSuite {
  lazy val service = HttpRoutes
    .of[IO] {
      case GET -> Root / "simple" =>
        Ok("simple")
      case req @ POST -> Root / "echo" =>
        Ok(req.body)
      case GET -> Root / "shifted" =>
        // Wait for a bit to make sure we lose the race
        (IO.sleep(50.millis) *>
          Ok("shifted")).evalOn(munitExecutionContext)
    }
    .orNotFound

  val servletServer = ResourceFixture[Int](serverPortR)

  def get(serverPort: Int, path: String): IO[String] =
    IO.blocking[String](
      Source
        .fromURL(new URL(s"http://127.0.0.1:$serverPort/$path"))
        .getLines()
        .mkString
    )

  servletServer.test("AsyncHttp4sServlet handle GET requests") { server =>
    get(server, "simple").assertEquals("simple")
  }

  servletServer.test("AsyncHttp4sServlet handle POST requests") { server =>
    val contents = (1 to 14).map { i =>
      val number =
        scala.math.pow(2, i.toDouble).toInt - 1 // -1 for the end-of-line to make awk play nice
      s"$i $number ${"*".*(number)}\n"
    }.toList

    import org.asynchttpclient.Dsl._
    import org.asynchttpclient.Response

    Resource.make(IO(asyncHttpClient()))(c => IO(c.close())).use { client =>
      contents
        .traverse { content =>
          IO {
            client
              .preparePost(s"http://127.0.0.1:$server/echo")
              .setBody(content)
              .execute()
              .toCompletableFuture()
          }.flatMap { cf =>
            IO.async[Response] { cb =>
              IO.delay {
                val stage = cf.handle[Unit] {
                  case (response, null) => cb(Right(response))
                  case (_, t) => cb(Left(t))
                }
                Some(IO.delay(stage.cancel(false)).void)
              }
            }
          }.flatMap { response =>
            IO(response.getResponseBody())
          }
        }
        .assertEquals(contents)
    }
  }

  servletServer.test("AsyncHttp4sServlet work for shifted IO") { server =>
    get(server, "shifted").assertEquals("shifted")
  }

<<<<<<< HEAD
  lazy val serverPortR = for {
    dispatcher <- Dispatcher[IO]
    server <- Resource.make(IO(new EclipseServer))(server => IO(server.stop()))
    servlet = new AsyncHttp4sServlet[IO](
      service = service,
      dispatcher = dispatcher,
      servletIo = NonBlockingServletIo[IO](4096),
      serviceErrorHandler = DefaultServiceErrorHandler[IO]
    )
    port <- Resource.eval(IO {
      val connector =
        new ServerConnector(server, new HttpConnectionFactory(new HttpConfiguration()))
=======
  lazy val servlet = new AsyncHttp4sServlet[IO](
    service = service,
    servletIo = NonBlockingServletIo[IO](4096),
    serviceErrorHandler = DefaultServiceErrorHandler[IO],
  )
>>>>>>> 37f452b1

      val context = new ServletContextHandler
      context.addServlet(new ServletHolder(servlet), "/*")

      server.addConnector(connector)
      server.setHandler(context)

      server.start()

      connector.getLocalPort
    })
  } yield port

}<|MERGE_RESOLUTION|>--- conflicted
+++ resolved
@@ -104,7 +104,6 @@
     get(server, "shifted").assertEquals("shifted")
   }
 
-<<<<<<< HEAD
   lazy val serverPortR = for {
     dispatcher <- Dispatcher[IO]
     server <- Resource.make(IO(new EclipseServer))(server => IO(server.stop()))
@@ -112,18 +111,11 @@
       service = service,
       dispatcher = dispatcher,
       servletIo = NonBlockingServletIo[IO](4096),
-      serviceErrorHandler = DefaultServiceErrorHandler[IO]
+      serviceErrorHandler = DefaultServiceErrorHandler[IO],
     )
     port <- Resource.eval(IO {
       val connector =
         new ServerConnector(server, new HttpConnectionFactory(new HttpConfiguration()))
-=======
-  lazy val servlet = new AsyncHttp4sServlet[IO](
-    service = service,
-    servletIo = NonBlockingServletIo[IO](4096),
-    serviceErrorHandler = DefaultServiceErrorHandler[IO],
-  )
->>>>>>> 37f452b1
 
       val context = new ServletContextHandler
       context.addServlet(new ServletHolder(servlet), "/*")
