package org.http4s
package servlet

import cats.effect._
import cats.implicits.{catsSyntaxEither => _, _}
import fs2.async
import java.net.InetSocketAddress
import javax.servlet._
import javax.servlet.http.{HttpServlet, HttpServletRequest, HttpServletResponse, HttpSession}
import org.http4s.headers.`Transfer-Encoding`
import org.http4s.server._
import org.log4s.getLogger
import scala.collection.JavaConverters._
import scala.concurrent.ExecutionContext
import scala.concurrent.duration.Duration

class Http4sServlet[F[_]](
    service: HttpService[F],
    asyncTimeout: Duration = Duration.Inf,
    implicit private[this] val executionContext: ExecutionContext = ExecutionContext.global,
    private[this] var servletIo: ServletIo[F],
    serviceErrorHandler: ServiceErrorHandler[F])(implicit F: Effect[F])
    extends HttpServlet {
  private[this] val logger = getLogger(classOf[Http4sServlet[F]])

  private val asyncTimeoutMillis = if (asyncTimeout.isFinite()) asyncTimeout.toMillis else -1 // -1 == Inf

  private[this] var serverSoftware: ServerSoftware = _

  // micro-optimization: unwrap the service and call its .run directly
  private[this] val serviceFn = service.run

  object ServletRequestKeys {
    val HttpSession: AttributeKey[Option[HttpSession]] = AttributeKey[Option[HttpSession]]
  }

  override def init(config: ServletConfig): Unit = {
    val servletContext = config.getServletContext
    val servletApiVersion = ServletApiVersion(servletContext)
    logger.info(s"Detected Servlet API version $servletApiVersion")

    verifyServletIo(servletApiVersion)
    logServletIo()
    serverSoftware = ServerSoftware(servletContext.getServerInfo)
  }

  // TODO This is a dodgy check.  It will have already triggered class loading of javax.servlet.WriteListener.
  // Remove when we can break binary compatibility.
  private def verifyServletIo(servletApiVersion: ServletApiVersion): Unit = servletIo match {
    case NonBlockingServletIo(chunkSize) if servletApiVersion < ServletApiVersion(3, 1) =>
      logger.warn(
        "Non-blocking servlet I/O requires Servlet API >= 3.1. Falling back to blocking I/O.")
      servletIo = BlockingServletIo[F](chunkSize)
    case _ => // cool
  }

  private def logServletIo(): Unit =
    logger.info(servletIo match {
      case BlockingServletIo(chunkSize) => s"Using blocking servlet I/O with chunk size $chunkSize"
      case NonBlockingServletIo(chunkSize) =>
        s"Using non-blocking servlet I/O with chunk size $chunkSize"
    })

  override def service(
      servletRequest: HttpServletRequest,
      servletResponse: HttpServletResponse): Unit =
    try {
      val ctx = servletRequest.startAsync()
      ctx.setTimeout(asyncTimeoutMillis)
      // Must be done on the container thread for Tomcat's sake when using async I/O.
      val bodyWriter = servletIo.initWriter(servletResponse)
      async.unsafeRunAsync(
        toRequest(servletRequest).fold(
          onParseFailure(_, servletResponse, bodyWriter),
          handleRequest(ctx, _, bodyWriter)
        )) {
        case Right(()) =>
          IO(ctx.complete())
        case Left(t) =>
          IO(errorHandler(servletRequest, servletResponse)(t))
      }
    } catch errorHandler(servletRequest, servletResponse)

  private def onParseFailure(
      parseFailure: ParseFailure,
      servletResponse: HttpServletResponse,
      bodyWriter: BodyWriter[F]): F[Unit] = {
    val response =
      Response[F](Status.BadRequest)
        .withBody(parseFailure.sanitized)
        .widen[MaybeResponse[F]]
    renderResponse(response, servletResponse, bodyWriter)
  }

  private def handleRequest(
      ctx: AsyncContext,
      request: Request[F],
      bodyWriter: BodyWriter[F]): F[Unit] = {
    ctx.addListener(new AsyncTimeoutHandler(request, bodyWriter))
<<<<<<< HEAD
    // TODO: This can probably be handled nicer with Effect
    val response = async.start {
=======
    val response = Task.delay {
>>>>>>> 49100c3b
      try serviceFn(request)
      // Handle message failures coming out of the service as failed tasks
        .recoverWith(serviceErrorHandler(request).andThen(_.widen[MaybeResponse[F]]))
      catch
<<<<<<< HEAD
      // Handle message failures _thrown_ by the service, just in case
      serviceErrorHandler(request).andThen(_.widen[MaybeResponse[F]])
    }.flatten

=======
        // Handle message failures _thrown_ by the service, just in case
        serviceErrorHandler(request)
    }.async(Strategy.fromExecutionContext(executionContext)).flatten
>>>>>>> 49100c3b
    val servletResponse = ctx.getResponse.asInstanceOf[HttpServletResponse]
    renderResponse(response, servletResponse, bodyWriter)
  }

  private class AsyncTimeoutHandler(request: Request[F], bodyWriter: BodyWriter[F])
      extends AbstractAsyncListener {
    override def onTimeout(event: AsyncEvent): Unit = {
      val ctx = event.getAsyncContext
      val servletResponse = ctx.getResponse.asInstanceOf[HttpServletResponse]
      async.unsafeRunAsync {
        if (!servletResponse.isCommitted) {
          val response =
            Response[F](Status.InternalServerError)
              .withBody("Service timed out.")
              .widen[MaybeResponse[F]]
          renderResponse(response, servletResponse, bodyWriter)
        } else {
          logger.warn(
            s"Async context timed out, but response was already committed: ${request.method} ${request.uri.path}")
          F.pure(())
        }
      } { _ =>
        ctx.complete()
        IO.unit
      }
    }
  }

  private def renderResponse(
      response: F[MaybeResponse[F]],
      servletResponse: HttpServletResponse,
      bodyWriter: BodyWriter[F]): F[Unit] =
    response.flatMap { maybeResponse =>
      val r = maybeResponse.orNotFound
      // Note: the servlet API gives us no undeprecated method to both set
      // a body and a status reason.  We sacrifice the status reason.
      servletResponse.setStatus(r.status.code)
      for (header <- r.headers if header.isNot(`Transfer-Encoding`))
        servletResponse.addHeader(header.name.toString, header.value)
      bodyWriter(r)
    }

  private def errorHandler(
      servletRequest: ServletRequest,
      servletResponse: HttpServletResponse): PartialFunction[Throwable, Unit] = {
    case t: Throwable if servletResponse.isCommitted =>
      logger.error(t)("Error processing request after response was committed")

    case t: Throwable =>
      logger.error(t)("Error processing request")
      val response = F.pure(Response[F](Status.InternalServerError).asMaybeResponse)
      // We don't know what I/O mode we're in here, and we're not rendering a body
      // anyway, so we use a NullBodyWriter.
      async
        .unsafeRunAsync(renderResponse(response, servletResponse, NullBodyWriter)) { _ =>
          IO {
            if (servletRequest.isAsyncStarted)
              servletRequest.getAsyncContext.complete()
          }
        }
  }

  private def toRequest(req: HttpServletRequest): ParseResult[Request[F]] =
    for {
      method <- Method.fromString(req.getMethod)
      uri <- Uri.requestTarget(
        Option(req.getQueryString)
          .map { q =>
            s"${req.getRequestURI}?$q"
          }
          .getOrElse(req.getRequestURI))
      version <- HttpVersion.fromString(req.getProtocol)
    } yield
      Request(
        method = method,
        uri = uri,
        httpVersion = version,
        headers = toHeaders(req),
        body = servletIo.reader(req),
        attributes = AttributeMap(
          Request.Keys.PathInfoCaret(req.getContextPath.length + req.getServletPath.length),
          Request.Keys.ConnectionInfo(
            Request.Connection(
              InetSocketAddress.createUnresolved(req.getRemoteAddr, req.getRemotePort),
              InetSocketAddress.createUnresolved(req.getLocalAddr, req.getLocalPort),
              req.isSecure
            )),
          Request.Keys.ServerSoftware(serverSoftware),
          ServletRequestKeys.HttpSession(Option(req.getSession(false)))
        )
      )

  private def toHeaders(req: HttpServletRequest): Headers = {
    val headers = for {
      name <- req.getHeaderNames.asScala
      value <- req.getHeaders(name).asScala
    } yield Header(name, value)
    Headers(headers.toSeq: _*)
  }
}

object Http4sServlet {
  def apply[F[_]: Effect](
      service: HttpService[F],
      asyncTimeout: Duration = Duration.Inf,
      executionContext: ExecutionContext = ExecutionContext.global): Http4sServlet[F] =
    new Http4sServlet[F](
      service,
      asyncTimeout,
      executionContext,
      BlockingServletIo[F](DefaultChunkSize),
      DefaultServiceErrorHandler
    )
}<|MERGE_RESOLUTION|>--- conflicted
+++ resolved
@@ -97,26 +97,18 @@
       request: Request[F],
       bodyWriter: BodyWriter[F]): F[Unit] = {
     ctx.addListener(new AsyncTimeoutHandler(request, bodyWriter))
-<<<<<<< HEAD
     // TODO: This can probably be handled nicer with Effect
-    val response = async.start {
-=======
-    val response = Task.delay {
->>>>>>> 49100c3b
-      try serviceFn(request)
-      // Handle message failures coming out of the service as failed tasks
-        .recoverWith(serviceErrorHandler(request).andThen(_.widen[MaybeResponse[F]]))
-      catch
-<<<<<<< HEAD
-      // Handle message failures _thrown_ by the service, just in case
-      serviceErrorHandler(request).andThen(_.widen[MaybeResponse[F]])
-    }.flatten
-
-=======
+    val response = F.shift(executionContext) >> F
+      .delay(
+        try serviceFn(request)
+        // Handle message failures coming out of the service as failed tasks
+          .recoverWith(serviceErrorHandler(request).andThen(_.widen[MaybeResponse[F]]))
+        catch
         // Handle message failures _thrown_ by the service, just in case
-        serviceErrorHandler(request)
-    }.async(Strategy.fromExecutionContext(executionContext)).flatten
->>>>>>> 49100c3b
+        serviceErrorHandler(request).andThen(_.widen[MaybeResponse[F]])
+      )
+      .flatten
+
     val servletResponse = ctx.getResponse.asInstanceOf[HttpServletResponse]
     renderResponse(response, servletResponse, bodyWriter)
   }
