/*
 * Copyright 2013 http4s.org
 *
 * Licensed under the Apache License, Version 2.0 (the "License");
 * you may not use this file except in compliance with the License.
 * You may obtain a copy of the License at
 *
 *     http://www.apache.org/licenses/LICENSE-2.0
 *
 * Unless required by applicable law or agreed to in writing, software
 * distributed under the License is distributed on an "AS IS" BASIS,
 * WITHOUT WARRANTIES OR CONDITIONS OF ANY KIND, either express or implied.
 * See the License for the specific language governing permissions and
 * limitations under the License.
 */

package org.http4s
package servlet

import cats.effect._
import cats.syntax.all._
import fs2._
import org.http4s.internal.bug
import org.log4s.getLogger

import java.util.concurrent.atomic.AtomicReference
import javax.servlet.ReadListener
import javax.servlet.WriteListener
import javax.servlet.http.HttpServletRequest
import javax.servlet.http.HttpServletResponse
import scala.annotation.tailrec

/** Determines the mode of I/O used for reading request bodies and writing response bodies.
  */
sealed abstract class ServletIo[F[_]: Async] {
  protected[servlet] val F: Async[F] = Async[F]

  protected[servlet] def reader(servletRequest: HttpServletRequest): EntityBody[F]

  /** May install a listener on the servlet response. */
  protected[servlet] def initWriter(servletResponse: HttpServletResponse): BodyWriter[F]
}

/** Use standard blocking reads and writes.
  *
  * This is more CPU efficient per request than [[NonBlockingServletIo]], but is likely to
  * require a larger request thread pool for the same load.
  */
final case class BlockingServletIo[F[_]: Async](chunkSize: Int) extends ServletIo[F] {
  override protected[servlet] def reader(servletRequest: HttpServletRequest): EntityBody[F] =
    io.readInputStream[F](F.pure(servletRequest.getInputStream), chunkSize)

  override protected[servlet] def initWriter(
      servletResponse: HttpServletResponse
  ): BodyWriter[F] = { (response: Response[F]) =>
    val out = servletResponse.getOutputStream
    val flush = response.isChunked
    response.body.chunks
      .evalTap { chunk =>
        Async[F].delay {
          // Avoids copying for specialized chunks
          val byteChunk = chunk.toArraySlice
          out.write(byteChunk.values, byteChunk.offset, byteChunk.length)
          if (flush)
            servletResponse.flushBuffer()
        }
      }
      .compile
      .drain
  }
}

/** Use non-blocking reads and writes.  Available only on containers that support Servlet 3.1.
  *
  * This can support more concurrent connections on a smaller request thread pool than [[BlockingServletIo]],
  * but consumes more CPU per request.  It is also known to cause IllegalStateExceptions in the logs
  * under high load up through  at least Tomcat 8.0.15.  These appear to be harmless, but are
  * operationally annoying.
  */
final case class NonBlockingServletIo[F[_]: Async](chunkSize: Int) extends ServletIo[F] {
  private[this] val logger = getLogger

  private[this] def rightSome[A](a: A) = Right(Some(a))
  private[this] val rightNone = Right(None)

  override protected[servlet] def reader(servletRequest: HttpServletRequest): EntityBody[F] =
    Stream.suspend {
      sealed trait State
      case object Init extends State
      case object Ready extends State
      case object Complete extends State
      sealed case class Errored(t: Throwable) extends State
      sealed case class Blocked(cb: Callback[Option[Chunk[Byte]]]) extends State

      val in = servletRequest.getInputStream

      val state = new AtomicReference[State](Init)

      def read(cb: Callback[Option[Chunk[Byte]]]): Unit = {
        val buf = new Array[Byte](chunkSize)
        val len = in.read(buf)

        if (len == chunkSize) cb(rightSome(Chunk.array(buf)))
        else if (len < 0) {
          state.compareAndSet(Ready, Complete) // will not overwrite an `Errored` state
          cb(rightNone)
        } else if (len == 0) {
          logger.warn("Encountered a read of length 0")
          cb(rightSome(Chunk.empty))
        } else cb(rightSome(Chunk.array(buf, 0, len)))
      }

      if (in.isFinished) Stream.empty
      else {
        // This effect sets the callback and waits for the first bytes to read
        val registerRead =
          // Shift execution to a different EC
          F.async_[Option[Chunk[Byte]]] { cb =>
            if (!state.compareAndSet(Init, Blocked(cb)))
              cb(Left(bug("Shouldn't have gotten here: I should be the first to set a state")))
            else
              in.setReadListener(
                new ReadListener {
                  override def onDataAvailable(): Unit =
                    state.getAndSet(Ready) match {
                      case Blocked(cb) => read(cb)
                      case _ => ()
                    }

                  override def onError(t: Throwable): Unit =
                    state.getAndSet(Errored(t)) match {
                      case Blocked(cb) => cb(Left(t))
                      case _ => ()
                    }

                  override def onAllDataRead(): Unit =
                    state.getAndSet(Complete) match {
                      case Blocked(cb) => cb(rightNone)
                      case _ => ()
                    }
                }
              )
          }

        val readStream = Stream.eval(registerRead) ++ Stream
          .repeatEval( // perform the initial set then transition into normal read mode
            // Shift execution to a different EC
            F.async_[Option[Chunk[Byte]]] { cb =>
              @tailrec
              def go(): Unit =
                state.get match {
                  case Ready if in.isReady => read(cb)

                  case Ready => // wasn't ready so set the callback and double check that we're still not ready
                    val blocked = Blocked(cb)
                    if (state.compareAndSet(Ready, blocked))
                      if (in.isReady && state.compareAndSet(blocked, Ready))
                        read(cb) // data became available while we were setting up the callbacks
                      else {
                        /* NOOP: our callback is either still needed or has been handled */
                      }
                    else go() // Our state transitioned so try again.

                  case Complete => cb(rightNone)

                  case Errored(t) => cb(Left(t))

                  // This should never happen so throw a huge fit if it does.
                  case Blocked(c1) =>
                    val t = bug("Two callbacks found in read state")
                    cb(Left(t))
                    c1(Left(t))
                    logger.error(t)("This should never happen. Please report.")
                    throw t

                  case Init =>
                    cb(Left(bug("Should have left Init state by now")))
                }
              go()
            }
          )
        readStream.unNoneTerminate.flatMap(Stream.chunk)
      }
    }

  override protected[servlet] def initWriter(
      servletResponse: HttpServletResponse
  ): BodyWriter[F] = {
    sealed trait State
    case object Init extends State
    case object Ready extends State
    sealed case class Errored(t: Throwable) extends State
    sealed case class Blocked(cb: Callback[Chunk[Byte] => Unit]) extends State
    sealed case class AwaitingLastWrite(cb: Callback[Unit]) extends State

    val out = servletResponse.getOutputStream
    /*
     * If onWritePossible isn't called at least once, Tomcat begins to throw
     * NullPointerExceptions from NioEndpoint$SocketProcessor.doRun under
     * load.  The Init state means we block callbacks until the WriteListener
     * fires.
     */
    val state = new AtomicReference[State](Init)
    @volatile var autoFlush = false

    val writeChunk = Right { (chunk: Chunk[Byte]) =>
      if (!out.isReady)
        logger.error(s"writeChunk called while out was not ready, bytes will be lost!")
      else {
        out.write(chunk.toArray)
        if (autoFlush && out.isReady)
          out.flush()
      }
    }

    val listener = new WriteListener {
      override def onWritePossible(): Unit =
        state.getAndSet(Ready) match {
          case Blocked(cb) => cb(writeChunk)
          case AwaitingLastWrite(cb) => cb(Right(()))
          case old @ _ => ()
        }

      override def onError(t: Throwable): Unit =
        state.getAndSet(Errored(t)) match {
          case Blocked(cb) => cb(Left(t))
          case AwaitingLastWrite(cb) => cb(Left(t))
          case _ => ()
        }
    }
    /*
     * This must be set on the container thread in Tomcat, or onWritePossible
     * will not be invoked.  This side effect needs to run between the acquisition
     * of the servletResponse and the calculation of the http4s Response.
     */
    out.setWriteListener(listener)

    val awaitLastWrite = Stream.exec {
      // Shift execution to a different EC
      F.async_[Unit] { cb =>
        state.getAndSet(AwaitingLastWrite(cb)) match {
          case Ready if out.isReady => cb(Right(()))
          case _ => ()
        }
      }
    }

    val chunkHandler =
      Async.shift(Trampoline) *>
        F.async[Chunk[Byte] => Unit] { cb =>
          val blocked = Blocked(cb)
          state.getAndSet(blocked) match {
            case Ready if out.isReady =>
              if (state.compareAndSet(blocked, Ready))
                cb(writeChunk)
            case e @ Errored(t) =>
              if (state.compareAndSet(blocked, e))
                cb(Left(t))
            case _ =>
              ()
          }
        }

    def flushPrelude =
      if (autoFlush)
        chunkHandler.map(_(Chunk.empty[Byte]))
      else
        F.unit

    { (response: Response[F]) =>
      if (response.isChunked)
        autoFlush = true
<<<<<<< HEAD
      response.body.chunks
        .evalMap { chunk =>
          // Shift execution to a different EC
          F.async_[Chunk[Byte] => Unit] { cb =>
            val blocked = Blocked(cb)
            state.getAndSet(blocked) match {
              case Ready if out.isReady =>
                if (state.compareAndSet(blocked, Ready))
                  cb(writeChunk)
              case e @ Errored(t) =>
                if (state.compareAndSet(blocked, e))
                  cb(Left(t))
              case _ =>
                ()
            }
          }.map(_(chunk))
        }
        .append(awaitLastWrite)
        .compile
        .drain
=======
      flushPrelude *>
        response.body.chunks
          .evalMap { chunk =>
            // Shift execution to a different EC
            Async.shift(Trampoline) *>
              F.async[Chunk[Byte] => Unit] { cb =>
                val blocked = Blocked(cb)
                state.getAndSet(blocked) match {
                  case Ready if out.isReady =>
                    if (state.compareAndSet(blocked, Ready))
                      cb(writeChunk)
                  case e @ Errored(t) =>
                    if (state.compareAndSet(blocked, e))
                      cb(Left(t))
                  case _ =>
                    ()
                }
              }.map(_(chunk))
          }
          .append(awaitLastWrite)
          .compile
          .drain
>>>>>>> b7e1612c
    }
  }
}<|MERGE_RESOLUTION|>--- conflicted
+++ resolved
@@ -270,51 +270,27 @@
     { (response: Response[F]) =>
       if (response.isChunked)
         autoFlush = true
-<<<<<<< HEAD
-      response.body.chunks
-        .evalMap { chunk =>
-          // Shift execution to a different EC
-          F.async_[Chunk[Byte] => Unit] { cb =>
-            val blocked = Blocked(cb)
-            state.getAndSet(blocked) match {
-              case Ready if out.isReady =>
-                if (state.compareAndSet(blocked, Ready))
-                  cb(writeChunk)
-              case e @ Errored(t) =>
-                if (state.compareAndSet(blocked, e))
-                  cb(Left(t))
-              case _ =>
-                ()
-            }
-          }.map(_(chunk))
-        }
-        .append(awaitLastWrite)
-        .compile
-        .drain
-=======
       flushPrelude *>
         response.body.chunks
           .evalMap { chunk =>
             // Shift execution to a different EC
-            Async.shift(Trampoline) *>
-              F.async[Chunk[Byte] => Unit] { cb =>
-                val blocked = Blocked(cb)
-                state.getAndSet(blocked) match {
-                  case Ready if out.isReady =>
-                    if (state.compareAndSet(blocked, Ready))
-                      cb(writeChunk)
-                  case e @ Errored(t) =>
-                    if (state.compareAndSet(blocked, e))
-                      cb(Left(t))
-                  case _ =>
-                    ()
-                }
-              }.map(_(chunk))
+            F.async_[Chunk[Byte] => Unit] { cb =>
+              val blocked = Blocked(cb)
+              state.getAndSet(blocked) match {
+                case Ready if out.isReady =>
+                  if (state.compareAndSet(blocked, Ready))
+                    cb(writeChunk)
+                case e @ Errored(t) =>
+                  if (state.compareAndSet(blocked, e))
+                    cb(Left(t))
+                case _ =>
+                  ()
+              }
+            }.map(_(chunk))
           }
           .append(awaitLastWrite)
           .compile
           .drain
->>>>>>> b7e1612c
     }
   }
 }