--- conflicted
+++ resolved
@@ -49,13 +49,10 @@
                 rl <- ResponseListener(cb)
                 _ <- F.delay(jReq.send(rl))
                 _ <- dcp.write(req)
-<<<<<<< HEAD
-              } yield ()).recover { case e =>
+              } yield Option.empty[F[Unit]]).recover { case e =>
                 cb(Left(e))
+                Option.empty[F[Unit]]
               }
-=======
-              } yield Option.empty[F[Unit]]
->>>>>>> 56c50a9c
             } { dcp =>
               F.delay(dcp.close())
             }
