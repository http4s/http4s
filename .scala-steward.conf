updates.pin = [
<<<<<<< HEAD
  # Jetty > 9 and Tomcat > 9 are breaking changes
  { groupId = "org.eclipse.jetty", version = "9." },
  { groupId = "org.eclipse.jetty.http2", version = "9." },
  # Servlet 4 breaks Jetty 9 and Tomcat 9
  { groupId = "javax.servlet", version = "3." }
]

updates.ignore = [
  # These will be merged forward from series/0.23
  { groupId = "com.github.jnr", artifactId = "jnr-unixsocket" },
  { groupId = "org.scalacheck", artifactId = "scalacheck" },
  { groupId = "org.typelevel", artifactId = "jawn-fs2" },
  { groupId = "org.typelevel", artifactId = "jawn-parser" },
  { groupId = "org.typelevel", artifactId = "cats-core" },
  { groupId = "org.typelevel", artifactId = "cats-laws" },
  { groupId = "org.typelevel", artifactId = "cats-effect" },
  { groupId = "org.typelevel", artifactId = "cats-effect-laws" },
  { groupId = "org.typelevel", artifactId = "cats-effect-std" },
  { groupId = "org.typelevel", artifactId = "cats-effect-testkit" },
  { groupId = "org.typelevel", artifactId = "case-insensitive" },
  { groupId = "org.typelevel", artifactId = "case-insensitive-testing" },
  { groupId = "org.typelevel", artifactId = "discipline-core" },
  { groupId = "org.typelevel", artifactId = "keypool" },
  { groupId = "org.typelevel", artifactId = "literally" },
  { groupId = "org.typelevel", artifactId = "log4cats-core" },
  { groupId = "org.typelevel", artifactId = "log4cats-noop" },
  { groupId = "org.typelevel", artifactId = "log4cats-testing" },
  { groupId = "org.typelevel", artifactId = "log4cats-slf4j" },
  { groupId = "org.typelevel", artifactId = "munit-cats-effect" },
  { groupId = "org.typelevel", artifactId = "scalacheck-effect" },
  { groupId = "org.typelevel", artifactId = "scalacheck-effect-munit" },
  { groupId = "org.typelevel", artifactId = "vault" },
  { groupId = "org.typelevel", artifactId = "scalac-compat-annotation" },
  { groupId = "co.fs2" },
  { groupId = "io.netty" },
  { groupId = "io.circe" },
  { groupId = "io.github.cquiroz", artifactId = "locales-minimal-en_us-db" },
  { groupId = "org.typelevel", artifactId = "jawn-parser" },
  { groupId = "io.dropwizard.metrics" },
  { groupId = "ch.qos.logback", artifactId = "logback-classic" },
  { groupId = "ch.epfl.scala", artifactId = "sbt-scalafix" },
  { groupId = "org.planet42", artifactId = "laika-sbt" },
  { groupId = "org.scala-sbt" },
  { groupId = "org.scalameta", artifactId = "scalafmt-core" },
  { groupId = "org.http4s", artifactId = "sbt-http4s-org" },
  { groupId = "org.http4s", artifactId = "http4s-circe" },
  { groupId = "org.http4s", artifactId = "http4s-ember-client" },
  { groupId = "org.http4s", artifactId = "http4s-crypto" },
  { groupId = "org.slf4j", artifactId = "slf4j-api" },
  { groupId = "org.scala-js" },
  { groupId = "org.scala-lang" },
  { groupId = "org.scala-native" },
  { groupId = "org.eclipse.jetty" },
  { groupId = "org.eclipse.jetty.http2" },
  { groupId = "com.eed3si9n", artifactId = "sbt-buildinfo" },
  { groupId = "com.github.sbt", artifactId = "sbt-native-packager" },
  { groupId = "com.github.tkawachi", artifactId = "sbt-doctest" },
  { groupId = "org.typelevel", artifactId = "cats-parse" },
  { groupId = "org.scala-lang.modules", artifactId = "scala-xml" },
  { groupId = "org.java-websocket" },
  { groupId = "com.squareup.okio", artifactId = "okio" },
  { groupId = "org.scodec", artifactId = "scodec-bits" },
  { groupId = "com.comcast", artifactId = "ip4s-core" },
  { groupId = "com.comcast", artifactId = "ip4s-test-kit" },
  { groupId = "io.github.cquiroz", artifactId = "scala-java-time" },
  { groupId = "org.scoverage", artifactId = "sbt-scoverage" },
  { groupId = "com.armanbilge", artifactId = "epollcat" },
  { groupId = "com.armanbilge", artifactId = "sbt-scala-native-config-brew" },
  { groupId = "org.scalameta", artifactId = "munit" },
  { groupId = "pl.project13.scala", artifactId = "sbt-jmh" },
  { groupId = "org.portable-scala", artifactId = "sbt-scala-native-crossproject" },
  { groupId = "io.spray", artifactId = "sbt-revolver" },
  { groupId = "com.earldouglas", artifactId = "xsbt-web-plugin" }
=======
  { groupId = "org.slf4j", artifactId = "slf4j-api", version = "1." },
  { groupId = "ch.qos.logback", artifactId = "logback-classic", version = "1.2." }
]

updates.ignore = [ 
  # Causes spurious updates to deprecation versions
  { groupId = "org.http4s", artifactId = "http4s-scalafix-internal" }
>>>>>>> 50f98844
]<|MERGE_RESOLUTION|>--- conflicted
+++ resolved
@@ -1,5 +1,4 @@
 updates.pin = [
-<<<<<<< HEAD
   # Jetty > 9 and Tomcat > 9 are breaking changes
   { groupId = "org.eclipse.jetty", version = "9." },
   { groupId = "org.eclipse.jetty.http2", version = "9." },
@@ -73,13 +72,9 @@
   { groupId = "org.portable-scala", artifactId = "sbt-scala-native-crossproject" },
   { groupId = "io.spray", artifactId = "sbt-revolver" },
   { groupId = "com.earldouglas", artifactId = "xsbt-web-plugin" }
-=======
-  { groupId = "org.slf4j", artifactId = "slf4j-api", version = "1." },
-  { groupId = "ch.qos.logback", artifactId = "logback-classic", version = "1.2." }
 ]
 
 updates.ignore = [ 
   # Causes spurious updates to deprecation versions
   { groupId = "org.http4s", artifactId = "http4s-scalafix-internal" }
->>>>>>> 50f98844
 ]