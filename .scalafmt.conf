<<<<<<< HEAD
version = 2.5.3
=======
version = 2.6.1
>>>>>>> d567eb27

style = default

maxColumn = 100

// Vertical alignment is pretty, but leads to bigger diffs
align.preset = none

danglingParentheses.preset = false

rewrite.rules = [
  AvoidInfix
  RedundantBraces
  RedundantParens
  AsciiSortImports
  PreferCurlyFors
]

project.excludeFilters = [
   "scalafix-inputs",
   "scalafix-outputs"
]<|MERGE_RESOLUTION|>--- conflicted
+++ resolved
@@ -1,8 +1,4 @@
-<<<<<<< HEAD
-version = 2.5.3
-=======
 version = 2.6.1
->>>>>>> d567eb27
 
 style = default
 
